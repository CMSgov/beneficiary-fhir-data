--- conflicted
+++ resolved
@@ -1,4 +1,3 @@
-<<<<<<< HEAD
 package gov.hhs.cms.bluebutton.datapipeline.rif.model;
 
 import java.math.BigDecimal;
@@ -169,1193 +168,6 @@
 	 * @see Column#CLM_CLNCL_TRIL_NUM
 	 */
 	public Optional<String> clinicalTrialNumber;
-	
-	/**
-	 * Represents the data contained in {@link Column#LINE_NUM} and subsequent
-	 * columns: one entry for every "claim line" in the claim represented by
-	 * this {@link DMEClaimGroup} instance.
-	 */
-	public List<DMEClaimLine> lines = new LinkedList<>();
-
-	/**
-	 * @see java.lang.Object#toString()
-	 */
-	@Override
-	public String toString() {
-		StringBuilder builder = new StringBuilder();
-		builder.append("DMEClaimGroup [version=");
-		builder.append(version);
-		builder.append(", recordAction=");
-		builder.append(recordAction);
-		builder.append(", beneficiaryId=");
-		builder.append(beneficiaryId);
-		builder.append(", claimId=");
-		builder.append(claimId);
-		builder.append(", nearLineRecordIdCode=");
-		builder.append(nearLineRecordIdCode);
-		builder.append(", claimTypeCode=");
-		builder.append(claimTypeCode);
-		builder.append(", dateFrom=");
-		builder.append(dateFrom);
-		builder.append(", dateThrough=");
-		builder.append(dateThrough);
-		builder.append(", weeklyProcessDate=");
-		builder.append(weeklyProcessDate);
-		builder.append(", claimEntryCode=");
-		builder.append(claimEntryCode);
-		builder.append(", claimDispositionCode=");
-		builder.append(claimDispositionCode);
-		builder.append(", carrierNumber=");
-		builder.append(carrierNumber);
-		builder.append(", paymentDenialCode=");
-		builder.append(paymentDenialCode);
-		builder.append(", paymentAmount=");
-		builder.append(paymentAmount);
-		builder.append(", primaryPayerPaidAmount=");
-		builder.append(primaryPayerPaidAmount);
-		builder.append(", providerAssignmentIndicator=");
-		builder.append(providerAssignmentIndicator);
-		builder.append(", providerPaymentAmount=");
-		builder.append(providerPaymentAmount);
-		builder.append(", beneficiaryPaymentAmount=");
-		builder.append(beneficiaryPaymentAmount);
-		builder.append(", submittedChargeAmount=");
-		builder.append(submittedChargeAmount);
-		builder.append(", allowedChargeAmount=");
-		builder.append(allowedChargeAmount);
-		builder.append(", beneficiaryPartBDeductAmount=");
-		builder.append(beneficiaryPartBDeductAmount);
-		builder.append(", hcpcsYearCode=");
-		builder.append(hcpcsYearCode);
-		builder.append(", diagnosisPrincipal=");
-		builder.append(diagnosisPrincipal);
-		builder.append(", diagnosesAdditional=");
-		builder.append(diagnosesAdditional);
-		builder.append(", referringPhysicianUpin=");
-		builder.append(referringPhysicianUpin);
-		builder.append(", referringPhysicianNpi=");
-		builder.append(referringPhysicianNpi);
-		builder.append(", clinicalTrialNumber=");
-		builder.append(clinicalTrialNumber);
-		builder.append(", lines=");
-		builder.append(lines);
-		builder.append("]");
-		return builder.toString();
-	}
-
-	/**
-	 * Models individual claim lines within a {@link DMEClaimGroup} instance.
-	 */
-	public static final class DMEClaimLine {
-
-		/**
-		 * @see Column#LINE_NUM
-		 */
-		public Integer number;
-
-		/**
-		 * @see Column#TAX_NUM
-		 */
-		public String providerTaxNumber;
-
-		/**
-		 * @see Column#PRVDR_SPCLTY
-		 */
-		public String providerSpecialityCode;
-
-		/**
-		 * @see Column#PRTCPTNG_IND_CD
-		 */
-		public Character providerParticipatingIndCode;
-
-		/**
-		 * @see Column#LINE_SRVC_CNT
-		 */
-		public BigDecimal serviceCount;
-
-		/**
-		 * @see Column#LINE_CMS_TYPE_SRVC_CD
-		 */
-		public String cmsServiceTypeCode;
-
-		/**
-		 * @see Column#LINE_PLACE_OF_SRVC_CD
-		 */
-		public String placeOfServiceCode;
-
-		/**
-		 * @see Column#LINE_1ST_EXPNS_DT
-		 */
-		public LocalDate firstExpenseDate;
-
-		/**
-		 * @see Column#LINE_LAST_EXPNS_DT
-		 */
-		public LocalDate lastExpenseDate;
-
-		/**
-		 * @see Column#HCPCS_CD
-		 */
-		public Optional<String> hcpcsCode;
-
-		/**
-		 * @see Column#HCPCS_1ST_MDFR_CD
-		 */
-		public Optional<String> hcpcsInitialModifierCode;
-
-		/**
-		 * @see Column#HCPCS_2ND_MDFR_CD
-		 */
-		public Optional<String> hcpcsSecondModifierCode;
-		
-		/**
-		 * @see Column#BETOS_CD
-		 */
-		public Optional<String> betosCode;
-
-		/**
-		 * @see Column#LINE_NCH_PMT_AMT
-		 */
-		public BigDecimal paymentAmount;
-
-		/**
-		 * @see Column#LINE_BENE_PMT_AMT
-		 */
-		public BigDecimal beneficiaryPaymentAmount;
-
-		/**
-		 * @see Column#LINE_PRVDR_PMT_AMT
-		 */
-		public BigDecimal providerPaymentAmount;
-
-		/**
-		 * @see Column#LINE_BENE_PTB_DDCTBL_AMT
-		 */
-		public BigDecimal beneficiaryPartBDeductAmount;
-
-		/**
-		 * @see Column#LINE_BENE_PRMRY_PYR_CD
-		 */
-		public Optional<Character> primaryPayerCode;
-
-		/**
-		 * @see Column#LINE_BENE_PRMRY_PYR_PD_AMT
-		 */
-		public BigDecimal primaryPayerPaidAmount;
-
-		/**
-		 * @see Column#LINE_COINSRNC_AMT
-		 */
-		public BigDecimal coinsuranceAmount;
-
-		/**
-		 * @see Column#LINE_PRMRY_ALOWD_CHRG_AMT
-		 */
-		public BigDecimal primaryPayerAllowedChargeAmount;
-
-		/**
-		 * @see Column#LINE_SBMTD_CHRG_AMT
-		 */
-		public BigDecimal submittedChargeAmount;
-
-		/**
-		 * @see Column#LINE_ALOWD_CHRG_AMT
-		 */
-		public BigDecimal allowedChargeAmount;
-
-		/**
-		 * @see Column#LINE_PRCSG_IND_CD
-		 */
-		public String processingIndicatorCode;
-
-		/**
-		 * @see Column#LINE_PMT_80_100_CD
-		 */
-		public Character paymentCode;
-
-		/**
-		 * @see Column#LINE_SERVICE_DEDUCTIBLE
-		 */
-		public Character serviceDeductibleCode;
-
-		/**
-		 * @see Column#LINE_ICD_DGNS_CD
-		 * @see Column#LINE_ICD_DGNS_VRSN_CD
-		 */
-		public IcdCode diagnosis;
-
-		/**
-		 * @see Column#LINE_DME_PRCHS_PRICE_AMT
-		 */
-		public BigDecimal purchasePriceAmount;
-
-		/**
-		 * @see Column#PRVDR_NPI
-		 */
-		public String providerNPI;
-
-		/**
-		 * @see Column#PRVDR_STATE_CD
-		 */
-		public String providerStateCode;
-
-		/**
-		 * @see Column#HCPCS_3RD_MDFR_CD
-		 */
-		public Optional<String> hcpcsThirdModifierCode;
-
-		/**
-		 * @see Column#HCPCS_4TH_MDFR_CD
-		 */
-		public Optional<String> hcpcsFourthModifierCode;
-
-		/**
-		 * @see Column#DMERC_LINE_MTUS_CNT
-		 */
-		public BigDecimal mtusCount;
-
-		/**
-		 * @see Column#DMERC_LINE_MTUS_CD
-		 */
-		public Character mtusCode;
-
-		/**
-		 * @see Column#LINE_NDC_CD
-		 */
-		public Optional<String> nationalDrugCode;
-
-		/**
-		 * @see java.lang.Object#toString()
-		 */
-		@Override
-		public String toString() {
-			StringBuilder builder = new StringBuilder();
-			builder.append("DMEClaimLine [number=");
-			builder.append(number);
-			builder.append(", providerTaxNumber=");
-			builder.append(providerTaxNumber);
-			builder.append(", providerSpecialityCode=");
-			builder.append(providerSpecialityCode);
-			builder.append(", providerParticipatingIndCode=");
-			builder.append(providerParticipatingIndCode);
-			builder.append(", serviceCount=");
-			builder.append(serviceCount);
-			builder.append(", cmsServiceTypeCode=");
-			builder.append(cmsServiceTypeCode);
-			builder.append(", placeOfServiceCode=");
-			builder.append(placeOfServiceCode);
-			builder.append(", firstExpenseDate=");
-			builder.append(firstExpenseDate);
-			builder.append(", lastExpenseDate=");
-			builder.append(lastExpenseDate);
-			builder.append(", hcpcsCode=");
-			builder.append(hcpcsCode);
-			builder.append(", hcpcsInitialModifierCode=");
-			builder.append(hcpcsInitialModifierCode);
-			builder.append(", hcpcsSecondModifierCode=");
-			builder.append(hcpcsSecondModifierCode);
-			builder.append(", betosCode=");
-			builder.append(betosCode);
-			builder.append(", paymentAmount=");
-			builder.append(paymentAmount);
-			builder.append(", beneficiaryPaymentAmount=");
-			builder.append(beneficiaryPaymentAmount);
-			builder.append(", providerPaymentAmount=");
-			builder.append(providerPaymentAmount);
-			builder.append(", beneficiaryPartBDeductAmount=");
-			builder.append(beneficiaryPartBDeductAmount);
-			builder.append(", primaryPayerCode=");
-			builder.append(primaryPayerCode);
-			builder.append(", primaryPayerPaidAmount=");
-			builder.append(primaryPayerPaidAmount);
-			builder.append(", coinsuranceAmount=");
-			builder.append(coinsuranceAmount);
-			builder.append(", primaryPayerAllowedChargeAmount=");
-			builder.append(primaryPayerAllowedChargeAmount);
-			builder.append(", submittedChargeAmount=");
-			builder.append(submittedChargeAmount);
-			builder.append(", allowedChargeAmount=");
-			builder.append(allowedChargeAmount);
-			builder.append(", processingIndicatorCode=");
-			builder.append(processingIndicatorCode);
-			builder.append(", paymentCode=");
-			builder.append(paymentCode);
-			builder.append(", serviceDeductibleCode=");
-			builder.append(serviceDeductibleCode);
-			builder.append(", diagnosis=");
-			builder.append(diagnosis);
-			builder.append(", purchasePriceAmount=");
-			builder.append(purchasePriceAmount);
-			builder.append(", providerNPI=");
-			builder.append(providerNPI);
-			builder.append(", providerStateCode=");
-			builder.append(providerStateCode);
-			builder.append(", hcpcsThirdModifierCode=");
-			builder.append(hcpcsThirdModifierCode);
-			builder.append(", hcpcsFourthModifierCode=");
-			builder.append(hcpcsFourthModifierCode);
-			builder.append(", mtusCount=");
-			builder.append(mtusCount);
-			builder.append(", mtusCode=");
-			builder.append(mtusCode);
-			builder.append(", nationalDrugCode=");
-			builder.append(nationalDrugCode);
-			builder.append("]");
-			return builder.toString();
-		}
-	}
-
-	/**
-	 * Enumerates the raw RIF columns represented in {@link DMEClaimGroup},
-	 * where {@link Column#ordinal()} values represent each column's position in
-	 * the actual data.
-	 */
-	public static enum Column {
-		/**
-		 * Type: (unknown), max chars: (unknown).
-		 */
-		VERSION,
-
-		/**
-		 * Type: (unknown), max chars: (unknown).
-		 */
-		DML_IND,
-
-		/**
-		 * Type: <code>CHAR</code>, max chars: 15. See <a href=
-		 * "https://www.ccwdata.org/cs/groups/public/documents/datadictionary/bene_id.txt">
-		 * CCW Data Dictionary: BENE_ID</a>, though note that this instance of
-		 * the field is unencrypted.
-		 */
-		BENE_ID,
-
-		/**
-		 * Type: <code>CHAR</code>, max chars: 15. See <a href=
-		 * "https://www.ccwdata.org/cs/groups/public/documents/datadictionary/clm_id.txt">
-		 * CCW Data Dictionary: CLM_ID</a>.
-		 */
-		CLM_ID,
-
-		/**
-		 * Type: <code>CHAR</code>, max chars: 1. See <a href=
-		 * "https://www.ccwdata.org/cs/groups/public/documents/datadictionary/ric_cd.txt">
-		 * CCW Data Dictionary: RIC_CD</a>.
-		 */
-		NCH_NEAR_LINE_REC_IDENT_CD,
-
-		/**
-		 * Type: <code>CHAR</code>, max chars: 2. See <a href=
-		 * "https://www.ccwdata.org/cs/groups/public/documents/datadictionary/clm_type.txt">
-		 * CCW Data Dictionary: CLM_TYPE</a>.
-		 */
-		NCH_CLM_TYPE_CD,
-
-		/**
-		 * Type: <code>DATE</code>, max chars: 8. See <a href=
-		 * "https://www.ccwdata.org/cs/groups/public/documents/datadictionary/from_dt.txt">
-		 * CCW Data Dictionary: FROM_DT</a>.
-		 */
-		CLM_FROM_DT,
-
-		/**
-		 * Type: <code>DATE</code>, max chars: 8. See <a href=
-		 * "https://www.ccwdata.org/cs/groups/public/documents/datadictionary/thru_dt.txt">
-		 * CCW Data Dictionary: THRU_DT</a>.
-		 */
-		CLM_THRU_DT,
-
-		/**
-		 * Type: <code>DATE</code>, max chars: 8. See <a href=
-		 * "https://www.ccwdata.org/cs/groups/public/documents/datadictionary/wkly_dt.txt">
-		 * CCW Data Dictionary: WKLY_DT</a>.
-		 */
-		NCH_WKLY_PROC_DT,
-
-		/**
-		 * Type: <code>CHAR</code>, max chars: 1. See <a href=
-		 * "https://www.ccwdata.org/cs/groups/public/documents/datadictionary/entry_cd.txt">
-		 * CCW Data Dictionary: ENTRY_CD</a>.
-		 */
-		CARR_CLM_ENTRY_CD,
-
-		/**
-		 * Type: <code>CHAR</code>, max chars: 2. See <a href=
-		 * "https://www.ccwdata.org/cs/groups/public/documents/datadictionary/disp_cd.txt">
-		 * CCW Data Dictionary: DISP_CD</a>.
-		 */
-		CLM_DISP_CD,
-
-		/**
-		 * Type: <code>CHAR</code>, max chars: 5. See <a href=
-		 * "https://www.ccwdata.org/cs/groups/public/documents/datadictionary/carr_num.txt">
-		 * CCW Data Dictionary: CARR_NUM</a>.
-		 */
-		CARR_NUM,
-
-		/**
-		 * Type: <code>CHAR</code>, max chars: 2. See <a href=
-		 * "https://www.ccwdata.org/cs/groups/public/documents/datadictionary/pmtdnlcd.txt">
-		 * CCW Data Dictionary: PMTDNLCD</a>.
-		 */
-		CARR_CLM_PMT_DNL_CD,
-
-		/**
-		 * Type: <code>NUM</code>, max chars: 12. See <a href=
-		 * "https://www.ccwdata.org/cs/groups/public/documents/datadictionary/pmt_amt.txt">
-		 * CCW Data Dictionary: PMT_AMT</a>.
-		 */
-		CLM_PMT_AMT,
-
-		/**
-		 * Type: <code>NUM</code>, max chars: 12. See <a href=
-		 * "https://www.ccwdata.org/cs/groups/public/documents/datadictionary/prpayamt.txt">
-		 * CCW Data Dictionary: PRPAYAMT</a>.
-		 */
-		CARR_CLM_PRMRY_PYR_PD_AMT,
-		/**
-		 * Type: <code>CHAR</code>, max chars: 1. See <a href=
-		 * "https://www.ccwdata.org/cs/groups/public/documents/datadictionary/asgmntcd.txt">
-		 * CCW Data Dictionary: ASGMNTCD</a>.
-		 */
-		CARR_CLM_PRVDR_ASGNMT_IND_SW,
-		/**
-		 * Type: <code>NUM</code>, max chars: 12. See <a href=
-		 * "https://www.ccwdata.org/cs/groups/public/documents/datadictionary/prov_pmt.txt">
-		 * CCW Data Dictionary: PROV_PMT</a>.
-		 */
-		NCH_CLM_PRVDR_PMT_AMT,
-
-		/**
-		 * Type: <code>NUM</code>, max chars: 12. See <a href=
-		 * "https://www.ccwdata.org/cs/groups/public/documents/datadictionary/bene_pmt.txt">
-		 * CCW Data Dictionary: BENE_PMT</a>.
-		 */
-		NCH_CLM_BENE_PMT_AMT,
-
-		/**
-		 * Type: <code>NUM</code>, max chars: 12. See <a href=
-		 * "https://www.ccwdata.org/cs/groups/public/documents/datadictionary/sbmtchrg.txt">
-		 * CCW Data Dictionary: SBMTCHRG</a>.
-		 */
-		NCH_CARR_CLM_SBMTD_CHRG_AMT,
-
-		/**
-		 * Type: <code>NUM</code>, max chars: 12. See <a href=
-		 * "https://www.ccwdata.org/cs/groups/public/documents/datadictionary/alowchrg.txt">
-		 * CCW Data Dictionary: ALOWCHRG</a>.
-		 */
-		NCH_CARR_CLM_ALOWD_AMT,
-
-		/**
-		 * Type: <code>NUM</code>, max chars: 12. See <a href=
-		 * "https://www.ccwdata.org/cs/groups/public/documents/datadictionary/dedapply.txt">
-		 * CCW Data Dictionary: DEDAPPLY</a>.
-		 */
-		CARR_CLM_CASH_DDCTBL_APLD_AMT,
-
-		/**
-		 * Type: <code>CHAR</code>, max chars: 1. See <a href=
-		 * "https://www.ccwdata.org/cs/groups/public/documents/datadictionary/hcpcs_yr.txt">
-		 * CCW Data Dictionary: HCPCS_YR</a>.
-		 */
-		CARR_CLM_HCPCS_YR_CD,
-
-		/**
-		 * Type: <code>CHAR</code>, max chars: 7. See <a href=
-		 * "https://www.ccwdata.org/cs/groups/public/documents/datadictionary/prncpal_dgns_cd.txt">
-		 * CCW Data Dictionary: PRNCPAL_DGNS_CD</a>.
-		 */
-		PRNCPAL_DGNS_CD,
-
-		/**
-		 * Type: <code>CHAR</code>, max chars: 1. See <a href=
-		 * "https://www.ccwdata.org/cs/groups/public/documents/datadictionary/prncpal_dgns_vrsn_cd.txt">
-		 * CCW Data Dictionary: PRNCPAL_DGNS_VRSN_CD</a>.
-		 */
-		PRNCPAL_DGNS_VRSN_CD,
-
-		/**
-		 * Type: <code>CHAR</code>, max chars: 7. See <a href=
-		 * "https://www.ccwdata.org/cs/groups/public/documents/datadictionary/icd_dgns_cd1.txt">
-		 * CCW Data Dictionary: ICD_DGNS_CD1</a>.
-		 */
-		ICD_DGNS_CD1,
-
-		/**
-		 * Type: <code>CHAR</code>, max chars: 1. See <a href=
-		 * "https://www.ccwdata.org/cs/groups/public/documents/datadictionary/icd_dgns_vrsn_cd1.txt">
-		 * CCW Data Dictionary: ICD_DGNS_VRSN_CD1</a>.
-		 */
-		ICD_DGNS_VRSN_CD1,
-
-		/**
-		 * Type: <code>CHAR</code>, max chars: 7. See <a href=
-		 * "https://www.ccwdata.org/cs/groups/public/documents/datadictionary/icd_dgns_cd2.txt">
-		 * CCW Data Dictionary: ICD_DGNS_CD2</a>.
-		 */
-		ICD_DGNS_CD2,
-
-		/**
-		 * Type: <code>CHAR</code>, max chars: 1. See <a href=
-		 * "https://www.ccwdata.org/cs/groups/public/documents/datadictionary/icd_dgns_vrsn_cd2.txt">
-		 * CCW Data Dictionary: ICD_DGNS_VRSN_CD2</a>.
-		 */
-		ICD_DGNS_VRSN_CD2,
-
-		/**
-		 * Type: <code>CHAR</code>, max chars: 7. See <a href=
-		 * "https://www.ccwdata.org/cs/groups/public/documents/datadictionary/icd_dgns_cd3.txt">
-		 * CCW Data Dictionary: ICD_DGNS_CD3</a>.
-		 */
-		ICD_DGNS_CD3,
-
-		/**
-		 * Type: <code>CHAR</code>, max chars: 1. See <a href=
-		 * "https://www.ccwdata.org/cs/groups/public/documents/datadictionary/icd_dgns_vrsn_cd3.txt">
-		 * CCW Data Dictionary: ICD_DGNS_VRSN_CD3</a>.
-		 */
-		ICD_DGNS_VRSN_CD3,
-
-		/**
-		 * Type: <code>CHAR</code>, max chars: 7. See <a href=
-		 * "https://www.ccwdata.org/cs/groups/public/documents/datadictionary/icd_dgns_cd4.txt">
-		 * CCW Data Dictionary: ICD_DGNS_CD4</a>.
-		 */
-		ICD_DGNS_CD4,
-
-		/**
-		 * Type: <code>CHAR</code>, max chars: 1. See <a href=
-		 * "https://www.ccwdata.org/cs/groups/public/documents/datadictionary/icd_dgns_vrsn_cd4.txt">
-		 * CCW Data Dictionary: ICD_DGNS_VRSN_CD4</a>.
-		 */
-		ICD_DGNS_VRSN_CD4,
-
-		/**
-		 * Type: <code>CHAR</code>, max chars: 7. See <a href=
-		 * "https://www.ccwdata.org/cs/groups/public/documents/datadictionary/icd_dgns_cd5.txt">
-		 * CCW Data Dictionary: ICD_DGNS_CD5</a>.
-		 */
-		ICD_DGNS_CD5,
-
-		/**
-		 * Type: <code>CHAR</code>, max chars: 1. See <a href=
-		 * "https://www.ccwdata.org/cs/groups/public/documents/datadictionary/icd_dgns_vrsn_cd5.txt">
-		 * CCW Data Dictionary: ICD_DGNS_VRSN_CD5</a>.
-		 */
-		ICD_DGNS_VRSN_CD5,
-
-		/**
-		 * Type: <code>CHAR</code>, max chars: 7. See <a href=
-		 * "https://www.ccwdata.org/cs/groups/public/documents/datadictionary/icd_dgns_cd6.txt">
-		 * CCW Data Dictionary: ICD_DGNS_CD6</a>.
-		 */
-		ICD_DGNS_CD6,
-
-		/**
-		 * Type: <code>CHAR</code>, max chars: 1. See <a href=
-		 * "https://www.ccwdata.org/cs/groups/public/documents/datadictionary/icd_dgns_vrsn_cd6.txt">
-		 * CCW Data Dictionary: ICD_DGNS_VRSN_CD6</a>.
-		 */
-		ICD_DGNS_VRSN_CD6,
-
-		/**
-		 * Type: <code>CHAR</code>, max chars: 7. See <a href=
-		 * "https://www.ccwdata.org/cs/groups/public/documents/datadictionary/icd_dgns_cd7.txt">
-		 * CCW Data Dictionary: ICD_DGNS_CD7</a>.
-		 */
-		ICD_DGNS_CD7,
-
-		/**
-		 * Type: <code>CHAR</code>, max chars: 1. See <a href=
-		 * "https://www.ccwdata.org/cs/groups/public/documents/datadictionary/icd_dgns_vrsn_cd7.txt">
-		 * CCW Data Dictionary: ICD_DGNS_VRSN_CD7</a>.
-		 */
-		ICD_DGNS_VRSN_CD7,
-
-		/**
-		 * Type: <code>CHAR</code>, max chars: 7. See <a href=
-		 * "https://www.ccwdata.org/cs/groups/public/documents/datadictionary/icd_dgns_cd8.txt">
-		 * CCW Data Dictionary: ICD_DGNS_CD8</a>.
-		 */
-		ICD_DGNS_CD8,
-
-		/**
-		 * Type: <code>CHAR</code>, max chars: 1. See <a href=
-		 * "https://www.ccwdata.org/cs/groups/public/documents/datadictionary/icd_dgns_vrsn_cd8.txt">
-		 * CCW Data Dictionary: ICD_DGNS_VRSN_CD8</a>.
-		 */
-		ICD_DGNS_VRSN_CD8,
-
-		/**
-		 * Type: <code>CHAR</code>, max chars: 7. See <a href=
-		 * "https://www.ccwdata.org/cs/groups/public/documents/datadictionary/icd_dgns_cd9.txt">
-		 * CCW Data Dictionary: ICD_DGNS_CD9</a>.
-		 */
-		ICD_DGNS_CD9,
-
-		/**
-		 * Type: <code>CHAR</code>, max chars: 1. See <a href=
-		 * "https://www.ccwdata.org/cs/groups/public/documents/datadictionary/icd_dgns_vrsn_cd9.txt">
-		 * CCW Data Dictionary: ICD_DGNS_VRSN_CD9</a>.
-		 */
-		ICD_DGNS_VRSN_CD9,
-
-		/**
-		 * Type: <code>CHAR</code>, max chars: 7. See <a href=
-		 * "https://www.ccwdata.org/cs/groups/public/documents/datadictionary/icd_dgns_cd10.txt">
-		 * CCW Data Dictionary: ICD_DGNS_CD10</a>.
-		 */
-		ICD_DGNS_CD10,
-
-		/**
-		 * Type: <code>CHAR</code>, max chars: 1. See <a href=
-		 * "https://www.ccwdata.org/cs/groups/public/documents/datadictionary/icd_dgns_vrsn_cd10.txt">
-		 * CCW Data Dictionary: ICD_DGNS_VRSN_CD10</a>.
-		 */
-		ICD_DGNS_VRSN_CD10,
-
-		/**
-		 * Type: <code>CHAR</code>, max chars: 7. See <a href=
-		 * "https://www.ccwdata.org/cs/groups/public/documents/datadictionary/icd_dgns_cd11.txt">
-		 * CCW Data Dictionary: ICD_DGNS_CD11</a>.
-		 */
-		ICD_DGNS_CD11,
-
-		/**
-		 * Type: <code>CHAR</code>, max chars: 1. See <a href=
-		 * "https://www.ccwdata.org/cs/groups/public/documents/datadictionary/icd_dgns_vrsn_cd11.txt">
-		 * CCW Data Dictionary: ICD_DGNS_VRSN_CD11</a>.
-		 */
-		ICD_DGNS_VRSN_CD11,
-
-		/**
-		 * Type: <code>CHAR</code>, max chars: 7. See <a href=
-		 * "https://www.ccwdata.org/cs/groups/public/documents/datadictionary/icd_dgns_cd12.txt">
-		 * CCW Data Dictionary: ICD_DGNS_CD12</a>.
-		 */
-		ICD_DGNS_CD12,
-
-		/**
-		 * Type: <code>CHAR</code>, max chars: 1. See <a href=
-		 * "https://www.ccwdata.org/cs/groups/public/documents/datadictionary/icd_dgns_vrsn_cd12.txt">
-		 * CCW Data Dictionary: ICD_DGNS_VRSN_CD12</a>.
-		 */
-		ICD_DGNS_VRSN_CD12,
-
-		/**
-		 * Type: <code>CHAR</code>, max chars: 12. See <a href=
-		 * "https://www.ccwdata.org/cs/groups/public/documents/datadictionary/rfr_upin.txt">
-		 * CCW Data Dictionary: RFR_UPIN</a>.
-		 */
-		RFR_PHYSN_UPIN,
-
-		/**
-		 * Type: <code>CHAR</code>, max chars: 12 <code>Optional</code>. See
-		 * <a href=
-		 * "https://www.ccwdata.org/cs/groups/public/documents/datadictionary/rfr_npi.txt">
-		 * CCW Data Dictionary: RFR_NPI</a>.
-		 */
-		RFR_PHYSN_NPI,
-
-		/**
-		 * Type: <code>CHAR</code>, max chars: 8 <code>Optional</code>. See
-		 * <a href=
-		 * "https://www.ccwdata.org/cs/groups/public/documents/datadictionary/ccltrnum.txt">
-		 * CCW Data Dictionary: CCLTRNUM</a>.
-		 */
-		CLM_CLNCL_TRIL_NUM,
-
-		/**
-		 * Type: <code>NUM</code>, max chars: 13. See <a href=
-		 * "https://www.ccwdata.org/cs/groups/public/documents/datadictionary/line_num.txt">
-		 * CCW Data Dictionary: LINE_NUM</a>.
-		 */
-		LINE_NUM,
-
-		/**
-		 * Type: <code>CHAR</code>, max chars: 10. See <a href=
-		 * "https://www.ccwdata.org/cs/groups/public/documents/datadictionary/tax_num.txt">
-		 * CCW Data Dictionary: TAX_NUM</a>.
-		 */
-		TAX_NUM,
-
-		/**
-		 * Type: <code>CHAR</code>, max chars: 3. See <a href=
-		 * "https://www.ccwdata.org/cs/groups/public/documents/datadictionary/hcfaspcl.txt">
-		 * CCW Data Dictionary: HCFASPCL</a>.
-		 */
-		PRVDR_SPCLTY,
-
-		/**
-		 * Type: <code>CHAR</code>, max chars: 1. See <a href=
-		 * "https://www.ccwdata.org/cs/groups/public/documents/datadictionary/prtcptg.txt">
-		 * CCW Data Dictionary: PRTCPTG</a>.
-		 */
-		PRTCPTNG_IND_CD,
-
-		/**
-		 * Type: <code>NUM</code>, max chars: 4. See <a href=
-		 * "https://www.ccwdata.org/cs/groups/public/documents/datadictionary/srvc_cnt.txt">
-		 * CCW Data Dictionary: SRVC_CNT</a>.
-		 */
-		LINE_SRVC_CNT,
-
-		/**
-		 * Type: <code>CHAR</code>, max chars: 1. See <a href=
-		 * "https://www.ccwdata.org/cs/groups/public/documents/datadictionary/typsrvcb.txt">
-		 * CCW Data Dictionary: TYPSRVCB</a>.
-		 */
-		LINE_CMS_TYPE_SRVC_CD,
-
-		/**
-		 * Type: <code>CHAR</code>, max chars: 2. See <a href=
-		 * "https://www.ccwdata.org/cs/groups/public/documents/datadictionary/plcsrvc.txt">
-		 * CCW Data Dictionary: PLCSRVC</a>.
-		 */
-		LINE_PLACE_OF_SRVC_CD,
-
-		/**
-		 * Type: <code>DATE</code>, max chars: 8. See <a href=
-		 * "https://www.ccwdata.org/cs/groups/public/documents/datadictionary/expnsdt1.txt">
-		 * CCW Data Dictionary: EXPNSDT1</a>.
-		 */
-		LINE_1ST_EXPNS_DT,
-
-		/**
-		 * Type: <code>DATE</code>, max chars: 8. See <a href=
-		 * "https://www.ccwdata.org/cs/groups/public/documents/datadictionary/expnsdt2.txt">
-		 * CCW Data Dictionary: EXPNSDT2</a>.
-		 */
-		LINE_LAST_EXPNS_DT,
-
-		/**
-		 * Type: <code>CHAR</code>, max chars: 5 <code>Optional</code>. See
-		 * <a href=
-		 * "https://www.ccwdata.org/cs/groups/public/documents/datadictionary/hcpcs_cd.txt">
-		 * CCW Data Dictionary: HCPCS_CD</a>.
-		 */
-		HCPCS_CD,
-
-		/**
-		 * Type: <code>CHAR</code>, max chars: 5 <code>Optional</code>. See
-		 * <a href=
-		 * "https://www.ccwdata.org/cs/groups/public/documents/datadictionary/mdfr_cd1.txt">
-		 * CCW Data Dictionary: MDFR_CD1</a>.
-		 */
-		HCPCS_1ST_MDFR_CD,
-
-		/**
-		 * Type: <code>CHAR</code>, max chars: 5 <code>Optional</code>. See
-		 * <a href=
-		 * "https://www.ccwdata.org/cs/groups/public/documents/datadictionary/mdfr_cd2.txt">
-		 * CCW Data Dictionary: MDFR_CD2</a>.
-		 */
-		HCPCS_2ND_MDFR_CD,
-
-		/**
-		 * Type: <code>CHAR</code>, max chars : 3 <code>Optional</code>. See
-		 * <a href=
-		 * "https://www.ccwdata.org/cs/groups/public/documents/datadictionary/betos.txt">
-		 * CCW Data Dictionary: BETOS</a>.
-		 */
-		BETOS_CD,
-
-		/**
-		 * Type: <code>NUM</code>, max chars: 12. See <a href=
-		 * "https://www.ccwdata.org/cs/groups/public/documents/datadictionary/linepmt.txt">
-		 * CCW Data Dictionary: LINEPMT</a>.
-		 */
-		LINE_NCH_PMT_AMT,
-
-		/**
-		 * Type: <code>NUM</code>, max chars: 12. See <a href=
-		 * "https://www.ccwdata.org/cs/groups/public/documents/datadictionary/lbenpmt.txt">
-		 * CCW Data Dictionary: LBENPMT</a>.
-		 */
-		LINE_BENE_PMT_AMT,
-
-		/**
-		 * Type: <code>NUM</code>, max chars: 12. See <a href=
-		 * "https://www.ccwdata.org/cs/groups/public/documents/datadictionary/lprvpmt.txt">
-		 * CCW Data Dictionary: LPRVPMT</a>.
-		 */
-		LINE_PRVDR_PMT_AMT,
-
-		/**
-		 * Type: <code>NUM</code>, max chars: 12. See <a href=
-		 * "https://www.ccwdata.org/cs/groups/public/documents/datadictionary/ldedamt.txt">
-		 * CCW Data Dictionary: LDEDAMT</a>.
-		 */
-		LINE_BENE_PTB_DDCTBL_AMT,
-
-		/**
-		 * Type: <code>CHAR</code>, max chars: 1 <code>Optional</code>. See
-		 * <a href=
-		 * "https://www.ccwdata.org/cs/groups/public/documents/datadictionary/lprpaycd.txt">
-		 * CCW Data Dictionary: LPRPAYCD</a>.
-		 */
-		LINE_BENE_PRMRY_PYR_CD,
-
-		/**
-		 * Type: <code>NUM</code>, max chars: 12. See <a href=
-		 * "https://www.ccwdata.org/cs/groups/public/documents/datadictionary/lprpdamt.txt">
-		 * CCW Data Dictionary: LPRPDAMT</a>.
-		 */
-		LINE_BENE_PRMRY_PYR_PD_AMT,
-
-		/**
-		 * Type: <code>NUM</code>, max chars: 12. See <a href=
-		 * "https://www.ccwdata.org/cs/groups/public/documents/datadictionary/coinamt.txt">
-		 * CCW Data Dictionary: COINAMT</a>.
-		 */
-		LINE_COINSRNC_AMT,
-
-		/**
-		 * Type: <code>NUM</code>, max chars: 12. See <a href=
-		 * "https://www.ccwdata.org/cs/groups/public/documents/datadictionary/prpyalow.txt">
-		 * CCW Data Dictionary: PRPYALOW</a>.
-		 */
-		LINE_PRMRY_ALOWD_CHRG_AMT,
-
-		/**
-		 * Type: <code>NUM</code>, max chars: 12. See <a href=
-		 * "https://www.ccwdata.org/cs/groups/public/documents/datadictionary/lsbmtchg.txt">
-		 * CCW Data Dictionary: LSBMTCHG</a>.
-		 */
-		LINE_SBMTD_CHRG_AMT,
-
-		/**
-		 * Type: <code>NUM</code>, max chars: 12. See <a href=
-		 * "https://www.ccwdata.org/cs/groups/public/documents/datadictionary/lalowchg.txt">
-		 * CCW Data Dictionary: LALOWCHG</a>.
-		 */
-		LINE_ALOWD_CHRG_AMT,
-
-		/**
-		 * Type: <code>CHAR</code>, max chars: 2. See <a href=
-		 * "https://www.ccwdata.org/cs/groups/public/documents/datadictionary/prcngind.txt">
-		 * CCW Data Dictionary: PRCNGIND</a>.
-		 */
-		LINE_PRCSG_IND_CD,
-
-		/**
-		 * Type: <code>CHAR</code>, max chars: 1. See <a href=
-		 * "https://www.ccwdata.org/cs/groups/public/documents/datadictionary/pmtindsw.txt">
-		 * CCW Data Dictionary: PMTINDSW</a>.
-		 */
-		LINE_PMT_80_100_CD,
-
-		/**
-		 * Type: <code>CHAR</code>, max chars: 1. See <a href=
-		 * "https://www.ccwdata.org/cs/groups/public/documents/datadictionary/ded_sw.txt">
-		 * CCW Data Dictionary: DED_SW</a>.
-		 */
-		LINE_SERVICE_DEDUCTIBLE,
-
-		/**
-		 * Type: <code>CHAR</code>, max chars: 7. See <a href=
-		 * "https://www.ccwdata.org/cs/groups/public/documents/datadictionary/line_icd_dgns_cd.txt">
-		 * CCW Data Dictionary: LINE_ICD_DGNS_CD</a>.
-		 */
-		LINE_ICD_DGNS_CD,
-
-		/**
-		 * Type: <code>CHAR</code>, max chars: 1. See <a href=
-		 * "https://www.ccwdata.org/cs/groups/public/documents/datadictionary/line_icd_dgns_vrsn_cd.txt">
-		 * CCW Data Dictionary: LINE_ICD_DGNS_VRSN_CD</a>.
-		 */
-		LINE_ICD_DGNS_VRSN_CD,
-
-		/**
-		 * Type: <code>NUM</code>, max chars: 12. See <a href=
-		 * "https://www.ccwdata.org/cs/groups/public/documents/datadictionary/dme_purc.txt">
-		 * CCW Data Dictionary: DME_PURC</a>.
-		 */
-		LINE_DME_PRCHS_PRICE_AMT,
-
-		/**
-		 * Type: <code>CHAR</code>, max chars: 10. See <a href=
-		 * "https://www.ccwdata.org/cs/groups/public/documents/datadictionary/suplrnum.txt">
-		 * CCW Data Dictionary: SUPLRNUM</a>.
-		 */
-		PRVDR_NUM,
-
-		/**
-		 * Type: <code>CHAR</code>, max chars: 12. See <a href=
-		 * "https://www.ccwdata.org/cs/groups/public/documents/datadictionary/sup_npi.txt">
-		 * CCW Data Dictionary: SUP_NPI</a>.
-		 */
-		PRVDR_NPI,
-
-		/**
-		 * Type: <code>CHAR</code>, max chars: 2. See <a href=
-		 * "https://www.ccwdata.org/cs/groups/public/documents/datadictionary/prcng_st.txt">
-		 * CCW Data Dictionary: PRCNG_ST</a>.
-		 */
-		DMERC_LINE_PRCNG_STATE_CD,
-
-		/**
-		 * Type: <code>CHAR</code>, max chars: 2. See <a href=
-		 * "https://www.ccwdata.org/cs/groups/public/documents/datadictionary/prvstate.txt">
-		 * CCW Data Dictionary: PRVSTATE</a>.
-		 */
-		PRVDR_STATE_CD,
-
-		/**
-		 * NOT MAPPED
-		 */
-		DMERC_LINE_SUPPLR_TYPE_CD,
-
-		/**
-		 * Type: <code>CHAR</code>, max chars: 5. See <a href=
-		 * "https://www.ccwdata.org/cs/groups/public/documents/datadictionary/mdfr_cd3.txt">
-		 * CCW Data Dictionary: MDFR_CD3</a>.
-		 */
-		HCPCS_3RD_MDFR_CD,
-
-		/**
-		 * Type: <code>CHAR</code>, max chars: 5. See <a href=
-		 * "https://www.ccwdata.org/cs/groups/public/documents/datadictionary/mdfr_cd4.txt">
-		 * CCW Data Dictionary: MDFR_CD4</a>.
-		 */
-		HCPCS_4TH_MDFR_CD,
-
-		/**
-		 * NOT MAPPED
-		 */
-		DMERC_LINE_SCRN_SVGS_AMT,
-
-		/**
-		 * Type: <code>NUM</code>, max chars: 7. See <a href=
-		 * "https://www.ccwdata.org/cs/groups/public/documents/datadictionary/dme_unit.txt">
-		 * CCW Data Dictionary: DME_UNIT</a>.
-		 */
-		DMERC_LINE_MTUS_CNT,
-
-		/**
-		 * Type: <code>CHAR</code>, max chars: 1. See <a href=
-		 * "https://www.ccwdata.org/cs/groups/public/documents/datadictionary/unit_ind.txt">
-		 * CCW Data Dictionary: UNIT_IND</a>.
-		 */
-		DMERC_LINE_MTUS_CD,
-
-		/**
-		 * Type: <code>NUM</code>, max chars: 4. See <a href=
-		 * "https://www.ccwdata.org/cs/groups/public/documents/datadictionary/hcthgbrs.txt">
-		 * CCW Data Dictionary: HCTHGBRS</a>.
-		 */
-		LINE_HCT_HGB_RSLT_NUM,
-
-		/**
-		 * Type: <code>CHAR</code>, max chars: 2 <code>Optional</code>. See
-		 * <a href=
-		 * "https://www.ccwdata.org/cs/groups/public/documents/datadictionary/hcthgbtp.txt">
-		 * CCW Data Dictionary: HCTHGBTP</a>.
-		 */
-		LINE_HCT_HGB_TYPE_CD,
-
-		/**
-		 * Type: <code>CHAR</code>, max chars: 11 <code>Optional</code>. See
-		 * <a href=
-		 * "https://www.ccwdata.org/cs/groups/public/documents/datadictionary/lnndccd.txt">
-		 * CCW Data Dictionary: LNNDCCD</a>.
-		 */
-		LINE_NDC_CD;
-
-		/**
-		 * @return a {@link String} array containing all of the RIF column
-		 *         names, in order
-		 */
-		public static String[] getColumnNames() {
-			return Arrays.stream(values()).map(c -> c.name()).collect(Collectors.toList())
-					.toArray(new String[values().length]);
-		}
-	}
-
-	/**
-	 * A simple helper app that will print out the {@link Column} entries as if
-	 * they were a RIF header line, which can be used to help verify that the
-	 * {@link Column} enum is correct.
-	 * 
-	 * @param args
-	 *            (not used)
-	 */
-	public static void main(String[] args) {
-		for (Column col : Column.values())
-			System.out.print("|" + col);
-	}
-}
-=======
-package gov.hhs.cms.bluebutton.datapipeline.rif.model;
-
-import java.math.BigDecimal;
-import java.time.LocalDate;
-import java.util.Arrays;
-import java.util.LinkedList;
-import java.util.List;
-import java.util.Optional;
-import java.util.stream.Collectors;
-
-/**
- * <p>
- * Models rows from {@link RifFileType#CARRIER} RIF files. Rows in this file are
- * grouped, such that there is one group per claim, with multiple rows: one for
- * each claim line.
- * </p>
- * <p>
- * The RIF file layout used here is specific to the Blue Button API's ETL
- * process. The layouts of these files is detailed in the
- * <code>bluebutton-data-pipeline-rif/dev/rif-record-layout.xlsx</code> file.
- * The columns contained in the files are largely similar to those detailed in
- * <a href="https://www.ccwdata.org/web/guest/data-dictionaries">CCW: Data
- * Dictionaries</a>.
- * </p>
- * <p>
- * Design Note: This class is too painful to maintain as a bean, so I've
- * stripped it down to just a struct. To be clear, this is <strong>not</strong>
- * immutable and thus <strong>not</strong> thread-safe (and it really shouldn't
- * need to be).
- * </p>
- */
-public final class DMEClaimGroup {
-
-	/**
-	 * @see Column#VERSION
-	 */
-	public int version;
-
-	/**
-	 * @see Column#DML_IND
-	 */
-	public RecordAction recordAction;
-
-	/**
-	 * @see Column#BENE_ID
-	 */
-	public String beneficiaryId;
-
-	/**
-	 * @see Column#CLM_ID
-	 */
-	public String claimId;
-
-	/**
-	 * @see Column#NCH_NEAR_LINE_REC_IDENT_CD
-	 */
-	public Character nearLineRecordIdCode;
-
-	/**
-	 * @see Column#NCH_CLM_TYPE_CD
-	 */
-	public String claimTypeCode;
-
-	/**
-	 * @see Column#CLM_FROM_DT
-	 */
-	public LocalDate dateFrom;
-
-	/**
-	 * @see Column#CLM_THRU_DT
-	 */
-	public LocalDate dateThrough;
-
-	/**
-	 * @see Column#NCH_WKLY_PROC_DT
-	 */
-	public LocalDate weeklyProcessDate;
-
-	/**
-	 * @see Column#CARR_CLM_ENTRY_CD
-	 */
-	public Character claimEntryCode;
-
-	/**
-	 * @see Column#CLM_DISP_CD
-	 */
-	public String claimDispositionCode;
-
-	/**
-	 * @see Column#CARR_NUM
-	 */
-	public String carrierNumber;
-
-	/**
-	 * @see Column#CARR_CLM_PMT_DNL_CD
-	 */
-	public String paymentDenialCode;
-
-	/**
-	 * @see Column#CLM_PMT_AMT
-	 */
-	public BigDecimal paymentAmount;
-
-	/**
-	 * @see Column#CARR_CLM_PRMRY_PYR_PD_AMT
-	 */
-	public BigDecimal primaryPayerPaidAmount;
-
-	/**
-	 * @see Column#CARR_CLM_PRVDR_ASGNMT_IND_SW
-	 */
-	public Character providerAssignmentIndicator;
-
-	/**
-	 * @see Column#NCH_CLM_PRVDR_PMT_AMT
-	 */
-	public BigDecimal providerPaymentAmount;
-
-	/**
-	 * @see Column#NCH_CLM_BENE_PMT_AMT
-	 */
-	public BigDecimal beneficiaryPaymentAmount;
-
-	/**
-	 * @see Column#NCH_CARR_CLM_SBMTD_CHRG_AMT
-	 */
-	public BigDecimal submittedChargeAmount;
-
-	/**
-	 * @see Column#NCH_CARR_CLM_ALOWD_AMT
-	 */
-	public BigDecimal allowedChargeAmount;
-
-	/**
-	 * @see Column#CARR_CLM_CASH_DDCTBL_APLD_AMT
-	 */
-	public BigDecimal beneficiaryPartBDeductAmount;
-
-	/**
-	 * @see Column#CARR_CLM_HCPCS_YR_CD
-	 */
-	public Character hcpcsYearCode;
-
-	/**
-	 * @see Column#PRNCPAL_DGNS_CD
-	 * @see Column#PRNCPAL_DGNS_VRSN_CD
-	 */
-	public IcdCode diagnosisPrincipal;
-
-	/**
-	 * See {@link Column#ICD_DGNS_CD1} through {@link Column#ICD_DGNS_CD12} and
-	 * {@link Column#ICD_DGNS_VRSN_CD1} through
-	 * {@link Column#ICD_DGNS_VRSN_CD12}.
-	 */
-	public List<IcdCode> diagnosesAdditional = new LinkedList<>();
-
-	/**
-	 * @see Column#RFR_PHYSN_UPIN
-	 */
-	public String referringPhysicianUpin;
-
-	/**
-	 * @see Column#RFR_PHYSN_NPI
-	 */
-	public Optional<String> referringPhysicianNpi;
-
-	/**
-	 * @see Column#CLM_CLNCL_TRIL_NUM
-	 */
-	public String clinicalTrialNumber;
 
 	/**
 	 * NO associated CCW row
@@ -2378,4 +1190,3 @@
 			System.out.print("|" + col);
 	}
 }
->>>>>>> 43dcfe58
