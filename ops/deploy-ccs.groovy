#!/usr/bin/env groovy

import groovy.json.JsonSlurper
import groovy.json.JsonOutput

/**
 * <p>
 * This script will be run by Jenkins when building this repository. Specifically, it
 * contains methods that will handle deploying the applications to the environment, such
 * as {@link #deploy(String,String,BuildResult)}.
 * </p>
 */


/**
 * Models the results of a call to {@link #buildAppAmis}: contains the IDs of the AMIs that were built.
 */
class AmiIds implements Serializable {
	/**
	 * <p>
	 * The ID of the base "platinum" AMI to use for new instances/AMIs, or <code>null</code> if such an AMI does not yet exist.
	 * </p>
	 * <p>
	 * Why "platinum"? Because it's essentially a respin of the CCS environment's "gold master", with
	 * updates and additional tooling and configuration applied.
	 * </p>
	 */
	String platinumAmiId

	/**
	 * The ID of the AMI that will run the BFD Pipeline service, or <code>null</code> if such an AMI does not yet exist.
	 */
	String bfdPipelineAmiId

	/**
	 * The ID of the AMI that will run the BFD Server service, or <code>null</code> if such an AMI does not yet exist.
	 */
	String bfdServerAmiId
}


/**
 * Finds the IDs of the latest BFD AMIs (if any) in the environment.
 *
 * @return a new {@link AmiIds} instance detailing the already-existing, latest AMIs (if any) that are now available for use
 * @throws RuntimeException An exception will be bubbled up if the AMI-builder tooling returns a non-zero exit code.
*/
def findAmis() {
	// Replace this lookup either with a lookup in SSM or in a build artifact.
	return new AmiIds(
		platinumAmiId: sh(
			returnStdout: true,
			script: "aws ec2 describe-images --owners self --filters \
			'Name=name,Values=bfd-amzn2-platinum-??????????????' \
			'Name=state,Values=available' --region us-east-1 --output json | \
			jq -r '.Images | sort_by(.CreationDate) | last(.[]).ImageId'"
    ).trim(),
    bfdPipelineAmiId: sh(
      returnStdout: true,
      script: "aws ec2 describe-images --owners self --filters \
			'Name=name,Values=bfd-amzn2-etl-??????????????' \
			'Name=state,Values=available' --region us-east-1 --output json | \
			jq -r '.Images | sort_by(.CreationDate) | last(.[]).ImageId'"
    ).trim(),
    bfdServerAmiId: sh(
      returnStdout: true,
      script: "aws ec2 describe-images --owners self --filters \
			'Name=name,Values=bfd-amzn2-fhir-??????????????' \
			'Name=state,Values=available' --region us-east-1 --output json | \
			jq -r '.Images | sort_by(.CreationDate) | last(.[]).ImageId'"
    ).trim(),
  )
}

/**
 * <p>
 * Builds the base "platinum" AMI to use for new instances/AMIs.
 * </p>
 * <p>
 * Why "platinum"? Because it's essentially a respin of the CCS environment's "gold master", with
 * updates and additional tooling and configuration applied.
 * </p>
 *
 * @param amiIds an {@link AmiIds} instance detailing the IDs of the AMIs that already exist
 * @return a new {@link AmiIds} instance detailing the shiny new AMI that is now available for use, and any other that were already available
 * @throws RuntimeException An exception will be bubbled up if the AMI-builder tooling returns a non-zero exit code.
 */
def buildPlatinumAmi(AmiIds amiIds) {
	withCredentials([file(credentialsId: 'bfd-vault-password', variable: 'vaultPasswordFile')]) {
		def goldAmi = sh(
			returnStdout: true,
			script: "aws ec2 describe-images --filters \
			'Name=name,Values=\"amzn2legacy*\"' \
			'Name=state,Values=available' --region us-east-1 --output json | \
			jq -r '.Images | sort_by(.CreationDate) | last(.[]).ImageId'"
			).trim()

		// packer is always run from $repoRoot/ops/ansible/playbooks-ccs
		dir('ops/ansible/playbooks-ccs'){
			sh "packer build -color=false -var vault_password_file=${vaultPasswordFile} \
			-var source_ami=${goldAmi} \
			-var subnet_id=subnet-092c2a68bd18b34d1 \
			../../packer/build_bfd-platinum.json"
		}
	  return new AmiIds(
			platinumAmiId: extractAmiIdFromPackerManifest(readFile(file: "${workspace}/ops/ansible/playbooks-ccs/manifest_platinum.json")),
			bfdPipelineAmiId: amiIds.bfdPipelineAmiId, 
			bfdServerAmiId: amiIds.bfdServerAmiId,
		)
 	}
}

/**
 * Builds the BFD Pipeline and BFD Server AMIs.
 *
 * @param amiIds an {@link AmiIds} instance detailing the IDs of the AMIs that already exist
 * @param appBuildResults the {@link AppBuildResults} containing the paths to the app binaries that were built
 * @return a new {@link AmiIds} instance detailing the shiny new AMIs that are now available for use
 * @throws RuntimeException An exception will be bubbled up if the AMI-builder tooling returns a non-zero exit code.
 */
def buildAppAmis(String gitBranchName, String gitCommitId, AmiIds amiIds, AppBuildResults appBuildResults) {
	dir('ops/ansible/playbooks-ccs'){
		withCredentials([file(credentialsId: 'bfd-vault-password', variable: 'vaultPasswordFile')]) {

<<<<<<< HEAD
			varsFile.write(JsonOutput.toJson([
				data_server_launcher: "${workspace}/${appBuildResults.dataServerLauncher}",
				data_server_war: "${workspace}/${appBuildResults.dataServerWar}",
				data_pipeline_zip: "${workspace}/${appBuildResults.dataPipelineZip}",
			]))
=======
			writeFile file: "${workspace}/ops/ansible/playbooks-ccs/extra_vars.json", text: """{
    "data_server_launcher": "${workspace}/${appBuildResults.dataServerLauncher}",
    "data_server_war": "${workspace}/${appBuildResults.dataServerWar}",
    "data_pipeline_jar": "${workspace}/${appBuildResults.dataPipelineUberJar}"
}"""
>>>>>>> fb51a958

			// build AMIs in parallel
			sh "packer build -color=false \
				-var vault_password_file=${vaultPasswordFile} \
				-var 'source_ami=${amiIds.platinumAmiId}' \
				-var 'subnet_id=subnet-092c2a68bd18b34d1' \
				-var 'git_branch=${gitBranchName}' \
				-var 'git_commit=${gitCommitId}' \
				../../packer/build_bfd-all.json"

			return new AmiIds(
				platinumAmiId: amiIds.platinumAmiId,
				bfdPipelineAmiId: extractAmiIdFromPackerManifest(readFile(
					file: "${workspace}/ops/ansible/playbooks-ccs/manifest_data-pipeline.json")),
				bfdServerAmiId: extractAmiIdFromPackerManifest(readFile(
					file: "${workspace}/ops/ansible/playbooks-ccs/manifest_data-server.json")),
			)
		}
	}
}

/**
 * Deploys to the specified environment.
 *
 * @param environmentId the ID of the environment to deploy to
 * @param gitBranchName the name of the Git branch this build is for
 * @param gitCommitId the hash/ID of the Git commit that this build is for
 * @param amiIds an {@link AmiIds} instance detailing the IDs of the AMIs that should be used
 * @param appBuildResults (not used in the CCS environment; this stuff is all baked into the AMIs there, instead)
 * @throws RuntimeException An exception will be bubbled up if the deploy tooling returns a non-zero exit code.
 */
def deploy(String environmentId, String gitBranchName, String gitCommitId, AmiIds amiIds, AppBuildResults appBuildResults) {
	dir("${workspace}/ops/terraform/env/${environmentId}/stateless") {

		// Debug output terraform version 
		sh "terraform --version"
		
		// Initilize terraform 
		sh "terraform init -no-color"
		
		// Gathering terraform plan
		echo "Timestamp: ${java.time.LocalDateTime.now().toString()}"
		sh "terraform plan \
		-var='fhir_ami=${amiIds.bfdServerAmiId}' \
		-var='etl_ami=${amiIds.bfdPipelineAmiId}' \
		-var='ssh_key_name=bfd-${environmentId}' \
		-var='git_branch_name=${gitBranchName}' \
		-var='git_commit_id=${gitCommitId}' \
		-no-color -out=tfplan"
		
		// Apply Terraform plan
		echo "Timestamp: ${java.time.LocalDateTime.now().toString()}"
		sh "terraform apply \
		-no-color -input=false tfplan"
		echo "Timestamp: ${java.time.LocalDateTime.now().toString()}"
	}
}

def extractAmiIdFromPackerManifest(String manifest) {
	dir('ops/ansible/playbooks-ccs'){
		def manifestJson = new JsonSlurper().parseText(manifest)

		// artifactId will be of the form $region:$amiId
		return manifestJson.builds[manifestJson.builds.size() - 1].artifact_id.split(":")[1]
	}
}

return this<|MERGE_RESOLUTION|>--- conflicted
+++ resolved
@@ -122,19 +122,12 @@
 	dir('ops/ansible/playbooks-ccs'){
 		withCredentials([file(credentialsId: 'bfd-vault-password', variable: 'vaultPasswordFile')]) {
 
-<<<<<<< HEAD
-			varsFile.write(JsonOutput.toJson([
-				data_server_launcher: "${workspace}/${appBuildResults.dataServerLauncher}",
-				data_server_war: "${workspace}/${appBuildResults.dataServerWar}",
-				data_pipeline_zip: "${workspace}/${appBuildResults.dataPipelineZip}",
-			]))
-=======
+
 			writeFile file: "${workspace}/ops/ansible/playbooks-ccs/extra_vars.json", text: """{
     "data_server_launcher": "${workspace}/${appBuildResults.dataServerLauncher}",
     "data_server_war": "${workspace}/${appBuildResults.dataServerWar}",
     "data_pipeline_jar": "${workspace}/${appBuildResults.dataPipelineUberJar}"
 }"""
->>>>>>> fb51a958
 
 			// build AMIs in parallel
 			sh "packer build -color=false \
