locals {
  victor_ops_url                    = local.sensitive_common_config["victor_ops_url"]
  ec2_failing_instances_runbook_url = local.sensitive_common_config["alarm_ec2_failing_instances_runbook_url"]
  ec2_instance_script_failing_start_runbook_url = local.sensitive_common_config["alarm_ec2_instance_script_failing_start_runbook_url"]

  cloudwatch_sns_topic_policy_spec  = <<-EOF
{
  "Version": "2008-10-17",
  "Id": "__default_policy_ID",
  "Statement": [
    {
      "Sid": "Allow_Publish_Alarms",
      "Effect": "Allow",
      "Principal": {
        "Service": ["cloudwatch.amazonaws.com"]
      },
      "Action": "sns:Publish",
      "Resource": "%s"
    },
    {
      "Sid": "__default_statement_ID",
      "Effect": "Allow",
      "Principal": {
        "AWS": "*"
      },
      "Action": [
        "SNS:GetTopicAttributes",
        "SNS:SetTopicAttributes",
        "SNS:AddPermission",
        "SNS:RemovePermission",
        "SNS:DeleteTopic",
        "SNS:Subscribe",
        "SNS:ListSubscriptionsByTopic",
        "SNS:Publish",
        "SNS:Receive"
      ],
      "Resource": "%s",
      "Condition": {
        "StringEquals": {
          "AWS:SourceOwner": "${local.account_id}"
        }
      }
    }
  ]
}
EOF
}

# SNS Topic for Alarm actions when Alarms transition from OK -> ALARM, indicating that the Alarm
# condition has been met and that something is wrong and needs attention from the on-call
resource "aws_sns_topic" "victor_ops_alert" {
  name              = "bfd-${local.env}-victor-ops-alert"
  kms_master_key_id = local.kms_key_id
}

resource "aws_sns_topic_policy" "victor_ops_alert" {
  arn    = aws_sns_topic.victor_ops_alert.arn
  policy = format(local.cloudwatch_sns_topic_policy_spec, aws_sns_topic.victor_ops_alert.arn, aws_sns_topic.victor_ops_alert.arn)
}

resource "aws_sns_topic_subscription" "victor_ops_alert" {
  protocol               = "https"
  topic_arn              = aws_sns_topic.victor_ops_alert.arn
  endpoint               = local.victor_ops_url
  endpoint_auto_confirms = true
}

# SNS Topic for Alarm actions when Alarms transition from ALARM -> OK, indicating that the Alarm
# condition has been resolved
resource "aws_sns_topic" "victor_ops_ok" {
  name              = "bfd-${local.env}-victor-ops-ok"
  kms_master_key_id = local.kms_key_id
}

resource "aws_sns_topic_policy" "victor_ops_ok" {
  arn    = aws_sns_topic.victor_ops_ok.arn
  policy = format(local.cloudwatch_sns_topic_policy_spec, aws_sns_topic.victor_ops_ok.arn, aws_sns_topic.victor_ops_ok.arn)
}

resource "aws_sns_topic_subscription" "victor_ops_ok" {
  topic_arn              = aws_sns_topic.victor_ops_ok.arn
  protocol               = "https"
  endpoint               = local.victor_ops_url
  endpoint_auto_confirms = true
}

resource "aws_cloudwatch_metric_alarm" "ec2_failing_instances" {
  alarm_name          = "bfd-${local.env}-ec2-failing-instances"
  comparison_operator = "GreaterThanOrEqualToThreshold"
  datapoints_to_alarm = 1
  evaluation_periods  = 1
  threshold           = 1
  treat_missing_data  = "missing"

  alarm_description = join("", [
    "At least 1 (see Alarm value for exact number) EC2 instance is failing its status checks.\n",
    "See ${local.ec2_failing_instances_runbook_url} for instructions on resolving this alert."
  ])

  metric_query {
    period      = 60
    expression  = "SELECT SUM(StatusCheckFailed) FROM \"AWS/EC2\""
    id          = "q1"
    label       = "StatusCheckFailed Sum"
    return_data = true
  }

  alarm_actions = [aws_sns_topic.victor_ops_alert.arn]
  ok_actions    = [aws_sns_topic.victor_ops_ok.arn]
}

<<<<<<< HEAD
## BFD-3520
resource "aws_cloudwatch_log_metric_filter" "ec2_init_fail_count" {
  name           = local.init_fail_filter_name
  pattern        = local.init_fail_pattern
  log_group_name = local.log_groups.cloudinit_out

  metric_transformation {
    name          = local.init_fail_metric_name
    namespace     = local.this_metric_namespace
    value         = "1"
    default_value = "0"
  }
}

resource "aws_cloudwatch_metric_alarm" "ec2_init_fail" {
  alarm_name          = local.init_fail_alarm_name
  comparison_operator = "GreaterThanThreshold"
  evaluation_periods  = "1"

  metric_name = local.init_fail_filter_name
  namespace   = local.this_metric_namespace
  period      = 60

  statistic = "Sum"
  threshold = "0"

  alarm_actions = [aws_sns_topic.victor_ops_alert.arn]

  actions_enabled = true
  alarm_description = join("", [
    "At least 1 (see Alarm value for exact number) EC2 instance is failing startup steps.\n",
    "See ${local.ec2_instance_script_failing_start_runbook_url} for instructions on resolving this alert."
  ])
}
=======
data "aws_sns_topic" "internal_alert_slack" {
  #FIXME: replace when slack alert is in mgmt
  name = "bfd-test-cloudwatch-alarms-slack-bfd-test"
}

resource "aws_cloudwatch_metric_alarm" "lambda_errors" {
  alarm_name          = "bfd-mgmt-lambda-error"
  comparison_operator = "GreaterThanThreshold"
  datapoints_to_alarm = 1
  evaluation_periods  = 1
  threshold           = 0
  actions_enabled     = true
  treat_missing_data  = "ignore"

  alarm_description = "Alarm that is defined to send alerts to the BFD-Warnings/Alerts slack channel that notify us of any reported Lambda failures"

  metric_name         = "Errors"
  namespace           = "AWS/Lambda"
  period              = 60
  statistic           = "Sum"

  #FIXME: replace when slack alert is in mgmt
  alarm_actions       = [data.aws_sns_topic.internal_alert_slack.arn]
}
>>>>>>> bbf2fc7e
<|MERGE_RESOLUTION|>--- conflicted
+++ resolved
@@ -109,7 +109,6 @@
   ok_actions    = [aws_sns_topic.victor_ops_ok.arn]
 }
 
-<<<<<<< HEAD
 ## BFD-3520
 resource "aws_cloudwatch_log_metric_filter" "ec2_init_fail_count" {
   name           = local.init_fail_filter_name
@@ -144,7 +143,7 @@
     "See ${local.ec2_instance_script_failing_start_runbook_url} for instructions on resolving this alert."
   ])
 }
-=======
+
 data "aws_sns_topic" "internal_alert_slack" {
   #FIXME: replace when slack alert is in mgmt
   name = "bfd-test-cloudwatch-alarms-slack-bfd-test"
@@ -169,4 +168,3 @@
   #FIXME: replace when slack alert is in mgmt
   alarm_actions       = [data.aws_sns_topic.internal_alert_slack.arn]
 }
->>>>>>> bbf2fc7e
