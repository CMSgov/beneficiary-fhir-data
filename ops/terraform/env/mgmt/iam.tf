--- conflicted
+++ resolved
@@ -438,15 +438,10 @@
   path        = "/"
   policy      = <<-POLICY
 {
-<<<<<<< HEAD
-  "Statement": [
-    {
-=======
   "Version": "2012-10-17",
   "Statement": [
     {
       "Sid": "ReadRDAPipelineSSMParameters",
->>>>>>> 4f2229b0
       "Action": [
         "ssm:GetParametersByPath",
         "ssm:GetParameters",
@@ -458,10 +453,7 @@
       ]
     },
     {
-<<<<<<< HEAD
-=======
       "Sid": "AllowKeyUsage",
->>>>>>> 4f2229b0
       "Action": [
         "kms:Decrypt"
       ],
@@ -473,12 +465,7 @@
         "${local.prod_kms_key_id}"
       ]
     }
-<<<<<<< HEAD
-  ],
-  "Version": "2012-10-17"
-=======
   ]
->>>>>>> 4f2229b0
 }
 POLICY
 
