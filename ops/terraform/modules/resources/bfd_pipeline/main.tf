--- conflicted
+++ resolved
@@ -230,11 +230,7 @@
 }
 EOF
 }
-<<<<<<< HEAD
-resource "aws_iam_role_policy_attachement" "aws_cli" {
-=======
 resource "aws_iam_role_policy_attachment" "aws_cli" {
->>>>>>> b95b4d4f
   role       = module.iam_profile_bfd_pipeline.role
   policy_arn = aws_iam_policy.aws_cli.arn
 }
