locals {
  app = "bfd-server"

  alert_arn   = var.alert_notification_arn == null ? [] : [var.alert_notification_arn]
  warning_arn = var.warning_notification_arn == null ? [] : [var.warning_notification_arn]
  ok_arn      = var.ok_notification_arn == null ? [] : [var.ok_notification_arn]

  namespace = "bfd-${var.env}/${local.app}"
  metrics = {
<<<<<<< HEAD
    coverage_latency                      = "http-requests/latency/coverage-all"
    eob_resources_latency                 = "http-requests/latency/eob-all-with-resources"
    eob_no_resources_latency              = "http-requests/latency/eob-all-no-resources"
    eob_resources_latency_by_kb           = "http-requests/latency-by-kb/eob-all-with-resources"
    patient_no_contract_latency           = "http-requests/latency/patient-not-by-contract"
    patient_contract_count_4000_latency   = "http-requests/latency/patient-by-contract-count-4000"
    claim_no_resources_latency            = "http-requests/latency/claim-all-no-resources"
    claim_resources_latency               = "http-requests/latency/claim-all-with-resources"
    claim_resources_latency_by_kb         = "http-requests/latency-by-kb/claim-all-with-resources"
    claimresponse_no_resources_latency    = "http-requests/latency/claimresponse-all-no-resources"
    claimresponse_resources_latency       = "http-requests/latency/claimresponse-all-with-resources"
    claimresponse_resources_latency_by_kb = "http-requests/latency-by-kb/claimresponse-all-with-resources"
    all_error_rate                        = "http-requests/count/500-responses"
=======
    coverage_latency                    = "http-requests/latency/coverage-all"
    eob_resources_latency               = "http-requests/latency/eob-all-with-resources"
    eob_no_resources_latency            = "http-requests/latency/eob-all-no-resources"
    eob_resources_latency_by_kb         = "http-requests/latency-by-kb/eob-all-with-resources"
    patient_no_contract_latency         = "http-requests/latency/patient-not-by-contract"
    patient_contract_count_4000_latency = "http-requests/latency/patient-by-contract-count-4000"
    all_responses_count                 = "http-requests/count/all"
    all_http500s_count                  = "http-requests/count/500-responses"
>>>>>>> cc9f9758
  }

  partners = {
    bulk = {
      ab2d = {
        timeout_ms = (300 * 1000) / 2
        client_ssl_regex = {
          prod_sbx = ".*ab2d-sbx-client.*"
          prod     = ".*ab2d-prod-client.*"
        }
      }
      bcda = {
        timeout_ms = (45 * 1000) / 2
        client_ssl_regex = {
          prod_sbx = ".*bcda-sbx-client.*"
          prod     = ".*bcda-prod-client.*"
        }
      }
      dpc = {
        timeout_ms = (30 * 1000) / 2
        client_ssl_regex = {
          prod_sbx = ".*dpc-prod-sbx-client.*"
          # jq requires escaped characters be escaped with 2 backslashes
          prod = ".*dpc\\\\.prod\\\\.client.*"
        }
      }
    }
    non_bulk = {
      bb = {
        timeout_ms = (120 * 1000) / 2
        client_ssl_regex = {
          prod_sbx = ".*BlueButton.*"
          prod     = ".*BlueButton.*"
        }
      }
    }
  }

  all_partners = merge(local.partners.bulk, local.partners.non_bulk)

  error_slo_configs = {
    slo_http500_percent_1hr_alert = {
      type      = "alert"
      period    = 1 * 60 * 60
      threshold = "90"
    }
    slo_http500_percent_1hr_warning = {
      type      = "warning"
      period    = 1 * 60 * 60
      threshold = "50"
    }
    slo_http500_percent_24hr_alert = {
      type      = "alert"
      period    = 24 * 60 * 60
      threshold = "0.01"
    }
    slo_http500_percent_24hr_warning = {
      type      = "warning"
      period    = 24 * 60 * 60
      threshold = "0.001"
    }
  }
}

resource "aws_cloudwatch_metric_alarm" "slo_coverage_latency_mean_15m_alert" {
  alarm_name          = "${local.app}-${var.env}-slo-coverage-latency-mean-15m-alert"
  comparison_operator = "GreaterThanThreshold"
  evaluation_periods  = "1"
  period              = "900"
  statistic           = "Average"
  threshold           = "260"

  alarm_description = join("", [
    "/v*/fhir/Coverage response mean 15 minute latency exceeded ALERT SLO threshold of 260ms for ",
    "${local.app} in ${var.env} environment"
  ])

  metric_name = local.metrics.coverage_latency
  namespace   = local.namespace

  alarm_actions = local.alert_arn
  ok_actions    = local.ok_arn

  datapoints_to_alarm = "1"
  treat_missing_data  = "notBreaching"
}

resource "aws_cloudwatch_metric_alarm" "slo_coverage_latency_mean_15m_warning" {
  alarm_name          = "${local.app}-${var.env}-slo-coverage-latency-mean-15m-warning"
  comparison_operator = "GreaterThanThreshold"
  evaluation_periods  = "1"
  period              = "900"
  statistic           = "Average"
  threshold           = "180"

  alarm_description = join("", [
    "/v*/fhir/Coverage response mean 15 minute latency exceeded WARNING SLO threshold of 180ms ",
    "for ${local.app} in ${var.env} environment"
  ])

  metric_name = local.metrics.coverage_latency
  namespace   = local.namespace

  alarm_actions = local.warning_arn
  ok_actions    = local.ok_arn

  datapoints_to_alarm = "1"
  treat_missing_data  = "notBreaching"
}

resource "aws_cloudwatch_metric_alarm" "slo_coverage_bulk_latency_99p_15m_alert" {
  # Only create per-partner alarms for partners that have dimensioned metrics in the current
  # environment. This set intersection returns a set of partners that have corresponding metrics
  for_each = setintersection(
    toset(keys(local.partners.bulk)),
    toset(keys(data.external.client_ssls_by_partner["coverage_latency"].result))
  )

  alarm_name          = "${local.app}-${var.env}-slo-coverage-bulk-latency-99p-15m-alert-${each.key}"
  comparison_operator = "GreaterThanThreshold"
  evaluation_periods  = "1"
  period              = "900"
  extended_statistic  = "p99"
  threshold           = local.partners.bulk[each.key].timeout_ms

  alarm_description = join("", [
    "/v*/fhir/Coverage response 99% 15 minute BULK latency exceeded ALERT SLO threshold of ",
    "${local.partners.bulk[each.key].timeout_ms} ms for partner ${each.key} for ${local.app} in ",
    "${var.env} environment"
  ])

  metric_name = local.metrics.coverage_latency
  namespace   = local.namespace
  dimensions = {
    client_ssl = data.external.client_ssls_by_partner["coverage_latency"].result[each.key]
  }

  alarm_actions = local.alert_arn
  ok_actions    = local.ok_arn

  datapoints_to_alarm = "1"
  treat_missing_data  = "notBreaching"
}

resource "aws_cloudwatch_metric_alarm" "slo_coverage_bulk_latency_99p_15m_warning" {
  for_each = setintersection(
    toset(keys(local.partners.bulk)),
    toset(keys(data.external.client_ssls_by_partner["coverage_latency"].result))
  )

  alarm_name          = "${local.app}-${var.env}-slo-coverage-bulk-latency-99p-15m-warning-${each.key}"
  comparison_operator = "GreaterThanThreshold"
  evaluation_periods  = "1"
  period              = "900"
  extended_statistic  = "p99"
  threshold           = "1440"

  alarm_description = join("", [
    "/v*/fhir/Coverage response 99% 15 minute BULK latency exceeded WARNING SLO threshold of 1440 ",
    "ms for partner ${each.key} for ${local.app} in ${var.env} environment"
  ])

  metric_name = local.metrics.coverage_latency
  namespace   = local.namespace
  dimensions = {
    client_ssl = data.external.client_ssls_by_partner["coverage_latency"].result[each.key]
  }

  alarm_actions = local.warning_arn
  ok_actions    = local.ok_arn

  datapoints_to_alarm = "1"
  treat_missing_data  = "notBreaching"
}

resource "aws_cloudwatch_metric_alarm" "slo_coverage_nonbulk_latency_99p_15m_alert" {
  for_each = setintersection(
    toset(keys(local.partners.non_bulk)),
    toset(keys(data.external.client_ssls_by_partner["coverage_latency"].result))
  )

  alarm_name          = "${local.app}-${var.env}-slo-coverage-nonbulk-latency-99p-15m-alert-${each.key}"
  comparison_operator = "GreaterThanThreshold"
  evaluation_periods  = "1"
  period              = "900"
  extended_statistic  = "p99"
  threshold           = "2050"

  alarm_description = join("", [
    "/v*/fhir/Coverage response 99% 15 minute NON-BULK latency exceeded ALERT SLO threshold of ",
    "2050 ms for partner ${each.key} for ${local.app} in ${var.env} environment"
  ])

  metric_name = local.metrics.coverage_latency
  namespace   = local.namespace
  dimensions = {
    client_ssl = data.external.client_ssls_by_partner["coverage_latency"].result[each.key]
  }

  alarm_actions = local.alert_arn
  ok_actions    = local.ok_arn

  datapoints_to_alarm = "1"
  treat_missing_data  = "notBreaching"
}

resource "aws_cloudwatch_metric_alarm" "slo_coverage_nonbulk_latency_99p_15m_warning" {
  for_each = setintersection(
    toset(keys(local.partners.non_bulk)),
    toset(keys(data.external.client_ssls_by_partner["coverage_latency"].result))
  )

  alarm_name          = "${local.app}-${var.env}-slo-coverage-nonbulk-latency-99p-15m-warning-${each.key}"
  comparison_operator = "GreaterThanThreshold"
  evaluation_periods  = "1"
  period              = "900"
  extended_statistic  = "p99"
  threshold           = "1440"

  alarm_description = join("", [
    "/v*/fhir/Coverage response 99% 15 minute NON-BULK latency exceeded WARNING SLO threshold of ",
    "1440 ms for partner ${each.key} for ${local.app} in ${var.env} environment"
  ])

  metric_name = local.metrics.coverage_latency
  namespace   = local.namespace
  dimensions = {
    client_ssl = data.external.client_ssls_by_partner["coverage_latency"].result[each.key]
  }

  alarm_actions = local.warning_arn
  ok_actions    = local.ok_arn

  datapoints_to_alarm = "1"
  treat_missing_data  = "notBreaching"
}

resource "aws_cloudwatch_metric_alarm" "slo_eob_no_resources_latency_mean_15m_alert" {
  alarm_name          = "${local.app}-${var.env}-slo-eob-no-resources-latency-mean-15m-alert"
  comparison_operator = "GreaterThanThreshold"
  evaluation_periods  = "1"
  period              = "900"
  statistic           = "Average"
  threshold           = "440"

  alarm_description = join("", [
    "/v*/fhir/ExplanationOfBenefit response with no resources returned mean 15 minute latency ",
    "exceeded ALERT SLO threshold of 440 ms for ${local.app} in ${var.env} environment"
  ])

  metric_name = local.metrics.eob_no_resources_latency
  namespace   = local.namespace

  alarm_actions = local.alert_arn
  ok_actions    = local.ok_arn

  datapoints_to_alarm = "1"
  treat_missing_data  = "notBreaching"
}

resource "aws_cloudwatch_metric_alarm" "slo_eob_no_resources_latency_mean_15m_warning" {
  alarm_name          = "${local.app}-${var.env}-slo-eob-no-resources-latency-mean-15m-warning"
  comparison_operator = "GreaterThanThreshold"
  evaluation_periods  = "1"
  period              = "900"
  statistic           = "Average"
  threshold           = "310"

  alarm_description = join("", [
    "/v*/fhir/ExplanationOfBenefit response with no resources returned mean 15 minute latency ",
    "exceeded WARNING SLO threshold of 310 ms for ${local.app} in ${var.env} environment"
  ])

  metric_name = local.metrics.eob_no_resources_latency
  namespace   = local.namespace

  alarm_actions = local.warning_arn
  ok_actions    = local.ok_arn

  datapoints_to_alarm = "1"
  treat_missing_data  = "notBreaching"
}

resource "aws_cloudwatch_metric_alarm" "slo_eob_with_resources_latency_per_kb_mean_15m_alert" {
  alarm_name          = "${local.app}-${var.env}-slo-eob-with-resources-latency-per-kb-mean-15m-alert"
  comparison_operator = "GreaterThanThreshold"
  evaluation_periods  = "1"
  period              = "900"
  statistic           = "Average"
  threshold           = "450"

  alarm_description = join("", [
    "/v*/fhir/ExplanationOfBenefit response with resources returned mean 15 minute latency per KB ",
    "exceeded ALERT SLO threshold of 450 ms/KB for ${local.app} in ${var.env} environment"
  ])

  metric_name = local.metrics.eob_resources_latency_by_kb
  namespace   = local.namespace

  alarm_actions = local.alert_arn
  ok_actions    = local.ok_arn

  datapoints_to_alarm = "1"
  treat_missing_data  = "notBreaching"
}

resource "aws_cloudwatch_metric_alarm" "slo_eob_with_resources_latency_per_kb_mean_15m_warning" {
  alarm_name          = "${local.app}-${var.env}-slo-eob-with-resources-latency-per-kb-mean-15m-warning"
  comparison_operator = "GreaterThanThreshold"
  evaluation_periods  = "1"
  period              = "900"
  statistic           = "Average"
  threshold           = "320"

  alarm_description = join("", [
    "/v*/fhir/ExplanationOfBenefit response with resources returned mean 15 minute latency per KB ",
    "exceeded WARNING SLO threshold of 320 ms/KB for ${local.app} in ${var.env} environment"
  ])

  metric_name = local.metrics.eob_resources_latency_by_kb
  namespace   = local.namespace

  alarm_actions = local.warning_arn
  ok_actions    = local.ok_arn

  datapoints_to_alarm = "1"
  treat_missing_data  = "notBreaching"
}

resource "aws_cloudwatch_metric_alarm" "slo_eob_with_resources_bulk_latency_99p_15m_alert" {
  for_each = setintersection(
    toset(keys(local.partners.bulk)),
    toset(keys(data.external.client_ssls_by_partner["eob_resources_latency"].result))
  )

  alarm_name          = "${local.app}-${var.env}-slo-eob-with-resources-bulk-latency-99p-15m-alert-${each.key}"
  comparison_operator = "GreaterThanThreshold"
  evaluation_periods  = "1"
  period              = "900"
  extended_statistic  = "p99"
  threshold           = local.partners.bulk[each.key].timeout_ms

  alarm_description = join("", [
    "/v*/fhir/ExplanationOfBenefit responses with resources returned 99% 15 minute BULK latency ",
    "exceeded ALERT SLO threshold of ${local.partners.bulk[each.key].timeout_ms} ms for partner ",
    "${each.key} for ${local.app} in ${var.env} environment"
  ])

  metric_name = local.metrics.eob_resources_latency
  namespace   = local.namespace
  dimensions = {
    client_ssl = data.external.client_ssls_by_partner["eob_resources_latency"].result[each.key]
  }

  alarm_actions = local.alert_arn
  ok_actions    = local.ok_arn

  datapoints_to_alarm = "1"
  treat_missing_data  = "notBreaching"
}

resource "aws_cloudwatch_metric_alarm" "slo_eob_with_resources_bulk_latency_per_kb_99p_15m_warning" {
  for_each = setintersection(
    toset(keys(local.partners.bulk)),
    toset(keys(data.external.client_ssls_by_partner["eob_resources_latency_by_kb"].result))
  )

  alarm_name          = "${local.app}-${var.env}-slo-eob-with-resources-bulk-latency-per-kb-99p-15m-warning-${each.key}"
  comparison_operator = "GreaterThanThreshold"
  evaluation_periods  = "1"
  period              = "900"
  extended_statistic  = "p99"
  threshold           = "480"

  alarm_description = join("", [
    "/v*/fhir/ExplanationOfBenefit responses with resources returned 99% 15 minute BULK latency ",
    "per KB exceeded WARNING SLO threshold of 480 ms/KB for partner ${each.key} for ${local.app} ",
    "in ${var.env} environment"
  ])

  metric_name = local.metrics.eob_resources_latency_by_kb
  namespace   = local.namespace
  dimensions = {
    client_ssl = data.external.client_ssls_by_partner["eob_resources_latency_by_kb"].result[each.key]
  }

  alarm_actions = local.warning_arn
  ok_actions    = local.ok_arn

  datapoints_to_alarm = "1"
  treat_missing_data  = "notBreaching"
}

resource "aws_cloudwatch_metric_alarm" "slo_eob_with_resources_nonbulk_latency_per_kb_99p_15m_alert" {
  for_each = setintersection(
    toset(keys(local.partners.non_bulk)),
    toset(keys(data.external.client_ssls_by_partner["eob_resources_latency_by_kb"].result))
  )

  alarm_name          = "${local.app}-${var.env}-slo-eob-with-resources-nonbulk-latency-per-kb-99p-15m-alert-${each.key}"
  comparison_operator = "GreaterThanThreshold"
  evaluation_periods  = "1"
  period              = "900"
  extended_statistic  = "p99"
  threshold           = "690"

  alarm_description = join("", [
    "/v*/fhir/ExplanationOfBenefit responses with resources returned 99% 15 minute NON-BULK ",
    "latency per KB exceeded ALERT SLO threshold of 690 ms for partner ${each.key} for ",
    "${local.app} in ${var.env} environment"
  ])

  metric_name = local.metrics.eob_resources_latency_by_kb
  namespace   = local.namespace
  dimensions = {
    client_ssl = data.external.client_ssls_by_partner["eob_resources_latency_by_kb"].result[each.key]
  }

  alarm_actions = local.alert_arn
  ok_actions    = local.ok_arn

  datapoints_to_alarm = "1"
  treat_missing_data  = "notBreaching"
}

resource "aws_cloudwatch_metric_alarm" "slo_eob_with_resources_nonbulk_latency_per_kb_99p_15m_warning" {
  for_each = setintersection(
    toset(keys(local.partners.non_bulk)),
    toset(keys(data.external.client_ssls_by_partner["eob_resources_latency_by_kb"].result))
  )

  alarm_name          = "${local.app}-${var.env}-slo-eob-with-resources-nonbulk-latency-per-kb-99p-15m-warning-${each.key}"
  comparison_operator = "GreaterThanThreshold"
  evaluation_periods  = "1"
  period              = "900"
  extended_statistic  = "p99"
  threshold           = "480"

  alarm_description = join("", [
    "/v*/fhir/ExplanationOfBenefit responses with resources returned 99% 15 minute NON-BULK ",
    "latency per KB exceeded WARNING SLO threshold of 480 ms for partner ${each.key} for ",
    "${local.app} in ${var.env} environment"
  ])

  metric_name = local.metrics.eob_resources_latency_by_kb
  namespace   = local.namespace
  dimensions = {
    client_ssl = data.external.client_ssls_by_partner["eob_resources_latency_by_kb"].result[each.key]
  }

  alarm_actions = local.warning_arn
  ok_actions    = local.ok_arn

  datapoints_to_alarm = "1"
  treat_missing_data  = "notBreaching"
}

resource "aws_cloudwatch_metric_alarm" "slo_patient_no_contract_latency_mean_15m_alert" {
  alarm_name          = "${local.app}-${var.env}-slo-patient-no-contract-latency-mean-15m-alert"
  comparison_operator = "GreaterThanThreshold"
  evaluation_periods  = "1"
  period              = "900"
  statistic           = "Average"
  threshold           = "80"

  alarm_description = join("", [
    "/v*/fhir/Patient (not by contract) response mean 15 minute latency exceeded ALERT SLO ",
    "threshold of 80 ms for ${local.app} in ${var.env} environment"
  ])

  metric_name = local.metrics.patient_no_contract_latency
  namespace   = local.namespace

  alarm_actions = local.alert_arn
  ok_actions    = local.ok_arn

  datapoints_to_alarm = "1"
  treat_missing_data  = "notBreaching"
}

resource "aws_cloudwatch_metric_alarm" "slo_patient_no_contract_latency_mean_15m_warning" {
  alarm_name          = "${local.app}-${var.env}-slo-patient-no-contract-latency-mean-15m-warning"
  comparison_operator = "GreaterThanThreshold"
  evaluation_periods  = "1"
  period              = "900"
  statistic           = "Average"
  threshold           = "60"

  alarm_description = join("", [
    "/v*/fhir/Patient (not by contract) response mean 15 minute latency exceeded WARNING SLO ",
    "threshold of 60 ms for ${local.app} in ${var.env} environment"
  ])

  metric_name = local.metrics.patient_no_contract_latency
  namespace   = local.namespace

  alarm_actions = local.warning_arn
  ok_actions    = local.ok_arn

  datapoints_to_alarm = "1"
  treat_missing_data  = "notBreaching"
}

resource "aws_cloudwatch_metric_alarm" "slo_patient_no_contract_bulk_latency_99p_15m_alert" {
  for_each = setintersection(
    toset(keys(local.partners.bulk)),
    toset(keys(data.external.client_ssls_by_partner["patient_no_contract_latency"].result))
  )

  alarm_name          = "${local.app}-${var.env}-slo-patient-no-contract-bulk-latency-99p-15m-alert-${each.key}"
  comparison_operator = "GreaterThanThreshold"
  evaluation_periods  = "1"
  period              = "900"
  extended_statistic  = "p99"
  threshold           = local.partners.bulk[each.key].timeout_ms

  alarm_description = join("", [
    "/v*/fhir/Patient (not by contract) response 99% 15 minute BULK latency exceeded ALERT SLO ",
    "threshold of ${local.partners.bulk[each.key].timeout_ms} ms for partner ${each.key} for ",
    "${local.app} in ${var.env} environment"
  ])

  metric_name = local.metrics.patient_no_contract_latency
  namespace   = local.namespace
  dimensions = {
    client_ssl = data.external.client_ssls_by_partner["patient_no_contract_latency"].result[each.key]
  }

  alarm_actions = local.alert_arn
  ok_actions    = local.ok_arn

  datapoints_to_alarm = "1"
  treat_missing_data  = "notBreaching"
}

resource "aws_cloudwatch_metric_alarm" "slo_patient_no_contract_bulk_latency_99p_15m_warning" {
  for_each = setintersection(
    toset(keys(local.partners.bulk)),
    toset(keys(data.external.client_ssls_by_partner["patient_no_contract_latency"].result))
  )

  alarm_name          = "${local.app}-${var.env}-slo-patient-no-contract-bulk-latency-99p-15m-warning-${each.key}"
  comparison_operator = "GreaterThanThreshold"
  evaluation_periods  = "1"
  period              = "900"
  extended_statistic  = "p99"
  threshold           = "585"

  alarm_description = join("", [
    "/v*/fhir/Patient (not by contract) response 99% 15 minute BULK latency exceeded WARNING SLO ",
    "threshold of 585 ms for partner ${each.key} for ${local.app} in ${var.env} environment"
  ])

  metric_name = local.metrics.patient_no_contract_latency
  namespace   = local.namespace
  dimensions = {
    client_ssl = data.external.client_ssls_by_partner["patient_no_contract_latency"].result[each.key]
  }

  alarm_actions = local.warning_arn
  ok_actions    = local.ok_arn

  datapoints_to_alarm = "1"
  treat_missing_data  = "notBreaching"
}

resource "aws_cloudwatch_metric_alarm" "slo_patient_no_contract_nonbulk_latency_99p_15m_alert" {
  for_each = setintersection(
    toset(keys(local.partners.non_bulk)),
    toset(keys(data.external.client_ssls_by_partner["patient_no_contract_latency"].result))
  )

  alarm_name          = "${local.app}-${var.env}-slo-patient-no-contract-nonbulk-latency-99p-15m-alert-${each.key}"
  comparison_operator = "GreaterThanThreshold"
  evaluation_periods  = "1"
  period              = "900"
  extended_statistic  = "p99"
  threshold           = "740"

  alarm_description = join("", [
    "/v*/fhir/Patient (not by contract) response 99% 15 minute NON-BULK latency exceeded ALERT ",
    "SLO threshold of 740 ms for partner ${each.key} for ${local.app} in ${var.env} environment"
  ])

  metric_name = local.metrics.patient_no_contract_latency
  namespace   = local.namespace
  dimensions = {
    client_ssl = data.external.client_ssls_by_partner["patient_no_contract_latency"].result[each.key]
  }

  alarm_actions = local.alert_arn
  ok_actions    = local.ok_arn

  datapoints_to_alarm = "1"
  treat_missing_data  = "notBreaching"
}

resource "aws_cloudwatch_metric_alarm" "slo_patient_no_contract_nonbulk_latency_99p_15m_warning" {
  for_each = setintersection(
    toset(keys(local.partners.non_bulk)),
    toset(keys(data.external.client_ssls_by_partner["patient_no_contract_latency"].result))
  )

  alarm_name          = "${local.app}-${var.env}-slo-patient-no-contract-nonbulk-latency-99p-15m-warning-${each.key}"
  comparison_operator = "GreaterThanThreshold"
  evaluation_periods  = "1"
  period              = "900"
  extended_statistic  = "p99"
  threshold           = "520"

  alarm_description = join("", [
    "/v*/fhir/Patient (not by contract) response 99% 15 minute NON-BULK latency exceeded WARNING ",
    "SLO threshold of 520 ms for partner ${each.key} for ${local.app} in ${var.env} environment"
  ])

  metric_name = local.metrics.patient_no_contract_latency
  namespace   = local.namespace
  dimensions = {
    client_ssl = data.external.client_ssls_by_partner["patient_no_contract_latency"].result[each.key]
  }

  alarm_actions = local.warning_arn
  ok_actions    = local.ok_arn

  datapoints_to_alarm = "1"
  treat_missing_data  = "notBreaching"
}

resource "aws_cloudwatch_metric_alarm" "slo_patient_by_contract_count_4000_latency_mean_15m_alert" {
  alarm_name          = "${local.app}-${var.env}-slo-patient-by-contract-count-4000-latency-mean-15m-alert"
  comparison_operator = "GreaterThanThreshold"
  evaluation_periods  = "1"
  period              = "900"
  statistic           = "Average"
  threshold           = "40000"

  alarm_description = join("", [
    "/v*/fhir/Patient (by contract, count 4000) response mean 15 minute latency exceeded ALERT ",
    "SLO threshold of 40 seconds for ${local.app} in ${var.env} environment"
  ])

  metric_name = local.metrics.patient_contract_count_4000_latency
  namespace   = local.namespace

  alarm_actions = local.alert_arn
  ok_actions    = local.ok_arn

  datapoints_to_alarm = "1"
  treat_missing_data  = "notBreaching"
}

resource "aws_cloudwatch_metric_alarm" "slo_patient_by_contract_count_4000_latency_mean_15m_warning" {
  alarm_name          = "${local.app}-${var.env}-slo-patient-by-contract-count-4000-latency-mean-15m-warning"
  comparison_operator = "GreaterThanThreshold"
  evaluation_periods  = "1"
  period              = "900"
  statistic           = "Average"
  threshold           = "40000"

  alarm_description = join("", [
    "/v*/fhir/Patient (by contract, count 4000) response mean 15 minute latency exceeded WARNING ",
    "SLO threshold of 40 seconds for ${local.app} in ${var.env} environment"
  ])

  metric_name = local.metrics.patient_contract_count_4000_latency
  namespace   = local.namespace

  alarm_actions = local.warning_arn
  ok_actions    = local.ok_arn

  datapoints_to_alarm = "1"
  treat_missing_data  = "notBreaching"
}

resource "aws_cloudwatch_metric_alarm" "slo_patient_by_contract_count_4000_latency_99p_15m_alert" {
  for_each = setintersection(
    toset(keys(local.all_partners)),
    toset(keys(data.external.client_ssls_by_partner["patient_contract_count_4000_latency"].result))
  )

  alarm_name          = "${local.app}-${var.env}-slo-patient-by-contract-count-4000-latency-99p-15m-alert-${each.key}"
  comparison_operator = "GreaterThanThreshold"
  evaluation_periods  = "1"
  period              = "900"
  extended_statistic  = "p99"
  threshold           = local.all_partners[each.key].timeout_ms

  alarm_description = join("", [
    "/v*/fhir/Patient (by contract, count 4000) response 99% 15 minute latency exceeded ALERT ",
    "SLO threshold of ${local.all_partners[each.key].timeout_ms} ms for partner ${each.key} for ",
    "${local.app} in ${var.env} environment"
  ])

  metric_name = local.metrics.patient_contract_count_4000_latency
  namespace   = local.namespace
  dimensions = {
    client_ssl = data.external.client_ssls_by_partner["patient_contract_count_4000_latency"].result[each.key]
  }

  alarm_actions = local.alert_arn
  ok_actions    = local.ok_arn

  datapoints_to_alarm = "1"
  treat_missing_data  = "notBreaching"
}

resource "aws_cloudwatch_metric_alarm" "slo_patient_by_contract_count_4000_latency_99p_15m_warning" {
  for_each = setintersection(
    toset(keys(local.all_partners)),
    toset(keys(data.external.client_ssls_by_partner["patient_contract_count_4000_latency"].result))
  )

  alarm_name          = "${local.app}-${var.env}-slo-patient-by-contract-count-4000-latency-99p-15m-warning-${each.key}"
  comparison_operator = "GreaterThanThreshold"
  evaluation_periods  = "1"
  period              = "900"
  extended_statistic  = "p99"
  threshold           = "44000"

  alarm_description = join("", [
    "/v*/fhir/Patient (by contract, count 4000) response 99% 15 minute latency exceeded WARNING ",
    "SLO threshold of 44 seconds for partner ${each.key} for ${local.app} in ${var.env} environment"
  ])

  metric_name = local.metrics.patient_contract_count_4000_latency
  namespace   = local.namespace
  dimensions = {
    client_ssl = data.external.client_ssls_by_partner["patient_contract_count_4000_latency"].result[each.key]
  }

  alarm_actions = local.warning_arn
  ok_actions    = local.ok_arn

  datapoints_to_alarm = "1"
  treat_missing_data  = "notBreaching"
}

<<<<<<< HEAD
resource "aws_cloudwatch_metric_alarm" "slo_claim_no_resources_latency_mean_15m_alert" {
  alarm_name          = "${local.app}-${var.env}-slo-claim-no-resources-latency-mean-15m-alert"
  comparison_operator = "GreaterThanThreshold"
  evaluation_periods  = "1"
  period              = "900"
  statistic           = "Average"
  threshold           = "700"

  alarm_description = join("", [
    "/v*/fhir/Claim response with no resources returned mean 15 minute latency ",
    "exceeded ALERT SLO threshold of 700 ms for ${local.app} in ${var.env} environment"
  ])

  metric_name = local.metrics.claim_no_resources_latency
  namespace   = local.namespace

  alarm_actions = local.alert_arn
  ok_actions    = local.ok_arn

  datapoints_to_alarm = "1"
  treat_missing_data  = "notBreaching"
}

resource "aws_cloudwatch_metric_alarm" "slo_claim_no_resources_latency_mean_15m_warning" {
  alarm_name          = "${local.app}-${var.env}-slo-claim-no-resources-latency-mean-15m-warning"
  comparison_operator = "GreaterThanThreshold"
  evaluation_periods  = "1"
  period              = "900"
  statistic           = "Average"
  threshold           = "600"

  alarm_description = join("", [
    "/v*/fhir/Claim response with no resources returned mean 15 minute latency ",
    "exceeded WARNING SLO threshold of 600 ms for ${local.app} in ${var.env} environment"
  ])

  metric_name = local.metrics.claim_no_resources_latency
  namespace   = local.namespace

  alarm_actions = local.warning_arn
  ok_actions    = local.ok_arn

  datapoints_to_alarm = "1"
  treat_missing_data  = "notBreaching"
}

resource "aws_cloudwatch_metric_alarm" "slo_claim_with_resources_latency_per_kb_mean_15m_alert" {
  alarm_name          = "${local.app}-${var.env}-slo-claim-with-resources-latency-per-kb-mean-15m-alert"
  comparison_operator = "GreaterThanThreshold"
  evaluation_periods  = "1"
  period              = "900"
  statistic           = "Average"
  threshold           = "700"

  alarm_description = join("", [
    "/v*/fhir/Claim response with resources returned mean 15 minute latency per KB ",
    "exceeded ALERT SLO threshold of 700 ms/KB for ${local.app} in ${var.env} environment"
  ])

  metric_name = local.metrics.claim_resources_latency_by_kb
  namespace   = local.namespace

  alarm_actions = local.alert_arn
  ok_actions    = local.ok_arn

  datapoints_to_alarm = "1"
  treat_missing_data  = "notBreaching"
}

resource "aws_cloudwatch_metric_alarm" "slo_claim_with_resources_latency_per_kb_mean_15m_warning" {
  alarm_name          = "${local.app}-${var.env}-slo-claim-with-resources-latency-per-kb-mean-15m-warning"
  comparison_operator = "GreaterThanThreshold"
  evaluation_periods  = "1"
  period              = "900"
  statistic           = "Average"
  threshold           = "600"

  alarm_description = join("", [
    "/v*/fhir/Claim response with resources returned mean 15 minute latency per KB ",
    "exceeded WARNING SLO threshold of 600 ms/KB for ${local.app} in ${var.env} environment"
  ])

  metric_name = local.metrics.claim_resources_latency_by_kb
  namespace   = local.namespace

  alarm_actions = local.warning_arn
  ok_actions    = local.ok_arn

  datapoints_to_alarm = "1"
  treat_missing_data  = "notBreaching"
}

resource "aws_cloudwatch_metric_alarm" "slo_claim_with_resources_bulk_latency_99p_15m_alert" {
  for_each = setintersection(
    toset(keys(local.partners.bulk)),
    toset(keys(data.external.client_ssls_by_partner["claim_resources_latency"].result))
  )

  alarm_name          = "${local.app}-${var.env}-slo-claim-with-resources-bulk-latency-99p-15m-alert-${each.key}"
  comparison_operator = "GreaterThanThreshold"
  evaluation_periods  = "1"
  period              = "900"
  extended_statistic  = "p99"
  threshold           = local.partners.bulk[each.key].timeout_ms

  alarm_description = join("", [
    "/v*/fhir/Claim responses with resources returned 99% 15 minute BULK latency ",
    "exceeded ALERT SLO threshold of ${local.partners.bulk[each.key].timeout_ms} ms for partner ",
    "${each.key} for ${local.app} in ${var.env} environment"
  ])

  metric_name = local.metrics.claim_resources_latency
  namespace   = local.namespace
  dimensions = {
    client_ssl = data.external.client_ssls_by_partner["claim_resources_latency"].result[each.key]
  }

  alarm_actions = local.alert_arn
  ok_actions    = local.ok_arn

  datapoints_to_alarm = "1"
  treat_missing_data  = "notBreaching"
}

resource "aws_cloudwatch_metric_alarm" "slo_claim_with_resources_bulk_latency_per_kb_99p_15m_warning" {
  for_each = setintersection(
    toset(keys(local.partners.bulk)),
    toset(keys(data.external.client_ssls_by_partner["claim_resources_latency_by_kb"].result))
  )

  alarm_name          = "${local.app}-${var.env}-slo-claim-with-resources-bulk-latency-per-kb-99p-15m-warning-${each.key}"
  comparison_operator = "GreaterThanThreshold"
  evaluation_periods  = "1"
  period              = "900"
  extended_statistic  = "p99"
  threshold           = "700"

  alarm_description = join("", [
    "/v*/fhir/Claim responses with resources returned 99% 15 minute BULK latency ",
    "per KB exceeded WARNING SLO threshold of 480 ms/KB for partner ${each.key} for ${local.app} ",
    "in ${var.env} environment"
  ])

  metric_name = local.metrics.claim_resources_latency_by_kb
  namespace   = local.namespace
  dimensions = {
    client_ssl = data.external.client_ssls_by_partner["claim_resources_latency_by_kb"].result[each.key]
  }

  alarm_actions = local.warning_arn
  ok_actions    = local.ok_arn

  datapoints_to_alarm = "1"
  treat_missing_data  = "notBreaching"
}

resource "aws_cloudwatch_metric_alarm" "slo_claimresponse_no_resources_latency_mean_15m_alert" {
  alarm_name          = "${local.app}-${var.env}-slo-claimresponse-no-resources-latency-mean-15m-alert"
  comparison_operator = "GreaterThanThreshold"
  evaluation_periods  = "1"
  period              = "900"
  statistic           = "Average"
  threshold           = "1100"

  alarm_description = join("", [
    "/v*/fhir/ClaimResponse response with no resources returned mean 15 minute latency ",
    "exceeded ALERT SLO threshold of 1100 ms for ${local.app} in ${var.env} environment"
  ])

  metric_name = local.metrics.claimresponse_no_resources_latency
  namespace   = local.namespace

  alarm_actions = local.alert_arn
  ok_actions    = local.ok_arn

  datapoints_to_alarm = "1"
  treat_missing_data  = "notBreaching"
}

resource "aws_cloudwatch_metric_alarm" "slo_claimresponse_no_resources_latency_mean_15m_warning" {
  alarm_name          = "${local.app}-${var.env}-slo-claimresponse-no-resources-latency-mean-15m-warning"
  comparison_operator = "GreaterThanThreshold"
  evaluation_periods  = "1"
  period              = "900"
  statistic           = "Average"
  threshold           = "1000"

  alarm_description = join("", [
    "/v*/fhir/ClaimResponse response with no resources returned mean 15 minute latency ",
    "exceeded WARNING SLO threshold of 1000 ms for ${local.app} in ${var.env} environment"
  ])

  metric_name = local.metrics.claimresponse_no_resources_latency
  namespace   = local.namespace

  alarm_actions = local.warning_arn
  ok_actions    = local.ok_arn

  datapoints_to_alarm = "1"
  treat_missing_data  = "notBreaching"
}

resource "aws_cloudwatch_metric_alarm" "slo_claimresponse_with_resources_latency_per_kb_mean_15m_alert" {
  alarm_name          = "${local.app}-${var.env}-slo-claimresponse-with-resources-latency-per-kb-mean-15m-alert"
  comparison_operator = "GreaterThanThreshold"
  evaluation_periods  = "1"
  period              = "900"
  statistic           = "Average"
  threshold           = "1100"

  alarm_description = join("", [
    "/v*/fhir/ClaimResponse response with resources returned mean 15 minute latency per KB ",
    "exceeded ALERT SLO threshold of 1100 ms/KB for ${local.app} in ${var.env} environment"
  ])

  metric_name = local.metrics.claimresponse_resources_latency_by_kb
  namespace   = local.namespace

  alarm_actions = local.alert_arn
  ok_actions    = local.ok_arn

  datapoints_to_alarm = "1"
  treat_missing_data  = "notBreaching"
}

resource "aws_cloudwatch_metric_alarm" "slo_claimresponse_with_resources_latency_per_kb_mean_15m_warning" {
  alarm_name          = "${local.app}-${var.env}-slo-claimresponse-with-resources-latency-per-kb-mean-15m-warning"
  comparison_operator = "GreaterThanThreshold"
  evaluation_periods  = "1"
  period              = "900"
  statistic           = "Average"
  threshold           = "1000"

  alarm_description = join("", [
    "/v*/fhir/ClaimResponse response with resources returned mean 15 minute latency per KB ",
    "exceeded WARNING SLO threshold of 1000 ms/KB for ${local.app} in ${var.env} environment"
  ])

  metric_name = local.metrics.claimresponse_resources_latency_by_kb
  namespace   = local.namespace

  alarm_actions = local.warning_arn
  ok_actions    = local.ok_arn

  datapoints_to_alarm = "1"
  treat_missing_data  = "notBreaching"
}

resource "aws_cloudwatch_metric_alarm" "slo_claimresponse_with_resources_bulk_latency_99p_15m_alert" {
  for_each = setintersection(
    toset(keys(local.partners.bulk)),
    toset(keys(data.external.client_ssls_by_partner["claimresponse_resources_latency"].result))
  )

  alarm_name          = "${local.app}-${var.env}-slo-claimresponse-with-resources-bulk-latency-99p-15m-alert-${each.key}"
  comparison_operator = "GreaterThanThreshold"
  evaluation_periods  = "1"
  period              = "900"
  extended_statistic  = "p99"
  threshold           = local.partners.bulk[each.key].timeout_ms

  alarm_description = join("", [
    "/v*/fhir/ClaimResponse responses with resources returned 99% 15 minute BULK latency ",
    "exceeded ALERT SLO threshold of ${local.partners.bulk[each.key].timeout_ms} ms for partner ",
    "${each.key} for ${local.app} in ${var.env} environment"
  ])

  metric_name = local.metrics.claimresponse_resources_latency
  namespace   = local.namespace
  dimensions = {
    client_ssl = data.external.client_ssls_by_partner["claimresponse_resources_latency"].result[each.key]
  }

  alarm_actions = local.alert_arn
  ok_actions    = local.ok_arn

  datapoints_to_alarm = "1"
  treat_missing_data  = "notBreaching"
}

resource "aws_cloudwatch_metric_alarm" "slo_claimresponse_with_resources_bulk_latency_per_kb_99p_15m_warning" {
  for_each = setintersection(
    toset(keys(local.partners.bulk)),
    toset(keys(data.external.client_ssls_by_partner["claimresponse_resources_latency_by_kb"].result))
  )

  alarm_name          = "${local.app}-${var.env}-slo-claimresponse-with-resources-bulk-latency-per-kb-99p-15m-warning-${each.key}"
  comparison_operator = "GreaterThanThreshold"
  evaluation_periods  = "1"
  period              = "900"
  extended_statistic  = "p99"
  threshold           = "1100"

  alarm_description = join("", [
    "/v*/fhir/ClaimResponse responses with resources returned 99% 15 minute BULK latency ",
    "per KB exceeded WARNING SLO threshold of 480 ms/KB for partner ${each.key} for ${local.app} ",
    "in ${var.env} environment"
  ])

  metric_name = local.metrics.claimresponse_resources_latency_by_kb
  namespace   = local.namespace
  dimensions = {
    client_ssl = data.external.client_ssls_by_partner["claimresponse_resources_latency_by_kb"].result[each.key]
  }

  alarm_actions = local.warning_arn
  ok_actions    = local.ok_arn

  datapoints_to_alarm = "1"
  treat_missing_data  = "notBreaching"
}

resource "aws_cloudwatch_metric_alarm" "slo_http500_count_mean_1hr_alert" {
  alarm_name          = "${local.app}-${var.env}-slo-http500-count-mean-1hr-alert"
  comparison_operator = "GreaterThanThreshold"
=======
resource "aws_cloudwatch_metric_alarm" "slo_http500_count_percent" {
  for_each = local.error_slo_configs

  alarm_name          = "${local.app}-${var.env}-${replace(each.key, "_", "-")}"
  comparison_operator = "GreaterThanOrEqualToThreshold"
>>>>>>> cc9f9758
  evaluation_periods  = "1"
  threshold           = each.value.threshold

  alarm_description = join("", [
    "Percent HTTP 500 (error) responses over ${each.value.period / (60 * 60)} hour(s) exceeded ",
    "${upper(each.value.type)} SLO threshold of ${each.value.threshold}% for ${local.app} in ",
    "${var.env} environment"
  ])

  metric_query {
    id          = "e1"
    expression  = "m2/m1*100"
    label       = "Error Rate"
    return_data = "true"
  }

  metric_query {
    id = "m1"

    metric {
      metric_name = local.metrics.all_responses_count
      namespace   = local.namespace
      period      = each.value.period
      stat        = "Sum"
      unit        = "Count"
    }
  }

  metric_query {
    id = "m2"

    metric {
      metric_name = local.metrics.all_http500s_count
      namespace   = local.namespace
      period      = each.value.period
      stat        = "Sum"
      unit        = "Count"
    }
  }

  alarm_actions = each.value.type == "alert" ? local.alert_arn : local.warning_arn
  ok_actions    = local.ok_arn

  datapoints_to_alarm = "1"
  treat_missing_data  = "notBreaching"
}<|MERGE_RESOLUTION|>--- conflicted
+++ resolved
@@ -7,7 +7,6 @@
 
   namespace = "bfd-${var.env}/${local.app}"
   metrics = {
-<<<<<<< HEAD
     coverage_latency                      = "http-requests/latency/coverage-all"
     eob_resources_latency                 = "http-requests/latency/eob-all-with-resources"
     eob_no_resources_latency              = "http-requests/latency/eob-all-no-resources"
@@ -20,17 +19,8 @@
     claimresponse_no_resources_latency    = "http-requests/latency/claimresponse-all-no-resources"
     claimresponse_resources_latency       = "http-requests/latency/claimresponse-all-with-resources"
     claimresponse_resources_latency_by_kb = "http-requests/latency-by-kb/claimresponse-all-with-resources"
-    all_error_rate                        = "http-requests/count/500-responses"
-=======
-    coverage_latency                    = "http-requests/latency/coverage-all"
-    eob_resources_latency               = "http-requests/latency/eob-all-with-resources"
-    eob_no_resources_latency            = "http-requests/latency/eob-all-no-resources"
-    eob_resources_latency_by_kb         = "http-requests/latency-by-kb/eob-all-with-resources"
-    patient_no_contract_latency         = "http-requests/latency/patient-not-by-contract"
-    patient_contract_count_4000_latency = "http-requests/latency/patient-by-contract-count-4000"
-    all_responses_count                 = "http-requests/count/all"
-    all_http500s_count                  = "http-requests/count/500-responses"
->>>>>>> cc9f9758
+    all_responses_count                   = "http-requests/count/all"
+    all_http500s_count                    = "http-requests/count/500-responses"
   }
 
   partners = {
@@ -768,7 +758,6 @@
   treat_missing_data  = "notBreaching"
 }
 
-<<<<<<< HEAD
 resource "aws_cloudwatch_metric_alarm" "slo_claim_no_resources_latency_mean_15m_alert" {
   alarm_name          = "${local.app}-${var.env}-slo-claim-no-resources-latency-mean-15m-alert"
   comparison_operator = "GreaterThanThreshold"
@@ -1081,16 +1070,11 @@
   treat_missing_data  = "notBreaching"
 }
 
-resource "aws_cloudwatch_metric_alarm" "slo_http500_count_mean_1hr_alert" {
-  alarm_name          = "${local.app}-${var.env}-slo-http500-count-mean-1hr-alert"
-  comparison_operator = "GreaterThanThreshold"
-=======
 resource "aws_cloudwatch_metric_alarm" "slo_http500_count_percent" {
   for_each = local.error_slo_configs
 
   alarm_name          = "${local.app}-${var.env}-${replace(each.key, "_", "-")}"
   comparison_operator = "GreaterThanOrEqualToThreshold"
->>>>>>> cc9f9758
   evaluation_periods  = "1"
   threshold           = each.value.threshold
 
