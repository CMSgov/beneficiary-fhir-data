--- conflicted
+++ resolved
@@ -402,9 +402,6 @@
 
   alarm_notification_arn = data.aws_sns_topic.cloudwatch_alarms.arn
   ok_notification_arn    = data.aws_sns_topic.cloudwatch_ok.arn
-<<<<<<< HEAD
-=======
 
   mpm_rda_cidr_block = var.mpm_rda_cidr_block
->>>>>>> e612ea3b
 }