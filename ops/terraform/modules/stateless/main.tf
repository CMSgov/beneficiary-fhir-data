--- conflicted
+++ resolved
@@ -241,17 +241,10 @@
 
   launch_config = {
     # instance_type must support NVMe EBS volumes: https://github.com/CMSgov/beneficiary-fhir-data/pull/110
-<<<<<<< HEAD
-    # upsize prod-sbx from 4 to 16 cores for performance testing
-    # update launch_bfd-server.yml -> data_server_db_connections_max accordingly
-    instance_type = var.env_config.env == "prod-sbx" ? "m5.4xlarge" : "m5.xlarge"
-    volume_size   = 60 # GB
-=======
     # test == c5.xlarge (4 vCPUs and 8GiB mem)
     # prod and prod-sbx == c5.4xlarge (16 vCPUs and 32GiB mem )
     instance_type = var.env_config.env == "test" ? "c5.xlarge" : "c5.4xlarge"
     volume_size   = 60                                                             # GB
->>>>>>> 2ec0249b
     ami_id        = var.fhir_ami
     key_name      = var.ssh_key_name
 
