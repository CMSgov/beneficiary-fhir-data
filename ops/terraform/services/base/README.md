--- conflicted
+++ resolved
@@ -11,21 +11,6 @@
 Configuration management can get away from us, becoming wildly complex if there isn't a conscious effort to _keep things simple_.
 While simplicity is in the eye of the beholder, this module seeks to be as simple as possible and no simpler.
 To that end, this module will _primarily_ be composed of three files, `sensitive.tf`, `nonsensitive.tf`, and `ephemeral.tf`.
-<<<<<<< HEAD
-The former two terraform files, as their names suggest, deal with sensitive and nonsensitive values, respectively.
-As of this writing, the sensitive values only apply to the so-called _established environments_, while nonsensitive values apply to both ephemeral and established environments alike.
-As you might expect, `ephemeral.tf` only applies to ephemeral environments.
-
-Additional terraform instructions are housed in somewhat canonical, expected files, e.g. `main.tf`, `variables.tf`, etc.
-In general, this modules takes values from specific, yaml-formatted files stored in the [values directory](.values), and stores them in the appropriate AWS SSM Parameter hierarchies.
-
-Each environment is configured in a terraform workspace, named for the environment it defines.
-There are four, known _established environments_ (`local.established_envs`) that enjoy _special_ treatment.
-Their respective configurations come from appropriately named, environment-specific yaml files found in the aforementioned values directory.
-Ephemeral environments use a combination of the values stored in the `ephemeral.yaml` and effectively copy necessary values from their _seed_ environments. 
-
-**As of early September 2022, ephemeral environment support is limited. Please work with BFD engineers working in the infrastructure space if you need ephemeral environment support.**
-=======
 The former two terraform files deal with sensitive and nonsensitive values, respectively, while `ephemeral.tf` applies exclusively to ephemeral environments.
 
 Additional terraform instructions are housed in somewhat canonical, expected files, e.g. `main.tf`, `variables.tf`, etc.
@@ -42,7 +27,6 @@
 For more general documentation on formatting and usage, expand the `More...` below.
 
 <details><summary>More...</summary>
->>>>>>> 098d59de
 
 ### Known Limitations
 AWS SSM Parameter Store has very limited support for storing non-string values in plain-text (`nonsensitive`) data and virtually no options for storing encrypted (`sensitive`)data.
@@ -58,10 +42,6 @@
 
 ### Formatting and Validation
 
-<<<<<<< HEAD
-
-=======
->>>>>>> 098d59de
 As of early September 2022, technical controls for standards enforcement are still forthcoming. As a stopgap, here are some guidelines in the spirit of keeping things simple:
 - hierarchies or paths conform to a 4-tuple prefix and leaf `/bfd/${env}/${group}/${sensitivity}/${leaf}` format
 - `${env}` is typically one of `test`, `prod-sbx`, or `prod` but limited support for ephemeral environments exists. Guidance on ephemeral environment naming conventions is forthcoming.
@@ -71,10 +51,7 @@
 - if the hierarchy should match the _regex_ `/ami.id/`, the value [**must** point to an existing Amazon Machine Image](https://docs.aws.amazon.com/systems-manager/latest/userguide/parameter-store-ec2-aliases.html#parameter-ami-validation)
 - only string-formatted values are accepted
 - empty strings, i.e '' are not supported
-<<<<<<< HEAD
-=======
 - we've adopted a _local_ convention where the literal `UNDEFINED` makes an SSM-derived value absent
->>>>>>> 098d59de
 - sensitive values must be encrypted with appropriate [AWS Key Management Service-stored CMK](https://us-east-1.console.aws.amazon.com/kms/home?region=us-east-1#/kms/keys)
 
 ### Usage and User Additions
@@ -169,10 +146,7 @@
 | [aws_ssm_parameter.common_sensitive](https://registry.terraform.io/providers/hashicorp/aws/4.17/docs/resources/ssm_parameter) | resource |
 | [aws_ssm_parameter.ephemeral_common](https://registry.terraform.io/providers/hashicorp/aws/4.17/docs/resources/ssm_parameter) | resource |
 | [aws_ssm_parameter.ephemeral_migrator](https://registry.terraform.io/providers/hashicorp/aws/4.17/docs/resources/ssm_parameter) | resource |
-<<<<<<< HEAD
-=======
 | [aws_ssm_parameter.ephemeral_pipeline](https://registry.terraform.io/providers/hashicorp/aws/4.17/docs/resources/ssm_parameter) | resource |
->>>>>>> 098d59de
 | [aws_ssm_parameter.migrator_nonsensitive](https://registry.terraform.io/providers/hashicorp/aws/4.17/docs/resources/ssm_parameter) | resource |
 | [aws_ssm_parameter.migrator_sensitive](https://registry.terraform.io/providers/hashicorp/aws/4.17/docs/resources/ssm_parameter) | resource |
 | [aws_ssm_parameter.pipeline_nonsensitive](https://registry.terraform.io/providers/hashicorp/aws/4.17/docs/resources/ssm_parameter) | resource |
