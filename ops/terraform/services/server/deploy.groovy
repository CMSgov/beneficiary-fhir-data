#!/usr/bin/env groovy

/* Deploys regression test suite via terraform
 * @param args a {@link Map} must include `bfdEnv`; optionally `dockerImageTagOverride`
 * <ul>
 * <li>bfdEnv string represents the targeted BFD SDLC Environment
 * <li>dockerImageTagOverride string represents an override regression test suite image
 * </ul>
*/
def deployServerRegression(Map args = [:]) {
    bfdEnv = args.bfdEnv
    dockerImageTagOverride = args.dockerImageTagOverride

    dir("${workspace}/ops/terraform/services/server/server-regression") {
        // Debug output terraform version
        sh "terraform --version"

        // Initilize terraform
        sh "terraform init -no-color"

        // - Attempt to create the desired workspace
        // - Select the desired workspace
        // NOTE: this is the terraform concept of workspace **NOT** Jenkins
        sh """
terraform workspace new "$bfdEnv" 2> /dev/null || true &&\
terraform workspace select "$bfdEnv" -no-color
"""
        // Gathering terraform plan
        echo "Timestamp: ${java.time.LocalDateTime.now().toString()}"
        if (dockerImageTagOverride != null) {
            sh """
terraform plan \
-var='docker_image_tag_override=${dockerImageTagOverride}' \
-no-color -out=tfplan
"""
        } else {
            sh "terraform plan -no-color -out=tfplan"
        }

        // Apply Terraform plan
        echo "Timestamp: ${java.time.LocalDateTime.now().toString()}"
        sh '''
terraform apply \
-no-color -input=false tfplan
'''
        echo "Timestamp: ${java.time.LocalDateTime.now().toString()}"
    }
}

/* Runs envionment-specific regression test suite via SQS signal and returns if the regression suite was successful
 * @param args a {@link Map} must include `bfdEnv`
 * <ul>
 * <li>awsRegion string the targeted AWS AZ region
 * <li>bfdEnv string represents the targeted BFD SDLC Environment
 * <li>gitBranchName string the name of the current git branch being ran
 * <li>heartbeatInterval int the interval of time, in seconds, to heartbeat the signal SQS queue
 * </ul>
*/
def runServerRegression(Map args = [:]) {
    awsRegion = args.awsRegion ?: 'us-east-1'
    bfdEnv = args.bfdEnv
    gitBranchName = args.gitBranchName
    heartbeatInterval = args.heartbeatInterval ?: 15

    // This queue is used to trigger the lambda
    lambdaSqsQueueName = "bfd-${bfdEnv}-server-regression"
    lamdaSqsQueueUrl = awsSqs.getQueueUrl(lambdaSqsQueueName)

    // This queue is posted to by the lambda to signal to the pipeline
    // the result of the test run
    signalSqsQueueName = "bfd-${bfdEnv}-server-regression-signal"

    currentBuildId = currentBuild.id
    lastSuccessfulBuildID = getLastSuccessfulBuildNum()
    // Athena only accepts partitions (which the compare/store tags, which are constructed
    // from the branch name, are) with alphanumeric characters and the '_' character. We need
    // to sanitize the branch name in case it contains invalid characters
    sanitizedBranchName = gitBranchName.replaceAll(/[^0-9a-zA-Z_]/, '_')
                                       .replaceAll(/[\_]+/, '_')
                                       .toLowerCase()

    if (canServerRegressionRunProceed(awsRegion, signalSqsQueueName, bfdEnv)) {
        println "Proceeding to run bfd-${bfdEnv}-server-regression lambda..."
    } else {
        println "Halting bfd-${bfdEnv}-server-regression lambda run. Check the SQS Queue ${signalSqsQueueName}"
        return false
    }

    sqsMessage = writeJSON(returnText: true, json: [
        'host': "https://${bfdEnv}.bfd.cms.gov",
        'suite_version': 'v2',
        'spawn_rate': 10,
        'users': 10,
        'spawned_runtime': '30s',
<<<<<<< HEAD
        'compare_tag': "build${lastSuccessfulBuildID}__${sanitizedBranchName}",
        'store_tag': "build${currentBuildId}__${sanitizedBranchName}"
=======
        'compare_tag': sanitizedBranchName,
        'store_tags': [sanitizedBranchName, "build${currentBuildId}__${sanitizedBranchName}"]
>>>>>>> a2679aab
    ])
    awsSqs.sendMessage(
        sqsQueueUrl: lamdaSqsQueueUrl,
        sqsMessage: sqsMessage
    )

    hasRegressionSucceeded = monitorServerRegression(
        sqsQueueName: signalSqsQueueName, 
        heartbeatInterval: heartbeatInterval
    )

    return hasRegressionSucceeded
}

/* Monitors the server-regression-signal SQS queue for when the server-regression lambda finishes */
boolean monitorServerRegression(Map args = [:]) {
    sqsQueueName = args.sqsQueueName
    awsRegion = args.awsRegion ?: 'us-east-1'
    heartbeatInterval = args.heartbeatInterval
    maxRetries = args.maxRetries ?: 15

    sqsQueueUrl = awsSqs.getQueueUrl(sqsQueueName)
    for (int i = 0; i < maxRetries; i++) {
        awsAuth.assumeRole()
        messages = awsSqs.receiveMessages(
            sqsQueueUrl: sqsQueueUrl,
            awsRegion: awsRegion,
            visibilityTimeoutSeconds: 30,
            waitTimeSeconds: 20,
            maxMessages: 1
        )

        // The server-regression lambda will post only one message once finished,
        // so we just need to ensure that the number of messages returned is greater
        // than 0 and then capture the first message
        if (!messages.isEmpty()) {
            msg = messages[0]

            printServerRegressionMessage(msg)
            awsSqs.deleteMessage(msg.receipt, sqsQueueUrl)

            testRunResult = msg.body.result
            return testRunResult == 'SUCCESS' ? true : false
        } else {
            println "[Attempt ${i + 1}/${maxRetries}] No messages posted to ${sqsQueueName} yet, waiting ${heartbeatInterval} seconds to check again..."
        }

        sleep(heartbeatInterval)
    }
}

/* Checks for indications of a running server-regression lambda by looking for unconsumed SQS messages */
boolean canServerRegressionRunProceed(String awsRegion, String sqsQueueName, String bfdEnv) {
    println "Checking server-regression ${sqsQueueName} state..."

    if (awsSqs.queueExists(sqsQueueName)) {
        println "Queue ${sqsQueueName} exists. Purging queue..."
        awsSqs.purgeQueue(sqsQueueName)
        return true
    } else {
        println "Queue ${sqsQueueName} can not be found. Was the ${sqsQueueName} destroyed?"
        return false
    }
}

/* Print formatted messages about the outcome of the server-regression run */
def printServerRegressionMessage(Map message) {
    body = message.body

    cloudWatchUrl = getCloudWatchLogUrl(
        logGroupName: body.log_group_name,
        logStreamName: body.log_stream_name
    )
    println "Timestamp: ${java.time.LocalDateTime.now().toString()}"
    println """${body.function_name} finished running with a ${body.result} result, more information:
                |   Message: ${body.message}
                |   Lambda Request ID: ${body.request_id}
                |   CloudWatch log stream name: ${body.log_stream_name}
                |   CloudWatch log group name: ${body.log_group_name}
                |   CloudWatch URL: ${cloudWatchUrl}""".stripMargin()
}

/* Gets the build ID of the last successful Jenkins job build of the current branch */
def getLastSuccessfulBuildNum() {
    def lastSuccessfulBuildID = 0
    def build = currentBuild.previousBuild
    while (build != null) {
        if (build.result == "SUCCESS")
        {
            lastSuccessfulBuildID = build.id as Integer
            break
        }
        build = build.previousBuild
    }

    return lastSuccessfulBuildID
}

/* Builds a CloudWatch log URL given a Log Group and a Log Stream */
String getCloudWatchLogUrl(Map args = [:]) {
    awsRegion = args.awsRegion ?: 'us-east-1'
    logGroupName = args.logGroupName
    logStreamName = args.logStreamName

    cloudWatchUrl = [
        "https://${awsRegion}.console.aws.amazon.com/cloudwatch/home?region=${awsRegion}",
        "#logsV2:log-groups/log-group/",
        URLEncoder.encode(logGroupName, "UTF-8"),
        '/log-events/',
        URLEncoder.encode(logStreamName, "UTF-8")
    ].join("")

    return cloudWatchUrl
}

return this<|MERGE_RESOLUTION|>--- conflicted
+++ resolved
@@ -92,13 +92,8 @@
         'spawn_rate': 10,
         'users': 10,
         'spawned_runtime': '30s',
-<<<<<<< HEAD
-        'compare_tag': "build${lastSuccessfulBuildID}__${sanitizedBranchName}",
-        'store_tag': "build${currentBuildId}__${sanitizedBranchName}"
-=======
         'compare_tag': sanitizedBranchName,
         'store_tags': [sanitizedBranchName, "build${currentBuildId}__${sanitizedBranchName}"]
->>>>>>> a2679aab
     ])
     awsSqs.sendMessage(
         sqsQueueUrl: lamdaSqsQueueUrl,
