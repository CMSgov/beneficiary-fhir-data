locals {
  env = terraform.workspace

  region = data.aws_region.current.name

  app = "bfd-server"

  victor_ops_sns         = "bfd-${local.env}-cloudwatch-alarms"
  bfd_test_slack_sns     = "bfd-${local.env}-cloudwatch-alarms-slack-bfd-test"
  bfd_warnings_slack_sns = "bfd-${local.env}-cloudwatch-alarms-slack-bfd-warnings"
  bfd_alerts_slack_sns   = "bfd-${local.env}-cloudwatch-alarms-slack-bfd-alerts"
  default_alert_ok_sns   = "bfd-${local.env}-cloudwatch-ok"
  # Each established environment has a different destination for which alarm notifications should
  # route to. The below map maps each particular SNS (destination) to a particular type of SLO
  # alarm.
  topic_names_by_env = {
    prod = {
      high_alert = local.victor_ops_sns
      alert      = local.bfd_alerts_slack_sns
      warning    = local.bfd_warnings_slack_sns
    }
    prod-sbx = {
      high_alert = local.bfd_alerts_slack_sns
      alert      = local.bfd_test_slack_sns
      warning    = local.bfd_test_slack_sns
    }
    test = {
      high_alert = local.bfd_test_slack_sns
      alert      = local.bfd_test_slack_sns
      warning    = local.bfd_test_slack_sns
    }
  }
  # In the event this module is being applied in a non-established environment (i.e. an ephemeral
  # environment) this lookup will ensure that an empty configuration will be returned
  # by allowing successful evaluation of this module from the parent
  env_sns = lookup(local.topic_names_by_env, local.env, {
<<<<<<< HEAD
    high_alert = null
    alert      = null
    warning    = null
=======
    high_alert = "null"
    alert      = "null"
    warning    = "null"
>>>>>>> ed5ec344
  })
  # Use Terraform's "splat" operator to automatically return either an empty list, if no
  # SNS topic was retrieved (data.aws_sns_topic.sns.length == 0) or a list with 1 element that
  # is the ARN of the SNS topic. Functionally equivalent to [for o in data.aws_sns_topic.sns : o.arn]
  high_alert_arn = data.aws_sns_topic.high_alert_sns[*].arn
  alert_arn      = data.aws_sns_topic.alert_sns[*].arn
  warning_arn    = data.aws_sns_topic.warning_sns[*].arn

  namespace = "bfd-${local.env}/${local.app}"
  metrics = {
    coverage_latency                      = "http-requests/latency/coverage-all"
    eob_resources_latency                 = "http-requests/latency/eob-all-with-resources"
    eob_no_resources_latency              = "http-requests/latency/eob-all-no-resources"
    eob_resources_latency_by_kb           = "http-requests/latency-by-kb/eob-all-with-resources"
    patient_no_contract_latency           = "http-requests/latency/patient-not-by-contract"
    patient_contract_count_4000_latency   = "http-requests/latency/patient-by-contract-count-4000"
    claim_no_resources_latency            = "http-requests/latency/claim-all-no-resources"
    claim_resources_latency               = "http-requests/latency/claim-all-with-resources"
    claim_resources_latency_by_kb         = "http-requests/latency-by-kb/claim-all-with-resources"
    claimresponse_no_resources_latency    = "http-requests/latency/claimresponse-all-no-resources"
    claimresponse_resources_latency       = "http-requests/latency/claimresponse-all-with-resources"
    claimresponse_resources_latency_by_kb = "http-requests/latency-by-kb/claimresponse-all-with-resources"
    all_responses_count                   = "http-requests/count/all"
    all_http500s_count                    = "http-requests/count/500-responses"
    availability_success_count            = "availability/success"
    availability_failure_count            = "availability/failure"
  }

  partners = {
    bulk = {
      ab2d = {
        timeout_ms = (300 * 1000) / 2
        client_ssl_regex = {
          prod_sbx = ".*ab2d-sbx-client.*"
          prod     = ".*ab2d-prod-client.*"
        }
      }
      bcda = {
        timeout_ms = (45 * 1000) / 2
        client_ssl_regex = {
          prod_sbx = ".*bcda-sbx-client.*"
          prod     = ".*bcda-prod-client.*"
        }
      }
      dpc = {
        timeout_ms = (30 * 1000) / 2
        client_ssl_regex = {
          prod_sbx = ".*dpc-prod-sbx-client.*"
          # jq requires escaped characters be escaped with 2 backslashes
          prod = ".*dpc\\\\.prod\\\\.client.*"
        }
      }
    }
    non_bulk = {
      bb = {
        timeout_ms = (120 * 1000) / 2
        client_ssl_regex = {
          prod_sbx = ".*BlueButton.*"
          prod     = ".*BlueButton.*"
        }
      }
    }
  }

  all_partners = merge(local.partners.bulk, local.partners.non_bulk)

  error_slo_configs = {
    slo_http500_percent_1hr_alert = {
      type          = "alert"
      period        = 1 * 60 * 60
      threshold     = "10"
      alarm_actions = local.high_alert_arn
    }
    slo_http500_percent_1hr_warning = {
      type          = "warning"
      period        = 1 * 60 * 60
      threshold     = "1"
      alarm_actions = local.warning_arn
    }
    slo_http500_percent_24hr_alert = {
      type          = "alert"
      period        = 24 * 60 * 60
      threshold     = "0.01"
      alarm_actions = local.high_alert_arn
    }
    slo_http500_percent_24hr_warning = {
      type          = "warning"
      period        = 24 * 60 * 60
      threshold     = "0.001"
      alarm_actions = local.warning_arn
    }
  }

  availability_slo_failure_sum_configs = {
    slo_availability_failures_sum_5m_alert = {
      type          = "alert"
      period        = 60 * 5
      threshold     = "3"
      alarm_actions = local.high_alert_arn
    }
    slo_availability_failures_sum_5m_warning = {
      type          = "warning"
      period        = 60 * 5
      threshold     = "1"
      alarm_actions = local.warning_arn
    }
  }

  availability_slo_uptime_percent_configs = {
    # CloudWatch Alarms have an upper limit of 1 day periods. Unfortunately, our SLO for
    # availability is on a monthly-basis rather than daily, so this alarm does not exactly model
    # that SLO. However, these alarms do give us more immediate and actionable feedback when the BFD
    # Server is falling over, so there is some upside. The thresholds for warning and alert have
    # been modified slightly with the significantly smaller period in-mind, and any failing checks
    # at all (between 100% and 99.8% uptime per-day) will be caught by the other availability alarm
    # TODO: Determine some method of alarming on the agreed-upon monthly availability SLO
    slo_availability_uptime_percent_24hr_warning = {
      type          = "warning"
      period        = 24 * 60 * 60
      threshold     = "99.8"
      alarm_actions = local.warning_arn
    }
    slo_availability_uptime_percent_24hr_alert = {
      type          = "alert"
      period        = 24 * 60 * 60
      threshold     = "99"
      alarm_actions = local.alert_arn
    }
  }

  slo_dashboard_url          = "https://${local.region}.console.aws.amazon.com/cloudwatch/home?region=${local.region}#dashboards:name=bfd-${local.env}-server-slos"
  default_dashboard_url      = "https://${local.region}.console.aws.amazon.com/cloudwatch/home?region=${local.region}#dashboards:name=bfd-${local.env}-server"
  dashboard_message_fragment = <<-EOF
View the relevant CloudWatch dashboards below for more information:

* <${local.slo_dashboard_url}|bfd-${local.env}-server-slos>
    * This dashboard visualizes SLOs along with ASG instance count and CPU utilization 
* <${local.default_dashboard_url}|bfd-${local.env}-server>
    * This dashboard visualizes data such as request count and latency per-endpoint and per-partner, and more
  EOF 
}

resource "aws_cloudwatch_metric_alarm" "slo_coverage_latency_mean_15m_alert" {
  alarm_name          = "${local.app}-${local.env}-slo-coverage-latency-mean-15m-alert"
  comparison_operator = "GreaterThanThreshold"
  evaluation_periods  = "1"
  period              = "900"
  statistic           = "Average"
  threshold           = "260"

  alarm_description = join("", [
    "/v*/fhir/Coverage response mean 15 minute latency exceeded ALERT SLO threshold of 260ms for ",
    "${local.app} in ${local.env} environment.",
    "\n\n${local.dashboard_message_fragment}"
  ])

  metric_name = local.metrics.coverage_latency
  namespace   = local.namespace

  alarm_actions = local.alert_arn

  datapoints_to_alarm = "1"
  treat_missing_data  = "notBreaching"
}

resource "aws_cloudwatch_metric_alarm" "slo_coverage_latency_mean_15m_warning" {
  alarm_name          = "${local.app}-${local.env}-slo-coverage-latency-mean-15m-warning"
  comparison_operator = "GreaterThanThreshold"
  evaluation_periods  = "1"
  period              = "900"
  statistic           = "Average"
  threshold           = "180"

  alarm_description = join("", [
    "/v*/fhir/Coverage response mean 15 minute latency exceeded WARNING SLO threshold of 180ms ",
    "for ${local.app} in ${local.env} environment.",
    "\n\n${local.dashboard_message_fragment}"
  ])

  metric_name = local.metrics.coverage_latency
  namespace   = local.namespace

  alarm_actions = local.warning_arn

  datapoints_to_alarm = "1"
  treat_missing_data  = "notBreaching"
}

resource "aws_cloudwatch_metric_alarm" "slo_coverage_bulk_latency_99p_15m_alert" {
  # Only create per-partner alarms for partners that have dimensioned metrics in the current
  # environment. This set intersection returns a set of partners that have corresponding metrics
  for_each = setintersection(
    toset(keys(local.partners.bulk)),
    toset(keys(data.external.client_ssls_by_partner["coverage_latency"].result))
  )

  alarm_name                            = "${local.app}-${local.env}-slo-coverage-bulk-latency-99p-15m-alert-${each.key}"
  comparison_operator                   = "GreaterThanThreshold"
  evaluation_periods                    = "1"
  period                                = "900"
  extended_statistic                    = "p99"
  evaluate_low_sample_count_percentiles = "ignore"
  threshold                             = local.partners.bulk[each.key].timeout_ms

  alarm_description = join("", [
    "/v*/fhir/Coverage response 99% 15 minute BULK latency exceeded ALERT SLO threshold of ",
    "${local.partners.bulk[each.key].timeout_ms} ms for partner ${each.key} for ${local.app} in ",
    "${local.env} environment.",
    "\n\n${local.dashboard_message_fragment}"
  ])

  metric_name = local.metrics.coverage_latency
  namespace   = local.namespace
  dimensions = {
    client_ssl = data.external.client_ssls_by_partner["coverage_latency"].result[each.key]
  }

  alarm_actions = local.alert_arn

  datapoints_to_alarm = "1"
  treat_missing_data  = "notBreaching"
}

resource "aws_cloudwatch_metric_alarm" "slo_coverage_bulk_latency_99p_15m_warning" {
  for_each = setintersection(
    toset(keys(local.partners.bulk)),
    toset(keys(data.external.client_ssls_by_partner["coverage_latency"].result))
  )

  alarm_name                            = "${local.app}-${local.env}-slo-coverage-bulk-latency-99p-15m-warning-${each.key}"
  comparison_operator                   = "GreaterThanThreshold"
  evaluation_periods                    = "1"
  period                                = "900"
  extended_statistic                    = "p99"
  evaluate_low_sample_count_percentiles = "ignore"
  threshold                             = "1440"

  alarm_description = join("", [
    "/v*/fhir/Coverage response 99% 15 minute BULK latency exceeded WARNING SLO threshold of 1440 ",
    "ms for partner ${each.key} for ${local.app} in ${local.env} environment.",
    "\n\n${local.dashboard_message_fragment}"
  ])

  metric_name = local.metrics.coverage_latency
  namespace   = local.namespace
  dimensions = {
    client_ssl = data.external.client_ssls_by_partner["coverage_latency"].result[each.key]
  }

  alarm_actions = local.warning_arn

  datapoints_to_alarm = "1"
  treat_missing_data  = "notBreaching"
}

resource "aws_cloudwatch_metric_alarm" "slo_coverage_nonbulk_latency_99p_15m_alert" {
  for_each = setintersection(
    toset(keys(local.partners.non_bulk)),
    toset(keys(data.external.client_ssls_by_partner["coverage_latency"].result))
  )

  alarm_name                            = "${local.app}-${local.env}-slo-coverage-nonbulk-latency-99p-15m-alert-${each.key}"
  comparison_operator                   = "GreaterThanThreshold"
  evaluation_periods                    = "1"
  period                                = "900"
  extended_statistic                    = "p99"
  evaluate_low_sample_count_percentiles = "ignore"
  threshold                             = "2050"

  alarm_description = join("", [
    "/v*/fhir/Coverage response 99% 15 minute NON-BULK latency exceeded ALERT SLO threshold of ",
    "2050 ms for partner ${each.key} for ${local.app} in ${local.env} environment.",
    "\n\n${local.dashboard_message_fragment}"
  ])

  metric_name = local.metrics.coverage_latency
  namespace   = local.namespace
  dimensions = {
    client_ssl = data.external.client_ssls_by_partner["coverage_latency"].result[each.key]
  }

  alarm_actions = local.alert_arn

  datapoints_to_alarm = "1"
  treat_missing_data  = "notBreaching"
}

resource "aws_cloudwatch_metric_alarm" "slo_coverage_nonbulk_latency_99p_15m_warning" {
  for_each = setintersection(
    toset(keys(local.partners.non_bulk)),
    toset(keys(data.external.client_ssls_by_partner["coverage_latency"].result))
  )

  alarm_name                            = "${local.app}-${local.env}-slo-coverage-nonbulk-latency-99p-15m-warning-${each.key}"
  comparison_operator                   = "GreaterThanThreshold"
  evaluation_periods                    = "1"
  period                                = "900"
  extended_statistic                    = "p99"
  evaluate_low_sample_count_percentiles = "ignore"
  threshold                             = "1440"

  alarm_description = join("", [
    "/v*/fhir/Coverage response 99% 15 minute NON-BULK latency exceeded WARNING SLO threshold of ",
    "1440 ms for partner ${each.key} for ${local.app} in ${local.env} environment.",
    "\n\n${local.dashboard_message_fragment}"
  ])

  metric_name = local.metrics.coverage_latency
  namespace   = local.namespace
  dimensions = {
    client_ssl = data.external.client_ssls_by_partner["coverage_latency"].result[each.key]
  }

  alarm_actions = local.warning_arn

  datapoints_to_alarm = "1"
  treat_missing_data  = "notBreaching"
}

resource "aws_cloudwatch_metric_alarm" "slo_eob_no_resources_latency_mean_15m_alert" {
  alarm_name          = "${local.app}-${local.env}-slo-eob-no-resources-latency-mean-15m-alert"
  comparison_operator = "GreaterThanThreshold"
  evaluation_periods  = "1"
  period              = "900"
  statistic           = "Average"
  threshold           = "440"

  alarm_description = join("", [
    "/v*/fhir/ExplanationOfBenefit response with no resources returned mean 15 minute latency ",
    "exceeded ALERT SLO threshold of 440 ms for ${local.app} in ${local.env} environment.",
    "\n\n${local.dashboard_message_fragment}"
  ])

  metric_name = local.metrics.eob_no_resources_latency
  namespace   = local.namespace

  alarm_actions = local.alert_arn

  datapoints_to_alarm = "1"
  treat_missing_data  = "notBreaching"
}

resource "aws_cloudwatch_metric_alarm" "slo_eob_no_resources_latency_mean_15m_warning" {
  alarm_name          = "${local.app}-${local.env}-slo-eob-no-resources-latency-mean-15m-warning"
  comparison_operator = "GreaterThanThreshold"
  evaluation_periods  = "1"
  period              = "900"
  statistic           = "Average"
  threshold           = "310"

  alarm_description = join("", [
    "/v*/fhir/ExplanationOfBenefit response with no resources returned mean 15 minute latency ",
    "exceeded WARNING SLO threshold of 310 ms for ${local.app} in ${local.env} environment.",
    "\n\n${local.dashboard_message_fragment}"
  ])

  metric_name = local.metrics.eob_no_resources_latency
  namespace   = local.namespace

  alarm_actions = local.warning_arn

  datapoints_to_alarm = "1"
  treat_missing_data  = "notBreaching"
}

resource "aws_cloudwatch_metric_alarm" "slo_eob_with_resources_latency_per_kb_mean_15m_alert" {
  alarm_name          = "${local.app}-${local.env}-slo-eob-with-resources-latency-per-kb-mean-15m-alert"
  comparison_operator = "GreaterThanThreshold"
  evaluation_periods  = "1"
  period              = "900"
  statistic           = "Average"
  threshold           = "450"

  alarm_description = join("", [
    "/v*/fhir/ExplanationOfBenefit response with resources returned mean 15 minute latency per KB ",
    "exceeded ALERT SLO threshold of 450 ms/KB for ${local.app} in ${local.env} environment.",
    "\n\n${local.dashboard_message_fragment}"
  ])

  metric_name = local.metrics.eob_resources_latency_by_kb
  namespace   = local.namespace

  alarm_actions = local.alert_arn

  datapoints_to_alarm = "1"
  treat_missing_data  = "notBreaching"
}

resource "aws_cloudwatch_metric_alarm" "slo_eob_with_resources_latency_per_kb_mean_15m_warning" {
  alarm_name          = "${local.app}-${local.env}-slo-eob-with-resources-latency-per-kb-mean-15m-warning"
  comparison_operator = "GreaterThanThreshold"
  evaluation_periods  = "1"
  period              = "900"
  statistic           = "Average"
  threshold           = "320"

  alarm_description = join("", [
    "/v*/fhir/ExplanationOfBenefit response with resources returned mean 15 minute latency per KB ",
    "exceeded WARNING SLO threshold of 320 ms/KB for ${local.app} in ${local.env} environment.",
    "\n\n${local.dashboard_message_fragment}"
  ])

  metric_name = local.metrics.eob_resources_latency_by_kb
  namespace   = local.namespace

  alarm_actions = local.warning_arn

  datapoints_to_alarm = "1"
  treat_missing_data  = "notBreaching"
}

resource "aws_cloudwatch_metric_alarm" "slo_eob_with_resources_bulk_latency_99p_15m_alert" {
  for_each = setintersection(
    toset(keys(local.partners.bulk)),
    toset(keys(data.external.client_ssls_by_partner["eob_resources_latency"].result))
  )

  alarm_name                            = "${local.app}-${local.env}-slo-eob-with-resources-bulk-latency-99p-15m-alert-${each.key}"
  comparison_operator                   = "GreaterThanThreshold"
  evaluation_periods                    = "1"
  period                                = "900"
  extended_statistic                    = "p99"
  evaluate_low_sample_count_percentiles = "ignore"
  threshold                             = local.partners.bulk[each.key].timeout_ms

  alarm_description = join("", [
    "/v*/fhir/ExplanationOfBenefit responses with resources returned 99% 15 minute BULK latency ",
    "exceeded ALERT SLO threshold of ${local.partners.bulk[each.key].timeout_ms} ms for partner ",
    "${each.key} for ${local.app} in ${local.env} environment.",
    "\n\n${local.dashboard_message_fragment}"
  ])

  metric_name = local.metrics.eob_resources_latency
  namespace   = local.namespace
  dimensions = {
    client_ssl = data.external.client_ssls_by_partner["eob_resources_latency"].result[each.key]
  }

  alarm_actions = local.alert_arn

  datapoints_to_alarm = "1"
  treat_missing_data  = "notBreaching"
}

resource "aws_cloudwatch_metric_alarm" "slo_eob_with_resources_bulk_latency_per_kb_99p_15m_warning" {
  for_each = setintersection(
    toset(keys(local.partners.bulk)),
    toset(keys(data.external.client_ssls_by_partner["eob_resources_latency_by_kb"].result))
  )

  alarm_name                            = "${local.app}-${local.env}-slo-eob-with-resources-bulk-latency-per-kb-99p-15m-warning-${each.key}"
  comparison_operator                   = "GreaterThanThreshold"
  evaluation_periods                    = "1"
  period                                = "900"
  extended_statistic                    = "p99"
  evaluate_low_sample_count_percentiles = "ignore"
  threshold                             = "480"

  alarm_description = join("", [
    "/v*/fhir/ExplanationOfBenefit responses with resources returned 99% 15 minute BULK latency ",
    "per KB exceeded WARNING SLO threshold of 480 ms/KB for partner ${each.key} for ${local.app} ",
    "in ${local.env} environment.",
    "\n\n${local.dashboard_message_fragment}"
  ])

  metric_name = local.metrics.eob_resources_latency_by_kb
  namespace   = local.namespace
  dimensions = {
    client_ssl = data.external.client_ssls_by_partner["eob_resources_latency_by_kb"].result[each.key]
  }

  alarm_actions = local.warning_arn

  datapoints_to_alarm = "1"
  treat_missing_data  = "notBreaching"
}

resource "aws_cloudwatch_metric_alarm" "slo_eob_with_resources_nonbulk_latency_per_kb_99p_15m_alert" {
  for_each = setintersection(
    toset(keys(local.partners.non_bulk)),
    toset(keys(data.external.client_ssls_by_partner["eob_resources_latency_by_kb"].result))
  )

  alarm_name                            = "${local.app}-${local.env}-slo-eob-with-resources-nonbulk-latency-per-kb-99p-15m-alert-${each.key}"
  comparison_operator                   = "GreaterThanThreshold"
  evaluation_periods                    = "1"
  period                                = "900"
  extended_statistic                    = "p99"
  evaluate_low_sample_count_percentiles = "ignore"
  threshold                             = "690"

  alarm_description = join("", [
    "/v*/fhir/ExplanationOfBenefit responses with resources returned 99% 15 minute NON-BULK ",
    "latency per KB exceeded ALERT SLO threshold of 690 ms for partner ${each.key} for ",
    "${local.app} in ${local.env} environment.",
    "\n\n${local.dashboard_message_fragment}"
  ])

  metric_name = local.metrics.eob_resources_latency_by_kb
  namespace   = local.namespace
  dimensions = {
    client_ssl = data.external.client_ssls_by_partner["eob_resources_latency_by_kb"].result[each.key]
  }

  alarm_actions = local.alert_arn

  datapoints_to_alarm = "1"
  treat_missing_data  = "notBreaching"
}

resource "aws_cloudwatch_metric_alarm" "slo_eob_with_resources_nonbulk_latency_per_kb_99p_15m_warning" {
  for_each = setintersection(
    toset(keys(local.partners.non_bulk)),
    toset(keys(data.external.client_ssls_by_partner["eob_resources_latency_by_kb"].result))
  )

  alarm_name                            = "${local.app}-${local.env}-slo-eob-with-resources-nonbulk-latency-per-kb-99p-15m-warning-${each.key}"
  comparison_operator                   = "GreaterThanThreshold"
  evaluation_periods                    = "1"
  period                                = "900"
  extended_statistic                    = "p99"
  evaluate_low_sample_count_percentiles = "ignore"
  threshold                             = "480"

  alarm_description = join("", [
    "/v*/fhir/ExplanationOfBenefit responses with resources returned 99% 15 minute NON-BULK ",
    "latency per KB exceeded WARNING SLO threshold of 480 ms for partner ${each.key} for ",
    "${local.app} in ${local.env} environment.",
    "\n\n${local.dashboard_message_fragment}"
  ])

  metric_name = local.metrics.eob_resources_latency_by_kb
  namespace   = local.namespace
  dimensions = {
    client_ssl = data.external.client_ssls_by_partner["eob_resources_latency_by_kb"].result[each.key]
  }

  alarm_actions = local.warning_arn

  datapoints_to_alarm = "1"
  treat_missing_data  = "notBreaching"
}

resource "aws_cloudwatch_metric_alarm" "slo_patient_no_contract_bulk_latency_99p_15m_alert" {
  for_each = setintersection(
    toset(keys(local.partners.bulk)),
    toset(keys(data.external.client_ssls_by_partner["patient_no_contract_latency"].result))
  )

  alarm_name                            = "${local.app}-${local.env}-slo-patient-no-contract-bulk-latency-99p-15m-alert-${each.key}"
  comparison_operator                   = "GreaterThanThreshold"
  evaluation_periods                    = "1"
  period                                = "900"
  extended_statistic                    = "p99"
  evaluate_low_sample_count_percentiles = "ignore"
  threshold                             = local.partners.bulk[each.key].timeout_ms

  alarm_description = join("", [
    "/v*/fhir/Patient (not by contract) response 99% 15 minute BULK latency exceeded ALERT SLO ",
    "threshold of ${local.partners.bulk[each.key].timeout_ms} ms for partner ${each.key} for ",
    "${local.app} in ${local.env} environment.",
    "\n\n${local.dashboard_message_fragment}"
  ])

  metric_name = local.metrics.patient_no_contract_latency
  namespace   = local.namespace
  dimensions = {
    client_ssl = data.external.client_ssls_by_partner["patient_no_contract_latency"].result[each.key]
  }

  alarm_actions = local.alert_arn

  datapoints_to_alarm = "1"
  treat_missing_data  = "notBreaching"
}

resource "aws_cloudwatch_metric_alarm" "slo_patient_no_contract_bulk_latency_99p_15m_warning" {
  for_each = setintersection(
    toset(keys(local.partners.bulk)),
    toset(keys(data.external.client_ssls_by_partner["patient_no_contract_latency"].result))
  )

  alarm_name                            = "${local.app}-${local.env}-slo-patient-no-contract-bulk-latency-99p-15m-warning-${each.key}"
  comparison_operator                   = "GreaterThanThreshold"
  evaluation_periods                    = "1"
  period                                = "900"
  extended_statistic                    = "p99"
  evaluate_low_sample_count_percentiles = "ignore"
  threshold                             = "585"

  alarm_description = join("", [
    "/v*/fhir/Patient (not by contract) response 99% 15 minute BULK latency exceeded WARNING SLO ",
    "threshold of 585 ms for partner ${each.key} for ${local.app} in ${local.env} environment.",
    "\n\n${local.dashboard_message_fragment}"
  ])

  metric_name = local.metrics.patient_no_contract_latency
  namespace   = local.namespace
  dimensions = {
    client_ssl = data.external.client_ssls_by_partner["patient_no_contract_latency"].result[each.key]
  }

  alarm_actions = local.warning_arn

  datapoints_to_alarm = "1"
  treat_missing_data  = "notBreaching"
}

resource "aws_cloudwatch_metric_alarm" "slo_patient_no_contract_nonbulk_latency_99p_15m_alert" {
  for_each = setintersection(
    toset(keys(local.partners.non_bulk)),
    toset(keys(data.external.client_ssls_by_partner["patient_no_contract_latency"].result))
  )

  alarm_name                            = "${local.app}-${local.env}-slo-patient-no-contract-nonbulk-latency-99p-15m-alert-${each.key}"
  comparison_operator                   = "GreaterThanThreshold"
  evaluation_periods                    = "1"
  period                                = "900"
  extended_statistic                    = "p99"
  evaluate_low_sample_count_percentiles = "ignore"
  threshold                             = "740"

  alarm_description = join("", [
    "/v*/fhir/Patient (not by contract) response 99% 15 minute NON-BULK latency exceeded ALERT ",
    "SLO threshold of 740 ms for partner ${each.key} for ${local.app} in ${local.env} environment.",
    "\n\n${local.dashboard_message_fragment}"
  ])

  metric_name = local.metrics.patient_no_contract_latency
  namespace   = local.namespace
  dimensions = {
    client_ssl = data.external.client_ssls_by_partner["patient_no_contract_latency"].result[each.key]
  }

  alarm_actions = local.alert_arn

  datapoints_to_alarm = "1"
  treat_missing_data  = "notBreaching"
}

resource "aws_cloudwatch_metric_alarm" "slo_patient_no_contract_nonbulk_latency_99p_15m_warning" {
  for_each = setintersection(
    toset(keys(local.partners.non_bulk)),
    toset(keys(data.external.client_ssls_by_partner["patient_no_contract_latency"].result))
  )

  alarm_name                            = "${local.app}-${local.env}-slo-patient-no-contract-nonbulk-latency-99p-15m-warning-${each.key}"
  comparison_operator                   = "GreaterThanThreshold"
  evaluation_periods                    = "1"
  period                                = "900"
  extended_statistic                    = "p99"
  evaluate_low_sample_count_percentiles = "ignore"
  threshold                             = "520"

  alarm_description = join("", [
    "/v*/fhir/Patient (not by contract) response 99% 15 minute NON-BULK latency exceeded WARNING ",
    "SLO threshold of 520 ms for partner ${each.key} for ${local.app} in ${local.env} environment.",
    "\n\n${local.dashboard_message_fragment}"
  ])

  metric_name = local.metrics.patient_no_contract_latency
  namespace   = local.namespace
  dimensions = {
    client_ssl = data.external.client_ssls_by_partner["patient_no_contract_latency"].result[each.key]
  }

  alarm_actions = local.warning_arn

  datapoints_to_alarm = "1"
  treat_missing_data  = "notBreaching"
}

resource "aws_cloudwatch_metric_alarm" "slo_patient_by_contract_count_4000_latency_mean_15m_alert" {
  alarm_name          = "${local.app}-${local.env}-slo-patient-by-contract-count-4000-latency-mean-15m-alert"
  comparison_operator = "GreaterThanThreshold"
  evaluation_periods  = "1"
  period              = "900"
  statistic           = "Average"
  threshold           = "40000"

  alarm_description = join("", [
    "/v*/fhir/Patient (by contract, count 4000) response mean 15 minute latency exceeded ALERT ",
    "SLO threshold of 40 seconds for ${local.app} in ${local.env} environment.",
    "\n\n${local.dashboard_message_fragment}"
  ])

  metric_name = local.metrics.patient_contract_count_4000_latency
  namespace   = local.namespace

  alarm_actions = local.alert_arn

  datapoints_to_alarm = "1"
  treat_missing_data  = "notBreaching"
}

resource "aws_cloudwatch_metric_alarm" "slo_patient_by_contract_count_4000_latency_mean_15m_warning" {
  alarm_name          = "${local.app}-${local.env}-slo-patient-by-contract-count-4000-latency-mean-15m-warning"
  comparison_operator = "GreaterThanThreshold"
  evaluation_periods  = "1"
  period              = "900"
  statistic           = "Average"
  threshold           = "40000"

  alarm_description = join("", [
    "/v*/fhir/Patient (by contract, count 4000) response mean 15 minute latency exceeded WARNING ",
    "SLO threshold of 40 seconds for ${local.app} in ${local.env} environment.",
    "\n\n${local.dashboard_message_fragment}"
  ])

  metric_name = local.metrics.patient_contract_count_4000_latency
  namespace   = local.namespace

  alarm_actions = local.warning_arn

  datapoints_to_alarm = "1"
  treat_missing_data  = "notBreaching"
}

resource "aws_cloudwatch_metric_alarm" "slo_patient_by_contract_count_4000_latency_99p_15m_alert" {
  for_each = setintersection(
    toset(keys(local.all_partners)),
    toset(keys(data.external.client_ssls_by_partner["patient_contract_count_4000_latency"].result))
  )

  alarm_name                            = "${local.app}-${local.env}-slo-patient-by-contract-count-4000-latency-99p-15m-alert-${each.key}"
  comparison_operator                   = "GreaterThanThreshold"
  evaluation_periods                    = "1"
  period                                = "900"
  extended_statistic                    = "p99"
  evaluate_low_sample_count_percentiles = "ignore"
  threshold                             = local.all_partners[each.key].timeout_ms

  alarm_description = join("", [
    "/v*/fhir/Patient (by contract, count 4000) response 99% 15 minute latency exceeded ALERT ",
    "SLO threshold of ${local.all_partners[each.key].timeout_ms} ms for partner ${each.key} for ",
    "${local.app} in ${local.env} environment.",
    "\n\n${local.dashboard_message_fragment}"
  ])

  metric_name = local.metrics.patient_contract_count_4000_latency
  namespace   = local.namespace
  dimensions = {
    client_ssl = data.external.client_ssls_by_partner["patient_contract_count_4000_latency"].result[each.key]
  }

  alarm_actions = local.alert_arn

  datapoints_to_alarm = "1"
  treat_missing_data  = "notBreaching"
}

resource "aws_cloudwatch_metric_alarm" "slo_patient_by_contract_count_4000_latency_99p_15m_warning" {
  for_each = setintersection(
    toset(keys(local.all_partners)),
    toset(keys(data.external.client_ssls_by_partner["patient_contract_count_4000_latency"].result))
  )

  alarm_name                            = "${local.app}-${local.env}-slo-patient-by-contract-count-4000-latency-99p-15m-warning-${each.key}"
  comparison_operator                   = "GreaterThanThreshold"
  evaluation_periods                    = "1"
  period                                = "900"
  extended_statistic                    = "p99"
  evaluate_low_sample_count_percentiles = "ignore"
  threshold                             = "44000"

  alarm_description = join("", [
    "/v*/fhir/Patient (by contract, count 4000) response 99% 15 minute latency exceeded WARNING ",
    "SLO threshold of 44 seconds for partner ${each.key} for ${local.app} in ${local.env} environment.",
    "\n\n${local.dashboard_message_fragment}"
  ])

  metric_name = local.metrics.patient_contract_count_4000_latency
  namespace   = local.namespace
  dimensions = {
    client_ssl = data.external.client_ssls_by_partner["patient_contract_count_4000_latency"].result[each.key]
  }

  alarm_actions = local.warning_arn

  datapoints_to_alarm = "1"
  treat_missing_data  = "notBreaching"
}

resource "aws_cloudwatch_metric_alarm" "slo_claim_no_resources_latency_mean_15m_alert" {
  alarm_name          = "${local.app}-${local.env}-slo-claim-no-resources-latency-mean-15m-alert"
  comparison_operator = "GreaterThanThreshold"
  evaluation_periods  = "1"
  period              = "900"
  statistic           = "Average"
  threshold           = "700"

  alarm_description = join("", [
    "/v*/fhir/Claim response with no resources returned mean 15 minute latency ",
    "exceeded ALERT SLO threshold of 700 ms for ${local.app} in ${local.env} environment.",
    "\n\n${local.dashboard_message_fragment}"
  ])

  metric_name = local.metrics.claim_no_resources_latency
  namespace   = local.namespace

  alarm_actions = local.alert_arn

  datapoints_to_alarm = "1"
  treat_missing_data  = "notBreaching"
}

resource "aws_cloudwatch_metric_alarm" "slo_claim_no_resources_latency_mean_15m_warning" {
  alarm_name          = "${local.app}-${local.env}-slo-claim-no-resources-latency-mean-15m-warning"
  comparison_operator = "GreaterThanThreshold"
  evaluation_periods  = "1"
  period              = "900"
  statistic           = "Average"
  threshold           = "600"

  alarm_description = join("", [
    "/v*/fhir/Claim response with no resources returned mean 15 minute latency ",
    "exceeded WARNING SLO threshold of 600 ms for ${local.app} in ${local.env} environment.",
    "\n\n${local.dashboard_message_fragment}"
  ])

  metric_name = local.metrics.claim_no_resources_latency
  namespace   = local.namespace

  alarm_actions = local.warning_arn

  datapoints_to_alarm = "1"
  treat_missing_data  = "notBreaching"
}

resource "aws_cloudwatch_metric_alarm" "slo_claim_with_resources_bulk_latency_99p_15m_alert" {
  for_each = setintersection(
    toset(keys(local.partners.bulk)),
    toset(keys(data.external.client_ssls_by_partner["claim_resources_latency"].result))
  )

  alarm_name                            = "${local.app}-${local.env}-slo-claim-with-resources-bulk-latency-99p-15m-alert-${each.key}"
  comparison_operator                   = "GreaterThanThreshold"
  evaluation_periods                    = "1"
  period                                = "900"
  extended_statistic                    = "p99"
  evaluate_low_sample_count_percentiles = "ignore"
  threshold                             = local.partners.bulk[each.key].timeout_ms

  alarm_description = join("", [
    "/v*/fhir/Claim responses with resources returned 99% 15 minute BULK latency ",
    "exceeded ALERT SLO threshold of ${local.partners.bulk[each.key].timeout_ms} ms for partner ",
    "${each.key} for ${local.app} in ${local.env} environment.",
    "\n\n${local.dashboard_message_fragment}"
  ])

  metric_name = local.metrics.claim_resources_latency
  namespace   = local.namespace
  dimensions = {
    client_ssl = data.external.client_ssls_by_partner["claim_resources_latency"].result[each.key]
  }

  alarm_actions = local.alert_arn

  datapoints_to_alarm = "1"
  treat_missing_data  = "notBreaching"
}

resource "aws_cloudwatch_metric_alarm" "slo_claimresponse_no_resources_latency_mean_15m_alert" {
  alarm_name          = "${local.app}-${local.env}-slo-claimresponse-no-resources-latency-mean-15m-alert"
  comparison_operator = "GreaterThanThreshold"
  evaluation_periods  = "1"
  period              = "900"
  statistic           = "Average"
  threshold           = "1100"

  alarm_description = join("", [
    "/v*/fhir/ClaimResponse response with no resources returned mean 15 minute latency ",
    "exceeded ALERT SLO threshold of 1100 ms for ${local.app} in ${local.env} environment.",
    "\n\n${local.dashboard_message_fragment}"
  ])

  metric_name = local.metrics.claimresponse_no_resources_latency
  namespace   = local.namespace

  alarm_actions = local.alert_arn

  datapoints_to_alarm = "1"
  treat_missing_data  = "notBreaching"
}

resource "aws_cloudwatch_metric_alarm" "slo_claimresponse_no_resources_latency_mean_15m_warning" {
  alarm_name          = "${local.app}-${local.env}-slo-claimresponse-no-resources-latency-mean-15m-warning"
  comparison_operator = "GreaterThanThreshold"
  evaluation_periods  = "1"
  period              = "900"
  statistic           = "Average"
  threshold           = "950"

  alarm_description = join("", [
    "/v*/fhir/ClaimResponse response with no resources returned mean 15 minute latency ",
    "exceeded WARNING SLO threshold of 1000 ms for ${local.app} in ${local.env} environment.",
    "\n\n${local.dashboard_message_fragment}"
  ])

  metric_name = local.metrics.claimresponse_no_resources_latency
  namespace   = local.namespace

  alarm_actions = local.warning_arn

  datapoints_to_alarm = "1"
  treat_missing_data  = "notBreaching"
}

resource "aws_cloudwatch_metric_alarm" "slo_claimresponse_with_resources_bulk_latency_99p_15m_alert" {
  for_each = setintersection(
    toset(keys(local.partners.bulk)),
    toset(keys(data.external.client_ssls_by_partner["claimresponse_resources_latency"].result))
  )

  alarm_name                            = "${local.app}-${local.env}-slo-claimresponse-with-resources-bulk-latency-99p-15m-alert-${each.key}"
  comparison_operator                   = "GreaterThanThreshold"
  evaluation_periods                    = "1"
  period                                = "900"
  extended_statistic                    = "p99"
  evaluate_low_sample_count_percentiles = "ignore"
  threshold                             = local.partners.bulk[each.key].timeout_ms

  alarm_description = join("", [
    "/v*/fhir/ClaimResponse responses with resources returned 99% 15 minute BULK latency ",
    "exceeded ALERT SLO threshold of ${local.partners.bulk[each.key].timeout_ms} ms for partner ",
    "${each.key} for ${local.app} in ${local.env} environment.",
    "\n\n${local.dashboard_message_fragment}"
  ])

  metric_name = local.metrics.claimresponse_resources_latency
  namespace   = local.namespace
  dimensions = {
    client_ssl = data.external.client_ssls_by_partner["claimresponse_resources_latency"].result[each.key]
  }

  alarm_actions = local.alert_arn

  datapoints_to_alarm = "1"
  treat_missing_data  = "notBreaching"
}

resource "aws_cloudwatch_metric_alarm" "slo_http500_count_percent" {
  for_each = local.error_slo_configs

  alarm_name          = "${local.app}-${local.env}-${replace(each.key, "_", "-")}"
  comparison_operator = "GreaterThanOrEqualToThreshold"
  evaluation_periods  = "1"
  threshold           = each.value.threshold

  alarm_description = join("", [
    "Percent HTTP 500 (error) responses over ${each.value.period / (60 * 60)} hour(s) exceeded ",
    "${upper(each.value.type)} SLO threshold of ${each.value.threshold}% for ${local.app} in ",
    "${local.env} environment.",
    "\n\n${local.dashboard_message_fragment}"
  ])

  metric_query {
    id          = "e1"
    expression  = "m2/m1*100"
    label       = "Error Rate"
    return_data = "true"
  }

  metric_query {
    id = "m1"

    metric {
      metric_name = local.metrics.all_responses_count
      namespace   = local.namespace
      period      = each.value.period
      stat        = "Sum"
      unit        = "Count"
    }
  }

  metric_query {
    id = "m2"

    metric {
      metric_name = local.metrics.all_http500s_count
      namespace   = local.namespace
      period      = each.value.period
      stat        = "Sum"
      unit        = "Count"
    }
  }

  alarm_actions = each.value.alarm_actions

  datapoints_to_alarm = "1"
  treat_missing_data  = "notBreaching"
}

resource "aws_cloudwatch_metric_alarm" "slo_availability_failures_sum" {
  for_each = local.availability_slo_failure_sum_configs

  alarm_name          = "${local.app}-${local.env}-${replace(each.key, "_", "-")}"
  comparison_operator = "GreaterThanOrEqualToThreshold"
  evaluation_periods  = "1"
  period              = each.value.period
  statistic           = "Sum"
  threshold           = each.value.threshold

  alarm_description = join("", [
    "The sum of failed availability checks exceeded or was equal to ${upper(each.value.type)} ",
    "SLO threshold of ${each.value.threshold} failures in ${each.value.period / 60} minute(s) ",
    "for ${local.app} in ${local.env} environment.",
    "\n\n${local.dashboard_message_fragment}"
  ])

  metric_name = local.metrics.availability_failure_count
  namespace   = local.namespace

  alarm_actions = each.value.alarm_actions

  datapoints_to_alarm = "1"
  treat_missing_data  = "notBreaching"
}

resource "aws_cloudwatch_metric_alarm" "slo_availability_uptime_percent" {
  for_each = local.availability_slo_uptime_percent_configs

  alarm_name          = "${local.app}-${local.env}-${replace(each.key, "_", "-")}"
  comparison_operator = "LessThanThreshold"
  evaluation_periods  = "1"
  threshold           = each.value.threshold

  alarm_description = join("", [
    "The alarm transitioned to the ALARM state due to one of the following occurring:\n",
    "* Percent uptime over ${each.value.period / (24 * 60 * 60)} day(s) dropped below ",
    "${upper(each.value.type)} SLO threshold of ${each.value.threshold}% for ${local.app} in ",
    "${local.env} environment.\n",
    "* No data was reported by the availability checker Jenkins pipeline; the pipeline may have ",
    "stopped running",
    "\n\n${local.dashboard_message_fragment}"
  ])

  metric_query {
    id          = "e1"
    expression  = "100*(m1/(m1+m2))"
    label       = "% Uptime"
    return_data = "true"
  }

  metric_query {
    id = "m1"

    metric {
      metric_name = local.metrics.availability_success_count
      namespace   = local.namespace
      period      = each.value.period
      stat        = "Sum"
      unit        = "Count"
    }
  }

  metric_query {
    id = "m2"

    metric {
      metric_name = local.metrics.availability_failure_count
      namespace   = local.namespace
      period      = each.value.period
      stat        = "Sum"
      unit        = "Count"
    }
  }

  alarm_actions = each.value.alarm_actions

  datapoints_to_alarm = "1"
  treat_missing_data  = "breaching"
}<|MERGE_RESOLUTION|>--- conflicted
+++ resolved
@@ -34,15 +34,9 @@
   # environment) this lookup will ensure that an empty configuration will be returned
   # by allowing successful evaluation of this module from the parent
   env_sns = lookup(local.topic_names_by_env, local.env, {
-<<<<<<< HEAD
-    high_alert = null
-    alert      = null
-    warning    = null
-=======
     high_alert = "null"
     alert      = "null"
     warning    = "null"
->>>>>>> ed5ec344
   })
   # Use Terraform's "splat" operator to automatically return either an empty list, if no
   # SNS topic was retrieved (data.aws_sns_topic.sns.length == 0) or a list with 1 element that
