data "aws_region" "current" {}

data "aws_sns_topic" "high_alert_sns" {
<<<<<<< HEAD
  count = local.env_sns.high_alert != null ? 1 : 0
=======
  count = local.env_sns.high_alert != "null" ? 1 : 0
>>>>>>> ed5ec344
  name  = local.env_sns.high_alert
}

data "aws_sns_topic" "alert_sns" {
<<<<<<< HEAD
  count = local.env_sns.alert != null ? 1 : 0
=======
  count = local.env_sns.alert != "null" ? 1 : 0
>>>>>>> ed5ec344
  name  = local.env_sns.alert
}

data "aws_sns_topic" "warning_sns" {
<<<<<<< HEAD
  count = local.env_sns.warning != null ? 1 : 0
=======
  count = local.env_sns.warning != "null" ? 1 : 0
>>>>>>> ed5ec344
  name  = local.env_sns.warning
}

data "external" "client_ssls_by_partner" {
  for_each = local.metrics

  program = [
    "bash",
    "${path.module}/get-partner-client-ssl.sh",
    each.value,
    local.namespace,
    jsonencode({
      for partner, config in local.all_partners :
      partner => lookup(config.client_ssl_regex, replace(local.env, "-", "_"), null)
    })
  ]
}<|MERGE_RESOLUTION|>--- conflicted
+++ resolved
@@ -1,29 +1,17 @@
 data "aws_region" "current" {}
 
 data "aws_sns_topic" "high_alert_sns" {
-<<<<<<< HEAD
-  count = local.env_sns.high_alert != null ? 1 : 0
-=======
   count = local.env_sns.high_alert != "null" ? 1 : 0
->>>>>>> ed5ec344
   name  = local.env_sns.high_alert
 }
 
 data "aws_sns_topic" "alert_sns" {
-<<<<<<< HEAD
-  count = local.env_sns.alert != null ? 1 : 0
-=======
   count = local.env_sns.alert != "null" ? 1 : 0
->>>>>>> ed5ec344
   name  = local.env_sns.alert
 }
 
 data "aws_sns_topic" "warning_sns" {
-<<<<<<< HEAD
-  count = local.env_sns.warning != null ? 1 : 0
-=======
   count = local.env_sns.warning != "null" ? 1 : 0
->>>>>>> ed5ec344
   name  = local.env_sns.warning
 }
 
