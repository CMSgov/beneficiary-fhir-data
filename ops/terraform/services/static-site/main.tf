module "terraservice" {
  source = "../_modules/bfd-terraservice"

  environment_name     = terraform.workspace
  relative_module_root = "ops/terraform/services/static-site"
  additional_tags      = local.static_tags
}

locals {
  default_tags = merge(module.terraservice.default_tags, local.static_tags)
  static_tags = {
    Layer = local.layer
    Name  = local.full_name
    role  = local.service
    SaaS  = "Cloudfront"
  }
  env                = module.terraservice.env
  seed_env           = module.terraservice.seed_env
  is_ephemeral_env   = module.terraservice.is_ephemeral_env
  latest_bfd_release = module.terraservice.latest_bfd_release
  bfd_version        = var.bfd_version_override == null ? local.latest_bfd_release : var.bfd_version_override

  service   = "static-site"
  layer     = "data"
  full_name = "bfd-${local.env}-${local.service}"

  ssm_hierarchy_roots = ["bfd"]
  ssm_hierarchies = flatten([
    for root in local.ssm_hierarchy_roots :
    ["/${root}/${local.env}/common", "/${root}/${local.env}/${local.service}"]
  ])
  ssm_flattened_data = {
    names = flatten(
      [for k, v in data.aws_ssm_parameters_by_path.params : v.names]
    )
    values = flatten(
      [for k, v in data.aws_ssm_parameters_by_path.params : nonsensitive(v.values)]
    )
  }
  # This returns an object with keys that follow conventional SSM Parameter naming, _excluding_ the
  # nonsensitve/sensitive node. for example, to get a parameter named "vpc_name" in BFD's hierarchy
  # in the "common" service, it would be: local.ssm_config["/bfd/common/vpc_name"]. Or, if the
  # parameter is something more like /dpc/eft/sensitive/inbound/dir, it'd be like:
  # local.ssm_config["/dpc/eft/inbound/dir"]. Essentially, the environment and sensitivity nodes in
  # a given parameter's path are removed to reduce the verbosity of referencing parameters
  # FUTURE: Refactor something like this out into a distinct module much like bfd-terraservice above
  ssm_config = zipmap(
    [
      for name in local.ssm_flattened_data.names :
      replace(name, "/((non)*sensitive|${local.env})//", "")
    ],
    local.ssm_flattened_data.values
  )

  # SSM Lookup
  kms_key_alias        = local.ssm_config["/bfd/common/kms_key_alias"]
  kms_config_key_alias = local.ssm_config["/bfd/common/kms_config_key_alias"]
  vpc_name             = local.ssm_config["/bfd/common/vpc_name"]

  account_id = data.aws_caller_identity.current.account_id
  region     = data.aws_region.current.name
  vpc_id     = data.aws_vpc.this.id

  kms_config_key_arns = flatten(
    [
      for v in data.aws_kms_key.config_cmk.multi_region_configuration :
      concat(v.primary_key[*].arn, v.replica_keys[*].arn)
    ]
  )
  logging_bucket = "bfd-${local.seed_env}-logs"

  root_domain_name       = data.aws_ssm_parameter.zone_name.value
  static_cloudfront_name = "bfd-${local.env}-static"
  static_logging_name    = "bfd-${local.env}-staticlogging"
  static_site_fqdn_by_env = {
    prod = local.root_domain_name
    test = "${local.env}.${local.root_domain_name}"
  }
  # If the environment is not prod or test, then we must default to the CloudFront distribution URL.
  # This is specified by null, and the resulting CNAME will be conditionally created depending on
  # whether this value exists
  static_site_fqdn = lookup(local.static_site_fqdn_by_env, local.env, null)
<<<<<<< HEAD

  kms_key_id = data.aws_kms_key.data_cmk.arn

  # BFD-3588
  acm_cert_body        = local.ssm_config["/bfd/${local.service}/tls_certificate_body"]
  acm_private_key_body = local.ssm_config["/bfd/${local.service}/tls_private_key_body"]
}

# BFD-3588
resource "aws_acm_certificate" "env_issued" {
  private_key      = local.acm_private_key_body
  certificate_body = local.acm_cert_body
=======

  kms_key_id = data.aws_kms_key.data_cmk.arn
>>>>>>> b0f24e67
}<|MERGE_RESOLUTION|>--- conflicted
+++ resolved
@@ -80,21 +80,17 @@
   # This is specified by null, and the resulting CNAME will be conditionally created depending on
   # whether this value exists
   static_site_fqdn = lookup(local.static_site_fqdn_by_env, local.env, null)
-<<<<<<< HEAD
 
   kms_key_id = data.aws_kms_key.data_cmk.arn
 
   # BFD-3588
   acm_cert_body        = local.ssm_config["/bfd/${local.service}/tls_certificate_body"]
   acm_private_key_body = local.ssm_config["/bfd/${local.service}/tls_private_key_body"]
+
 }
 
 # BFD-3588
 resource "aws_acm_certificate" "env_issued" {
   private_key      = local.acm_private_key_body
   certificate_body = local.acm_cert_body
-=======
-
-  kms_key_id = data.aws_kms_key.data_cmk.arn
->>>>>>> b0f24e67
 }