locals {
<<<<<<< HEAD
  account_id          = data.aws_caller_identity.current.account_id
  env                 = terraform.workspace
  layer               = "data"
  established_envs    = ["test", "prod-sbx", "prod"]
  create_etl_user     = local.is_prod || var.force_etl_user_creation
=======
  account_id       = data.aws_caller_identity.current.account_id
  env              = terraform.workspace
  layer            = "data"
  established_envs = ["test", "prod-sbx", "prod"]
  create_etl_user  = local.is_prod || var.force_etl_user_creation
  jdbc_suffix      = var.jdbc_suffix
>>>>>>> 80241b1c

  # NOTE: Some resources use a 'pipeline' name while others use 'etl'. There's no simple solution for renaming all resources.
  # We must tolerate this for now.
  service        = "pipeline"
  legacy_service = "etl"

  default_tags = {
    Environment    = local.env
    application    = "bfd"
    business       = "oeda"
    stack          = local.env
    Terraform      = true
    tf_module_root = "ops/terraform/services/pipeline"
  }

  # NOTE: nonsensitive service-oriented and common config
  nonsensitive_common_map     = zipmap(data.aws_ssm_parameters_by_path.nonsensitive_common.names, nonsensitive(data.aws_ssm_parameters_by_path.nonsensitive_common.values))
  nonsensitive_common_config  = { for key, value in local.nonsensitive_common_map : split("/", key)[5] => value }

  nonsensitive_ccw_service_map    = zipmap(data.aws_ssm_parameters_by_path.nonsensitive_ccw.names, nonsensitive(data.aws_ssm_parameters_by_path.nonsensitive_ccw.values))
  nonsensitive_ccw_service_config = { for key, value in local.nonsensitive_ccw_service_map : split("/", key)[6] => value }
  
  nonsensitive_rda_service_map    = zipmap(data.aws_ssm_parameters_by_path.nonsensitive_rda.names, nonsensitive(data.aws_ssm_parameters_by_path.nonsensitive_rda.values))
  nonsensitive_rda_service_config = { for key, value in local.nonsensitive_rda_service_map : split("/", key)[6] => value }

  # ephemeral environment determination is based on the existence of the ephemeral_environment_seed in the common hierarchy
  seed_env         = lookup(local.nonsensitive_common_config, "ephemeral_environment_seed", null)
  is_ephemeral_env = local.seed_env == null ? false : true
  is_prod          = local.env == "prod"

  logging_bucket  = "bfd-${local.env}-logs-${local.account_id}"
  pipeline_bucket = "bfd-${local.env}-etl-${local.account_id}"

  # SSM-derived network, security group values
  enterprise_tools_security_group = local.nonsensitive_common_config["enterprise_tools_security_group"]
  vpn_security_group              = local.nonsensitive_common_config["vpn_security_group"]
  vpc_name                        = local.nonsensitive_common_config["vpc_name"]

  # Cloudwatch Settings
  pipeline_messages_error = {
    period       = "300"
    eval_periods = "10"
    threshold    = "0"
    datapoints   = "10"
  }

  pipeline_messages_datasetfailed = {
    period       = "300"
    eval_periods = "1"
    threshold    = "0"
    datapoints   = "1"
  }

  pipeline_log_availability = {
    period       = 1 * 60 * 60 # 1 hour 
    eval_periods = 1
    threshold    = 0
    datapoints   = 1
  }

  # Used by alarms for RDA claim ingestion latency metrics.  Metric time unit is milliseconds.
  # 28800000 ms == 8 hours
  rda_pipeline_latency_alert = {
    period       = "300"
    eval_periods = "1"
    threshold    = "28800000"
    datapoints   = "1"
    metrics = local.is_ephemeral_env ? [] : [
      { sink_name = "FissClaimRdaSink", claim_type = "fiss" },
      { sink_name = "McsClaimRdaSink", claim_type = "mcs" },
    ]
  }

  log_groups = {
    messages = "/bfd/${local.env}/bfd-pipeline/messages.txt"
  }

  alarm_actions = local.is_prod ? [data.aws_sns_topic.alarm[0].arn] : []
  ok_actions    = local.is_prod ? [data.aws_sns_topic.ok[0].arn] : []

  # The log availability alarm will post an incident in prod; in other envs it will get posted
  # to #bfd-test 
  # TODO: Replace testing SNS topic in BFD-2244
  log_availability_alarm_actions = local.is_ephemeral_env ? [] : local.is_prod ? [data.aws_sns_topic.alarm[0].arn] : [data.aws_sns_topic.bfd_test_slack_alarm[0].arn]

  # The max claim latency alarm sends notifications to #bfd-notices upon entering the ALARM state
  max_claim_latency_alarm_actions = local.is_ephemeral_env ? [] : [data.aws_sns_topic.bfd_notices_slack_alarm[0].arn]

  # data-source resolution
  ami_id                = data.aws_ami.main.image_id
  availability_zone     = data.external.rds.result["WriterAZ"]
  kms_key_id            = data.aws_kms_key.cmk.arn
  rds_security_group_id = data.aws_security_group.rds.id
  rds_writer_endpoint   = data.external.rds.result["Endpoint"]
  vpc_id                = data.aws_vpc.main.id
  vpn_security_group_id = data.aws_security_group.vpn.id
  ent_tools_sg_id       = data.aws_security_group.enterprise_tools.id
  subnet_id             = data.aws_subnet.main.id
}

resource "aws_instance" "ccw" {
  count = var.create_ccw_pipeline ? 1 : 0

  ami                                  = local.ami_id
  associate_public_ip_address          = false
  availability_zone                    = local.availability_zone
  disable_api_termination              = false
  ebs_optimized                        = true
  iam_instance_profile                 = aws_iam_instance_profile.this.name
  instance_initiated_shutdown_behavior = "stop"
  instance_type                        = local.nonsensitive_ccw_service_config["instance_type"]
  key_name                             = local.nonsensitive_common_config["key_pair"]
  monitoring                           = true
  secondary_private_ips                = []
  source_dest_check                    = true
  subnet_id                            = local.subnet_id
  tags = {
    Layer    = local.layer
    Name     = "bfd-${local.env}-${local.service}-ccw"
    role     = local.legacy_service
    snapshot = true
  }

  tenancy = "default"

  user_data = templatefile("${path.module}/user-data.sh.tftpl", {
    account_id      = local.account_id
    env             = local.env
    pipeline_bucket = aws_s3_bucket.this.bucket
    pipeline_job_type = "ccw"
    writer_endpoint = "jdbc:postgresql://${local.rds_writer_endpoint}:5432/fhirdb"
  })

  volume_tags = merge(
    local.default_tags,
    {
      Layer    = local.layer
      Name     = "bfd-${local.env}-${local.legacy_service}"
      role     = local.legacy_service
      snapshot = true
    }
  )

  vpc_security_group_ids = [
    aws_security_group.app.id,
    local.vpn_security_group_id,
    local.ent_tools_sg_id
  ]

  capacity_reservation_specification {
    capacity_reservation_preference = "open"
  }

  enclave_options {
    enabled = false
  }

  metadata_options {
    http_endpoint               = "enabled"
    http_put_response_hop_limit = 1
    http_tokens                 = "optional"
  }

  root_block_device {
    delete_on_termination = true
    encrypted             = true
    kms_key_id            = local.kms_key_id
    throughput            = 0
    volume_size           = 1000
    volume_type           = "gp2"
  }
}

resource "aws_instance" "rda" {
  count                                = var.create_rda_pipeline ? 1 : 0

  ami                                  = local.ami_id
  associate_public_ip_address          = false
  availability_zone                    = local.availability_zone
  disable_api_termination              = false
  ebs_optimized                        = true
  iam_instance_profile                 = aws_iam_instance_profile.this.name
  instance_initiated_shutdown_behavior = "stop"
  instance_type                        = local.nonsensitive_rda_service_config["instance_type"]
  key_name                             = local.nonsensitive_common_config["key_pair"]
  monitoring                           = true
  secondary_private_ips                = []
  source_dest_check                    = true
  subnet_id                            = local.subnet_id
  tags = {
    Layer    = local.layer
    Name     = "bfd-${local.env}-${local.service}-rda"
    role     = local.legacy_service
    snapshot = true
  }

  tenancy = "default"

  user_data = templatefile("${path.module}/user-data.sh.tftpl", {
    account_id      = local.account_id
    env             = local.env
    pipeline_bucket = aws_s3_bucket.this.bucket
<<<<<<< HEAD
    pipeline_job_type = "rda"
    writer_endpoint = "jdbc:postgresql://${local.rds_writer_endpoint}:5432/fhirdb"
=======
    writer_endpoint = "jdbc:postgresql://${local.rds_writer_endpoint}:5432/fhirdb${local.jdbc_suffix}"
>>>>>>> 80241b1c
  })

  volume_tags = merge(
    local.default_tags,
    {
      Layer    = local.layer
      Name     = "bfd-${local.env}-${local.legacy_service}"
      role     = local.legacy_service
      snapshot = true
    }
  )

  vpc_security_group_ids = [
    aws_security_group.app.id,
    local.vpn_security_group_id,
    local.ent_tools_sg_id
  ]

  capacity_reservation_specification {
    capacity_reservation_preference = "open"
  }

  enclave_options {
    enabled = false
  }

  metadata_options {
    http_endpoint               = "enabled"
    http_put_response_hop_limit = 1
    http_tokens                 = "optional"
  }

  root_block_device {
    delete_on_termination = true
    encrypted             = true
    kms_key_id            = local.kms_key_id
    throughput            = 0
    volume_size           = 1000
    volume_type           = "gp2"
  }
}<|MERGE_RESOLUTION|>--- conflicted
+++ resolved
@@ -1,18 +1,10 @@
 locals {
-<<<<<<< HEAD
-  account_id          = data.aws_caller_identity.current.account_id
-  env                 = terraform.workspace
-  layer               = "data"
-  established_envs    = ["test", "prod-sbx", "prod"]
-  create_etl_user     = local.is_prod || var.force_etl_user_creation
-=======
   account_id       = data.aws_caller_identity.current.account_id
   env              = terraform.workspace
   layer            = "data"
   established_envs = ["test", "prod-sbx", "prod"]
   create_etl_user  = local.is_prod || var.force_etl_user_creation
   jdbc_suffix      = var.jdbc_suffix
->>>>>>> 80241b1c
 
   # NOTE: Some resources use a 'pipeline' name while others use 'etl'. There's no simple solution for renaming all resources.
   # We must tolerate this for now.
@@ -143,7 +135,7 @@
     env             = local.env
     pipeline_bucket = aws_s3_bucket.this.bucket
     pipeline_job_type = "ccw"
-    writer_endpoint = "jdbc:postgresql://${local.rds_writer_endpoint}:5432/fhirdb"
+    writer_endpoint = "jdbc:postgresql://${local.rds_writer_endpoint}:5432/fhirdb${local.jdbc_suffix}"
   })
 
   volume_tags = merge(
@@ -215,12 +207,8 @@
     account_id      = local.account_id
     env             = local.env
     pipeline_bucket = aws_s3_bucket.this.bucket
-<<<<<<< HEAD
     pipeline_job_type = "rda"
-    writer_endpoint = "jdbc:postgresql://${local.rds_writer_endpoint}:5432/fhirdb"
-=======
     writer_endpoint = "jdbc:postgresql://${local.rds_writer_endpoint}:5432/fhirdb${local.jdbc_suffix}"
->>>>>>> 80241b1c
   })
 
   volume_tags = merge(
