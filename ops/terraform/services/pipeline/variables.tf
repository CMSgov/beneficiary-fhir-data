--- conflicted
+++ resolved
@@ -10,7 +10,6 @@
   type        = string
 }
 
-<<<<<<< HEAD
 variable "create_ccw_pipeline" {
   default     = true
   description = "Creates a BFD Pipeline to run CCW Rif jobs; RDA jobs on the pipeline are disabled by default."
@@ -21,10 +20,10 @@
   default     = true
   description = "Creates a BFD Pipeline to run RDA jobs; CCW Rif jobs on the pipeline are disabled by default."
   type        = bool
-=======
+}
+
 variable "jdbc_suffix" {
   default     = "?logServerErrorDetail=false"
   description = "boolean controlling logging of detail SQL values if a BatchUpdateException occurs; false disables detail logging"
   type        = string
->>>>>>> 80241b1c
 }