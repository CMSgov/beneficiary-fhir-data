--- conflicted
+++ resolved
@@ -236,15 +236,11 @@
         {
           "Sid" : "ETLRWKMS",
           "Action" : [
-<<<<<<< HEAD
-            "kms:Decrypt"
-=======
             "kms:Decrypt",
             "kms:Encypt",
             "kms:ReEncrypt*",
             "kms:GenerateDataKey*",
             "kms:DescribeKey"
->>>>>>> 4f2229b0
           ],
           "Effect" : "Allow",
           "Resource" : [
