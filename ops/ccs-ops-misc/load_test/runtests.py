'''Run Locust tests from the command line.
'''

import re
from math import ceil
from datetime import timedelta
import sys
import getopt
from multiprocessing import Process

from common import config, test_setup as setup
from locust.main import main

def parse_run_time(run_time):
    '''Parse a given run time setting (which Locust accepts as combinations of "1m", "30s", "2h",
    etc.), and return the duration in seconds.
    '''

    # At least one digit, optional whitespace, single letter
    base_pattern = r'\d+\s*[A-Z]'

    # At least one base_pattern, optional whitespace in between, and optional
    # whitespace on either end
    full_pattern = rf"^\s*({base_pattern}\s*)+\s*$"

    # Verify that the entire string is properly formatted
    if not re.match(full_pattern, run_time, re.IGNORECASE):
        return None

    seconds_per_unit = {"s": 1, "m": 60, "h": 3600, "d": 86400}
    total_seconds = 0
    matches = re.findall(base_pattern, run_time, re.IGNORECASE)

    for raw_match in matches:
        match = raw_match.replace(" ", "").lower()
        total_seconds += int(match[:-1]) * seconds_per_unit[match[-1]]

    return total_seconds


def adjusted_run_time(run_time, max_clients, clients_per_second):
    '''Adjust the run time of the test to account for the time it takes to instantiate and connect
    all the clients.

    If a user specifies a one-minute test, but it's going to take thirty seconds to ramp up to full
    clients, then we actually run for one minute and thirty seconds, so that we can have the
    specified time with full client capacity. You can optionally reset the statistics to zero at
    the end of this ramp-up period using the --resetStats command line flag.
    '''

    run_time_seconds = parse_run_time(run_time)
    if run_time_seconds is None:
        return None
    return run_time_seconds + ceil(int(max_clients) // int(clients_per_second))


def run_with_params(argv):
    '''Runs a specified test via the input args.
    '''

    ## Dictionary that holds the default values of each config value
    default_config_data = {
        'homePath': '',
        'clientCertPath': '',
        'databaseUri': '',
        'testHost': '',
        'configPath': 'config.yml',
        'serverPublicKey': '',
        'tableSamplePct': '0.25',
        'testRunTime': "1m",
        'testNumTotalClients': "100",
        'testCreatedClientsPerSecond': "5",
        'resetStatsAfterClientSpawn': False
    }

    # Dictionary to hold data passed in via the CLI that will be stored in the root config.yml file
    config_data = {}

    test_file = ''
    worker_threads = "1"

    help_string = ('runtests.py \n--homePath="<path/to/home/directory>" (Required) '
     '\n--clientCertPath="<path/to/client/pem/file>" (Required)'
<<<<<<< HEAD
     '\n--databaseUri="postgresql://<username:password>@<database-aws-node>.rds.amazonaws.com:port/<dbname>" (Required)'
=======
     '\n--databaseUri="postgres://<username:password>@<database-aws-node>.rds.amazonaws.com:port/'
        '<dbname>" (Required)'
>>>>>>> 6a926fdb
     '\n--testHost="https://<nodeIp>:7443 or https://<environment>.bfd.cms.gov" (Required)'
     '\n--test_file="/<v1/v2>/test_to_run.py" (Required)'
     '\n--configPath="<path to a YAML configuration that will be read for CLI values but _not_ '
        'written to>" (Optional, Default: "./config.yml")'
     '\n--serverPublicKey="<server public key>" (Optional, Default: "")'
     '\n--tableSamplePct=<% of table to sample> (Optional, Default: 0.25)'
     '\n--testRunTime="<Test run time, ex. 30s, 1m, 2d 1h>" (Optional, Default 1m)'
     '\n--maxClients="<Max number of clients to create at once, int>" (Optional, Default 100)'
     '\n--clientsPerSecond="<Clients to create per second until maxClients is reached, int>" '
        '(Optional, Default 5)'
     '\n--worker_threads="<If >1 the test is run as distributed, and expects this many worker '
        'processes to start, int>" (Optional, Default 1 - non distributed mode)'
     '\n--resetStats (Optional)')

    try:
        opts, _args = getopt.getopt(argv, "h", ["homePath=", "clientCertPath=", "databaseUri=",
        "testHost=", "serverPublicKey=", 'tableSamplePct=', "configPath=", "testRunTime=",
        "maxClients=", "clientsPerSecond=", "testFile=", "workerThreads=", "resetStats"])
    except getopt.GetoptError as err:
        print(err)
        print(help_string)
        sys.exit(2)

    for opt, arg in opts:
        if opt == '-h':
            print(help_string)
            sys.exit()
        elif opt == "--homePath":
            config_data["homePath"] = arg
        elif opt == "--clientCertPath":
            config_data["clientCertPath"] = arg
        elif opt == "--databaseUri":
            config_data["dbUri"] = arg
        elif opt == "--testHost":
            config_data["testHost"] = arg
        elif opt == "--configPath":
            config_data["configPath"] = arg
        elif opt == "--serverPublicKey":
            config_data["serverPublicKey"] = arg
        elif opt == '--tableSamplePct':
            config_data['tableSamplePct'] = arg
        elif opt == "--testRunTime":
            config_data["testRunTime"] = arg
        elif opt == "--maxClients":
            config_data["testNumTotalClients"] = arg
        elif opt == "--clientsPerSecond":
            config_data["testCreatedClientsPerSecond"] = arg
        elif opt == "--testFile":
            test_file = arg
        elif opt == "--workerThreads":
            worker_threads = arg
        elif opt == "--resetStats":
            config_data["resetStatsAfterClientSpawn"] = True
        else:
            print(help_string)
            sys.exit()

    ## Read the specified configuration file
    yaml_config = config.load_from_path(config_data.get("configPath",
        default_config_data["configPath"]))
    ## Merge the stored data with data passed in via the CLI, with the
    ## CLI data taking priority
    config_data = {**yaml_config, **config_data}
    ## Finally, merge the merged configuration values with the defaults,
    ## in case any optional arguments were not set via the CLI or the specified
    ## YAML configuration file
    config_data = {**default_config_data, **config_data}

    ## Add on extra time to the run-time to account for ramp-up of clients.
    adjusted_time = adjusted_run_time(config_data["testRunTime"],
        config_data["testNumTotalClients"], config_data["testCreatedClientsPerSecond"])
    if adjusted_time is None:
        print("Could not determine adjusted run time. Please use a format " +
            "like \"1m 30s\" for the --testRunTime option")
        sys.exit(1)
    config_data["testRunTime"] = f"{adjusted_time}s"
    print('Run time adjusted to account for ramp-up time. New run time: '
        f'{timedelta(seconds=adjusted_time)}')

    ## Check if all required params are set
    if not all([config_data["homePath"], config_data["clientCertPath"], config_data["dbUri"],
        config_data["testHost"], test_file]):

        print("Missing required arg (See -h for help on params)")
        sys.exit(2)

    ## write out to repository root config file (_NOT_ the file specified by "configPath")
    config.save(config_data)
    setup.set_locust_test_name(test_file)

    ## strip off extra command line params for locust, or else it tries to parse them
    sys.argv = sys.argv[:1]

    if int(worker_threads) > 1:
        ## Spawn worker threads to connect to the main thread
        for i in range(int(worker_threads)):
            print(f"Creating worker #{i}")
            process = Process(target=setup.run_worker_test, args=(i,worker_threads,))
            process.start()

        ## Run the master test
        setup.set_locust_env(config.load())
        setup.run_master_test(worker_threads)
    else:
        # Reset the distributed values
        setup.reset_distributed_values()
        # call locust to run the master test
        main()

## Runs the test via run args when this file is run
if __name__ == "__main__":
    run_with_params(sys.argv[1:])<|MERGE_RESOLUTION|>--- conflicted
+++ resolved
@@ -81,12 +81,8 @@
 
     help_string = ('runtests.py \n--homePath="<path/to/home/directory>" (Required) '
      '\n--clientCertPath="<path/to/client/pem/file>" (Required)'
-<<<<<<< HEAD
-     '\n--databaseUri="postgresql://<username:password>@<database-aws-node>.rds.amazonaws.com:port/<dbname>" (Required)'
-=======
-     '\n--databaseUri="postgres://<username:password>@<database-aws-node>.rds.amazonaws.com:port/'
+     '\n--databaseUri="postgresql://<username:password>@<database-aws-node>.rds.amazonaws.com:port/'
         '<dbname>" (Required)'
->>>>>>> 6a926fdb
      '\n--testHost="https://<nodeIp>:7443 or https://<environment>.bfd.cms.gov" (Required)'
      '\n--test_file="/<v1/v2>/test_to_run.py" (Required)'
      '\n--configPath="<path to a YAML configuration that will be read for CLI values but _not_ '
