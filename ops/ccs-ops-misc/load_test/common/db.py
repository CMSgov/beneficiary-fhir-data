--- conflicted
+++ resolved
@@ -95,7 +95,6 @@
     Return a list of unique hashed MBIs that represent a diverse set of FISS and MCS
     claims over a range of claim statuses.
     """
-<<<<<<< HEAD
     per_status_max = int(LIMIT / 40)    # Based on 40 distinct status values between FISS/MCS
 
     sub_select_day_age = 30
@@ -162,7 +161,7 @@
         f'from ({fiss_mbi_sub_query} union {mcs_mbi_sub_query}) as type_status '
     )
 
-    beneQuery = (
+    mbi_query = (
         # Get up to N distinct MBI hashes
         'select mbi.hash '
         'from ( '
@@ -177,7 +176,7 @@
         '		select distinct mbi.mbi_id, 2 as source_order '
         '		from ( '
         '           select recent_mbis.* '
-        '           from rda.mbi_cache as recent_mbis '   
+        '           from rda.mbi_cache as recent_mbis '
         f'		    where recent_mbis.mbi_id not in ({distinct_type_status_mbis}) '
         '           order by recent_mbis.last_updated desc '
         '       ) as mbi '
@@ -187,24 +186,6 @@
         ') sources '
         'left join rda.mbi_cache as mbi on mbi.mbi_id = sources.mbi_id '
         f'limit {LIMIT}'
-=======
-    mbi_query = (
-        'SELECT DISTINCT f."mbiHash" AS hash '
-        'FROM "pre_adj"."FissClaims" f '
-        'WHERE f."mbi" IS NOT NULL '
-        'UNION '
-        'SELECT DISTINCT m."idrClaimMbiHash" AS hash '
-        'FROM "pre_adj"."McsClaims" m '
-        'WHERE m."idrClaimMbi" IS NOT NULL '
-        'AND m."idrClaimMbi" NOT IN ( '
-        '   SELECT DISTINCT "idrClaimMbi" '
-        '   FROM "pre_adj"."McsClaims" '
-        '   WHERE "idrStatusCode" IS NULL '
-        '   AND "idrClaimMbi" IS NOT NULL '
-        ') '
-        'ORDER BY hash '
-        f'LIMIT {LIMIT}'
->>>>>>> 6a926fdb
     )
 
     return [str(r[0]) for r in _execute(uri, mbi_query)]