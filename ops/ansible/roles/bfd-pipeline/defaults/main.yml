--- conflicted
+++ resolved
@@ -5,7 +5,6 @@
 data_pipeline_jvm_args: -Xmx64g
 data_pipeline_tmp_dir: /tmp
 data_pipeline_idempotency_required: true
-<<<<<<< HEAD
 
 # EFT EFS base directory - partners eft efs file systems will be mounted in this directory
 # ** without trailing slash **
@@ -21,7 +20,6 @@
       posix_uid: '1500',
       posix_gid: '1500',
     }
-=======
+
 data_pipeline_new_relic_metric_host: 'https://gov-metric-api.newrelic.com'
-data_pipeline_new_relic_metric_path: '/metric/v1'
->>>>>>> c789a9ab
+data_pipeline_new_relic_metric_path: '/metric/v1'