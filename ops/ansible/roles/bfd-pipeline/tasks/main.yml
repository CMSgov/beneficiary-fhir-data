--- conflicted
+++ resolved
@@ -1,11 +1,9 @@
 ---
-<<<<<<< HEAD
-=======
+
 - name: Configure EFT EFS file systems
   import_tasks: eft_efs.yml
   tags:
     - pre-ami
->>>>>>> a9c5c552
 
 - name: Configure ETL service
   import_tasks: etl.yml