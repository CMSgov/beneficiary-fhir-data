#!/bin/bash

# The launcher picks up its config from environment variables, so set those.
export BFD_PORT='{{ data_server_appserver_https_port }}'
export BFD_KEYSTORE='{{ data_server_dir }}/bluebutton-appserver-keystore.jks'
export BFD_TRUSTSTORE='{{ data_server_dir }}/bluebutton-appserver-truststore.jks'
export BFD_WAR='{{ data_server_dir }}/{{ data_server_war | basename }}'
export V2_ENABLED='{{ data_server_v2_enabled }}'

# The WAR picks up its config from Java system properties, so set some variables we can use for
# those.
LOGS_DIR='{{ data_server_dir }}/'
DB_URL='{{ data_server_db_url }}'
DB_USERNAME='{{ data_server_db_username }}'
DB_PASSWORD='{{ data_server_db_password }}'
DB_CONNECTIONS_MAX='{{ data_server_db_connections_max }}'
BFD_V2_ENABLED='{{ data_server_v2_enabled }}'
BFD_PREADJ_ENABLED='{{ pre_adj_resources_enabled }}'

# The New Relic agent running in the WAR needs some additional environment variables, so set those.
{% if data_server_new_relic_license_key is defined %}
export NEW_RELIC_HOST='gov-collector.newrelic.com'
export NEW_RELIC_LICENSE_KEY='{{ data_server_new_relic_license_key }}'
export NEW_RELIC_LOG_FILE_PATH="${LOGS_DIR}"
export NEW_RELIC_HIGH_SECURITY='false'
export NEW_RELIC_EXTENSIONS_DIR='{{ data_server_dir }}/newrelic/extensions/'
{% if data_server_proxy_host is defined %}
export NEW_RELIC_PROXY_HOST='{{ data_server_proxy_host }}'
{% endif %}
{% if data_server_proxy_port is defined %}
export NEW_RELIC_PROXY_PORT='{{ data_server_proxy_port }}'
{% endif %}
{% if data_server_new_relic_app_name is defined %}
export NEW_RELIC_APP_NAME='{{ data_server_new_relic_app_name }}'
{% endif %}
{% if data_server_new_relic_environment is defined %}
export NEW_RELIC_ENVIRONMENT='{{ data_server_new_relic_environment }}'
{% endif %}
{% endif %}

# The New Relic reporter sending Dropwizard metrics needs additional env vars.
# Some of those duplicate variables that the New Relic agent configuration also
# sets, but setting them to the same value here allows one to be run without the other.
{% if data_server_new_relic_metric_key is defined %}
export NEW_RELIC_METRIC_KEY='{{ data_server_new_relic_metric_key }}'

{% if data_server_new_relic_app_name is defined %}
export NEW_RELIC_APP_NAME='{{ data_server_new_relic_app_name }}'
{% endif %}

{% if data_server_new_relic_metric_host is defined %}
export NEW_RELIC_METRIC_HOST='{{ data_server_new_relic_metric_host }}'
{% endif %}

{% if data_server_new_relic_metric_path is defined %}
export NEW_RELIC_METRIC_PATH='{{ data_server_new_relic_metric_path }}'
{% endif %}

{% if data_server_new_relic_metric_period is defined %}
export NEW_RELIC_METRIC_PERIOD='{{ data_server_new_relic_metric_period }}'
{% endif %}

{% endif %}

# Begin smoke testing startup routine
STARTUP_TESTING_RETRIES='3'
STARTUP_TESTING_BOOT_TIMEOUT='60'
STARTUP_TESTING_REQ_TIMEOUT='15'
STARTUP_TESTING_REQ_BACKOFF_TIMEOUT='10'
STARTUP_TESTING_BENE_ID='-201'

##
# Prints out the specified message.
#
# Params:
# * $1: the message to log
##
log() {
  echo "$(date +%F\ %T): $1"
}

##
# Verifies that the specified endpoint/query can be queried via curl without error and produced the expected output.
#
# Params:
# * $1: the full URL to query via curl
# * $2: the value to confirm is present in the curl output; if not found, then the query should be regarded as unsuccessful
##
check_endpoint() {
  set -o pipefail
  curl --max-time $STARTUP_TESTING_REQ_TIMEOUT --silent --insecure --cert-type pem --cert "{{ data_server_dir }}/bluebutton-backend-test-data-server-client-test-keypair.pem" "$1" | grep "$2"
}

##
# Runs test queries to verify that the server is working as expected. If not, issues a 'kill -INT' on the server's process to shut it down.
##
stop_service_if_failing() {
  log "Waiting $STARTUP_TESTING_BOOT_TIMEOUT seconds for initial startup"
  sleep $STARTUP_TESTING_BOOT_TIMEOUT

  for I in $(seq $STARTUP_TESTING_RETRIES); do
    log "Checking V1 metadata endpoint"
    STARTUP_TESTING_CHECK_V1_METADATA=$(check_endpoint "https://localhost:7443/v1/fhir/metadata?_format=application%2Fjson%2Bfhir" "status")
    STARTUP_TESTING_CHECK_V1_METADATA_EXIT=$?

    log "Checking V2 metadata endpoint"
    STARTUP_TESTING_CHECK_V2_METADATA=$(check_endpoint "https://localhost:7443/v2/fhir/metadata?_format=application%2Fjson%2Bfhir" "status")
    STARTUP_TESTING_CHECK_V2_METADATA_EXIT=$?

    log "Checking V1 Coverage resource endpoint for bene $STARTUP_TESTING_BENE_ID"
    STARTUP_TESTING_CHECK_V1_COVERAGE=$(check_endpoint "https://localhost:7443/v1/fhir/Coverage?beneficiary=$STARTUP_TESTING_BENE_ID&_format=application%2Fjson%2Bfhir" "id")
    STARTUP_TESTING_CHECK_V1_COVERAGE_EXIT=$?

    log "Checking V2 Coverage resource endpoint for bene $STARTUP_TESTING_BENE_ID"
    STARTUP_TESTING_CHECK_V2_COVERAGE=$(check_endpoint "https://localhost:7443/v2/fhir/Coverage?beneficiary=$STARTUP_TESTING_BENE_ID&_format=application%2Fjson%2Bfhir" "id")
    STARTUP_TESTING_CHECK_V2_COVERAGE_EXIT=$?

    log "Checking V1 EOB resource endpoint for bene $STARTUP_TESTING_BENE_ID"
    STARTUP_TESTING_CHECK_V1_EOB=$(check_endpoint "https://localhost:7443/v1/fhir/ExplanationOfBenefit/?_format=application%2Ffhir%2Bjson&patient=$STARTUP_TESTING_BENE_ID" "id")
    STARTUP_TESTING_CHECK_V1_EOB_EXIT=$?

    log "Checking V2 EOB resource endpoint for bene $STARTUP_TESTING_BENE_ID"
    STARTUP_TESTING_CHECK_V2_EOB=$(check_endpoint "https://localhost:7443/v2/fhir/ExplanationOfBenefit/?_format=application%2Ffhir%2Bjson&patient=$STARTUP_TESTING_BENE_ID" "id")
    STARTUP_TESTING_CHECK_V2_EOB_EXIT=$?

    if [[ $STARTUP_TESTING_CHECK_V1_METADATA_EXIT == 0 ]] && [[ $STARTUP_TESTING_CHECK_V1_COVERAGE_EXIT == 0 ]] && [[ $STARTUP_TESTING_CHECK_V1_EOB_EXIT == 0 ]] && [[ $STARTUP_TESTING_CHECK_V2_METADATA_EXIT == 0 ]] && [[ $STARTUP_TESTING_CHECK_V2_COVERAGE_EXIT == 0 ]] && [[ $STARTUP_TESTING_CHECK_V2_EOB_EXIT == 0 ]]; then
      log "Server started properly"
      return 0
    elif [[ $I -lt $STARTUP_TESTING_RETRIES ]]; then
      log "Server failed to start properly, backing off"
      sleep $STARTUP_TESTING_REQ_BACKOFF_TIMEOUT
    fi
  done

  log "Server failed to start properly, shutting down"
  STARTUP_TESTING_BFD_PID=$(ps -ef | grep 'DataServerLauncherApp' | grep -v grep | awk '{print $2}')
  STARTUP_TESTING_BFD_PID_EXIT=$?

  if [[ $STARTUP_TESTING_BFD_PID_EXIT == 0 ]] && kill -INT $STARTUP_TESTING_BFD_PID; then
    log "Server shut down gracefully"
  else
    log "Error shutting down server gracefully"
  fi
  return 1
}

(stop_service_if_failing >>"{{ data_server_dir }}/bfd-server-startup.log" 2>&1) &
# End smoke testing startup routine

# Set some additional variables.
JVM_ARGS='{{ data_server_appserver_jvmargs }}'

# 3... 2... 1... launch!
java \
  -javaagent:{{ data_server_dir }}/newrelic/newrelic.jar \
  ${JVM_ARGS} \
  "-DbfdServer.logs.dir=${LOGS_DIR}" \
  "-DbfdServer.db.url=${DB_URL}" \
  "-DbfdServer.db.username=${DB_USERNAME}" \
  "-DbfdServer.db.password=${DB_PASSWORD}" \
  "-DbfdServer.db.connections.max=${DB_CONNECTIONS_MAX}" \
  "-DbfdServer.v2.enabled=${BFD_V2_ENABLED}" \
<<<<<<< HEAD
  "-DbfdServer.preadj.enabled=${BFD_PREADJ_ENABLED}" \
=======
  "-Djava.io.tmpdir={{ data_server_tmp_dir }}" \
>>>>>>> 75bf21c1
  -jar "{{ data_server_dir }}/{{ data_server_launcher | basename }}" \
  >>"{{ data_server_dir }}/bluebutton-server-app-log.json" 2>&1<|MERGE_RESOLUTION|>--- conflicted
+++ resolved
@@ -160,10 +160,7 @@
   "-DbfdServer.db.password=${DB_PASSWORD}" \
   "-DbfdServer.db.connections.max=${DB_CONNECTIONS_MAX}" \
   "-DbfdServer.v2.enabled=${BFD_V2_ENABLED}" \
-<<<<<<< HEAD
   "-DbfdServer.preadj.enabled=${BFD_PREADJ_ENABLED}" \
-=======
   "-Djava.io.tmpdir={{ data_server_tmp_dir }}" \
->>>>>>> 75bf21c1
   -jar "{{ data_server_dir }}/{{ data_server_launcher | basename }}" \
   >>"{{ data_server_dir }}/bluebutton-server-app-log.json" 2>&1