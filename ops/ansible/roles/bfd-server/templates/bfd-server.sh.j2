#!/bin/bash

# The launcher picks up its config from environment variables, so set those.
<<<<<<< HEAD
export BFD_PORT='{{ port }}'
export BFD_KEYSTORE='{{ paths/files/keystore }}'
export BFD_TRUSTSTORE='{{ paths/files/truststore }}'
export BFD_WAR='{{ paths/files/war }}'
=======
export BFD_PORT='{{ data_server_appserver_https_port }}'
export BFD_KEYSTORE='{{ data_server_dir }}/bluebutton-appserver-keystore.pfx'
export BFD_TRUSTSTORE='{{ data_server_dir }}/bluebutton-appserver-truststore.pfx'
export BFD_WAR="$(find {{ data_server_dir }} -name 'bfd-server-war-*.war')"
>>>>>>> 8013c38f

# The WAR picks up its config from Java system properties, so set some variables we can use for
# those.
LOGS_DIR='{{ paths/dirs/logs }}'
DB_URL='{{ db/url }}'
DB_USERNAME='{{ db/username }}'
DB_PASSWORD='{{ db/password }}'
DB_CONNECTIONS_MAX='{{ db/max_connections }}'
BFD_PAC_ENABLED='{{ pac/enabled }}'
BFD_PAC_CLAIM_SOURCE_TYPES='{{ pac/claim_source_types }}'

# The New Relic agent running in the WAR needs some additional environment variables, so set those.
{% if new_relic/agent/license_key is defined %}
export NEW_RELIC_HOST='{{ new_relic/host }}'
export NEW_RELIC_LICENSE_KEY='{{ new_relic/agent/license_key }}'
export NEW_RELIC_LOG_FILE_PATH='{{ new_relic/log_path	}}'
export NEW_RELIC_HIGH_SECURITY='{{ new_relic/high_security_enabled	}}'
export NEW_RELIC_EXTENSIONS_DIR='{{ new_relic/extensions_dir }}'
{% if data_server_proxy_host is defined %}
export NEW_RELIC_PROXY_HOST='{{ data_server_proxy_host }}'
{% endif %}
{% if data_server_proxy_port is defined %}
export NEW_RELIC_PROXY_PORT='{{ data_server_proxy_port }}'
{% endif %}
{% if new_relic/app_name is defined %}
export NEW_RELIC_APP_NAME='{{ new_relic/app_name }}'
{% endif %}
{% if new_relic/env is defined %}
export NEW_RELIC_ENVIRONMENT='{{ new_relic/env }}'
{% endif %}
{% endif %}

# The New Relic reporter sending Dropwizard metrics needs additional env vars.
# Some of those duplicate variables that the New Relic agent configuration also
# sets, but setting them to the same value here allows one to be run without the other.
{% if new_relic/metrics/license_key is defined %}
export NEW_RELIC_METRIC_KEY='{{ new_relic/metrics/license_key }}'

{% if new_relic/app_name is defined %}
export NEW_RELIC_APP_NAME='{{ new_relic/app_name }}'
{% endif %}

{% if new_relic/metrics/host is defined %}
export NEW_RELIC_METRIC_HOST='{{ new_relic/metrics/host }}'
{% endif %}

{% if new_relic/metrics/path is defined %}
export NEW_RELIC_METRIC_PATH='{{ new_relic/metrics/path }}'
{% endif %}

{% if new_relic/metrics/period is defined %}
export NEW_RELIC_METRIC_PERIOD='{{ new_relic/metrics/period }}'
{% endif %}

{% endif %}

# Begin smoke testing startup routine
STARTUP_TESTING_REQ_TIMEOUT='{{ healthcheck/request_timeout_seconds	}}'
STARTUP_TESTING_REQ_BACKOFF_TIMEOUT='{{ healthcheck/request_backoff_seconds }}'
STARTUP_TESTING_BENE_ID='{{ healthcheck/testing_bene_id	}}'
# Lifecycle hook name, used to signal to the ASG that this instance has warmed-up and is ready for
# traffic
{% if healthcheck/launch_lifecycle_hook is defined %}
LAUNCH_LIFECYCLE_HOOK="{{ healthcheck/launch_lifecycle_hook }}"
{% endif %}

##
# Prints out the specified message.
#
# Params:
# * $1: the message to log
##
log() {
  echo "$(date +%F\ %T): $1"
}

##
# Verifies that the specified endpoint/query can be queried via curl without error and produced the expected output.
#
# Params:
# * $1: the full URL to query via curl
# * $2: the value to confirm is present in the curl output; if not found, then the query should be regarded as unsuccessful
##
check_endpoint() {
  set -o pipefail
  curl --max-time $STARTUP_TESTING_REQ_TIMEOUT --silent --insecure --cert-type pem --cert "{{ data_server_dir }}/bluebutton-backend-test-data-server-client-test-keypair.pem" "$1" | grep "$2"
}

##
# Runs test queries to verify that the server is working as expected before allowing traffic in the firewall.
##

service_startup_check() {
  # Reject all external traffic to service port until the application has started successfully
  sudo iptables -A INPUT -p tcp ! -i lo --dport "$BFD_PORT" -j REJECT

  while true; do
    log "Checking V1 metadata endpoint"
    STARTUP_TESTING_CHECK_V1_METADATA=$(check_endpoint "https://localhost:${BFD_PORT}/v1/fhir/metadata?_format=application%2Fjson%2Bfhir" "status")
    STARTUP_TESTING_CHECK_V1_METADATA_EXIT=$?

    log "Checking V2 metadata endpoint"
    STARTUP_TESTING_CHECK_V2_METADATA=$(check_endpoint "https://localhost:${BFD_PORT}/v2/fhir/metadata?_format=application%2Fjson%2Bfhir" "status")
    STARTUP_TESTING_CHECK_V2_METADATA_EXIT=$?

    log "Checking V1 Coverage resource endpoint for bene $STARTUP_TESTING_BENE_ID"
    STARTUP_TESTING_CHECK_V1_COVERAGE=$(check_endpoint "https://localhost:${BFD_PORT}/v1/fhir/Coverage?beneficiary=$STARTUP_TESTING_BENE_ID&_format=application%2Fjson%2Bfhir" "id")
    STARTUP_TESTING_CHECK_V1_COVERAGE_EXIT=$?

    log "Checking V2 Coverage resource endpoint for bene $STARTUP_TESTING_BENE_ID"
    STARTUP_TESTING_CHECK_V2_COVERAGE=$(check_endpoint "https://localhost:${BFD_PORT}/v2/fhir/Coverage?beneficiary=$STARTUP_TESTING_BENE_ID&_format=application%2Fjson%2Bfhir" "id")
    STARTUP_TESTING_CHECK_V2_COVERAGE_EXIT=$?

    log "Checking V1 EOB resource endpoint for bene $STARTUP_TESTING_BENE_ID"
    STARTUP_TESTING_CHECK_V1_EOB=$(check_endpoint "https://localhost:${BFD_PORT}/v1/fhir/ExplanationOfBenefit/?_format=application%2Ffhir%2Bjson&patient=$STARTUP_TESTING_BENE_ID" "id")
    STARTUP_TESTING_CHECK_V1_EOB_EXIT=$?

    log "Checking V2 EOB resource endpoint for bene $STARTUP_TESTING_BENE_ID"
    STARTUP_TESTING_CHECK_V2_EOB=$(check_endpoint "https://localhost:${BFD_PORT}/v2/fhir/ExplanationOfBenefit/?_format=application%2Ffhir%2Bjson&patient=$STARTUP_TESTING_BENE_ID" "id")
    STARTUP_TESTING_CHECK_V2_EOB_EXIT=$?

    if [[ $STARTUP_TESTING_CHECK_V1_METADATA_EXIT == 0 ]] && [[ $STARTUP_TESTING_CHECK_V1_COVERAGE_EXIT == 0 ]] && [[ $STARTUP_TESTING_CHECK_V1_EOB_EXIT == 0 ]] && [[ $STARTUP_TESTING_CHECK_V2_METADATA_EXIT == 0 ]] && [[ $STARTUP_TESTING_CHECK_V2_COVERAGE_EXIT == 0 ]] && [[ $STARTUP_TESTING_CHECK_V2_EOB_EXIT == 0 ]]; then
      # Effectively allow traffic from external sources to reach service port
      sudo iptables -D INPUT -p tcp ! -i lo --dport "$BFD_PORT" -j REJECT
      log "Server started properly"

      if [[ -z "$LAUNCH_LIFECYCLE_HOOK" ]]; then
        return 0
      fi

      log "Launch Lifecycle Hook $LAUNCH_LIFECYCLE_HOOK is enabled"
      instance_id="$(ec2-metadata --instance-id | sed 's/instance-id: \(.*\)$/\1/')"
      region="$(ec2-metadata --availability-zone | sed 's/placement: \(.*\).$/\1/')"
      if [[ -z "$instance_id" || -z "$region" ]]; then
        log "Instance ID or region not found from IMDS; is BFD Server running on an EC2 Instance?"
        return 0
      fi

      # Capturing the ASG name from Terraform -> User Data Init -> Ansible is not possible, as the
      # ASG name (as of writing) is based upon the Launch Template name and latest version. Trying
      # to pass this data within the launch template's Terraform resource definition would result in
      # a circular reference. Instead, we rely on AWS's default tagging behavior to get the ASG's
      # name
      asg_name="$(
        aws ec2 describe-tags \
          --filters "Name=resource-id,Values=$instance_id" "Name=key,Values=aws:autoscaling:groupName" \
          --region "$region" |
          jq -r '.Tags | .[] | .Value'
      )"
      if [[ -z "$asg_name" ]]; then
        log "ASG name not found in instance tags; was instance launched within an ASG?"
        return 0
      fi

      log "ASG Name: $asg_name; Instance ID: $instance_id"
      log "Completing Lifecycle Action for Hook $LAUNCH_LIFECYCLE_HOOK..."
      aws autoscaling complete-lifecycle-action \
        --lifecycle-action-result CONTINUE \
        --instance-id "$instance_id" \
        --lifecycle-hook-name "$LAUNCH_LIFECYCLE_HOOK" \
        --auto-scaling-group-name "$asg_name" \
        --region "$region" 1>/dev/null 2>/dev/null &&
        log "Lifecycle Action completed with result CONTINUE for hook $LAUNCH_LIFECYCLE_HOOK" ||
        log "Failed to complete Lifecycle Action for hook $LAUNCH_LIFECYCLE_HOOK"
      return 0
    else
      log "Server failed to start properly, retrying..."
      sleep $STARTUP_TESTING_REQ_BACKOFF_TIMEOUT
    fi
  done
}

(service_startup_check >>"{{ data_server_dir }}/bfd-server-startup.log" 2>&1) &
# End smoke testing startup routine

# Set some additional variables.
JVM_ARGS='{{ data_server_appserver_jvmargs }}'

# 3... 2... 1... launch!
<<<<<<< HEAD
{{ paths/files/launcher_script }} \
  -javaagent:{{ paths/files/new_relic_agent_jar }} \
=======
bfd-server-launcher-{{ bfd_version }}/bfd-server-launcher.sh \
  -javaagent:{{ data_server_dir }}/newrelic/newrelic.jar \
>>>>>>> 8013c38f
  ${JVM_ARGS} \
  "-DbfdServer.logs.dir=${LOGS_DIR}" \
  "-DbfdServer.db.url=${DB_URL}" \
  "-DbfdServer.db.username=${DB_USERNAME}" \
  "-DbfdServer.db.password=${DB_PASSWORD}" \
  "-DbfdServer.db.connections.max=${DB_CONNECTIONS_MAX}" \
  "-DbfdServer.pac.enabled=${BFD_PAC_ENABLED}" \
  "-DbfdServer.pac.claimSourceTypes=${BFD_PAC_CLAIM_SOURCE_TYPES}" \
  "-Djava.io.tmpdir={{ paths/dirs/tmp }}" \
  "-Dorg.jboss.logging.provider={{ jboss/logging_provider }}" \
  >>"{{ paths/files/launcher_log }}" 2>&1<|MERGE_RESOLUTION|>--- conflicted
+++ resolved
@@ -1,17 +1,10 @@
 #!/bin/bash
 
 # The launcher picks up its config from environment variables, so set those.
-<<<<<<< HEAD
-export BFD_PORT='{{ port }}'
-export BFD_KEYSTORE='{{ paths/files/keystore }}'
-export BFD_TRUSTSTORE='{{ paths/files/truststore }}'
-export BFD_WAR='{{ paths/files/war }}'
-=======
 export BFD_PORT='{{ data_server_appserver_https_port }}'
 export BFD_KEYSTORE='{{ data_server_dir }}/bluebutton-appserver-keystore.pfx'
 export BFD_TRUSTSTORE='{{ data_server_dir }}/bluebutton-appserver-truststore.pfx'
 export BFD_WAR="$(find {{ data_server_dir }} -name 'bfd-server-war-*.war')"
->>>>>>> 8013c38f
 
 # The WAR picks up its config from Java system properties, so set some variables we can use for
 # those.
@@ -191,13 +184,8 @@
 JVM_ARGS='{{ data_server_appserver_jvmargs }}'
 
 # 3... 2... 1... launch!
-<<<<<<< HEAD
-{{ paths/files/launcher_script }} \
-  -javaagent:{{ paths/files/new_relic_agent_jar }} \
-=======
 bfd-server-launcher-{{ bfd_version }}/bfd-server-launcher.sh \
   -javaagent:{{ data_server_dir }}/newrelic/newrelic.jar \
->>>>>>> 8013c38f
   ${JVM_ARGS} \
   "-DbfdServer.logs.dir=${LOGS_DIR}" \
   "-DbfdServer.db.url=${DB_URL}" \
