---

# The directory that the Blue Button Data Server will be installed to. 
data_server_dir: /usr/local/bluebutton-data-server

# The system service that will run the Blue Button Data Server's app server.
data_server_appserver_service: bluebutton-appserver

# The system user that the Blue Button Data Server will run as.
data_server_user: bb-data

# The extra Java VM args to start the app server (Jetty) with.
data_server_appserver_jvmargs: '' 

# The port that the app server (Jetty) should host HTTPS on.
data_server_appserver_https_port: 8443

# The client certs/CAs that will be authorized to connect to the server.
# At least one of these should be defined, otherwise no clients will be authorized to connect to the server.
data_server_ssl_client_cas: []
data_server_ssl_client_certificates: []

# The max size of the DB connection pool for the Blue Button Data Server.
<<<<<<< HEAD
data_server_db_max_connections: 100
=======
data_server_db_max_connections: 100

# Environment variables to set on the app server
os_environment_variables:
  - key: NEW_RELIC_LICENSE_KEY 
    value : "{{ vault_new_relic_license }}"
  - key: NEW_RELIC_PROXY_HOST 
    value : "{{ vault_proxy_host }}"
  - key: NEW_RELIC_PROXY_PORT 
    value : "{{ vault_proxy_port }}"
    
env_vars_file: ops/ansible/playbooks-ccs/extra_vars.json
>>>>>>> 8b8d2f0f
<|MERGE_RESOLUTION|>--- conflicted
+++ resolved
@@ -21,9 +21,6 @@
 data_server_ssl_client_certificates: []
 
 # The max size of the DB connection pool for the Blue Button Data Server.
-<<<<<<< HEAD
-data_server_db_max_connections: 100
-=======
 data_server_db_max_connections: 100
 
 # Environment variables to set on the app server
@@ -33,7 +30,4 @@
   - key: NEW_RELIC_PROXY_HOST 
     value : "{{ vault_proxy_host }}"
   - key: NEW_RELIC_PROXY_PORT 
-    value : "{{ vault_proxy_port }}"
-    
-env_vars_file: ops/ansible/playbooks-ccs/extra_vars.json
->>>>>>> 8b8d2f0f
+    value : "{{ vault_proxy_port }}"