--- conflicted
+++ resolved
@@ -10,22 +10,6 @@
       import_role:
         name: bfd-db-migrator
       vars:
-<<<<<<< HEAD
-        db_migrator_dir: "{{ bfd_migrator_dir  }}"
-        db_migrator_tmp_dir: "{{ bfd_migrator_dir }}/tmp"
-        # NOTE: Primary (i.e. write) DB defined in `environments/<env>/group_vars/all/vault.yml` but this solution favors
-        # terraform to provide `db_migrator_db_url` via constructed extra_vars.json file.
-        db_migrator_db_username: "{{ vault_data_pipeline_db_username }}" # TODO: BFD-1552 get migrator-specific credentials
-        db_migrator_db_password: "{{ vault_data_pipeline_db_password }}" # TODO: BFD-1552 get migrator-specific credentials
-        db_migrator_aws_opentelemetry_app_name: "bfd-{{ env_name_std }}-db-migrator"
-        db_migrator_aws_opentelemetry_environment: "{{ env_name_std }}"
-
-    - name: Add SSH users
-      import_role:
-        name: ssh_users
-      tags:
-        - pre-ami
-=======
         # NOTE: variables listed here are provided in the user-data script encoded
         #       inside the specific migrator terraform module from SSM lookups
         # TODO: consider moving variable resolution here with aws_ssm lookups post BFD-1890
@@ -35,8 +19,15 @@
         # db_migrator_tmp_dir:
         # sqs_queue_name:
         # db_migrator_db_username:
-        # db_migrator_db_password:
->>>>>>> 9b9e8dab
+        # db_migrator_db_password:        
+        # db_migrator_aws_opentelemetry_app_name:
+        # db_migrator_aws_opentelemetry_environment:
+
+    - name: Add SSH users
+      import_role:
+        name: ssh_users
+      tags:
+        - pre-ami
 
     # TODO: Consider moving the CloudWatch agent configuration elsewhere, potentially in the application role or a cloudwatch-specific role. This is a little awkward.
     - name: Build CloudWatch unified agent configuration
@@ -56,7 +47,6 @@
       tags:
         - post-ami
 
-<<<<<<< HEAD
     - name: cwagent Copy OpenTelemetry agent configuration file
       template:
         src: 'templates/cwagent-opentel-migrator.yaml.j2'
@@ -71,8 +61,7 @@
       become: true
       tags:
         - post-ami
-=======
-  # TODO: Consider removing this task all together... it doesn't seem to be firing, but the solution continues to work
+
+# TODO: Consider removing this task all together... it doesn't seem to be firing, but the solution continues to work
   handlers:
-    - import_tasks: handlers/main.yml
->>>>>>> 9b9e8dab
+    - import_tasks: handlers/main.yml