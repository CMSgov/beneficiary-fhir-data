---
##
# Configures the ETL Server and data-pipeline app for CCS env
##
- name: Configure ETL Server
  hosts: all
  become: true
  remote_user: ec2-user
  gather_facts: yes
  vars:
    ansible_ssh_pipelining: no
<<<<<<< HEAD
<<<<<<< HEAD
    bfd_pipeline_dir: '/usr/local/bfd-pipeline'
=======
    bfd_pipeline_dir: '/bluebutton-data-pipeline'
>>>>>>> master
=======
    bfd_pipeline_dir: '/bluebutton-data-pipeline'
>>>>>>> a9c5c552
    env: "test"

  tasks:
    - name: Include global variables
      include_vars:
        file: vars/000_cross_env_vars.yml
      tags: [pre-ami, post-ami]
    
    - name: Include env specific variables
      include_vars:
        dir: vars/{{ env }}
      tags: [pre-ami, post-ami]

    - name: Apply base Cloudwatch Agent Role
      import_role:
        name: cloudwatch-agent-instrumented
    
    - name: Apply latest host security patches
      import_role:
        name: base_patch

    - name: Configure EFT EFS file systems
      import_tasks: tasks/eft_efs.yml
      tags:
        - pre-ami

    - name: Apply Blue Button Data Pipeline Role
      import_role:
        name: bfd-pipeline
      vars:
        data_pipeline_dir: "{{ bfd_pipeline_dir }}"
        # Note: The `data_pipeline_zip` variable should have been provided by `--extra-vars` on the command line.
        data_pipeline_jvm_args: "-Xmx{{ ((data_pipeline_ec2_instance_type_mem_mib | int) * 0.80) | int }}m -XX:+PreserveFramePointer"
        data_pipeline_tmp_dir: "{{ bfd_pipeline_dir }}/tmp"
        data_pipeline_loader_threads: "{{ data_pipeline_ec2_instance_type_vcpu * 25 }}"
        data_pipeline_hicn_hash_iterations: "{{ vault_data_pipeline_hicn_hash_iterations }}"
        data_pipeline_hicn_hash_pepper: "{{ vault_data_pipeline_hicn_hash_pepper }}"
        data_pipeline_s3_bucket: "{{ vault_data_pipeline_s3_bucket }}"
        # Primary (i.e. write) DB defined in `environments/<env>/group_vars/all/vault.yml`:
        data_pipeline_db_url: "{{ vault_data_db_primary_url }}"
        data_pipeline_db_username: "{{ vault_data_pipeline_db_username }}"
        data_pipeline_db_password: "{{ vault_data_pipeline_db_password }}"
        #data_pipeline_loader_threads: (see group_vars/all/main.yml
        data_pipeline_new_relic_app_name: "BFD Pipeline ({{ env_name_std }})"
        data_pipeline_new_relic_metric_key: "{{ vault_data_pipeline_new_relic_metric_key }}"

    - name: Add SSH users
      import_role:
        name: ssh_users
      tags:
        - pre-ami

  handlers:
    - import_tasks: handlers/main.yml<|MERGE_RESOLUTION|>--- conflicted
+++ resolved
@@ -9,15 +9,7 @@
   gather_facts: yes
   vars:
     ansible_ssh_pipelining: no
-<<<<<<< HEAD
-<<<<<<< HEAD
-    bfd_pipeline_dir: '/usr/local/bfd-pipeline'
-=======
     bfd_pipeline_dir: '/bluebutton-data-pipeline'
->>>>>>> master
-=======
-    bfd_pipeline_dir: '/bluebutton-data-pipeline'
->>>>>>> a9c5c552
     env: "test"
 
   tasks:
