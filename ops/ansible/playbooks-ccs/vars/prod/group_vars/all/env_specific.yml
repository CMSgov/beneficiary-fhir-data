---
# The abbreviated name for this environment, per https://confluence.cms.gov/display/ODI/AWS+Naming+and+Tagging+Conventions.
env_name_std: 'prod'

# Whether to enable BFD API V2
data_server_v2_enabled: true

# Whether to enable BFD Partially Adjudicated Claims Resources
pac_resources_enabled: false

# New Relic Metric API
data_server_new_relic_metric_host: 'https://gov-metric-api.newrelic.com'
data_server_new_relic_metric_path: '/metric/v1'

# The path (in this project) to the test keypair that will be copied to the Data Servers for local-only testing.
# Note: This file is encrypted with Ansible Vault and will be automagically encrypted during the copy.
data_server_ssl_client_certificate_test: 'files/client_data_server_local_test_env_prod_keypair.pem'

# The path (in this project) to the keystore that will be copied to the Data Servers
# Note: This file is encrypted with Ansible Vault and will be automagically encrypted during the copy.
data_server_appserver_keystore: 'files/prod-bluebutton-appserver-keystore.jks'

# These are the SSL keypairs authorized to query this environment's Data Servers.
data_server_ssl_client_certificates:
  - alias: client_local_test_env_prod
    certificate: "{{ lookup('file', 'files/client_data_server_local_test_env_prod_certificate.pem') }}"
  - alias: client_bluebutton_frontend_prod
    certificate: "{{ lookup('file', 'files/client_data_server_bluebutton_frontend_prod_certificate.pem') }}"
  - alias: client_bcda_prod
    certificate: "{{ lookup('file', 'files/client_data_server_bcda_prod_certificate.pem') }}"
  - alias: client_performance_tester
    certificate: "{{ lookup('file', 'files/client_data_server_performance_tester_certificate.pem') }}"
  - alias: client_dpc_prod
    certificate: "{{ lookup('file', 'files/client_data_server_dpc_prod_certificate.pem') }}"
  - alias: client_ab2d_prod
    certificate: "{{ lookup('file', 'files/client_data_server_ab2d_prod_certificate.pem') }}"
  - alias: client_ab2d_prod_validation
<<<<<<< HEAD
    certificate: "{{ lookup('file', 'files/client_data_server_ab2d_prod_validation_certificate.pem') }}"

# Enables the CCW RIF job when true; disables when false
data_pipeline_ccw_rif_job_enabled: true

# Enables the RDA API data pipeline
data_pipeline_rda_job_enabled: true
# Sets the pipeline manager to ensure the rda job is running every 10 mins
data_pipeline_rda_job_interval_seconds: 600
# Sets the job to use 20 threads to load data
data_pipeline_rda_job_write_threads: 20

# Set to true to enable DLQ processing, which reads messages off the MessageErrors table and
# attempts to reprocess them from the RDA API.
data_pipeline_rda_process_dlq: false
=======
    certificate: "{{ lookup('file', 'files/client_data_server_ab2d_prod_validation_certificate.pem') }}"
>>>>>>> 57a7f8b5
<|MERGE_RESOLUTION|>--- conflicted
+++ resolved
@@ -35,22 +35,4 @@
   - alias: client_ab2d_prod
     certificate: "{{ lookup('file', 'files/client_data_server_ab2d_prod_certificate.pem') }}"
   - alias: client_ab2d_prod_validation
-<<<<<<< HEAD
-    certificate: "{{ lookup('file', 'files/client_data_server_ab2d_prod_validation_certificate.pem') }}"
-
-# Enables the CCW RIF job when true; disables when false
-data_pipeline_ccw_rif_job_enabled: true
-
-# Enables the RDA API data pipeline
-data_pipeline_rda_job_enabled: true
-# Sets the pipeline manager to ensure the rda job is running every 10 mins
-data_pipeline_rda_job_interval_seconds: 600
-# Sets the job to use 20 threads to load data
-data_pipeline_rda_job_write_threads: 20
-
-# Set to true to enable DLQ processing, which reads messages off the MessageErrors table and
-# attempts to reprocess them from the RDA API.
-data_pipeline_rda_process_dlq: false
-=======
-    certificate: "{{ lookup('file', 'files/client_data_server_ab2d_prod_validation_certificate.pem') }}"
->>>>>>> 57a7f8b5
+    certificate: "{{ lookup('file', 'files/client_data_server_ab2d_prod_validation_certificate.pem') }}"