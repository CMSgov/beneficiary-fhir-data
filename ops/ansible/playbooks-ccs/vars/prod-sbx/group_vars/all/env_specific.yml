---
# The abbreviated name for this environment, per https://confluence.cms.gov/display/ODI/AWS+Naming+and+Tagging+Conventions.
env_name_std: 'prod-sbx'

# Whether to enable BFD API V2
data_server_v2_enabled: true

# Whether to enable BFD Partially Adjudicated Claims Resources
pac_resources_enabled: true

# New Relic Metric API
data_server_new_relic_metric_host: 'https://gov-metric-api.newrelic.com'
data_server_new_relic_metric_path: '/metric/v1'

# The path (in this project) to the test keypair that will be copied to the Data Servers for local-only testing.
# Note: This file is encrypted with Ansible Vault and will be automagically encrypted during the copy.
data_server_ssl_client_certificate_test: 'files/client_data_server_local_test_env_dpr_keypair.pem'

# The path (in this project) to the keystore that will be copied to the Data Servers
# Note: This file is encrypted with Ansible Vault and will be automagically encrypted during the copy.
data_server_appserver_keystore: 'files/prod-sbx-bluebutton-appserver-keystore.jks'

# These are the SSL keypairs authorized to query this environment's Data Servers.
data_server_ssl_client_certificates:
  - alias: client_local_test_env_dpr
    certificate: "{{ lookup('file', 'files/client_data_server_local_test_env_dpr_certificate.pem') }}"
  - alias: client_bluebutton_frontend_dev
    certificate: "{{ lookup('file', 'files/client_data_server_bluebutton_frontend_dev_certificate.pem') }}"
  - alias: client_bluebutton_frontend_test
    certificate: "{{ lookup('file', 'files/client_data_server_bluebutton_frontend_test_certificate.pem') }}"
  - alias: client_bluebutton_frontend_sbx
    certificate: "{{ lookup('file', 'files/client_data_server_bluebutton_frontend_sbx_certificate.pem') }}"
  - alias: client_bluebutton_frontend_local
    certificate: "{{ lookup('file', 'files/client_data_server_bluebutton_frontend_local_certificate.pem') }}"
  - alias: client_bcda_dev
    certificate: "{{ lookup('file', 'files/client_data_server_bcda_dev_certificate.pem') }}"
  - alias: client_bcda_test
    certificate: "{{ lookup('file', 'files/client_data_server_bcda_test_certificate.pem') }}"
  - alias: client_bcda_sbx
    certificate: "{{ lookup('file', 'files/client_data_server_bcda_sbx_certificate.pem') }}"
  - alias: client_bcda_local
    certificate: "{{ lookup('file', 'files/client_data_server_bcda_local_certificate.pem') }}"  
  - alias: client_performance_tester
    certificate: "{{ lookup('file', 'files/client_data_server_performance_tester_certificate.pem') }}"
  - alias: client_dpc_prod_sbx
    certificate: "{{ lookup('file', 'files/client_data_server_dpc_prod_sbx_certificate.pem') }}"
  - alias: client_dpc_test
    certificate: "{{ lookup('file', 'files/client_data_server_dpc_test_certificate.pem') }}"
  - alias: client_dpc_dev
    certificate: "{{ lookup('file', 'files/client_data_server_dpc_dev_certificate.pem') }}"
  - alias: client_dpc_local
    certificate: "{{ lookup('file', 'files/client_data_server_dpc_local_certificate.pem') }}"
  - alias: client_ab2d_dev
    certificate: "{{ lookup('file', 'files/client_data_server_ab2d_dev_certificate.pem') }}"
  - alias: client_ab2d_sbx
    certificate: "{{ lookup('file', 'files/client_data_server_ab2d_sbx_certificate.pem') }}"
  - alias: client_ab2d_imp
<<<<<<< HEAD
    certificate: "{{ lookup('file', 'files/client_data_server_ab2d_imp_certificate.pem') }}"
  
# Populate RDA API data in our database using the in-process mock server and S3 mode.
# Mock server configuration is defined in the vault.
data_pipeline_rda_grpc_server_type: 'InProcess'
data_pipeline_rda_grpc_inproc_server_mode: 'S3'

# Enables the CCW RIF job when true; disables when false
data_pipeline_ccw_rif_job_enabled: true

# Enable RDA API data ETL pipeline jobs.
data_pipeline_rda_job_enabled: true
data_pipeline_rda_job_interval_seconds: 3600

# Set to true to enable DLQ processing, which reads messages off the MessageErrors table and
# attempts to reprocess them from the RDA API.
data_pipeline_rda_process_dlq: false
=======
    certificate: "{{ lookup('file', 'files/client_data_server_ab2d_imp_certificate.pem') }}"
>>>>>>> 57a7f8b5
<|MERGE_RESOLUTION|>--- conflicted
+++ resolved
@@ -55,24 +55,4 @@
   - alias: client_ab2d_sbx
     certificate: "{{ lookup('file', 'files/client_data_server_ab2d_sbx_certificate.pem') }}"
   - alias: client_ab2d_imp
-<<<<<<< HEAD
-    certificate: "{{ lookup('file', 'files/client_data_server_ab2d_imp_certificate.pem') }}"
-  
-# Populate RDA API data in our database using the in-process mock server and S3 mode.
-# Mock server configuration is defined in the vault.
-data_pipeline_rda_grpc_server_type: 'InProcess'
-data_pipeline_rda_grpc_inproc_server_mode: 'S3'
-
-# Enables the CCW RIF job when true; disables when false
-data_pipeline_ccw_rif_job_enabled: true
-
-# Enable RDA API data ETL pipeline jobs.
-data_pipeline_rda_job_enabled: true
-data_pipeline_rda_job_interval_seconds: 3600
-
-# Set to true to enable DLQ processing, which reads messages off the MessageErrors table and
-# attempts to reprocess them from the RDA API.
-data_pipeline_rda_process_dlq: false
-=======
-    certificate: "{{ lookup('file', 'files/client_data_server_ab2d_imp_certificate.pem') }}"
->>>>>>> 57a7f8b5
+    certificate: "{{ lookup('file', 'files/client_data_server_ab2d_imp_certificate.pem') }}"