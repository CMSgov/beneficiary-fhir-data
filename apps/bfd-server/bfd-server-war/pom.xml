--- conflicted
+++ resolved
@@ -221,10 +221,6 @@
 			<!-- Used to parse and read various CSV data resources. -->
 			<groupId>org.apache.commons</groupId>
 			<artifactId>commons-csv</artifactId>
-<<<<<<< HEAD
-			<version>${commons.csv}</version>
-=======
->>>>>>> 620b3b09
 		</dependency>
 
 		<dependency>
@@ -298,13 +294,8 @@
 		</dependency>
 		<dependency>
    			 <groupId>commons-io</groupId>
-<<<<<<< HEAD
-  			  <artifactId>commons-io</artifactId>
-  			  <version>${commons.io}</version>
-=======
   			 <artifactId>commons-io</artifactId>
 			 <version>${commons.io.version}</version>
->>>>>>> 620b3b09
 		</dependency>
 		<dependency>
 			<!-- Used for Bloom filters -->
@@ -324,14 +315,6 @@
 			<version>${project.version}</version>
 			<scope>test</scope>
 		</dependency>
-<<<<<<< HEAD
-		<dependency> 
-			<groupId>gov.cms.bfd.data.fda.utility</groupId> 
-			<artifactId>bfd-data-fda</artifactId> 
-			<version>1.0-SNAPSHOT</version> 
-		</dependency>
-=======
->>>>>>> 620b3b09
 	</dependencies>
 
 	<build>
