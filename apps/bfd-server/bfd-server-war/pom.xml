--- conflicted
+++ resolved
@@ -70,87 +70,6 @@
             </exclusions>
         </dependency>
 
-<<<<<<< HEAD
-	<dependencies>
-		<dependency>
-			<!-- BFD Shared Utilities include a wrapper around MDC for logging. -->
-			<groupId>gov.cms.bfd</groupId>
-			<artifactId>bfd-server-shared-utils</artifactId>
-			<version>${project.version}</version>
-		</dependency>
-		<dependency>
-			<!-- Hibernate's JPA implementation is used to read data from the BFD database. -->
-			<groupId>org.hibernate</groupId>
-			<artifactId>hibernate-entitymanager</artifactId>
-		</dependency>
-		<dependency>
-			<!-- Used to provide DB connection pooling. See https://github.com/brettwooldridge/HikariCP 
-				for details. -->
-			<groupId>com.zaxxer</groupId>
-			<artifactId>HikariCP</artifactId>
-		</dependency>
-		<dependency>
-			<!-- Provides the JPA entities used to represent the BFD data in the database. -->
-			<groupId>gov.cms.bfd</groupId>
-			<artifactId>bfd-model-rif</artifactId>
-		</dependency>
-		<dependency>
-			<!-- Provides the JPA entities used to represent the RDA BFD data in the database. -->
-			<groupId>gov.cms.bfd</groupId>
-			<artifactId>bfd-model-rda</artifactId>
-		</dependency>
-		
-		<dependency>
-			<!-- At least one "structures" JAR must also be included -->
-			<groupId>ca.uhn.hapi.fhir</groupId>
-			<artifactId>hapi-fhir-structures-dstu3</artifactId>
-			<version>${hapi-fhir.version}</version>
-			<exclusions>
-				<!-- Need the newer but compatible version from com.newrelic.telemetry -->
-				<exclusion>
-					<groupId>com.squareup.okhttp3</groupId>
-					<artifactId>okhttp</artifactId>
-				</exclusion>
-			</exclusions>
-		</dependency>
-		
-		<dependency>
-			<!-- At least one "structures" JAR must also be included -->
-			<groupId>ca.uhn.hapi.fhir</groupId>
-			<artifactId>hapi-fhir-structures-r4</artifactId>
-			<version>${hapi-fhir.version}</version>
-			<exclusions>
-				<exclusion>
-					<groupId>junit</groupId>
-					<artifactId>junit</artifactId>
-				</exclusion>
-				<!-- Need the newer but compatible version from com.newrelic.telemetry -->
-				<exclusion>
-					<groupId>com.squareup.okhttp3</groupId>
-					<artifactId>okhttp</artifactId>
-				</exclusion>
-			</exclusions>
-		</dependency>
-		
-		<dependency>
-			<!-- This dependency includes the server HAPI-FHIR classes -->
-			<groupId>ca.uhn.hapi.fhir</groupId>
-			<artifactId>hapi-fhir-server</artifactId>
-			<version>${hapi-fhir.version}</version>
-		</dependency>
-		<dependency>
-			<!-- This dependency includes the client HAPI-FHIR classes -->
-			<groupId>ca.uhn.hapi.fhir</groupId>
-			<artifactId>hapi-fhir-client</artifactId>
-			<version>${hapi-fhir.version}</version>
-		</dependency>
-		<dependency>
-			<!-- This dependency includes the base HAPI-FHIR classes -->
-			<groupId>ca.uhn.hapi.fhir</groupId>
-			<artifactId>hapi-fhir-base</artifactId>
-			<version>${hapi-fhir.version}</version>
-		</dependency>
-=======
         <dependency>
             <!-- At least one "structures" JAR must also be included -->
             <groupId>ca.uhn.hapi.fhir</groupId>
@@ -187,7 +106,6 @@
             <artifactId>hapi-fhir-base</artifactId>
             <version>${hapi-fhir.version}</version>
         </dependency>
->>>>>>> 62a3d983
 
         <dependency>
             <!-- Needed for comparing JSON files to obtain the diff. See
