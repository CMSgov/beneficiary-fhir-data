--- conflicted
+++ resolved
@@ -6,11 +6,7 @@
   "kind" : "instance",
   "software" : {
     "name" : "Blue Button API: Direct",
-<<<<<<< HEAD
     "version" : "IGNORED_FIELD"
-=======
-    "version" : "2.167.0-SNAPSHOT"
->>>>>>> 8ac0977b
   },
   "implementation" : {
     "description" : "gov.cms.bfd:bfd-server-war",
