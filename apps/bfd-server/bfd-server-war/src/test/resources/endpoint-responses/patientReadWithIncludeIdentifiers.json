--- conflicted
+++ resolved
@@ -152,15 +152,9 @@
     "system" : "http://hl7.org/fhir/sid/us-medicare",
     "value" : "543217066Z"
   }, {
-<<<<<<< HEAD
-    "system" : "https://bluebutton.cms.gov/resources/identifier/hicn-hash",
-    "value" : "99f6cc85e95c4b2cec5382600478482cceadb7534d4c3f0a4f2e55d33428c169"
-  }, {
     "system" : "https://bluebutton.cms.gov/resources/identifier/mbi-hash",
     "value" : "82273caf4d2c3b5a8340190ae3575950957ce469e593efd7736d60c3b39d253c"
   }, {
-=======
->>>>>>> c1e11969
     "system" : "https://bluebutton.cms.gov/resources/variables/bene_id",
     "value" : "567834"
   } ],
