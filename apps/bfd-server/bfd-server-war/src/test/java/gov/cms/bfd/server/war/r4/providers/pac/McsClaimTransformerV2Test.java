package gov.cms.bfd.server.war.r4.providers.pac;

import static org.junit.jupiter.api.Assertions.assertEquals;
import static org.junit.jupiter.params.provider.Arguments.arguments;
import static org.mockito.Mockito.mock;

import com.codahale.metrics.MetricRegistry;
import gov.cms.bfd.model.rda.entities.RdaMcsClaim;
import gov.cms.bfd.model.rda.entities.RdaMcsDetail;
import gov.cms.bfd.model.rda.entities.RdaMcsDiagnosisCode;
import gov.cms.bfd.server.war.commons.SecurityTagManager;
import gov.cms.bfd.server.war.r4.providers.pac.common.ClaimWithSecurityTags;
import java.time.Instant;
import java.time.LocalDate;
import java.util.ArrayList;
import java.util.HashSet;
import java.util.List;
import java.util.Set;
import java.util.stream.Collectors;
import java.util.stream.IntStream;
import java.util.stream.Stream;
import org.hl7.fhir.r4.model.Claim;
import org.hl7.fhir.r4.model.CodeableConcept;
import org.junit.jupiter.params.ParameterizedTest;
import org.junit.jupiter.params.provider.Arguments;
import org.junit.jupiter.params.provider.MethodSource;

/** MCS claim transformer tests. */
public class McsClaimTransformerV2Test {
  /** Test diagnosis code 1. */
  private static final String DIAG_CODE1 = "DIAG_CODE1";

  /** Test diagnosis code 2. */
  private static final String DIAG_CODE2 = "DIAG_CODE2";

  /** Test diagnosis code 3. */
  private static final String DIAG_CODE3 = "DIAG_CODE3";

  /**
   * Test arguments.
   *
   * @return test arguments.
   */
  public static Stream<Arguments> diagnosisCodeTest() {
    return Stream.of(
        arguments(
            "Same diagnosis codes and primary diagnosis code",
            List.of("0:" + DIAG_CODE1, "0:" + DIAG_CODE2),
            List.of("0:" + DIAG_CODE1, "0:" + DIAG_CODE2),
            List.of(DIAG_CODE1, DIAG_CODE2),
            2),
        arguments(
            "One different primary diagnosis code",
            List.of("0:" + DIAG_CODE1, "0:" + DIAG_CODE2),
            List.of("0:" + DIAG_CODE3, "0:" + DIAG_CODE2),
            List.of(DIAG_CODE1, DIAG_CODE2, DIAG_CODE3),
            3),
        arguments(
            "Two different primary diagnosis codes",
            List.of("0:" + DIAG_CODE1),
            List.of("0:" + DIAG_CODE2, "0:" + DIAG_CODE3),
            List.of(DIAG_CODE1, DIAG_CODE2, DIAG_CODE3),
            3),
        arguments(
            "Null diagnosis code",
            new ArrayList<String>() {
              {
                add(null);
                add("0:" + DIAG_CODE1);
              }
            },
            List.of(),
            List.of(DIAG_CODE1),
            1),
        arguments(
            "Null primary diagnosis code",
            List.of("0:" + DIAG_CODE1),
            new ArrayList<String>() {
              {
                add(null);
              }
            },
            List.of(DIAG_CODE1),
            1));
  }

  /**
   * Tests that the diagnosis codes are set correctly.
   *
   * @param testName test name
   * @param diagCodes diagnosis codes
   * @param primaryDiagCodes primary diagnosis codes
   * @param expectedCodes expected codes
   * @param numberOfRecords number of expected records
   */
  @ParameterizedTest(name = "{index}: {0}")
  @MethodSource
  public void diagnosisCodeTest(
      String testName,
      List<String> diagCodes,
      List<String> primaryDiagCodes,
      List<String> expectedCodes,
      int numberOfRecords) {

    RdaMcsClaim entity = new RdaMcsClaim();
    SecurityTagManager securityTagManager = mock(SecurityTagManager.class);

    entity.setLastUpdated(Instant.ofEpochMilli(1));

    Set<RdaMcsDiagnosisCode> diagnoses =
        IntStream.range(0, diagCodes.size())
            .mapToObj(
                i -> {
                  RdaMcsDiagnosisCode diagCode = new RdaMcsDiagnosisCode();
                  diagCode.setRdaPosition((short) (i + 1));
                  if (diagCodes.get(i) != null) {
                    String[] dx = diagCodes.get(i).split(":");
                    diagCode.setIdrDiagIcdType(dx[0]);
                    diagCode.setIdrDiagCode(dx[1]);
                  }

                  return diagCode;
                })
            .collect(Collectors.toSet());

    List<RdaMcsDetail> procedures =
        IntStream.range(0, primaryDiagCodes.size())
            .mapToObj(
                i -> {
                  RdaMcsDetail procCode = new RdaMcsDetail();
                  procCode.setIdrDtlToDate(LocalDate.EPOCH);
                  procCode.setIdrDtlNumber((short) (i + 1));
                  procCode.setIdrProcCode("testProc");

                  if (primaryDiagCodes.get(i) != null) {
                    String[] dx = primaryDiagCodes.get(i).split(":");
                    procCode.setIdrDtlDiagIcdType(dx[0]);
                    procCode.setIdrDtlPrimaryDiagCode(dx[1]);
                  }

                  return procCode;
                })
            .toList();

    entity.setDiagCodes(diagnoses);
    entity.setDetails(new HashSet<>(procedures));

    McsClaimTransformerV2 mcsClaimTransformerV2 =
<<<<<<< HEAD
        new McsClaimTransformerV2(new MetricRegistry(), securityTagManager);
=======
        new McsClaimTransformerV2(new MetricRegistry(), securityTagManager, false, true);
    Set<String> securityTags = new HashSet<>();
>>>>>>> 60e58e96

    Claim claim =
        mcsClaimTransformerV2.transform(new ClaimWithSecurityTags<>(entity, securityTags), true);
    assertEquals(numberOfRecords, claim.getDiagnosis().size());

    for (int i = 0; i < claim.getDiagnosis().size(); i++) {
      Claim.DiagnosisComponent component = claim.getDiagnosis().get(i);
      CodeableConcept diagnosis = (CodeableConcept) component.getDiagnosis();
      assertEquals(1, diagnosis.getCoding().size());

      assertEquals(expectedCodes.get(i), diagnosis.getCoding().getFirst().getCode());
      assertEquals(i + 1, component.getSequence());
    }
  }
}<|MERGE_RESOLUTION|>--- conflicted
+++ resolved
@@ -146,12 +146,8 @@
     entity.setDetails(new HashSet<>(procedures));
 
     McsClaimTransformerV2 mcsClaimTransformerV2 =
-<<<<<<< HEAD
-        new McsClaimTransformerV2(new MetricRegistry(), securityTagManager);
-=======
-        new McsClaimTransformerV2(new MetricRegistry(), securityTagManager, false, true);
+        new McsClaimTransformerV2(new MetricRegistry(), securityTagManager, false);
     Set<String> securityTags = new HashSet<>();
->>>>>>> 60e58e96
 
     Claim claim =
         mcsClaimTransformerV2.transform(new ClaimWithSecurityTags<>(entity, securityTags), true);
