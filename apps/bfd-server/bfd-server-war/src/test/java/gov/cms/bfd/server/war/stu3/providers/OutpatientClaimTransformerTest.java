--- conflicted
+++ resolved
@@ -73,12 +73,7 @@
     npiOrgLookup = RDATestUtils.mockNPIOrgLookup();
 
     outpatientClaimTransformer =
-<<<<<<< HEAD
-        new OutpatientClaimTransformer(
-            metricRegistry, NPIOrgLookup.createNpiOrgLookup(), securityTagManager);
-=======
-        new OutpatientClaimTransformer(metricRegistry, NPIOrgLookup.createTestNpiOrgLookup());
->>>>>>> 28f0afbc
+        new OutpatientClaimTransformer(metricRegistry, NPIOrgLookup.createTestNpiOrgLookup(), securityTagManager);
   }
 
   /** Releases the static mock NPIOrgLookup. */
