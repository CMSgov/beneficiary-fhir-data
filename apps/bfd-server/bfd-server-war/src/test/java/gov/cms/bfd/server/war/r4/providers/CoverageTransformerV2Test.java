--- conflicted
+++ resolved
@@ -471,11 +471,7 @@
 
   /** Tests that the expected extensions exist. */
   private static void verifyExtensionsPartC() {
-<<<<<<< HEAD
-    assertEquals(59, coverage.getExtension().size());
-=======
     assertEquals(61, coverage.getExtension().size());
->>>>>>> c6464362
 
     // ptc_cntrct_id_01 thru ptc_cntrct_id_12
     for (int i = 1; i < 13; i++) {
