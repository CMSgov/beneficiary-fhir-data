package gov.cms.bfd.server.war.r4.providers;

import static org.junit.jupiter.api.Assertions.assertEquals;
import static org.junit.jupiter.api.Assertions.assertFalse;
import static org.junit.jupiter.api.Assertions.assertNotNull;
import static org.junit.jupiter.api.Assertions.assertNull;
import static org.junit.jupiter.api.Assertions.assertThrows;
import static org.junit.jupiter.api.Assertions.assertTrue;
import static org.mockito.Mockito.mock;
import static org.mockito.Mockito.when;

import ca.uhn.fhir.context.FhirContext;
import ca.uhn.fhir.parser.IParser;
import ca.uhn.fhir.rest.api.Constants;
import ca.uhn.fhir.rest.api.server.RequestDetails;
import ca.uhn.fhir.rest.server.exceptions.InvalidRequestException;
import com.codahale.metrics.MetricRegistry;
import gov.cms.bfd.data.fda.lookup.FdaDrugCodeDisplayLookup;
import gov.cms.bfd.data.fda.utility.App;
import gov.cms.bfd.data.npi.lookup.NPIOrgLookup;
import gov.cms.bfd.model.codebook.data.CcwCodebookVariable;
import gov.cms.bfd.model.rif.entities.DMEClaim;
import gov.cms.bfd.model.rif.entities.HHAClaim;
import gov.cms.bfd.model.rif.entities.HospiceClaim;
import gov.cms.bfd.model.rif.entities.InpatientClaim;
import gov.cms.bfd.model.rif.samples.StaticRifResourceGroup;
import gov.cms.bfd.server.sharedutils.BfdMDC;
import gov.cms.bfd.server.war.ServerTestUtils;
import gov.cms.bfd.server.war.commons.C4BBInstutionalClaimSubtypes;
import gov.cms.bfd.server.war.commons.CCWUtils;
import gov.cms.bfd.server.war.commons.ClaimType;
import gov.cms.bfd.server.war.commons.OffsetLinkBuilder;
import gov.cms.bfd.server.war.commons.Profile;
import gov.cms.bfd.server.war.commons.ProfileConstants;
import gov.cms.bfd.server.war.commons.QueryUtils;
import gov.cms.bfd.server.war.commons.SecurityTagManager;
import gov.cms.bfd.server.war.commons.TransformerConstants;
import gov.cms.bfd.server.war.commons.carin.C4BBAdjudication;
import gov.cms.bfd.server.war.commons.carin.C4BBAdjudicationStatus;
import gov.cms.bfd.server.war.commons.carin.C4BBClaimProfessionalAndNonClinicianCareTeamRole;
import gov.cms.bfd.server.war.commons.carin.C4BBOrganizationIdentifierType;
import gov.cms.bfd.server.war.commons.carin.C4BBPractitionerIdentifierType;
import gov.cms.bfd.server.war.utils.RDATestUtils;
import gov.cms.bfd.sharedutils.exceptions.BadCodeMonkeyException;
import java.io.IOException;
import java.io.InputStream;
import java.math.BigDecimal;
import java.math.BigInteger;
import java.time.Instant;
import java.time.LocalDate;
import java.util.ArrayList;
import java.util.Arrays;
import java.util.EnumSet;
import java.util.HashMap;
import java.util.List;
import java.util.Map;
import java.util.Optional;
import java.util.stream.Collectors;
import org.hl7.fhir.instance.model.api.IBaseResource;
import org.hl7.fhir.r4.model.Bundle;
import org.hl7.fhir.r4.model.CodeableConcept;
import org.hl7.fhir.r4.model.Coding;
import org.hl7.fhir.r4.model.DateType;
import org.hl7.fhir.r4.model.ExplanationOfBenefit;
import org.hl7.fhir.r4.model.ExplanationOfBenefit.CareTeamComponent;
import org.hl7.fhir.r4.model.Extension;
import org.hl7.fhir.r4.model.Identifier;
import org.hl7.fhir.r4.model.Organization;
import org.hl7.fhir.r4.model.Resource;
import org.hl7.fhir.r4.model.ResourceType;
import org.junit.jupiter.api.AfterEach;
import org.junit.jupiter.api.BeforeEach;
import org.junit.jupiter.api.Test;
import org.junit.jupiter.api.extension.ExtendWith;
import org.mockito.Mock;
import org.mockito.MockedStatic;
import org.mockito.junit.jupiter.MockitoExtension;
import org.mockito.junit.jupiter.MockitoSettings;
import org.mockito.quality.Strictness;

/** Tests the utility methods within the {@link TransformerUtilsV2}. */
@ExtendWith(MockitoExtension.class)
@MockitoSettings(strictness = Strictness.LENIENT)
public class TransformerUtilsV2Test {
  /** The NPI org lookup to use for the test. */
  private MockedStatic<NPIOrgLookup> npiOrgLookup;

  /** The SamhsaSecurityTag lookup. */
  @Mock SecurityTagManager securityTagManager;

  /** One-time setup of objects that are normally injected. */
  @BeforeEach
  protected void setup() {
    npiOrgLookup = RDATestUtils.mockNPIOrgLookup();
  }

  /** Releases the static mock NPIOrgLookup and FdaDrugCodeDisplayLookup. */
  @AfterEach
  public void after() {
    npiOrgLookup.close();
  }

  /**
   * Ensures the revenue status code is correctly mapped to an item's revenue as an extension when
   * the input statusCode is present.
   */
  @Test
  public void mapEobCommonItemRevenueStatusCodeWhenStatusCodeExistsExpectExtensionOnItem() {

    ExplanationOfBenefit eob = new ExplanationOfBenefit();
    ExplanationOfBenefit.ItemComponent item = new ExplanationOfBenefit.ItemComponent();
    eob.addItem(item);

    Optional<String> statusCode = Optional.of("1");
    String expectedExtensionUrl =
        "https://bluebutton.cms.gov/resources/variables/rev_cntr_stus_ind_cd";

    TransformerUtilsV2.mapEobCommonItemRevenueStatusCode(item, eob, statusCode);

    assertNotNull(item);
    assertNotNull(item.getRevenue());
    assertNotNull(item.getRevenue().getExtension());
    assertEquals(1, item.getRevenue().getExtension().size());
    Extension ext = item.getRevenue().getExtensionByUrl(expectedExtensionUrl);
    assertNotNull(ext);
    assertEquals(expectedExtensionUrl, ext.getUrl());
    assertTrue(ext.getValue() instanceof Coding);
    assertEquals(statusCode.get(), ((Coding) ext.getValue()).getCode());
  }

  /**
   * Verifies the item revenue status code is not mapped to an extension when the revenue status
   * code field is not present (empty optional).
   */
  @Test
  public void mapEobCommonItemRevenueStatusCodeWhenStatusCodeDoesNotExistExpectNoExtensionOnItem() {
    ExplanationOfBenefit eob = new ExplanationOfBenefit();
    ExplanationOfBenefit.ItemComponent item = new ExplanationOfBenefit.ItemComponent();
    eob.addItem(item);
    CodeableConcept revenue = new CodeableConcept();
    item.setRevenue(revenue);

    Optional<String> statusCode = Optional.empty();

    TransformerUtilsV2.mapEobCommonItemRevenueStatusCode(item, eob, statusCode);

    assertNotNull(item);
    assertNotNull(item.getRevenue());
    assertNotNull(item);
    assertNotNull(item.getRevenue());
    assertNotNull(item.getRevenue().getExtension());
    assertEquals(0, item.getRevenue().getExtension().size());
  }

  /** Verifies an exception is thrown when the item is passed in as null. */
  @Test
  public void mapEobCommonItemRevenueStatusCodeWhenNullItemExpectException() {
    ExplanationOfBenefit eob = new ExplanationOfBenefit();

    Optional<String> statusCode = Optional.of("1");

    assertThrows(
        IllegalArgumentException.class,
        () -> {
          TransformerUtilsV2.mapEobCommonItemRevenueStatusCode(null, eob, statusCode);
        });
  }

  /**
   * Verifies an exception is thrown when the eob is passed in as null.
   *
   * <p>Ideally a null eob would not cause issues since it's just used for debugging, but downstream
   * requires it to exist for now
   */
  @Test
  public void mapEobCommonItemRevenueStatusCodeWhenNullEobExpectException() {
    ExplanationOfBenefit eob = new ExplanationOfBenefit();
    ExplanationOfBenefit.ItemComponent item = new ExplanationOfBenefit.ItemComponent();
    eob.addItem(item);

    Optional<String> statusCode = Optional.of("1");

    assertThrows(
        IllegalArgumentException.class,
        () -> {
          TransformerUtilsV2.mapEobCommonItemRevenueStatusCode(item, null, statusCode);
        });
  }

  /**
   * Ensures the fi_num is correctly mapped to an eob as an extension when the input
   * fiscalIntermediaryNumber is present.
   */
  @Test
  public void mapEobCommonGroupInpOutHHAHospiceSNFWhenFiNumberExistsExpectExtensionOnEob() {

    ExplanationOfBenefit eob = new ExplanationOfBenefit();

    String fiNum = "12534";
    String expectedDiscriminator = "https://bluebutton.cms.gov/resources/variables/fi_num";

    TransformerUtilsV2.mapEobCommonGroupInpOutHHAHospiceSNF(
        eob,
        Optional.empty(),
        Optional.empty(),
        ' ',
        ' ',
        Optional.empty(),
        "",
        ' ',
        Optional.empty(),
        BigDecimal.ZERO,
        BigDecimal.ZERO,
        Optional.of(fiNum),
        Optional.empty(),
        Optional.empty(),
        Optional.empty(),
        C4BBInstutionalClaimSubtypes.Inpatient,
        Optional.empty(),
        Profile.C4BB);

    assertNotNull(eob.getExtension());
    assertFalse(eob.getExtension().isEmpty());
    Extension fiNumExtension =
        eob.getExtension().stream()
            .filter(e -> expectedDiscriminator.equals(e.getUrl()))
            .findFirst()
            .orElse(null);
    assertNotNull(fiNumExtension);
    assertEquals(fiNum, ((Coding) fiNumExtension.getValue()).getCode());
  }

  /**
   * Ensures the fi_num is correctly mapped to an eob as an extension when the input
   * fiscalIntermediaryNumber is present.
   */
  @Test
  public void mapEobCommonGroupInpOutHHAHospiceSNFWhenNpiOrgExistsExpectItOnEob() {

    ExplanationOfBenefit eob = new ExplanationOfBenefit();

    TransformerUtilsV2.mapEobCommonGroupInpOutHHAHospiceSNF(
        eob,
        Optional.of(RDATestUtils.FAKE_NPI_NUMBER),
        Optional.of(RDATestUtils.FAKE_NPI_ORG_NAME),
        ' ',
        ' ',
        Optional.empty(),
        "",
        ' ',
        Optional.empty(),
        BigDecimal.ZERO,
        BigDecimal.ZERO,
        Optional.empty(),
        Optional.empty(),
        Optional.empty(),
        Optional.empty(),
        C4BBInstutionalClaimSubtypes.Inpatient,
        Optional.empty(),
        Profile.C4BB);

    Optional<Resource> organization =
        eob.getContained().stream()
            .filter(o -> o.getResourceType().equals(ResourceType.Organization))
            .findFirst();

    Organization org = (Organization) organization.get();
    Optional<Identifier> identifier =
        org.getIdentifier().stream()
            .filter(i -> i.getValue().equals(RDATestUtils.FAKE_NPI_NUMBER))
            .findFirst();
    assertEquals(RDATestUtils.FAKE_NPI_NUMBER, identifier.get().getValue());
    assertEquals(RDATestUtils.FAKE_NPI_ORG_NAME, org.getName());
  }

  /**
   * Ensures the fi_num is not mapped to an eob as an extension when the input
   * fiscalIntermediaryNumber is not present.
   */
  @Test
  public void mapEobCommonGroupInpOutHHAHospiceSNFWhenNoFiNumberExpectNoFiNumExtension() {

    ExplanationOfBenefit eob = new ExplanationOfBenefit();

    String expectedDiscriminator = "https://bluebutton.cms.gov/resources/variables/fi_num";

    TransformerUtilsV2.mapEobCommonGroupInpOutHHAHospiceSNF(
        eob,
        Optional.empty(),
        Optional.empty(),
        ' ',
        ' ',
        Optional.empty(),
        "",
        ' ',
        Optional.empty(),
        BigDecimal.ZERO,
        BigDecimal.ZERO,
        Optional.empty(),
        Optional.empty(),
        Optional.empty(),
        Optional.empty(),
        C4BBInstutionalClaimSubtypes.Inpatient,
        Optional.empty(),
        Profile.C4BB);

    assertNotNull(eob.getExtension());
    assertFalse(eob.getExtension().isEmpty());
    Extension fiNumExtension =
        eob.getExtension().stream()
            .filter(e -> expectedDiscriminator.equals(e.getUrl()))
            .findFirst()
            .orElse(null);
    assertNull(fiNumExtension);
  }

  /** Ensures the organiation contained resource is mapped correctly in the eob. */
  @Test
  public void mapEobCommonGroupInpOutHHAHospiceSNFWhenEOBHasAContainedOrganization() {

    ExplanationOfBenefit eob = new ExplanationOfBenefit();
    Instant instant = Instant.now();

    TransformerUtilsV2.mapEobCommonGroupInpOutHHAHospiceSNF(
        eob,
        Optional.of(RDATestUtils.FAKE_NPI_NUMBER),
        Optional.of(RDATestUtils.FAKE_NPI_ORG_NAME),
        ' ',
        ' ',
        Optional.empty(),
        "",
        ' ',
        Optional.empty(),
        BigDecimal.ZERO,
        BigDecimal.ZERO,
        Optional.empty(),
        Optional.of(instant),
        Optional.empty(),
        Optional.empty(),
        C4BBInstutionalClaimSubtypes.Inpatient,
        Optional.empty(),
        Profile.C4BB);

    assertEquals(1, eob.getContained().size());
    Organization actualEobContainedOrganizationResource = (Organization) eob.getContained().get(0);
    assertEquals("provider-org", actualEobContainedOrganizationResource.getId());
    assertEquals(true, actualEobContainedOrganizationResource.getActive());
    assertEquals(RDATestUtils.FAKE_NPI_ORG_NAME, actualEobContainedOrganizationResource.getName());
    assertTrue(
        actualEobContainedOrganizationResource.getIdentifier().stream()
            .filter(s -> s.getSystem().equals(TransformerConstants.CODING_NPI_US))
            .findFirst()
            .isPresent());
    assertTrue(
        actualEobContainedOrganizationResource.getMeta().getProfile().stream()
            .filter(o -> o.getValue().equals(ProfileConstants.C4BB_ORGANIZATION_URL))
            .findFirst()
            .isPresent());
  }

  /**
   * Verifies that {@link
   * gov.cms.bfd.server.war.r4.providers.TransformerUtilsV2#careTeamHasMatchingExtension} verifies
   * if an extension is found.
   */
  @Test
  public void careTeamHasMatchingExtensionReturnsTrueWhenFound() {
    String referenceUrl = "http://test.url";
    String codeValue = "code";
    Coding coding = new Coding();
    coding.setCode(codeValue);
    Extension extension = new Extension(referenceUrl);
    extension.setValue(coding);
    CareTeamComponent careTeamComponent = new CareTeamComponent();
    careTeamComponent.addExtension(extension);

    boolean returnResult =
        TransformerUtilsV2.careTeamHasMatchingExtension(careTeamComponent, referenceUrl, codeValue);

    assertTrue(returnResult);
  }

  /**
   * Verifies that {@link
   * gov.cms.bfd.server.war.r4.providers.TransformerUtilsV2#careTeamHasMatchingExtension} verifies
   * it returns false when a reference url is null.
   */
  @Test
  public void careTeamHasMatchingExtensionReturnsFalseWithNullReferenceUrl() {
    String referenceUrl = null;
    String codeValue = "code";
    Coding coding = new Coding();
    coding.setCode(codeValue);
    Extension extension = new Extension(referenceUrl);
    extension.setValue(coding);
    CareTeamComponent careTeamComponent = new CareTeamComponent();
    careTeamComponent.addExtension(extension);

    boolean returnResult =
        TransformerUtilsV2.careTeamHasMatchingExtension(careTeamComponent, referenceUrl, codeValue);

    assertFalse(returnResult);
  }

  /**
   * Verifies that {@link
   * gov.cms.bfd.server.war.r4.providers.TransformerUtilsV2#careTeamHasMatchingExtension} verifies
   * it returns false when a reference url is empty.
   */
  @Test
  public void careTeamHasMatchingExtensionReturnsFalseWithEmptyReferenceUrl() {
    String referenceUrl = "";
    String codeValue = "code";
    Coding coding = new Coding();
    coding.setCode(codeValue);
    Extension extension = new Extension(referenceUrl);
    extension.setValue(coding);
    CareTeamComponent careTeamComponent = new CareTeamComponent();
    careTeamComponent.addExtension(extension);

    boolean returnResult =
        TransformerUtilsV2.careTeamHasMatchingExtension(careTeamComponent, referenceUrl, codeValue);

    assertFalse(returnResult);
  }

  /**
   * Verifies that {@link
   * gov.cms.bfd.server.war.r4.providers.TransformerUtilsV2#careTeamHasMatchingExtension} verifies
   * it returns false when a code value is null.
   */
  @Test
  public void careTeamHasMatchingExtensionReturnsFalseWithNullOrEmptyCodeValue() {
    String referenceUrl = "http://test.url";
    String codeValue = null;
    Coding coding = new Coding();
    coding.setCode(codeValue);
    Extension extension = new Extension(referenceUrl);
    extension.setValue(coding);
    CareTeamComponent careTeamComponent = new CareTeamComponent();
    careTeamComponent.addExtension(extension);

    boolean returnResult =
        TransformerUtilsV2.careTeamHasMatchingExtension(careTeamComponent, referenceUrl, codeValue);

    assertFalse(returnResult);
  }

  /**
   * Verifies that {@link
   * gov.cms.bfd.server.war.r4.providers.TransformerUtilsV2#careTeamHasMatchingExtension} verifies
   * it returns false when a code value is empty.
   */
  @Test
  public void careTeamHasMatchingExtensionReturnsFalseWithEmptyCodeValue() {
    String referenceUrl = "http://test.url";
    String codeValue = "";
    Coding coding = new Coding();
    coding.setCode(codeValue);
    Extension extension = new Extension(referenceUrl);
    extension.setValue(coding);
    CareTeamComponent careTeamComponent = new CareTeamComponent();
    careTeamComponent.addExtension(extension);

    boolean returnResult =
        TransformerUtilsV2.careTeamHasMatchingExtension(careTeamComponent, referenceUrl, null);

    assertFalse(returnResult);
  }

  /**
   * Ensures the fiClmActnCd is correctly mapped to an eob as an extension when the input
   * fiscalIntermediaryClaimActionCode is present.
   */
  @Test
  public void mapEobCommonGroupInpSNFWhenFiClmActnCdExistsExpectExtensionOnEob() {

    ExplanationOfBenefit eob = new ExplanationOfBenefit();

    Character fiClmActnCd = '1';
    String expectedDiscriminator = "https://bluebutton.cms.gov/resources/variables/fi_clm_actn_cd";

    TransformerUtilsV2.addCommonEobInformationInpatientSNF(
        eob,
        ' ',
        Optional.empty(),
        Optional.empty(),
        Optional.empty(),
        Optional.empty(),
        Optional.empty(),
        Optional.empty(),
        Optional.of(fiClmActnCd));

    assertNotNull(eob.getExtension());
    assertFalse(eob.getExtension().isEmpty());
    Extension fiClmActnCdExtension =
        eob.getExtension().stream()
            .filter(e -> expectedDiscriminator.equals(e.getUrl()))
            .findFirst()
            .orElse(null);

    assertNotNull(fiClmActnCdExtension);
    assertEquals(fiClmActnCd.toString(), ((Coding) fiClmActnCdExtension.getValue()).getCode());
  }

  /**
   * Ensures the fiClmActnCd is not mapped to an eob as an extension when the input
   * fiscalIntermediaryClaimActionCode is not present.
   */
  @Test
  public void mapEobCommonGroupInpSNFWhenNoFiClmActnCdExpectNoFiClmActnCdExtension() {

    ExplanationOfBenefit eob = new ExplanationOfBenefit();

    String expectedDiscriminator = "https://bluebutton.cms.gov/resources/variables/fi_clm_actn_cd";

    TransformerUtilsV2.addCommonEobInformationInpatientSNF(
        eob,
        ' ',
        Optional.empty(),
        Optional.empty(),
        Optional.empty(),
        Optional.empty(),
        Optional.empty(),
        Optional.empty(),
        Optional.empty());

    assertNotNull(eob.getExtension());
    assertTrue(eob.getExtension().isEmpty());
    Extension fiClmActnCdExtension =
        eob.getExtension().stream()
            .filter(e -> expectedDiscriminator.equals(e.getUrl()))
            .findFirst()
            .orElse(null);
    assertNull(fiClmActnCdExtension);
  }

  /**
   * Ensures the Fi_Clm_Proc_Dt is correctly mapped to an eob as an extension when the input
   * fiscalIntermediaryClaimProcessDate is present.
   */
  @Test
  public void mapEobCommonGroupInpOutHHAHospiceSNFWhenFiClmProcDtExistsExpectExtensionOnEob() {

    ExplanationOfBenefit eob = new ExplanationOfBenefit();

    LocalDate fiClmProcDt = LocalDate.of(2014, 02, 07);
    String expectedDiscriminator = "https://bluebutton.cms.gov/resources/variables/fi_clm_proc_dt";

    TransformerUtilsV2.mapEobCommonGroupInpOutHHAHospiceSNF(
        eob,
        Optional.empty(),
        Optional.empty(),
        ' ',
        ' ',
        Optional.empty(),
        "",
        ' ',
        Optional.empty(),
        BigDecimal.ZERO,
        BigDecimal.ZERO,
        Optional.empty(),
        Optional.empty(),
        Optional.empty(),
        Optional.of(fiClmProcDt),
        C4BBInstutionalClaimSubtypes.Inpatient,
        Optional.empty(),
        Profile.C4BB);

    assertNotNull(eob.getExtension());
    assertFalse(eob.getExtension().isEmpty());

    Extension ex =
        TransformerTestUtilsV2.findExtensionByUrl(
            "https://bluebutton.cms.gov/resources/variables/fi_clm_proc_dt", eob.getExtension());

    Extension compare =
        new Extension(
            "https://bluebutton.cms.gov/resources/variables/fi_clm_proc_dt",
            new DateType("2014-02-07"));

    assertTrue(compare.equalsDeep(ex));
  }

  /**
   * Ensures the Fi_Clm_Proc_Dt is not mapped to an eob as an extension when the input
   * fiscalIntermediaryClaimProcessDate is not present.
   */
  @Test
  public void mapEobCommonGroupInpOutHHAHospiceSNFWhenNoFiClmProcDtExpectFiClmProcDtExtension() {

    ExplanationOfBenefit eob = new ExplanationOfBenefit();

    String expectedDiscriminator = "https://bluebutton.cms.gov/resources/variables/fi_clm_proc_dt";

    TransformerUtilsV2.mapEobCommonGroupInpOutHHAHospiceSNF(
        eob,
        Optional.empty(),
        Optional.empty(),
        ' ',
        ' ',
        Optional.empty(),
        "",
        ' ',
        Optional.empty(),
        BigDecimal.ZERO,
        BigDecimal.ZERO,
        Optional.empty(),
        Optional.empty(),
        Optional.empty(),
        Optional.empty(),
        C4BBInstutionalClaimSubtypes.Inpatient,
        Optional.empty(),
        Profile.C4BB);

    assertNotNull(eob.getExtension());
    assertFalse(eob.getExtension().isEmpty());
    Extension fiClmProcDtExtension =
        eob.getExtension().stream()
            .filter(e -> expectedDiscriminator.equals(e.getUrl()))
            .findFirst()
            .orElse(null);
    assertNull(fiClmProcDtExtension);
  }

  /**
   * Ensures the Fi_Clm_Proc_Dt is not mapped to an eob as an extension when the input
   * fiscalIntermediaryClaimProcessDate is not present.
   */
  @Test
  public void mapEobCommonGroupInpOutHHAHospiceSNFWhenClaimQueryCodeExists() {

    ExplanationOfBenefit eob = new ExplanationOfBenefit();

    // TODO: Is this really the expectedDiscriminator? Should this be used, i.e. asserted?
    String expectedDiscriminator = "https://bluebutton.cms.gov/resources/variables/fi_clm_proc_dt";

    TransformerUtilsV2.mapEobCommonGroupInpOutHHAHospiceSNF(
        eob,
        Optional.empty(),
        Optional.empty(),
        ' ',
        ' ',
        Optional.empty(),
        "",
        ' ',
        Optional.empty(),
        BigDecimal.ZERO,
        BigDecimal.ZERO,
        Optional.empty(),
        Optional.empty(),
        Optional.empty(),
        Optional.empty(),
        C4BBInstutionalClaimSubtypes.Inpatient,
        Optional.of('3'),
        Profile.C4BB);

    assertNotNull(eob.getBillablePeriod());
    assertFalse(eob.getBillablePeriod().isEmpty());
  }

  /** Verifies that createCoding can take a Character type value and create a Coding from it. */
  @Test
  public void createCodingWhenValueIsCharacterExpectCodingWithValue() {

    Character codingValue = 'a';
    ExplanationOfBenefit eob = new ExplanationOfBenefit();

    Coding coding =
        TransformerUtilsV2.createCoding(eob, CcwCodebookVariable.BENE_HOSPC_PRD_CNT, codingValue);

    assertEquals(codingValue.toString(), coding.getCode());
  }

  /** Verifies that createCoding can take a String type value and create a Coding from it. */
  @Test
  public void createCodingWhenValueIsStringExpectCodingWithValue() {

    String codingValue = "abc";
    ExplanationOfBenefit eob = new ExplanationOfBenefit();

    Coding coding =
        TransformerUtilsV2.createCoding(eob, CcwCodebookVariable.BENE_HOSPC_PRD_CNT, codingValue);

    assertEquals(codingValue, coding.getCode());
  }

  /**
   * Verifies that createCoding throws an exception when an unexpected typed coding is passed to it.
   */
  @Test
  public void createCodingWhenValueIsUnexpectedTypeExpectException() {

    BigInteger codingValue = BigInteger.ONE;
    ExplanationOfBenefit eob = new ExplanationOfBenefit();

    assertThrows(
        BadCodeMonkeyException.class,
        () -> {
          TransformerUtilsV2.createCoding(eob, CcwCodebookVariable.BENE_HOSPC_PRD_CNT, codingValue);
        });
  }

  /**
   * Tests createTotalAdjudicationAmountSlice when the input amount Optional is empty, expect an
   * empty Optional returned.
   */
  @Test
  public void createTotalAdjudicationAmountSliceWhenAmountEmptyExpectEmptyOptionalReturned() {
    Optional<BigDecimal> inputValue = Optional.empty();
    C4BBAdjudication inputStatus = C4BBAdjudication.DISCOUNT;
    Optional<ExplanationOfBenefit.TotalComponent> totalOptional =
        TransformerUtilsV2.createTotalAdjudicationAmountSlice(inputStatus, inputValue);

    assertTrue(totalOptional.isEmpty());
  }

  /**
   * Tests createTotalAdjudicationAmountSlice when the input amount Optional is not empty, expect a
   * TotalComponent is returned with the expected total values.
   */
  @Test
  public void
      createTotalAdjudicationAmountSliceWhenNonEmptyAmountExpectFilledOutOptionalReturned() {
    Optional<BigDecimal> inputValue = Optional.of(new BigDecimal("64.22"));
    C4BBAdjudication inputStatus = C4BBAdjudication.COINSURANCE;
    Optional<ExplanationOfBenefit.TotalComponent> totalOptional =
        TransformerUtilsV2.createTotalAdjudicationAmountSlice(inputStatus, inputValue);

    assertFalse(totalOptional.isEmpty());
    ExplanationOfBenefit.TotalComponent total = totalOptional.get();
    assertEquals(inputValue.get(), total.getAmount().getValue());
    assertNotNull(total.getCategory());
    assertEquals(inputStatus.toCode(), total.getCategory().getCoding().get(0).getCode());
    assertEquals(inputStatus.getDisplay(), total.getCategory().getCoding().get(0).getDisplay());
    assertEquals(inputStatus.getSystem(), total.getCategory().getCoding().get(0).getSystem());
  }

  /**
   * Tests createTotalAdjudicationStatusAmountSlice when the input amount Optional is empty, expect
   * an empty Optional returned.
   */
  @Test
  public void createTotalAdjudicationStatusAmountSliceWhenAmountEmptyExpectEmptyOptionalReturned() {
    Optional<BigDecimal> inputValue = Optional.empty();
    C4BBAdjudicationStatus inputStatus = C4BBAdjudicationStatus.OTHER;
    Optional<ExplanationOfBenefit.TotalComponent> totalOptional =
        TransformerUtilsV2.createTotalAdjudicationStatusAmountSlice(inputStatus, inputValue);

    assertTrue(totalOptional.isEmpty());
  }

  /**
   * Tests createTotalAdjudicationStatusAmountSlice when the input amount Optional is not empty,
   * expect a TotalComponent is returned with the expected total values and the category data is
   * set.
   */
  @Test
  public void
      createTotalAdjudicationStatusAmountSliceWhenNonEmptyAmountExpectFilledOutOptionalReturned() {
    Optional<BigDecimal> inputValue = Optional.of(new BigDecimal("23.56"));
    C4BBAdjudicationStatus inputStatus = C4BBAdjudicationStatus.OTHER;
    Optional<ExplanationOfBenefit.TotalComponent> totalOptional =
        TransformerUtilsV2.createTotalAdjudicationStatusAmountSlice(inputStatus, inputValue);

    assertFalse(totalOptional.isEmpty());
    ExplanationOfBenefit.TotalComponent total = totalOptional.get();
    assertEquals(inputValue.get(), total.getAmount().getValue());
    assertNotNull(total.getCategory());
    assertEquals(inputStatus.toCode(), total.getCategory().getCoding().get(0).getCode());
    assertEquals(inputStatus.getDisplay(), total.getCategory().getCoding().get(0).getDisplay());
    assertEquals(inputStatus.getSystem(), total.getCategory().getCoding().get(0).getSystem());
  }

  /** Tests should have a care team entry with a npi org associated with it. */
  @Test
  public void addCareTeamMemberWithNpiOrgShouldCreateCareTeamEntry() {
    ExplanationOfBenefit eob = new ExplanationOfBenefit();
    ExplanationOfBenefit.ItemComponent item = new ExplanationOfBenefit.ItemComponent();
    eob.addItem(item);

    C4BBPractitionerIdentifierType type = C4BBPractitionerIdentifierType.NPI;
    C4BBClaimProfessionalAndNonClinicianCareTeamRole role =
        C4BBClaimProfessionalAndNonClinicianCareTeamRole.PRIMARY;
    String id = "123";
    Optional<String> npiOrgDisplay = Optional.of(RDATestUtils.FAKE_NPI_ORG_NAME);

    CareTeamComponent careTeamEntry =
        TransformerUtilsV2.addCareTeamMemberWithNpiOrg(eob, item, type, role, id, npiOrgDisplay);
    assertEquals("primary", careTeamEntry.getRole().getCoding().get(0).getCode());
    assertEquals(RDATestUtils.FAKE_NPI_ORG_NAME, careTeamEntry.getProvider().getDisplay());
    assertEquals(id, careTeamEntry.getProvider().getIdentifier().getValue());
    assertEquals(
        "npi", careTeamEntry.getProvider().getIdentifier().getType().getCoding().get(0).getCode());
    assertEquals(
        "National Provider Identifier",
        careTeamEntry.getProvider().getIdentifier().getType().getCoding().get(0).getDisplay());
  }

  /**
   * Tests that addCareTeamQualification adds a qualification if the input Optional is not empty.
   */
  @Test
  public void addCareTeamQualificationWhenNotEmptyCodeExpectQualificationAdded() {

    CareTeamComponent careTeam = new CareTeamComponent();
    ExplanationOfBenefit eob = new ExplanationOfBenefit();
    CcwCodebookVariable codebookVariable = CcwCodebookVariable.CCW_PRSCRBR_ID;
    String expectedValue = "ABC-TESTID";
    Optional<String> value = Optional.of(expectedValue);
    String expectedUrl = CCWUtils.calculateVariableReferenceUrl(CcwCodebookVariable.CCW_PRSCRBR_ID);

    TransformerUtilsV2.addCareTeamQualification(careTeam, eob, codebookVariable, value);

    // careTeam object should have the qualification added with expected values
    assertTrue(careTeam.hasQualification());
    assertTrue(careTeam.getQualification().hasCoding());
    assertEquals(expectedUrl, careTeam.getQualification().getCoding().get(0).getSystem());
    assertEquals(expectedValue, careTeam.getQualification().getCoding().get(0).getCode());
  }

  /**
   * Tests that addCareTeamExtension correctly adds an extension when the value Optional and its
   * string value is not empty.
   */
  @Test
  public void addCareTeamExtensionWhenNotEmptyOptionalExpectExtensionAdded() {

    CareTeamComponent careTeam = new CareTeamComponent();
    ExplanationOfBenefit eob = new ExplanationOfBenefit();
    CcwCodebookVariable codebookVariable = CcwCodebookVariable.CCW_PRSCRBR_ID;
    String expectedValue = "DDD-TESTID";
    Optional<String> value = Optional.of(expectedValue);
    String expectedUrl = CCWUtils.calculateVariableReferenceUrl(CcwCodebookVariable.CCW_PRSCRBR_ID);

    TransformerUtilsV2.addCareTeamExtension(codebookVariable, value, careTeam, eob);

    assertTrue(careTeam.hasExtension(expectedUrl));
    Extension extension = careTeam.getExtensionByUrl(expectedUrl);
    String extensionValue = ((Coding) extension.getValue()).getCode();
    assertEquals(expectedValue, extensionValue);
  }

  /**
   * Tests that addCareTeamExtension correctly adds an extension when the value is required and a
   * char.
   */
  @Test
  public void addCareTeamExtensionWhenRequiredCharExpectExtensionAdded() {

    CareTeamComponent careTeam = new CareTeamComponent();
    ExplanationOfBenefit eob = new ExplanationOfBenefit();
    CcwCodebookVariable codebookVariable = CcwCodebookVariable.CCW_PRSCRBR_ID;
    char expectedValue = 'V';
    String expectedUrl = CCWUtils.calculateVariableReferenceUrl(CcwCodebookVariable.CCW_PRSCRBR_ID);

    TransformerUtilsV2.addCareTeamExtension(codebookVariable, expectedValue, careTeam, eob);

    assertTrue(careTeam.hasExtension(expectedUrl));
    Extension extension = careTeam.getExtensionByUrl(expectedUrl);
    String extensionValue = ((Coding) extension.getValue()).getCode();
    assertEquals(String.valueOf(expectedValue), extensionValue);
  }

  /**
   * Tests that addCareTeamExtension does not add an extension when the value Optional string value
   * is empty.
   */
  @Test
  public void addCareTeamExtensionWhenOptionalEmptyStringExpectNoExtensionAdded() {

    CareTeamComponent careTeam = new CareTeamComponent();
    ExplanationOfBenefit eob = new ExplanationOfBenefit();
    CcwCodebookVariable codebookVariable = CcwCodebookVariable.CCW_PRSCRBR_ID;
    String expectedValue = "";
    Optional<String> value = Optional.of(expectedValue);
    String expectedUrl = CCWUtils.calculateVariableReferenceUrl(CcwCodebookVariable.CCW_PRSCRBR_ID);

    TransformerUtilsV2.addCareTeamExtension(codebookVariable, value, careTeam, eob);

    assertFalse(careTeam.hasExtension(expectedUrl));
  }

  /** Tests that addCareTeamExtension does not add an extension when the value Optional is empty. */
  @Test
  public void addCareTeamExtensionWhenEmptyOptionalExpectNoExtensionAdded() {

    CareTeamComponent careTeam = new CareTeamComponent();
    ExplanationOfBenefit eob = new ExplanationOfBenefit();
    CcwCodebookVariable codebookVariable = CcwCodebookVariable.CCW_PRSCRBR_ID;
    Optional<String> value = Optional.empty();
    String expectedUrl = CCWUtils.calculateVariableReferenceUrl(CcwCodebookVariable.CCW_PRSCRBR_ID);

    TransformerUtilsV2.addCareTeamExtension(codebookVariable, value, careTeam, eob);

    assertFalse(careTeam.hasExtension(expectedUrl));
  }

  /** Verifies that {@link TransformerUtilsV2#createBundle} sets bundle size of 2 correctly. */
  @Test
  public void createBundleWithoutPagingWithASizeOf2() throws IOException {

    NPIOrgLookup npiOrgLookup = NPIOrgLookup.createTestNpiOrgLookup();
    RequestDetails requestDetails = mock(RequestDetails.class);
    Map<String, String[]> pagingParams = new HashMap<String, String[]>();
    pagingParams.put(Constants.PARAM_COUNT, new String[] {"2"});
    pagingParams.put("startIndex", new String[] {"1"});

    when(requestDetails.getParameters()).thenReturn(pagingParams);

    OffsetLinkBuilder paging = new OffsetLinkBuilder(requestDetails, "/ExplanationOfBenefit?");

    List<Object> parsedRecords =
        ServerTestUtils.parseData(Arrays.asList(StaticRifResourceGroup.SAMPLE_A.getResources()));

    HHAClaim hhaClaim =
        parsedRecords.stream()
            .filter(r -> r instanceof HHAClaim)
            .map(HHAClaim.class::cast)
            .findFirst()
            .get();
    hhaClaim.setLastUpdated(Instant.now());

    FhirContext fhirContext = FhirContext.forR4();
    ClaimTransformerInterfaceV2 claimTransformerInterface =
        new HHAClaimTransformerV2(new MetricRegistry(), npiOrgLookup, securityTagManager);
    ExplanationOfBenefit genEob = claimTransformerInterface.transform(hhaClaim, false);
    IParser parser = fhirContext.newJsonParser();
    String json = parser.encodeResourceToString(genEob);
    List<IBaseResource> eobs = new ArrayList<IBaseResource>();
    eobs.add(parser.parseResource(ExplanationOfBenefit.class, json));

    HospiceClaim hospiceClaim =
        parsedRecords.stream()
            .filter(r -> r instanceof HospiceClaim)
            .map(HospiceClaim.class::cast)
            .findFirst()
            .get();
    hospiceClaim.setLastUpdated(Instant.now());

    claimTransformerInterface =
        new HospiceClaimTransformerV2(new MetricRegistry(), npiOrgLookup, securityTagManager);
    genEob = claimTransformerInterface.transform(hospiceClaim, false);
    parser = fhirContext.newJsonParser();
    json = parser.encodeResourceToString(genEob);
    eobs.add(parser.parseResource(ExplanationOfBenefit.class, json));

    DMEClaim dmeClaim =
        parsedRecords.stream()
            .filter(r -> r instanceof DMEClaim)
            .map(DMEClaim.class::cast)
            .findFirst()
            .get();
    dmeClaim.setLastUpdated(Instant.now());
    InputStream npiDataStream =
        Thread.currentThread()
            .getContextClassLoader()
            .getResourceAsStream(App.FDA_PRODUCTS_RESOURCE);
    claimTransformerInterface =
        new DMEClaimTransformerV2(
            new MetricRegistry(),
            new FdaDrugCodeDisplayLookup(npiDataStream),
            npiOrgLookup,
            securityTagManager);
    genEob = claimTransformerInterface.transform(dmeClaim, false);
    parser = fhirContext.newJsonParser();
    json = parser.encodeResourceToString(genEob);
    eobs.add(parser.parseResource(ExplanationOfBenefit.class, json));

    InpatientClaim inpatientClaim =
        parsedRecords.stream()
            .filter(r -> r instanceof InpatientClaim)
            .map(InpatientClaim.class::cast)
            .findFirst()
            .get();
    inpatientClaim.setLastUpdated(Instant.now());

    claimTransformerInterface =
        new InpatientClaimTransformerV2(new MetricRegistry(), npiOrgLookup, securityTagManager);
    genEob = claimTransformerInterface.transform(inpatientClaim, false);
    parser = fhirContext.newJsonParser();
    json = parser.encodeResourceToString(genEob);
    eobs.add(parser.parseResource(ExplanationOfBenefit.class, json));

    Bundle bundle = TransformerUtilsV2.createBundle(paging, eobs, Instant.now());
    assertEquals(4, bundle.getTotal());
    assertEquals(2, Integer.parseInt(BfdMDC.get("resources_returned_count")));
  }

  /**
   * Verifies that {@link TransformerUtilsV2#createBundle} returns an empty bundle when no eob items
   * are present and pagination is requested.
   */
  @Test
  public void createBundleWithNoResultsAndPagingExpectEmptyBundle() {

    RequestDetails requestDetails = mock(RequestDetails.class);
    Map<String, String[]> pagingParams = new HashMap<>();
    pagingParams.put(Constants.PARAM_COUNT, new String[] {"2"});
    pagingParams.put("startIndex", new String[] {"1"});

    when(requestDetails.getParameters()).thenReturn(pagingParams);

    OffsetLinkBuilder paging = new OffsetLinkBuilder(requestDetails, "/ExplanationOfBenefit?");

    List<IBaseResource> eobs = new ArrayList<>();

    Bundle bundle = TransformerUtilsV2.createBundle(paging, eobs, Instant.now());
    assertEquals(0, bundle.getTotal());
  }

  /**
   * Verifies that creating a bundle with a start index greater than the resource count throws a
   * {@link InvalidRequestException}.
   */
  @Test
  public void createBundleWithStartIndexGreaterThanResourceCountExpectException() {

    RequestDetails requestDetails = mock(RequestDetails.class);
    Map<String, String[]> pagingParams = new HashMap<>();
    pagingParams.put(Constants.PARAM_COUNT, new String[] {"2"});
    pagingParams.put("startIndex", new String[] {"12"});
    when(requestDetails.getParameters()).thenReturn(pagingParams);
    OffsetLinkBuilder paging = new OffsetLinkBuilder(requestDetails, "/ExplanationOfBenefit?");

    List<IBaseResource> eobs = new ArrayList<>();
    // Add three resources
    eobs.add(new ExplanationOfBenefit());
    eobs.add(new ExplanationOfBenefit());
    eobs.add(new ExplanationOfBenefit());

    InvalidRequestException expectedException =
        assertThrows(
            InvalidRequestException.class,
            () -> TransformerUtilsV2.createBundle(paging, eobs, Instant.now()));
    assertEquals(
        "Value for startIndex (12) must be less than than result size (3)",
        expectedException.getMessage());
  }

  /**
   * Verifies that creating a bundle with a start index equal to the resource count throws a {@link
   * InvalidRequestException} (its 0-indexed).
   */
  @Test
  public void createBundleWithStartIndexEqualsResourceCountExpectException() {

    RequestDetails requestDetails = mock(RequestDetails.class);
    Map<String, String[]> pagingParams = new HashMap<>();
    pagingParams.put(Constants.PARAM_COUNT, new String[] {"2"});
    pagingParams.put("startIndex", new String[] {"3"});
    when(requestDetails.getParameters()).thenReturn(pagingParams);
    OffsetLinkBuilder paging = new OffsetLinkBuilder(requestDetails, "/ExplanationOfBenefit?");

    List<IBaseResource> eobs = new ArrayList<>();
    // Add three resources
    eobs.add(new ExplanationOfBenefit());
    eobs.add(new ExplanationOfBenefit());
    eobs.add(new ExplanationOfBenefit());

    InvalidRequestException expectedException =
        assertThrows(
            InvalidRequestException.class,
            () -> TransformerUtilsV2.createBundle(paging, eobs, Instant.now()));
    assertEquals(
        "Value for startIndex (3) must be less than than result size (3)",
        expectedException.getMessage());
  }

  /** Verifies that {@link TransformerUtilsV2#createBundle} sets bundle size correctly. */
  @Test
  public void createBundleWithoutPagingWithZeroEobs() throws IOException {

    RequestDetails requestDetails = mock(RequestDetails.class);
    OffsetLinkBuilder paging = new OffsetLinkBuilder(requestDetails, "/ExplanationOfBenefit?");

    List<IBaseResource> eobs = new ArrayList<IBaseResource>();

    Bundle bundle = TransformerUtilsV2.createBundle(paging, eobs, Instant.now());
    assertEquals(0, bundle.getTotal());
    assertEquals(0, Integer.parseInt(BfdMDC.get("resources_returned_count")));
  }

  /**
   * Verifies that {@link TransformerUtilsV2#createBundle} sets bundle with paging size correctly.
   */
  @Test
  public void createBundleWithoutPaging() throws IOException {

    RequestDetails requestDetails = mock(RequestDetails.class);
    OffsetLinkBuilder paging = new OffsetLinkBuilder(requestDetails, "/ExplanationOfBenefit?");

    List<Object> parsedRecords =
        ServerTestUtils.parseData(Arrays.asList(StaticRifResourceGroup.SAMPLE_A.getResources()));

    HHAClaim hhaClaim =
        parsedRecords.stream()
            .filter(r -> r instanceof HHAClaim)
            .map(HHAClaim.class::cast)
            .findFirst()
            .get();
    hhaClaim.setLastUpdated(Instant.now());

    FhirContext fhirContext = FhirContext.forR4();
    ClaimTransformerInterfaceV2 claimTransformerInterface =
<<<<<<< HEAD
        new HHAClaimTransformerV2(
            new MetricRegistry(), NPIOrgLookup.createNpiOrgLookup(), securityTagManager);
=======
        new HHAClaimTransformerV2(new MetricRegistry(), NPIOrgLookup.createTestNpiOrgLookup());
>>>>>>> 28f0afbc
    ExplanationOfBenefit genEob = claimTransformerInterface.transform(hhaClaim, false);
    IParser parser = fhirContext.newJsonParser();
    String json = parser.encodeResourceToString(genEob);
    List<IBaseResource> eobs = new ArrayList<IBaseResource>();
    eobs.add(parser.parseResource(ExplanationOfBenefit.class, json));

    Bundle bundle = TransformerUtilsV2.createBundle(paging, eobs, Instant.now());
    assertEquals(1, bundle.getTotal());
    assertEquals(1, Integer.parseInt(BfdMDC.get("resources_returned_count")));
  }

  /**
   * Verifies that {@link TransformerUtilsV2#findOrCreateContainedOrganization} sets a new
   * organization and eob correctly.
   */
  @Test
  public void createContainedOrganizationSetsOrganizationAndEobCorrectly() throws IOException {
    ExplanationOfBenefit eob = new ExplanationOfBenefit();
    String expectedId = "#provider-org";

    Organization actualOrganization =
        TransformerUtilsV2.findOrCreateContainedOrganization(eob, expectedId, Profile.C4BB);

    assertEquals(expectedId, actualOrganization.getId());
    assertTrue(
        actualOrganization.getMeta().getProfile().stream()
            .anyMatch(v -> v.getValue().equals(ProfileConstants.C4BB_ORGANIZATION_URL)));

    Optional<Resource> resource =
        eob.getContained().stream().filter(r -> r.getId().equals(expectedId)).findFirst();

    assertTrue(resource.isPresent());
    Organization actualEobContainedOrganizationResource = (Organization) resource.get();
    assertTrue(
        actualEobContainedOrganizationResource.getMeta().getProfile().stream()
            .anyMatch(p -> p.getValue().equals(ProfileConstants.C4BB_ORGANIZATION_URL)));
  }

  /**
   * Verifies that {@link TransformerUtilsV2#findOrCreateContainedOrganization} finds the
   * organization and eob doesn't have duplicate entries for the contained resource.
   */
  @Test
  public void findContainedOrganizationSetsOrganizationAndEobCorrectly() throws IOException {
    ExplanationOfBenefit eob = new ExplanationOfBenefit();
    String expectedId = "#provider-org";

    Organization actualOrganization =
        TransformerUtilsV2.findOrCreateContainedOrganization(eob, expectedId, Profile.C4BB);

    assertEquals(expectedId, actualOrganization.getId());
    assertTrue(
        actualOrganization.getMeta().getProfile().stream()
            .anyMatch(v -> v.getValue().equals(ProfileConstants.C4BB_ORGANIZATION_URL)));

    List<Resource> resource =
        eob.getContained().stream()
            .filter(r -> r.getId().equals(expectedId))
            .collect(Collectors.toList());
    assertEquals(1, resource.size());

    // Call findOrCreateContainedOrganization and make sure it finds the organization that
    // was created above and doesn't have duplicate entries for eob.
    actualOrganization =
        TransformerUtilsV2.findOrCreateContainedOrganization(eob, expectedId, Profile.C4BB);

    resource =
        eob.getContained().stream()
            .filter(r -> r.getId().equals(expectedId))
            .collect(Collectors.toList());

    assertEquals(1, resource.size());

    Organization actualEobContainedOrganizationResource = (Organization) resource.get(0);
    assertTrue(
        actualEobContainedOrganizationResource.getMeta().getProfile().stream()
            .anyMatch(p -> p.getValue().equals(ProfileConstants.C4BB_ORGANIZATION_URL)));
  }

  /**
   * Verifies that {@link TransformerUtilsV2#addProviderSlice} sets organization and eob correctly.
   */
  @Test
  public void addProviderSliceSetsOrganizationAndEobCorrectly() throws IOException {

    ExplanationOfBenefit eob = new ExplanationOfBenefit();
    String expectedNpiOrgName = "expectedNpi";
    String expectedValue = "1";
    String expectedId = "provider-org";
    Instant instant = Instant.now();

    TransformerUtilsV2.addProviderSlice(
        eob,
        C4BBOrganizationIdentifierType.NPI,
        Optional.of(expectedValue),
        Optional.of(expectedNpiOrgName),
        Optional.of(instant),
        Profile.C4BB);

    Optional<Resource> resource =
        eob.getContained().stream().filter(r -> r.getId().equals(expectedId)).findFirst();

    assertTrue(resource.isPresent());
    Organization actualEobContainedOrganizationResource = (Organization) resource.get();
    assertTrue(actualEobContainedOrganizationResource.getActive());
    assertEquals(expectedNpiOrgName, actualEobContainedOrganizationResource.getName());
    Identifier identifier =
        actualEobContainedOrganizationResource.getIdentifier().stream()
            .filter(i -> i.getSystem().equals(TransformerConstants.CODING_NPI_US))
            .findFirst()
            .get();
    assertEquals(expectedValue, identifier.getValue());
    assertTrue(
        actualEobContainedOrganizationResource.getMeta().getProfile().stream()
            .filter(p -> p.getValue().equals(ProfileConstants.C4BB_ORGANIZATION_URL))
            .findFirst()
            .isPresent());
  }

  /**
   * Verifies that {@link TransformerUtilsV2#addProviderSlice} sets organization and eob correctly.
   */
  @Test
  public void addProviderSliceSetsOrganizationAndEobCorrectlyWithDefaultNpiValueOfUnknown()
      throws IOException {

    ExplanationOfBenefit eob = new ExplanationOfBenefit();
    Instant instant = Instant.now();
    String expectedNpiOrgName = "UNKNOWN";
    String expectedValue = "1";
    String expectedId = "provider-org";

    TransformerUtilsV2.addProviderSlice(
        eob,
        C4BBOrganizationIdentifierType.NPI,
        Optional.of(expectedValue),
        Optional.empty(),
        Optional.of(instant),
        Profile.C4BB);

    List<Resource> c = eob.getContained();
    Optional<Resource> resource =
        eob.getContained().stream().filter(r -> r.getId().equals(expectedId)).findFirst();

    assertTrue(resource.isPresent());
    Organization actualEobContainedOrganizationResource = (Organization) resource.get();
    assertEquals("provider-org", actualEobContainedOrganizationResource.getId());
    assertEquals(true, actualEobContainedOrganizationResource.getActive());
    assertEquals(expectedNpiOrgName, actualEobContainedOrganizationResource.getName());
    Identifier identifier =
        actualEobContainedOrganizationResource.getIdentifier().stream()
            .filter(i -> i.getSystem().equals(TransformerConstants.CODING_NPI_US))
            .findFirst()
            .get();
    assertEquals(expectedValue, identifier.getValue());
    assertTrue(
        actualEobContainedOrganizationResource.getMeta().getProfile().stream()
            .filter(p -> p.getValue().equals(ProfileConstants.C4BB_ORGANIZATION_URL))
            .findFirst()
            .isPresent());
  }

  /**
   * Verifies that providing a EnumSet of {@link ClaimType} and a bit mask integer denoting claim
   * types that have data, the results is a filtered EnumSet.
   */
  @Test
  public void verifyEnumSetFromListOfClaimTypesAndDatabaseBitmaskOfData() {
    EnumSet<ClaimType> allClaimSet = EnumSet.allOf(ClaimType.class);

    // resultant set only includes claim types that have data.
    int testVal = QueryUtils.V_DME_HAS_DATA | QueryUtils.V_SNF_HAS_DATA | QueryUtils.V_HHA_HAS_DATA;
    EnumSet<ClaimType> availSet = TransformerUtilsV2.fetchClaimsAvailability(allClaimSet, testVal);

    assertTrue(availSet.contains(ClaimType.HHA));
    assertTrue(availSet.contains(ClaimType.SNF));
    assertTrue(availSet.contains(ClaimType.DME));
    assertFalse(availSet.contains(ClaimType.INPATIENT));

    // check efficacy of EnumSet filter vs. bit mask of data.
    EnumSet<ClaimType> someClaimSet = EnumSet.noneOf(ClaimType.class);
    someClaimSet.add(ClaimType.CARRIER);
    someClaimSet.add(ClaimType.PDE);

    availSet = TransformerUtilsV2.fetchClaimsAvailability(someClaimSet, testVal);
    assertFalse(availSet.contains(ClaimType.HHA));
    assertFalse(availSet.contains(ClaimType.SNF));
    assertFalse(availSet.contains(ClaimType.DME));
    assertFalse(availSet.contains(ClaimType.CARRIER));
    // adjust data bit mask and try again
    testVal = testVal | QueryUtils.V_CARRIER_HAS_DATA;
    availSet = TransformerUtilsV2.fetchClaimsAvailability(someClaimSet, testVal);
    assertTrue(availSet.contains(ClaimType.CARRIER));
  }
}<|MERGE_RESOLUTION|>--- conflicted
+++ resolved
@@ -1103,12 +1103,7 @@
 
     FhirContext fhirContext = FhirContext.forR4();
     ClaimTransformerInterfaceV2 claimTransformerInterface =
-<<<<<<< HEAD
-        new HHAClaimTransformerV2(
-            new MetricRegistry(), NPIOrgLookup.createNpiOrgLookup(), securityTagManager);
-=======
-        new HHAClaimTransformerV2(new MetricRegistry(), NPIOrgLookup.createTestNpiOrgLookup());
->>>>>>> 28f0afbc
+        new HHAClaimTransformerV2(new MetricRegistry(), NPIOrgLookup.createTestNpiOrgLookup(), securityTagManager);
     ExplanationOfBenefit genEob = claimTransformerInterface.transform(hhaClaim, false);
     IParser parser = fhirContext.newJsonParser();
     String json = parser.encodeResourceToString(genEob);
