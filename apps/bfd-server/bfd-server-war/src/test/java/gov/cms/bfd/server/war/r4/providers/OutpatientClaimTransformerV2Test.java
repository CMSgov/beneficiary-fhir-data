package gov.cms.bfd.server.war.r4.providers;

import ca.uhn.fhir.context.FhirContext;
import com.codahale.metrics.MetricRegistry;
import gov.cms.bfd.model.rif.InpatientClaim;
import gov.cms.bfd.model.rif.OutpatientClaim;
import gov.cms.bfd.model.rif.samples.StaticRifResource;
import gov.cms.bfd.model.rif.samples.StaticRifResourceGroup;
import gov.cms.bfd.server.war.ServerTestUtils;
import gov.cms.bfd.server.war.commons.MedicareSegment;
import java.util.Arrays;
import java.util.Date;
import java.util.List;
import java.util.Optional;
import org.hl7.fhir.exceptions.FHIRException;
import org.hl7.fhir.r4.model.ExplanationOfBenefit;
import org.junit.Assert;
import org.junit.Ignore;
import org.junit.Test;

public final class OutpatientClaimTransformerV2Test {
  /**
   * Generates the Claim object to be used in multiple tests
   *
   * @return
   * @throws FHIRException
   */
  public OutpatientClaim generateClaim() throws FHIRException {
    List<Object> parsedRecords =
        ServerTestUtils.parseData(Arrays.asList(StaticRifResourceGroup.SAMPLE_A.getResources()));

    OutpatientClaim claim =
        parsedRecords.stream()
            .filter(r -> r instanceof OutpatientClaim)
            .map(r -> (OutpatientClaim) r)
            .findFirst()
            .get();

    claim.setLastUpdated(new Date());

    return claim;
  }

  /**
   * Verifies that {@link
   * gov.cms.bfd.server.war.r4.providers.OutpatientClaimTransformer#transform(Object)} works as
   * expected when run against the {@link StaticRifResource#SAMPLE_A_INPATIENT} {@link
   * InpatientClaim}.
   *
   * @throws FHIRException (indicates test failure)
   */
  @Test
  public void transformSampleARecord() throws FHIRException {
    OutpatientClaim claim = generateClaim();

    assertMatches(claim, OutpatientClaimTransformerV2.transform(new MetricRegistry(), claim));
  }

  private static final FhirContext fhirContext = FhirContext.forR4();

  /**
   * Serializes the EOB and prints to the command line
   *
   * @throws FHIRException
   */
<<<<<<< HEAD
  // @Ignore
  @Test
  public void serializeSampleARecord() throws FHIRException {
    ExplanationOfBenefit eob =
        OutpatientClaimTransformerV2.transform(new MetricRegistry(), generateClaim());
=======
  @Ignore
  @Test
  public void serializeSampleARecord() throws FHIRException {
    ExplanationOfBenefit eob =
        HHAClaimTransformerV2.transform(new MetricRegistry(), generateClaim());
>>>>>>> 73b3ef0e
    System.out.println(fhirContext.newJsonParser().encodeResourceToString(eob));
  }

  /**
   * Verifies that the {@link ExplanationOfBenefit} "looks like" it should, if it were produced from
   * the specified {@link InpatientClaim}.
   *
   * @param claim the {@link OutpatientClaim} that the {@link ExplanationOfBenefit} was generated
   *     from
   * @param eob the {@link ExplanationOfBenefit} that was generated from the specified {@link
   *     InpatientClaim}
   * @throws FHIRException (indicates test failure)
   */
  static void assertMatches(OutpatientClaim claim, ExplanationOfBenefit eob) throws FHIRException {
    // Test to ensure group level fields between all claim types match
    TransformerTestUtilsV2.assertEobCommonClaimHeaderData(
        eob,
        claim.getClaimId(),
        claim.getBeneficiaryId(),
        ClaimTypeV2.OUTPATIENT,
        claim.getClaimGroupId().toPlainString(),
        MedicareSegment.PART_B,
        Optional.of(claim.getDateFrom()),
        Optional.of(claim.getDateThrough()),
        Optional.of(claim.getPaymentAmount()),
        claim.getFinalAction());

    // TODO: Double check the assumed value
    Assert.assertEquals(5, eob.getDiagnosis().size());
  }
}<|MERGE_RESOLUTION|>--- conflicted
+++ resolved
@@ -63,19 +63,11 @@
    *
    * @throws FHIRException
    */
-<<<<<<< HEAD
-  // @Ignore
+  @Ignore
   @Test
   public void serializeSampleARecord() throws FHIRException {
     ExplanationOfBenefit eob =
         OutpatientClaimTransformerV2.transform(new MetricRegistry(), generateClaim());
-=======
-  @Ignore
-  @Test
-  public void serializeSampleARecord() throws FHIRException {
-    ExplanationOfBenefit eob =
-        HHAClaimTransformerV2.transform(new MetricRegistry(), generateClaim());
->>>>>>> 73b3ef0e
     System.out.println(fhirContext.newJsonParser().encodeResourceToString(eob));
   }
 
