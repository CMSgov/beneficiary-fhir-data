--- conflicted
+++ resolved
@@ -69,11 +69,7 @@
   @Test
   public void serializeSampleARecord() throws FHIRException {
     ExplanationOfBenefit eob =
-<<<<<<< HEAD
-        HHAClaimTransformerV2.transform(new MetricRegistry(), generateClaim(), Optional.of(false));
-=======
-        OutpatientClaimTransformerV2.transform(new MetricRegistry(), generateClaim());
->>>>>>> 456fed50
+        OutpatientClaimTransformerV2.transform.transform(new MetricRegistry(), generateClaim(), Optional.of(false));
     System.out.println(fhirContext.newJsonParser().encodeResourceToString(eob));
   }
 
