package gov.cms.bfd.server.war.stu3.providers;

import static org.junit.jupiter.api.Assertions.assertEquals;
import static org.mockito.ArgumentMatchers.any;
import static org.mockito.Mockito.times;
import static org.mockito.Mockito.verify;
import static org.mockito.Mockito.when;

import com.codahale.metrics.MetricRegistry;
import com.codahale.metrics.Timer;
import gov.cms.bfd.data.npi.dto.NPIData;
import gov.cms.bfd.data.npi.lookup.NPIOrgLookup;
import gov.cms.bfd.model.codebook.data.CcwCodebookVariable;
import gov.cms.bfd.model.rif.entities.HospiceClaim;
import gov.cms.bfd.model.rif.entities.HospiceClaimLine;
import gov.cms.bfd.model.rif.samples.StaticRifResource;
import gov.cms.bfd.model.rif.samples.StaticRifResourceGroup;
import gov.cms.bfd.server.war.ServerTestUtils;
import gov.cms.bfd.server.war.commons.ClaimType;
import gov.cms.bfd.server.war.commons.MedicareSegment;
import gov.cms.bfd.server.war.commons.SecurityTagManager;
import gov.cms.bfd.server.war.utils.RDATestUtils;
import java.io.IOException;
import java.util.Arrays;
import java.util.List;
import java.util.Optional;
import org.hl7.fhir.dstu3.model.ExplanationOfBenefit;
import org.hl7.fhir.dstu3.model.ExplanationOfBenefit.ItemComponent;
import org.hl7.fhir.dstu3.model.codesystems.ClaimCareteamrole;
import org.hl7.fhir.exceptions.FHIRException;
import org.junit.jupiter.api.AfterEach;
import org.junit.jupiter.api.BeforeEach;
import org.junit.jupiter.api.Test;
import org.junit.jupiter.api.extension.ExtendWith;
import org.mockito.Mock;
import org.mockito.MockedStatic;
import org.mockito.junit.jupiter.MockitoExtension;
import org.mockito.junit.jupiter.MockitoSettings;
import org.mockito.quality.Strictness;

/** Unit tests for {@link HospiceClaimTransformer}. */
@ExtendWith(MockitoExtension.class)
@MockitoSettings(strictness = Strictness.LENIENT)
public final class HospiceClaimTransformerTest {
  /** The transformer under test. */
  HospiceClaimTransformer hospiceClaimTransformer;

  /** The Metric Registry to use for the test. */
  @Mock MetricRegistry metricRegistry;

  /** The metrics timer. Used for determining the timer was started. */
  @Mock Timer metricsTimer;

  /** The metrics timer context. Used for determining the timer was stopped. */
  @Mock Timer.Context metricsTimerContext;

  /** The securityTagManager. */
  @Mock SecurityTagManager securityTagManager;

  /** The NPI org lookup to use for the test. */
  private MockedStatic<NPIOrgLookup> npiOrgLookup;

  /** One-time setup of objects that are normally injected. */
  @BeforeEach
  public void setup() throws IOException {
    when(metricRegistry.timer(any())).thenReturn(metricsTimer);
    when(metricsTimer.time()).thenReturn(metricsTimerContext);
    npiOrgLookup = RDATestUtils.mockNPIOrgLookup();

    hospiceClaimTransformer =
<<<<<<< HEAD
        new HospiceClaimTransformer(
            metricRegistry, NPIOrgLookup.createNpiOrgLookup(), securityTagManager);
=======
        new HospiceClaimTransformer(metricRegistry, NPIOrgLookup.createTestNpiOrgLookup());
>>>>>>> 28f0afbc
  }

  /** Releases the static mock NPIOrgLookup. */
  @AfterEach
  public void after() {
    npiOrgLookup.close();
  }

  /**
   * Verifies that when transform is called, the metric registry is passed the correct class and
   * subtype name, is started, and stopped. Note that timer.stop() and timer.close() are equivalent
   * and one or the other may be called based on how the timer is used in code.
   */
  @Test
  public void testTransformRunsMetricTimer() {
    List<Object> parsedRecords =
        ServerTestUtils.parseData(Arrays.asList(StaticRifResourceGroup.SAMPLE_A.getResources()));
    HospiceClaim claim =
        parsedRecords.stream()
            .filter(r -> r instanceof HospiceClaim)
            .map(HospiceClaim.class::cast)
            .findFirst()
            .orElseThrow();

    hospiceClaimTransformer.transform(claim, false);

    String expectedTimerName = hospiceClaimTransformer.getClass().getSimpleName() + ".transform";
    verify(metricRegistry, times(1)).timer(expectedTimerName);
    // time() starts the timer
    verify(metricsTimer, times(1)).time();
    verify(metricsTimerContext, times(1)).close();
  }

  /**
   * Verifies that {@link HospiceClaimTransformer#transform} works as expected when run against the
   * {@link StaticRifResource#SAMPLE_A_HOSPICE} {@link HospiceClaim}.
   *
   * @throws FHIRException (indicates test failure)
   */
  @Test
  public void transformSampleARecord() throws FHIRException, IOException {
    List<Object> parsedRecords =
        ServerTestUtils.parseData(Arrays.asList(StaticRifResourceGroup.SAMPLE_A.getResources()));
    HospiceClaim claim =
        parsedRecords.stream()
            .filter(r -> r instanceof HospiceClaim)
            .map(HospiceClaim.class::cast)
            .findFirst()
            .get();

    ExplanationOfBenefit eob = hospiceClaimTransformer.transform(claim, false);
    assertMatches(claim, eob);
  }

  /**
   * Verifies that the {@link ExplanationOfBenefit} "looks like" it should, if it were produced from
   * the specified {@link HospiceClaim}.
   *
   * @param claim the {@link HospiceClaim} that the {@link ExplanationOfBenefit} was generated from
   * @param eob the {@link ExplanationOfBenefit} that was generated from the specified {@link
   *     HospiceClaim}
   * @throws FHIRException (indicates test failure)
   */
  static void assertMatches(HospiceClaim claim, ExplanationOfBenefit eob)
      throws FHIRException, IOException {
    NPIOrgLookup localNpiLookup = NPIOrgLookup.createTestNpiOrgLookup();
    // Test to ensure group level fields between all claim types match
    TransformerTestUtils.assertEobCommonClaimHeaderData(
        eob,
        claim.getClaimId(),
        claim.getBeneficiaryId(),
        ClaimType.HOSPICE,
        String.valueOf(claim.getClaimGroupId()),
        MedicareSegment.PART_A,
        Optional.of(claim.getDateFrom()),
        Optional.of(claim.getDateThrough()),
        Optional.of(claim.getPaymentAmount()),
        claim.getFinalAction());

    // test the common field provider number is set as expected in the EOB
    TransformerTestUtils.assertProviderNumber(eob, claim.getProviderNumber());

    TransformerTestUtils.assertInfoWithCodeEquals(
        CcwCodebookVariable.NCH_PTNT_STUS_IND_CD,
        CcwCodebookVariable.NCH_PTNT_STUS_IND_CD,
        claim.getPatientStatusCd(),
        eob);

    TransformerTestUtils.assertDateEquals(
        claim.getClaimHospiceStartDate().get(), eob.getHospitalization().getStartElement());
    TransformerTestUtils.assertDateEquals(
        claim.getBeneficiaryDischargeDate().get(), eob.getHospitalization().getEndElement());

    // Test to ensure common group fields between Inpatient, Outpatient HHA, Hospice
    // and SNF match
    TransformerTestUtils.assertEobCommonGroupInpOutHHAHospiceSNFEquals(
        eob,
        claim.getOrganizationNpi(),
        localNpiLookup
            .retrieveNPIOrgDisplay(claim.getOrganizationNpi())
            .map(NPIData::getProviderOrganizationName),
        claim.getClaimFacilityTypeCode(),
        claim.getClaimFrequencyCode(),
        claim.getClaimNonPaymentReasonCode(),
        claim.getPatientDischargeStatusCode(),
        claim.getClaimServiceClassificationTypeCode(),
        claim.getClaimPrimaryPayerCode(),
        claim.getAttendingPhysicianNpi(),
        claim.getTotalChargeAmount(),
        claim.getPrimaryPayerPaidAmount(),
        claim.getFiscalIntermediaryNumber(),
        claim.getFiDocumentClaimControlNumber(),
        claim.getFiOriginalClaimControlNumber());

    // test common eob information between Inpatient, HHA, Hospice and SNF claims
    // are set as
    // expected
    TransformerTestUtils.assertEobCommonGroupInpHHAHospiceSNFEquals(
        eob,
        claim.getClaimHospiceStartDate(),
        claim.getBeneficiaryDischargeDate(),
        Optional.of(claim.getUtilizationDayCount()));

    assertEquals(4, eob.getDiagnosis().size());
    assertEquals(1, eob.getItem().size());
    ItemComponent eobItem0 = eob.getItem().get(0);
    HospiceClaimLine claimLine1 = claim.getLines().get(0);
    assertEquals(claimLine1.getLineNumber(), eobItem0.getSequence());

    TransformerTestUtils.assertExtensionQuantityEquals(
        CcwCodebookVariable.BENE_HOSPC_PRD_CNT,
        claim.getHospicePeriodCount(),
        eob.getHospitalization());

    assertEquals(claim.getProviderStateCode(), eobItem0.getLocationAddress().getState());

    TransformerTestUtils.assertHcpcsCodes(
        eobItem0,
        claimLine1.getHcpcsCode(),
        claimLine1.getHcpcsInitialModifierCode(),
        claimLine1.getHcpcsSecondModifierCode(),
        Optional.empty(),
        0 /* index */);

    TransformerTestUtils.assertAdjudicationAmountEquals(
        CcwCodebookVariable.REV_CNTR_PRVDR_PMT_AMT,
        claimLine1.getProviderPaymentAmount(),
        eobItem0.getAdjudication());
    TransformerTestUtils.assertAdjudicationAmountEquals(
        CcwCodebookVariable.REV_CNTR_BENE_PMT_AMT,
        claimLine1.getBenficiaryPaymentAmount(),
        eobItem0.getAdjudication());

    // Test to ensure common group field coinsurance between Inpatient, HHA, Hospice
    // and SNF match
    TransformerTestUtils.assertEobCommonGroupInpHHAHospiceSNFCoinsuranceEquals(
        eobItem0, claimLine1.getDeductibleCoinsuranceCd());

    String claimControlNumber = "0000000000";
    // Test to ensure item level fields between Inpatient, Outpatient, HHA, Hopsice
    // and SNF match
    TransformerTestUtils.assertEobCommonItemRevenueEquals(
        eobItem0,
        eob,
        claimLine1.getRevenueCenterCode(),
        claimLine1.getRateAmount(),
        claimLine1.getTotalChargeAmount(),
        claimLine1.getNonCoveredChargeAmount().get(),
        claimLine1.getUnitCount(),
        claimControlNumber,
        claimLine1.getNationalDrugCodeQuantity(),
        claimLine1.getNationalDrugCodeQualifierCode(),
        claimLine1.getRevenueCenterRenderingPhysicianNPI(),
        1 /* index */);

    TransformerTestUtils.assertCareTeamEquals(
        claimLine1.getRevenueCenterRenderingPhysicianNPI().get(), ClaimCareteamrole.PRIMARY, eob);

    // Test to ensure item level fields between Outpatient, HHA and Hospice match
    TransformerTestUtils.assertEobCommonItemRevenueOutHHAHospice(
        eobItem0, claimLine1.getRevenueCenterDate(), claimLine1.getPaymentAmount());

    // verify {@link
    // TransformerUtils#mapEobType(CodeableConcept,ClaimType,Optional,Optional)}
    // method worked as expected for this claim type
    TransformerTestUtils.assertMapEobType(
        eob.getType(),
        ClaimType.HOSPICE,
        Optional.of(org.hl7.fhir.dstu3.model.codesystems.ClaimType.INSTITUTIONAL),
        Optional.of(claim.getNearLineRecordIdCode()),
        Optional.of(claim.getClaimTypeCode()));

    // Test lastUpdated
    TransformerTestUtils.assertLastUpdatedEquals(claim.getLastUpdated(), eob);
  }
}<|MERGE_RESOLUTION|>--- conflicted
+++ resolved
@@ -68,12 +68,7 @@
     npiOrgLookup = RDATestUtils.mockNPIOrgLookup();
 
     hospiceClaimTransformer =
-<<<<<<< HEAD
-        new HospiceClaimTransformer(
-            metricRegistry, NPIOrgLookup.createNpiOrgLookup(), securityTagManager);
-=======
-        new HospiceClaimTransformer(metricRegistry, NPIOrgLookup.createTestNpiOrgLookup());
->>>>>>> 28f0afbc
+        new HospiceClaimTransformer(metricRegistry, NPIOrgLookup.createTestNpiOrgLookup(), securityTagManager);
   }
 
   /** Releases the static mock NPIOrgLookup. */
