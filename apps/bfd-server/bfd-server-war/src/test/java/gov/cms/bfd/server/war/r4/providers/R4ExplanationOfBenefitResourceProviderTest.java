package gov.cms.bfd.server.war.r4.providers;

import static org.junit.jupiter.api.Assertions.assertEquals;
import static org.junit.jupiter.api.Assertions.assertNotNull;
import static org.junit.jupiter.api.Assertions.assertNull;
import static org.junit.jupiter.api.Assertions.assertThrows;
import static org.mockito.ArgumentMatchers.any;
import static org.mockito.ArgumentMatchers.anyBoolean;
import static org.mockito.ArgumentMatchers.anyInt;
import static org.mockito.ArgumentMatchers.anyString;
import static org.mockito.ArgumentMatchers.isNull;
import static org.mockito.Mockito.doReturn;
import static org.mockito.Mockito.lenient;
import static org.mockito.Mockito.mock;
import static org.mockito.Mockito.times;
import static org.mockito.Mockito.verify;
import static org.mockito.Mockito.when;

import ca.uhn.fhir.rest.api.Constants;
import ca.uhn.fhir.rest.param.ReferenceParam;
import ca.uhn.fhir.rest.param.TokenAndListParam;
import ca.uhn.fhir.rest.param.TokenOrListParam;
import ca.uhn.fhir.rest.server.exceptions.InvalidRequestException;
import ca.uhn.fhir.rest.server.exceptions.ResourceNotFoundException;
import ca.uhn.fhir.rest.server.servlet.ServletRequestDetails;
import com.codahale.metrics.MetricRegistry;
import com.codahale.metrics.Timer;
import gov.cms.bfd.model.rif.entities.Beneficiary;
import gov.cms.bfd.model.rif.entities.CarrierClaim;
import gov.cms.bfd.model.rif.entities.DMEClaim;
import gov.cms.bfd.model.rif.entities.PartDEvent;
import gov.cms.bfd.model.rif.samples.StaticRifResourceGroup;
import gov.cms.bfd.server.war.NPIOrgLookup;
import gov.cms.bfd.server.war.ServerTestUtils;
import gov.cms.bfd.server.war.commons.ClaimType;
import gov.cms.bfd.server.war.commons.CommonHeaders;
import gov.cms.bfd.server.war.commons.CommonTransformerUtils;
import gov.cms.bfd.server.war.commons.LoadedFilterManager;
import gov.cms.bfd.server.war.commons.SecurityTagsDao;
import gov.cms.bfd.server.war.commons.TransformerConstants;
import gov.cms.bfd.server.war.utils.RDATestUtils;
import jakarta.persistence.EntityManager;
import jakarta.persistence.NoResultException;
import jakarta.persistence.TypedQuery;
import jakarta.persistence.criteria.CriteriaBuilder;
import jakarta.persistence.criteria.CriteriaQuery;
import jakarta.persistence.criteria.Path;
import jakarta.persistence.criteria.Root;
import jakarta.persistence.criteria.Subquery;
import jakarta.persistence.metamodel.SingularAttribute;
import java.sql.Date;
import java.time.Instant;
import java.time.temporal.ChronoUnit;
import java.util.ArrayList;
import java.util.Arrays;
import java.util.HashMap;
import java.util.List;
import java.util.Map;
import java.util.concurrent.ExecutorService;
import org.hl7.fhir.r4.model.Bundle;
import org.hl7.fhir.r4.model.CodeableConcept;
import org.hl7.fhir.r4.model.Coding;
import org.hl7.fhir.r4.model.ExplanationOfBenefit;
import org.hl7.fhir.r4.model.IdType;
import org.hl7.fhir.r4.model.Identifier;
import org.hl7.fhir.r4.model.Meta;
import org.junit.jupiter.api.BeforeEach;
import org.junit.jupiter.api.Test;
import org.junit.jupiter.api.extension.ExtendWith;
import org.mockito.Mock;
import org.mockito.Mockito;
import org.mockito.junit.jupiter.MockitoExtension;
import org.mockito.junit.jupiter.MockitoSettings;
import org.mockito.quality.Strictness;
import org.springframework.context.ApplicationContext;

/**
 * Units tests for the {@link R4ExplanationOfBenefitResourceProvider} that do not require a full
 * fhir setup to validate. Anything we want to validate from the fhir client level should go in
 */
@ExtendWith(MockitoExtension.class)
@MockitoSettings(strictness = Strictness.LENIENT)
public class R4ExplanationOfBenefitResourceProviderTest {

  /** The class under test. */
  R4ExplanationOfBenefitResourceProvider eobProvider;

  /** The mocked request details. */
  @Mock ServletRequestDetails requestDetails;

  /** The mocked input id value. */
  @Mock IdType eobId;

  /** The mock spring application context. */
  @Mock ApplicationContext appContext;

  /** The mocked reference param used for search by patient. */
  @Mock ReferenceParam patientParam;

  /** The mock metric registry. */
  @Mock MetricRegistry metricRegistry;

  /** The mock loaded filter manager. */
  @Mock LoadedFilterManager loadedFilterManager;

  /** The mock executor service. */
  @Mock ExecutorService executorService;

  /** The mock query, for mocking DB returns. */
  @Mock TypedQuery mockQuery;

  /** The mock EOB returned from a transformer. */
  @Mock ExplanationOfBenefit testEob;

  /** The mock Bundle returned from a transformer. */
  Bundle testBundle;

  /** The metrics timer. Used for determining the timer was started. */
  @Mock Timer metricsTimer;

  /** The metrics timer context. Used for determining the timer was stopped. */
  @Mock Timer.Context metricsTimerContext;

  /** The test data bene. */
  Beneficiary testBene;

  /** The carrier claim returned in tests. */
  CarrierClaim testCarrierClaim;

  /** The carrier claim returned in tests. */
  DMEClaim testDmeClaim;

  /** The carrier claim returned in tests. */
  PartDEvent testPdeClaim;

  /** The mock entity manager for mocking database calls. */
  @Mock EntityManager eobEntityManager;

  /** The transformer for carrier claims. */
  @Mock CarrierClaimTransformerV2 mockCarrierClaimTransformer;

  /** The transformer for dme claims. */
  @Mock DMEClaimTransformerV2 mockDmeClaimTransformer;

  /** The transformer for Part D events. */
  @Mock PartDEventTransformerV2 mockPdeTransformer;

  /** The NPI Org lookup. */
  @Mock NPIOrgLookup mockNpiOrgLookup;

  /** The re-used valid bene id value. */
  public static final String BENE_ID = "123456789";

  /** Sets up the test class. */
  @BeforeEach
  public void setup() {
    setupEntities();

    // metrics mocking
    when(metricRegistry.timer(any())).thenReturn(metricsTimer);
    when(metricsTimer.time()).thenReturn(metricsTimerContext);

    when(mockCarrierClaimTransformer.transform(any(), anyBoolean())).thenReturn(testEob);
    when(mockDmeClaimTransformer.transform(any(), anyBoolean())).thenReturn(testEob);
    when(mockPdeTransformer.transform(any(), anyBoolean())).thenReturn(testEob);

    when(requestDetails.getAttribute(CommonTransformerUtils.SHOULD_FILTER_SAMHSA)).thenReturn(true);

    // the EOB provider
    eobProvider =
        new R4ExplanationOfBenefitResourceProvider(
            appContext,
            metricRegistry,
            loadedFilterManager,
            executorService,
            mockCarrierClaimTransformer,
            mockDmeClaimTransformer,
            Mockito.mock(HHAClaimTransformerV2.class),
            Mockito.mock(HospiceClaimTransformerV2.class),
            Mockito.mock(InpatientClaimTransformerV2.class),
            Mockito.mock(OutpatientClaimTransformerV2.class),
            mockPdeTransformer,
            Mockito.mock(SNFClaimTransformerV2.class),
<<<<<<< HEAD
            RDATestUtils.createTestNpiOrgLookup(),
            RDATestUtils.createFdaDrugCodeDisplayLookup());
=======
            Mockito.mock(SecurityTagsDao.class),
            RDATestUtils.createTestNpiOrgLookup());
>>>>>>> 6735a635

    // entity manager mocking
    mockEntityManager();

    lenient().when(eobId.getVersionIdPartAsLong()).thenReturn(null);
    when(eobId.getIdPart()).thenReturn("carrier-" + BENE_ID);
    Identifier mockId = mock(Identifier.class);
    when(mockId.getSystem()).thenReturn("clm_id");
    when(mockId.getValue()).thenReturn(BENE_ID);
    when(testEob.getIdentifier()).thenReturn(List.of(mockId));

    // used to get the claim type in transformer utils
    CodeableConcept mockConcept = mock(CodeableConcept.class);
    Coding mockCoding = mock(Coding.class);
    when(mockCoding.getSystem()).thenReturn(TransformerConstants.CODING_SYSTEM_BBAPI_EOB_TYPE);
    when(mockConcept.getCoding()).thenReturn(List.of(mockCoding));
    when(mockCoding.getCode()).thenReturn("CARRIER");

    when(testEob.getType()).thenReturn(mockConcept);
    when(patientParam.getIdPart()).thenReturn(BENE_ID);

    Bundle mockBundle = mock(Bundle.class);

    // Sets up the last updated mocks.
    Meta mockMeta = mock(Meta.class);
    when(mockMeta.getLastUpdated())
        .thenReturn(Date.from(Instant.now().minus(1, ChronoUnit.SECONDS)));
    when(testEob.getMeta()).thenReturn(mockMeta);
    when(loadedFilterManager.getTransactionTime()).thenReturn(Instant.now());

    mockHeaders();
  }

  /** sets up claim entities. */
  private void setupEntities() {
    List<Object> parsedRecords =
        ServerTestUtils.parseData(Arrays.asList(StaticRifResourceGroup.SAMPLE_A.getResources()));

    testBene =
        parsedRecords.stream()
            .filter(r -> r instanceof Beneficiary)
            .map(Beneficiary.class::cast)
            .findFirst()
            .get();

    testCarrierClaim =
        parsedRecords.stream()
            .filter(r -> r instanceof CarrierClaim)
            .map(CarrierClaim.class::cast)
            .findFirst()
            .get();

    testDmeClaim =
        parsedRecords.stream()
            .filter(r -> r instanceof DMEClaim)
            .map(DMEClaim.class::cast)
            .findFirst()
            .get();

    testPdeClaim =
        parsedRecords.stream()
            .filter(r -> r instanceof PartDEvent)
            .map(PartDEvent.class::cast)
            .findFirst()
            .get();
  }

  /** Mocks the default header values. */
  private void mockHeaders() {
    when(requestDetails.getHeader(CommonHeaders.HEADER_NAME_INCLUDE_TAX_NUMBERS))
        .thenReturn("false");
    when(requestDetails.getHeader(CommonHeaders.HEADER_NAME_INCLUDE_ADDRESS_FIELDS))
        .thenReturn("false");
    // We dont use this anymore; set to false since everything should work regardless of
    // its value
    when(requestDetails.getHeader(CommonHeaders.HEADER_NAME_INCLUDE_IDENTIFIERS))
        .thenReturn("false");
    when(requestDetails.getHeader("startIndex")).thenReturn("-1");

    Map<String, List<String>> headers = new HashMap<>();
    headers.put(CommonHeaders.HEADER_NAME_INCLUDE_TAX_NUMBERS, List.of("false"));
    headers.put(CommonHeaders.HEADER_NAME_INCLUDE_ADDRESS_FIELDS, List.of("false"));
    headers.put(CommonHeaders.HEADER_NAME_INCLUDE_IDENTIFIERS, List.of("false"));
    when(requestDetails.getHeaders()).thenReturn(headers);
    when(requestDetails.getCompleteUrl()).thenReturn("test");
  }

  /** Sets up the default entity manager mocks. */
  private void mockEntityManager() {
    CriteriaBuilder criteriaBuilder = mock(CriteriaBuilder.class);
    CriteriaQuery<Beneficiary> mockCriteria = mock(CriteriaQuery.class);
    Root<Beneficiary> root = mock(Root.class);
    Path mockPath = mock(Path.class);
    Subquery mockSubquery = mock(Subquery.class);

    when(eobEntityManager.getCriteriaBuilder()).thenReturn(criteriaBuilder);
    doReturn(mockCriteria).when(criteriaBuilder).createQuery(any());
    when(mockCriteria.select(any())).thenReturn(mockCriteria);
    when(mockCriteria.from(any(Class.class))).thenReturn(root);
    when(root.get(isNull(SingularAttribute.class))).thenReturn(mockPath);
    when(eobEntityManager.createQuery(mockCriteria)).thenReturn(mockQuery);

    when(mockQuery.setHint(any(), anyBoolean())).thenReturn(mockQuery);
    when(mockQuery.setMaxResults(anyInt())).thenReturn(mockQuery);
    when(mockQuery.getSingleResult()).thenReturn(testBene);
    when(mockQuery.setParameter(anyString(), any())).thenReturn(mockQuery);

    // Used for the check to see if claim data exists; needs a list of bitmask data
    when(mockQuery.getResultList()).thenReturn(List.of(0));
    when(mockCriteria.subquery(any(Class.class))).thenReturn(mockSubquery);
    when(mockCriteria.distinct(anyBoolean())).thenReturn(mockCriteria);
    when(mockSubquery.select(any())).thenReturn(mockSubquery);
    when(mockSubquery.from(any(Class.class))).thenReturn(root);
    when(eobEntityManager.createNativeQuery(anyString())).thenReturn(mockQuery);
    eobProvider.setEntityManager(eobEntityManager);
  }

  /**
   * Verifies that {@link R4ExplanationOfBenefitResourceProvider#read} throws an exception for an
   * {@link org.hl7.fhir.dstu3.model.IdType} that has an unsupported claim type.
   */
  @Test
  void testEobReadWhereInvalidClaimTypeInIdExpectException() {
    when(eobId.getIdPart()).thenReturn("foo-1234");

    assertThrows(ResourceNotFoundException.class, () -> eobProvider.read(eobId, requestDetails));
  }

  /**
   * Verifies that {@link R4ExplanationOfBenefitResourceProvider#read} throws an exception for an
   * {@link IdType} that has an invalidly formatted eobId parameter.
   */
  @Test
  void testEobReadWhereInvalidIdExpectException() {
    when(eobId.getIdPart()).thenReturn("1234");

    // Parameter is invalid, should throw exception
    InvalidRequestException exception =
        assertThrows(InvalidRequestException.class, () -> eobProvider.read(eobId, requestDetails));
    assertEquals(
        "ExplanationOfBenefit ID pattern: '1234' does not match expected pattern: {alphaString}-{idNumber}",
        exception.getLocalizedMessage());
  }

  /**
   * Verifies that {@link R4ExplanationOfBenefitResourceProvider#findByPatient} throws an exception
   * for an {@link IdType} that has a null eobId parameter.
   */
  @Test
  void testEobReadWhereNullIdExpectException() {
    when(eobId.getIdPart()).thenReturn(null);

    InvalidRequestException exception =
        assertThrows(InvalidRequestException.class, () -> eobProvider.read(eobId, requestDetails));
    assertEquals("Missing required ExplanationOfBenefit ID", exception.getLocalizedMessage());
  }

  /**
   * Verifies that {@link R4ExplanationOfBenefitResourceProvider#findByPatient} throws an exception
   * for an {@link IdType} that has a missing eobId parameter.
   */
  @Test
  void testEobReadWhereEmptyIdExpectException() {
    when(eobId.getIdPart()).thenReturn("");

    InvalidRequestException exception =
        assertThrows(InvalidRequestException.class, () -> eobProvider.read(eobId, requestDetails));
    assertEquals("Missing required ExplanationOfBenefit ID", exception.getLocalizedMessage());
  }

  /**
   * Verifies that {@link R4ExplanationOfBenefitResourceProvider#findByPatient} throws an exception
   * for an {@link IdType} that has a version supplied with the eobId parameter, as our read
   * requests do not support versioned requests.
   */
  @Test
  void testEobReadWhereVersionedIdExpectException() {
    when(eobId.getVersionIdPartAsLong()).thenReturn(1234L);

    InvalidRequestException exception =
        assertThrows(InvalidRequestException.class, () -> eobProvider.read(eobId, requestDetails));
    assertEquals(
        "ExplanationOfBenefit ID must not define a version", exception.getLocalizedMessage());
  }

  /**
   * Test when reading a claim, if the claim is not found, a {@link ResourceNotFoundException} is
   * thrown.
   */
  @Test
  void testReadWhenNoClaimsFoundExpectException() {
    // mock no result when making JPA call
    when(mockQuery.getSingleResult()).thenThrow(new NoResultException());

    assertThrows(ResourceNotFoundException.class, () -> eobProvider.read(eobId, requestDetails));
  }

  /**
   * Verifies that {@link R4ExplanationOfBenefitResourceProvider#read} works as expected for an
   * {@link ExplanationOfBenefit} using a negative ID, which is used for synthetic data and should
   * pass the id regex.
   */
  @Test
  void testReadWhenNegativeIdExpectEobReturned() {
    when(eobId.getIdPart()).thenReturn("pde--123456789");
    when(mockQuery.getSingleResult()).thenReturn(testPdeClaim);
    when(mockPdeTransformer.transform(any(), anyBoolean())).thenReturn(testEob);
    ExplanationOfBenefit eob = eobProvider.read(eobId, requestDetails);
    assertNotNull(eob);
  }

  /**
   * Verifies that {@link R4ExplanationOfBenefitResourceProvider#read} starts and stops its metrics.
   */
  @Test
  void testReadWhenValidIdExpectMetrics() {
    when(eobId.getIdPart()).thenReturn("pde-123456789");
    when(mockQuery.getSingleResult()).thenReturn(testPdeClaim);
    when(mockPdeTransformer.transform(any(), anyBoolean())).thenReturn(testEob);
    eobProvider.read(eobId, requestDetails);

    String expectedTimerName = eobProvider.getClass().getSimpleName() + ".query.eob_by_id";
    verify(metricRegistry, times(1)).timer(expectedTimerName);
    // time() starts the timer
    verify(metricsTimer, times(1)).time();
    verify(metricsTimerContext, times(1)).stop();
  }

  /**
   * Verifies that {@link R4ExplanationOfBenefitResourceProvider#read} throws an exception when the
   * search id has an invalid id parameter.
   */
  @Test
  void testReadWhenInvalidIdExpectException() {
    when(eobId.getIdPart()).thenReturn("-1?234");
    assertThrows(InvalidRequestException.class, () -> eobProvider.read(eobId, requestDetails));
  }

  /**
   * Verifies that {@link R4ExplanationOfBenefitResourceProvider#findByPatient} throws an exception
   * when the search id has an invalid id parameter.
   */
  @Test
  void testFindByPatientWhenInvalidIdExpectException() {
    when(patientParam.getIdPart()).thenReturn("-1?234");

    assertThrows(
        InvalidRequestException.class,
        () ->
            eobProvider.findByPatient(
                patientParam, null, null, null, null, null, null, null, null, requestDetails));
  }

  /**
   * Verifies that {@link R4ExplanationOfBenefitResourceProvider#findByPatient} does not add paging
   * values when no paging is requested.
   */
  @Test
  void testFindByPatientWithPageSizeNotProvidedExpectNoPaging() {
    when(mockQuery.getResultList()).thenReturn(List.of(0));

    Bundle response =
        eobProvider.findByPatient(
            patientParam, null, null, null, null, null, null, null, null, requestDetails);

    assertNotNull(response);
    assertNull(response.getLink(Constants.LINK_NEXT));
    assertNull(response.getLink(Constants.LINK_PREVIOUS));
    assertNull(response.getLink(Constants.LINK_FIRST));
    assertNull(response.getLink(Constants.LINK_LAST));
  }

  /**
   * Verifies that {@link R4ExplanationOfBenefitResourceProvider#findByPatient} throws an exception
   * when using negative values for page size and start index parameters. This test expects to
   * receive a InvalidRequestException, as negative values should result in an HTTP 400.
   */
  @Test
  void testFindByPatientWithNegativeStartIndexExpectException() {
    // Set paging params to page size 0
    Map<String, String[]> params = new HashMap<>();
    params.put("startIndex", new String[] {"-1"});
    when(requestDetails.getParameters()).thenReturn(params);

    assertThrows(
        InvalidRequestException.class,
        () ->
            eobProvider.findByPatient(
                patientParam, null, null, null, null, null, null, null, null, requestDetails));
  }

  /**
   * Tests that {@link R4ExplanationOfBenefitResourceProvider#findByPatient} returns a bundle of
   * size 0 if no claims are found.
   */
  @Test
  void testFindByPatientWhenNoClaimsFoundExpectEmptyBundle() {
    // mock no result when making JPA call
    when(mockQuery.getSingleResult()).thenThrow(NoResultException.class);
    when(mockQuery.getResultList()).thenReturn(List.of(0));

    Bundle response =
        eobProvider.findByPatient(
            patientParam, null, null, null, null, null, null, null, null, requestDetails);

    assertEquals(0, response.getTotal());
  }

  /**
   * Verifies that {@link R4ExplanationOfBenefitResourceProvider#findByPatient} supports wildcard
   * claim type; returns empty Bundle since we return 0 for claims that have data in db.
   */
  @Test
  void testFindByPatientSupportsWildcardClaimTypeV2() {
    TokenAndListParam listParam =
        createClaimsTokenAndListParam(Arrays.asList("carriers", "dme", "*"));

    Bundle response =
        eobProvider.findByPatient(
            patientParam, listParam, null, null, null, null, null, null, null, requestDetails);

    assertNotNull(response);
    assertEquals(0, response.getTotal());
  }

  /**
   * Verifies that {@link R4ExplanationOfBenefitResourceProvider#findByPatient} supports null claim
   * type; returns empty Bundle since we return 0 for claims that have data in db.
   */
  @Test
  void testFindByPatientSupportsNullClaimTypeV2() {
    Bundle response =
        eobProvider.findByPatient(
            patientParam, null, null, null, null, null, null, null, null, requestDetails);

    assertNotNull(response);
    assertEquals(0, response.getTotal());
  }

  /**
   * Sets up mock query of a given claim type.
   *
   * @param em the {@link EntityManager} claim data to mock.
   * @param claimType the {@link ClaimType} claim data to mock.
   * @param clmMockCriteria the {@link CriteriaQuery} claim query criteria being mocked.
   * @param clmRoot the {@link Root} claim root being mocked.
   */
  private void setupClaimEntity(
      EntityManager em, ClaimType claimType, CriteriaQuery clmMockCriteria, Root clmRoot) {
    CriteriaBuilder clmCriteriaBuilder = mock(CriteriaBuilder.class);
    Path clmMockPath = mock(Path.class);
    TypedQuery clmMockQuery = mock(TypedQuery.class);

    when(em.getCriteriaBuilder()).thenReturn(clmCriteriaBuilder);
    doReturn(clmMockCriteria).when(clmCriteriaBuilder).createQuery(any());
    when(clmMockCriteria.select(any())).thenReturn(clmMockCriteria);
    when(clmMockCriteria.from(any(Class.class))).thenReturn(clmRoot);
    when(clmRoot.get(isNull(SingularAttribute.class))).thenReturn(clmMockPath);
    when(em.createQuery(clmMockCriteria)).thenReturn(clmMockQuery);
    when(clmMockQuery.setHint(any(), anyBoolean())).thenReturn(clmMockQuery);
    when(clmMockQuery.setMaxResults(anyInt())).thenReturn(clmMockQuery);
    when(clmMockQuery.setParameter(anyString(), any())).thenReturn(clmMockQuery);
    when(clmMockCriteria.distinct(anyBoolean())).thenReturn(clmMockCriteria);

    List list = null;
    switch (claimType) {
      case CARRIER:
        list = new ArrayList<CarrierClaim>();
        list.add(testCarrierClaim);
        break;
      case DME:
        list = new ArrayList<DMEClaim>();
        list.add(testDmeClaim);
        break;
      case PDE:
        list = new ArrayList<PartDEvent>();
        list.add(testPdeClaim);
        break;
      default:
        break;
    }
    when(clmMockQuery.getResultList()).thenReturn(list);
  }

  /**
   * Helper routine to build a FHIR {@link TokenAndListParam}.
   *
   * @param claimsList a {@link List} of claim {@link String} identifiers
   * @return a {@link TokenAndListParam}
   */
  private TokenAndListParam createClaimsTokenAndListParam(List<String> claimsList) {
    TokenAndListParam listParam = new TokenAndListParam();
    if (claimsList.isEmpty()) {
      return listParam;
    }
    TokenOrListParam orParam =
        new TokenOrListParam(TransformerConstants.CODING_SYSTEM_BBAPI_EOB_TYPE);
    for (String val : claimsList) {
      orParam.add(val.toLowerCase());
    }
    listParam.addAnd(orParam);
    return listParam;
  }
}<|MERGE_RESOLUTION|>--- conflicted
+++ resolved
@@ -181,13 +181,9 @@
             Mockito.mock(OutpatientClaimTransformerV2.class),
             mockPdeTransformer,
             Mockito.mock(SNFClaimTransformerV2.class),
-<<<<<<< HEAD
+            Mockito.mock(SecurityTagsDao.class),
             RDATestUtils.createTestNpiOrgLookup(),
             RDATestUtils.createFdaDrugCodeDisplayLookup());
-=======
-            Mockito.mock(SecurityTagsDao.class),
-            RDATestUtils.createTestNpiOrgLookup());
->>>>>>> 6735a635
 
     // entity manager mocking
     mockEntityManager();
