--- conflicted
+++ resolved
@@ -579,18 +579,12 @@
 
     CodeableConcept compare =
         new CodeableConcept()
-<<<<<<< HEAD
-            .setCoding(Arrays.asList(new Coding("http://hl7.org/fhir/sid/ndc", "495800192", null)));
-    // "Day Time Cold Multi-Symptom Cool Blast - ACETAMINOPHEN; GUAIFENESIN; DEXTROMETHORPHAN
-    // HYDROBROMIDE; PHENYLEPHRINE HYDROCHLORIDE")));
-=======
             .setCoding(
                 Arrays.asList(
                     new Coding(
                         "http://hl7.org/fhir/sid/ndc",
                         "500904610",
                         "ACETAMINOPHEN AND CODEINE PHOSPHATE - ACETAMINOPHEN; CODEINE PHOSPHATE")));
->>>>>>> a8e5f217
 
     Assert.assertTrue(compare.equalsDeep(pos));
   }
