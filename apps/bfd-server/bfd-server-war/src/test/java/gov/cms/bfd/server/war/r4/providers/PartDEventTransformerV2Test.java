package gov.cms.bfd.server.war.r4.providers;

import static org.junit.jupiter.api.Assertions.assertEquals;
import static org.junit.jupiter.api.Assertions.assertNotNull;
import static org.junit.jupiter.api.Assertions.assertTrue;

import ca.uhn.fhir.context.FhirContext;
import com.codahale.metrics.MetricRegistry;
import gov.cms.bfd.model.codebook.data.CcwCodebookVariable;
import gov.cms.bfd.model.rif.PartDEvent;
import gov.cms.bfd.model.rif.samples.StaticRifResourceGroup;
import gov.cms.bfd.server.war.ServerTestUtils;
import gov.cms.bfd.server.war.commons.CCWUtils;
import gov.cms.bfd.server.war.commons.FdaDrugCodeDisplayLookup;
import gov.cms.bfd.server.war.commons.ProfileConstants;
import gov.cms.bfd.server.war.commons.TransformerConstants;
import gov.cms.bfd.server.war.commons.TransformerContext;
import java.math.BigDecimal;
import java.math.RoundingMode;
import java.text.SimpleDateFormat;
import java.time.Instant;
import java.util.Arrays;
import java.util.List;
import java.util.Optional;
import org.hl7.fhir.exceptions.FHIRException;
import org.hl7.fhir.r4.model.CodeableConcept;
import org.hl7.fhir.r4.model.Coding;
import org.hl7.fhir.r4.model.DateType;
import org.hl7.fhir.r4.model.ExplanationOfBenefit;
import org.hl7.fhir.r4.model.ExplanationOfBenefit.AdjudicationComponent;
import org.hl7.fhir.r4.model.ExplanationOfBenefit.CareTeamComponent;
import org.hl7.fhir.r4.model.ExplanationOfBenefit.ExplanationOfBenefitStatus;
import org.hl7.fhir.r4.model.ExplanationOfBenefit.PaymentComponent;
import org.hl7.fhir.r4.model.ExplanationOfBenefit.SupportingInformationComponent;
import org.hl7.fhir.r4.model.ExplanationOfBenefit.Use;
import org.hl7.fhir.r4.model.Extension;
import org.hl7.fhir.r4.model.Identifier;
import org.hl7.fhir.r4.model.Money;
import org.hl7.fhir.r4.model.Quantity;
import org.hl7.fhir.r4.model.Reference;
import org.hl7.fhir.r4.model.SimpleQuantity;
import org.junit.jupiter.api.BeforeEach;
import org.junit.jupiter.api.Disabled;
import org.junit.jupiter.api.Test;

public final class PartDEventTransformerV2Test {
  PartDEvent claim;
  ExplanationOfBenefit eob;

  /**
   * Generates the Claim object to be used in multiple tests
   *
   * @return
   * @throws FHIRException
   */
  public PartDEvent generateClaim() throws FHIRException {
    List<Object> parsedRecords =
        ServerTestUtils.parseData(Arrays.asList(StaticRifResourceGroup.SAMPLE_A.getResources()));

    PartDEvent claim =
        parsedRecords.stream()
            .filter(r -> r instanceof PartDEvent)
            .map(r -> (PartDEvent) r)
            .findFirst()
            .get();

    claim.setLastUpdated(Instant.now());

    return claim;
  }

  @BeforeEach
  public void before() {
    claim = generateClaim();
    eob =
        PartDEventTransformerV2.transform(
<<<<<<< HEAD
            new TransformerContext(
                new MetricRegistry(),
                claim,
                Optional.empty(),
                FdaDrugCodeDisplayLookup.createDrugCodeLookupForTesting()));
=======
            new MetricRegistry(),
            claim,
            Optional.empty(),
            FdaDrugCodeDisplayLookup.createDrugCodeLookupForTesting());
>>>>>>> 773c89da
  }

  private static final FhirContext fhirContext = FhirContext.forR4();

  @Test
  public void shouldSetID() {
    assertEquals("pde-" + claim.getEventId(), eob.getId());
  }

  @Test
  public void shouldSetLastUpdated() {
    assertNotNull(eob.getMeta().getLastUpdated());
  }

  @Test
  public void shouldSetCorrectProfile() {
    // The base CanonicalType doesn't seem to compare correctly so lets convert it
    // to a string
    assertTrue(
        eob.getMeta().getProfile().stream()
            .map(ct -> ct.getValueAsString())
            .anyMatch(v -> v.equals(ProfileConstants.C4BB_EOB_PHARMACY_PROFILE_URL)));
  }

  @Test
  public void shouldSetUse() {
    assertEquals(Use.CLAIM, eob.getUse());
  }

  @Test
  public void shouldSetFinalAction() {
    assertEquals(ExplanationOfBenefitStatus.ACTIVE, eob.getStatus());
  }

  @Test
  public void shouldSetBillablePeriod() throws Exception {
    // We just want to make sure it is set
    assertNotNull(eob.getBillablePeriod());
    assertEquals(
        (new SimpleDateFormat("yyy-MM-dd")).parse("2015-05-12"),
        eob.getBillablePeriod().getStart());
    assertEquals(
        (new SimpleDateFormat("yyy-MM-dd")).parse("2015-05-12"), eob.getBillablePeriod().getEnd());
  }

  @Test
  public void shouldReferencePatient() {
    assertNotNull(eob.getPatient());
    assertEquals("Patient/567834", eob.getPatient().getReference());
  }

  @Test
  public void shouldHaveCreatedDate() {
    assertNotNull(eob.getCreated());
  }

  @Test
  public void shouldHaveFacilityTypeExtension() {
    assertNotNull(eob.getFacility());
    assertEquals(1, eob.getFacility().getExtension().size());

    Extension ex =
        TransformerTestUtilsV2.findExtensionByUrl(
            "https://bluebutton.cms.gov/resources/variables/phrmcy_srvc_type_cd",
            eob.getFacility().getExtension());

    Extension compare =
        new Extension(
            "https://bluebutton.cms.gov/resources/variables/phrmcy_srvc_type_cd",
            new Coding(
                "https://bluebutton.cms.gov/resources/variables/phrmcy_srvc_type_cd",
                "01",
                "Community/retail pharmacy"));

    assertTrue(compare.equalsDeep(ex));
  }

  /**
   * CareTeam list
   *
   * <p>Based on how the code currently works, we can assume that the same CareTeam members always
   * are added in the same order. This means we can look them up by sequence number.
   */
  @Test
  public void shouldHaveCareTeamList() {
    assertEquals(1, eob.getCareTeam().size());
  }

  @Test
  public void shouldHaveCareTeamMembers() {
    // Single member
    CareTeamComponent member = TransformerTestUtilsV2.findCareTeamBySequence(1, eob.getCareTeam());
    assertEquals("1750384806", member.getProvider().getIdentifier().getValue());
  }

  /** SupportingInfo items */
  @Test
  public void shouldHaveSupportingInfoList() {
    assertEquals(14, eob.getSupportingInfo().size());
  }

  @Test
  public void shouldHaveCompoundCodeSupInfo() {
    SupportingInformationComponent sic =
        TransformerTestUtilsV2.findSupportingInfoByCode("compoundcode", eob.getSupportingInfo());

    SupportingInformationComponent compare =
        TransformerTestUtilsV2.createSupportingInfo(
            // We don't care what the sequence number is here
            sic.getSequence(),
            // Category
            Arrays.asList(
                new Coding(
                    "http://hl7.org/fhir/us/carin-bb/CodeSystem/C4BBSupportingInfoType",
                    "compoundcode",
                    "Compound Code")),
            // Code
            new Coding(
                "http://terminology.hl7.org/CodeSystem/v3-ActCode",
                "RXDINV",
                "Rx dispense invoice"));

    assertTrue(compare.equalsDeep(sic));
  }

  @Test
  public void shouldHaveRefillNumberSupInfo() {
    SupportingInformationComponent sic =
        TransformerTestUtilsV2.findSupportingInfoByCode("refillnum", eob.getSupportingInfo());

    SupportingInformationComponent compare =
        TransformerTestUtilsV2.createSupportingInfo(
                // We don't care what the sequence number is here
                sic.getSequence(),
                // Category
                Arrays.asList(
                    new Coding(
                        "http://hl7.org/fhir/us/carin-bb/CodeSystem/C4BBSupportingInfoType",
                        "refillnum",
                        "Refill Number")))
            // valueQuantity
            .setValue(new SimpleQuantity().setValue(3));

    assertTrue(compare.equalsDeep(sic));
  }

  @Test
  public void shouldHaveDaysSupplySupInfo() {
    SupportingInformationComponent sic =
        TransformerTestUtilsV2.findSupportingInfoByCode("dayssupply", eob.getSupportingInfo());

    SupportingInformationComponent compare =
        TransformerTestUtilsV2.createSupportingInfo(
                // We don't care what the sequence number is here
                sic.getSequence(),
                // Category
                Arrays.asList(
                    new Coding(
                        "http://hl7.org/fhir/us/carin-bb/CodeSystem/C4BBSupportingInfoType",
                        "dayssupply",
                        "Days Supply")))
            // valueQuantity
            .setValue(new SimpleQuantity().setValue(30));

    assertTrue(compare.equalsDeep(sic));
  }

  @Test
  public void shouldHaveDrugCvrgStusCdSupInfo() {
    SupportingInformationComponent sic =
        TransformerTestUtilsV2.findSupportingInfoByCode(
            "https://bluebutton.cms.gov/resources/variables/drug_cvrg_stus_cd",
            eob.getSupportingInfo());

    SupportingInformationComponent compare =
        TransformerTestUtilsV2.createSupportingInfo(
            // We don't care what the sequence number is here
            sic.getSequence(),
            // Category
            Arrays.asList(
                new Coding(
                    "http://terminology.hl7.org/CodeSystem/claiminformationcategory",
                    "info",
                    "Information"),
                new Coding(
                    "https://bluebutton.cms.gov/resources/codesystem/information",
                    "https://bluebutton.cms.gov/resources/variables/drug_cvrg_stus_cd",
                    "Drug Coverage Status Code")),
            // Code
            new Coding(
                "https://bluebutton.cms.gov/resources/variables/drug_cvrg_stus_cd",
                "C",
                "Covered"));

    assertTrue(compare.equalsDeep(sic));
  }

  @Test
  public void shouldHaveDAWProdSlctnCdCodeSupInfo() {
    SupportingInformationComponent sic =
        TransformerTestUtilsV2.findSupportingInfoByCode(
            "https://bluebutton.cms.gov/resources/variables/daw_prod_slctn_cd",
            eob.getSupportingInfo());

    SupportingInformationComponent compare =
        TransformerTestUtilsV2.createSupportingInfo(
            // We don't care what the sequence number is here
            sic.getSequence(),
            // Category
            Arrays.asList(
                new Coding(
                    "http://terminology.hl7.org/CodeSystem/claiminformationcategory",
                    "info",
                    "Information"),
                new Coding(
                    "https://bluebutton.cms.gov/resources/codesystem/information",
                    "https://bluebutton.cms.gov/resources/variables/daw_prod_slctn_cd",
                    "Dispense as Written (DAW) Product Selection Code")),
            // Code
            new Coding(
                "https://bluebutton.cms.gov/resources/variables/daw_prod_slctn_cd",
                "0",
                "No Product Selection Indicated (may also have missing values)"));

    assertTrue(compare.equalsDeep(sic));
  }

  @Test
  public void shouldHaveDspnsngStusCdSupInfo() {
    SupportingInformationComponent sic =
        TransformerTestUtilsV2.findSupportingInfoByCode(
            "https://bluebutton.cms.gov/resources/variables/dspnsng_stus_cd",
            eob.getSupportingInfo());

    SupportingInformationComponent compare =
        TransformerTestUtilsV2.createSupportingInfo(
            // We don't care what the sequence number is here
            sic.getSequence(),
            // Category
            Arrays.asList(
                new Coding(
                    "http://terminology.hl7.org/CodeSystem/claiminformationcategory",
                    "info",
                    "Information"),
                new Coding(
                    "https://bluebutton.cms.gov/resources/codesystem/information",
                    "https://bluebutton.cms.gov/resources/variables/dspnsng_stus_cd",
                    "Dispensing Status Code")),
            // Code
            new Coding(
                "https://bluebutton.cms.gov/resources/variables/dspnsng_stus_cd",
                "P",
                "Partial fill"));

    assertTrue(compare.equalsDeep(sic));
  }

  @Test
  public void shouldHaveAdjstmtDltnCdSupInfo() {
    SupportingInformationComponent sic =
        TransformerTestUtilsV2.findSupportingInfoByCode(
            "https://bluebutton.cms.gov/resources/variables/adjstmt_dltn_cd",
            eob.getSupportingInfo());

    SupportingInformationComponent compare =
        TransformerTestUtilsV2.createSupportingInfo(
            // We don't care what the sequence number is here
            sic.getSequence(),
            // Category
            Arrays.asList(
                new Coding(
                    "http://terminology.hl7.org/CodeSystem/claiminformationcategory",
                    "info",
                    "Information"),
                new Coding(
                    "https://bluebutton.cms.gov/resources/codesystem/information",
                    "https://bluebutton.cms.gov/resources/variables/adjstmt_dltn_cd",
                    "Adjustment Deletion Code")),
            // Code
            new Coding(
                "https://bluebutton.cms.gov/resources/variables/adjstmt_dltn_cd",
                "A",
                "Adjustment"));

    assertTrue(compare.equalsDeep(sic));
  }

  @Test
  public void shouldHaveNstdFrmtCdSupInfo() {
    SupportingInformationComponent sic =
        TransformerTestUtilsV2.findSupportingInfoByCode(
            "https://bluebutton.cms.gov/resources/variables/nstd_frmt_cd", eob.getSupportingInfo());

    SupportingInformationComponent compare =
        TransformerTestUtilsV2.createSupportingInfo(
            // We don't care what the sequence number is here
            sic.getSequence(),
            // Category
            Arrays.asList(
                new Coding(
                    "http://terminology.hl7.org/CodeSystem/claiminformationcategory",
                    "info",
                    "Information"),
                new Coding(
                    "https://bluebutton.cms.gov/resources/codesystem/information",
                    "https://bluebutton.cms.gov/resources/variables/nstd_frmt_cd",
                    "Non-Standard Format Code")),
            // Code
            new Coding(
                "https://bluebutton.cms.gov/resources/variables/nstd_frmt_cd", "X", "X12 837"));

    assertTrue(compare.equalsDeep(sic));
  }

  @Test
  public void shouldHavePrcngExcptnCdSupInfo() {
    SupportingInformationComponent sic =
        TransformerTestUtilsV2.findSupportingInfoByCode(
            "https://bluebutton.cms.gov/resources/variables/prcng_excptn_cd",
            eob.getSupportingInfo());

    SupportingInformationComponent compare =
        TransformerTestUtilsV2.createSupportingInfo(
            // We don't care what the sequence number is here
            sic.getSequence(),
            // Category
            Arrays.asList(
                new Coding(
                    "http://terminology.hl7.org/CodeSystem/claiminformationcategory",
                    "info",
                    "Information"),
                new Coding(
                    "https://bluebutton.cms.gov/resources/codesystem/information",
                    "https://bluebutton.cms.gov/resources/variables/prcng_excptn_cd",
                    "Pricing Exception Code")),
            // Code
            new Coding(
                "https://bluebutton.cms.gov/resources/variables/prcng_excptn_cd",
                "M",
                "Medicare is a secondary payer (MSP)"));

    assertTrue(compare.equalsDeep(sic));
  }

  @Test
  public void shouldHaveCtstrphcCvrgCdSupInfo() {
    SupportingInformationComponent sic =
        TransformerTestUtilsV2.findSupportingInfoByCode(
            "https://bluebutton.cms.gov/resources/variables/ctstrphc_cvrg_cd",
            eob.getSupportingInfo());

    SupportingInformationComponent compare =
        TransformerTestUtilsV2.createSupportingInfo(
            // We don't care what the sequence number is here
            sic.getSequence(),
            // Category
            Arrays.asList(
                new Coding(
                    "http://terminology.hl7.org/CodeSystem/claiminformationcategory",
                    "info",
                    "Information"),
                new Coding(
                    "https://bluebutton.cms.gov/resources/codesystem/information",
                    "https://bluebutton.cms.gov/resources/variables/ctstrphc_cvrg_cd",
                    "Catastrophic Coverage Code")),
            // Code
            new Coding(
                "https://bluebutton.cms.gov/resources/variables/ctstrphc_cvrg_cd",
                "C",
                "Above attachment point"));

    assertTrue(compare.equalsDeep(sic));
  }

  @Test
  public void shouldHaveRxOrgnCdSupInfo() {
    SupportingInformationComponent sic =
        TransformerTestUtilsV2.findSupportingInfoByCode("rxorigincode", eob.getSupportingInfo());

    SupportingInformationComponent compare =
        TransformerTestUtilsV2.createSupportingInfo(
            // We don't care what the sequence number is here
            sic.getSequence(),
            // Category
            Arrays.asList(
                new Coding(
                    "http://hl7.org/fhir/us/carin-bb/CodeSystem/C4BBSupportingInfoType",
                    "rxorigincode",
                    "Rx Origin Code")),
            // Code
            new Coding(
                "https://bluebutton.cms.gov/resources/variables/rx_orgn_cd", "3", "Electronic"));

    assertTrue(compare.equalsDeep(sic));
  }

  @Test
  public void shouldHaveBrndGnrcCdSupInfo() {
    SupportingInformationComponent sic =
        TransformerTestUtilsV2.findSupportingInfoByCode(
            "brandgenericcode", eob.getSupportingInfo());

    SupportingInformationComponent compare =
        TransformerTestUtilsV2.createSupportingInfo(
            // We don't care what the sequence number is here
            sic.getSequence(),
            // Category
            Arrays.asList(
                new Coding(
                    "http://hl7.org/fhir/us/carin-bb/CodeSystem/C4BBSupportingInfoType",
                    "brandgenericcode",
                    "Brand Generic Code")),
            // Code
            new Coding(
                "https://bluebutton.cms.gov/resources/variables/brnd_gnrc_cd",
                "G",
                "Generic Null/missing"));

    assertTrue(compare.equalsDeep(sic));
  }

  @Test
  public void shouldHavePtntRsdncCdSupInfo() {
    SupportingInformationComponent sic =
        TransformerTestUtilsV2.findSupportingInfoByCode(
            "https://bluebutton.cms.gov/resources/variables/ptnt_rsdnc_cd",
            eob.getSupportingInfo());

    SupportingInformationComponent compare =
        TransformerTestUtilsV2.createSupportingInfo(
            // We don't care what the sequence number is here
            sic.getSequence(),
            // Category
            Arrays.asList(
                new Coding(
                    "http://terminology.hl7.org/CodeSystem/claiminformationcategory",
                    "info",
                    "Information"),
                new Coding(
                    "https://bluebutton.cms.gov/resources/codesystem/information",
                    "https://bluebutton.cms.gov/resources/variables/ptnt_rsdnc_cd",
                    "Patient Residence Code")),
            // Code
            new Coding(
                "https://bluebutton.cms.gov/resources/variables/ptnt_rsdnc_cd",
                "02",
                "Skilled Nursing Facility"));

    assertTrue(compare.equalsDeep(sic));
  }

  @Test
  public void shouldHaveSubmsnClrCdSupInfo() {
    SupportingInformationComponent sic =
        TransformerTestUtilsV2.findSupportingInfoByCode(
            "https://bluebutton.cms.gov/resources/variables/submsn_clr_cd",
            eob.getSupportingInfo());

    SupportingInformationComponent compare =
        TransformerTestUtilsV2.createSupportingInfo(
            // We don't care what the sequence number is here
            sic.getSequence(),
            // Category
            Arrays.asList(
                new Coding(
                    "http://terminology.hl7.org/CodeSystem/claiminformationcategory",
                    "info",
                    "Information"),
                new Coding(
                    "https://bluebutton.cms.gov/resources/codesystem/information",
                    "https://bluebutton.cms.gov/resources/variables/submsn_clr_cd",
                    "Submission clarification code")),
            // Code
            new Coding(
                "https://bluebutton.cms.gov/resources/variables/submsn_clr_cd",
                "08",
                "Process compound for approved ingredients"));

    assertTrue(compare.equalsDeep(sic));
  }

  /** Insurance */
  @Test
  public void shouldReferenceCoverageInInsurance() {
    // Only one insurance object
    assertEquals(1, eob.getInsurance().size());
    assertNotNull(eob.getInsuranceFirstRep());
    assertEquals("Coverage/part-d-567834", eob.getInsuranceFirstRep().getCoverage().getReference());
  }

  /** Line Items */
  @Test
  public void shouldHaveLineItems() {
    assertEquals(1, eob.getItem().size());
  }

  @Test
  public void shouldHaveLineItemSequence() {
    assertEquals(1, eob.getItemFirstRep().getSequence());
  }

  @Test
  public void shouldHaveLineItemCareTeamRef() {
    // The order isn't important but this should reference a care team member
    assertNotNull(eob.getItemFirstRep().getCareTeamSequence());
    assertEquals(1, eob.getItemFirstRep().getCareTeamSequence().size());
  }

  @Test
  public void shouldHaveLineItemProductOrServiceCoding() {
    CodeableConcept pos = eob.getItemFirstRep().getProductOrService();

    CodeableConcept compare =
        new CodeableConcept()
            .setCoding(
                Arrays.asList(
                    new Coding(
                        "http://hl7.org/fhir/sid/ndc",
                        "000000000",
                        FdaDrugCodeDisplayLookup.FAKE_DRUG_CODE_DISPLAY)));

    assertTrue(compare.equalsDeep(pos));
  }

  @Test
  public void shouldHaveLineItemServicedDate() {
    DateType servicedDate = eob.getItemFirstRep().getServicedDateType();

    DateType compare = new DateType("2015-05-12");

    assertEquals(servicedDate.toString(), compare.toString());
  }

  @Test
  public void shouldHaveLineItemQuantity() {
    Quantity quantity = eob.getItemFirstRep().getQuantity();

    Quantity compare = new Quantity(60);

    assertTrue(compare.equalsDeep(quantity));
  }

  @Test
  public void shouldHaveLineItemAdjudications() {
    assertEquals(9, eob.getItemFirstRep().getAdjudication().size());
  }

  @Test
  public void shouldHaveLineItemAdjudicationCvrdDPlanPdAmt() {
    AdjudicationComponent adjudication =
        TransformerTestUtilsV2.findAdjudicationByCategory(
            "https://bluebutton.cms.gov/resources/variables/cvrd_d_plan_pd_amt",
            eob.getItemFirstRep().getAdjudication());

    AdjudicationComponent compare =
        new AdjudicationComponent()
            .setCategory(
                new CodeableConcept()
                    .setCoding(
                        Arrays.asList(
                            new Coding(
                                "http://terminology.hl7.org/CodeSystem/adjudication",
                                "benefit",
                                "Benefit Amount"),
                            new Coding(
                                "https://bluebutton.cms.gov/resources/codesystem/adjudication",
                                "https://bluebutton.cms.gov/resources/variables/cvrd_d_plan_pd_amt",
                                "Amount paid by Part D plan for the PDE (drug is covered by Part D)"))))
            .setAmount(
                new Money().setValue(126.99).setCurrency(TransformerConstants.CODED_MONEY_USD));

    assertTrue(compare.equalsDeep(adjudication));
  }

  @Test
  public void shouldHaveLineItemAdjudicationGdcBlwOoptAmt() {
    AdjudicationComponent adjudication =
        TransformerTestUtilsV2.findAdjudicationByCategory(
            "https://bluebutton.cms.gov/resources/variables/gdc_blw_oopt_amt",
            eob.getItemFirstRep().getAdjudication());

    AdjudicationComponent compare =
        new AdjudicationComponent()
            .setCategory(
                new CodeableConcept()
                    .setCoding(
                        Arrays.asList(
                            new Coding(
                                "http://hl7.org/fhir/us/carin-bb/CodeSystem/C4BBAdjudication",
                                "coinsurance",
                                "Co-insurance"),
                            new Coding(
                                "https://bluebutton.cms.gov/resources/codesystem/adjudication",
                                "https://bluebutton.cms.gov/resources/variables/gdc_blw_oopt_amt",
                                "Gross Drug Cost Below Part D Out-of-Pocket Threshold (GDCB)"))))
            .setAmount(
                new Money().setValue(995.34).setCurrency(TransformerConstants.CODED_MONEY_USD));

    assertTrue(compare.equalsDeep(adjudication));
  }

  @Test
  public void shouldHaveLineItemAdjudicationGdcAbvOoptAmt() {
    AdjudicationComponent adjudication =
        TransformerTestUtilsV2.findAdjudicationByCategory(
            "https://bluebutton.cms.gov/resources/variables/gdc_abv_oopt_amt",
            eob.getItemFirstRep().getAdjudication());

    AdjudicationComponent compare =
        new AdjudicationComponent()
            .setCategory(
                new CodeableConcept()
                    .setCoding(
                        Arrays.asList(
                            new Coding(
                                "http://hl7.org/fhir/us/carin-bb/CodeSystem/C4BBAdjudication",
                                "coinsurance",
                                "Co-insurance"),
                            new Coding(
                                "https://bluebutton.cms.gov/resources/codesystem/adjudication",
                                "https://bluebutton.cms.gov/resources/variables/gdc_abv_oopt_amt",
                                "Gross Drug Cost Above Part D Out-of-Pocket Threshold (GDCA)"))))
            .setAmount(
                new Money().setValue(15.25).setCurrency(TransformerConstants.CODED_MONEY_USD));

    assertTrue(compare.equalsDeep(adjudication));
  }

  @Test
  public void shouldHaveLineItemAdjudicationPtntPayAmt() {
    AdjudicationComponent adjudication =
        TransformerTestUtilsV2.findAdjudicationByCategory(
            "https://bluebutton.cms.gov/resources/variables/ptnt_pay_amt",
            eob.getItemFirstRep().getAdjudication());

    AdjudicationComponent compare =
        new AdjudicationComponent()
            .setCategory(
                new CodeableConcept()
                    .setCoding(
                        Arrays.asList(
                            new Coding(
                                "http://hl7.org/fhir/us/carin-bb/CodeSystem/C4BBAdjudication",
                                "paidbypatient",
                                "Paid by patient"),
                            new Coding(
                                "https://bluebutton.cms.gov/resources/codesystem/adjudication",
                                "https://bluebutton.cms.gov/resources/variables/ptnt_pay_amt",
                                "Amount Paid by Patient"))))
            .setAmount(
                new Money().setValue(235.85).setCurrency(TransformerConstants.CODED_MONEY_USD));

    assertTrue(compare.equalsDeep(adjudication));
  }

  @Test
  public void shouldHaveLineItemAdjudicationOthrTroopAmt() {
    AdjudicationComponent adjudication =
        TransformerTestUtilsV2.findAdjudicationByCategory(
            "https://bluebutton.cms.gov/resources/variables/othr_troop_amt",
            eob.getItemFirstRep().getAdjudication());

    // Need to maintain trailing 0s in USD amount
    BigDecimal amt = new BigDecimal(17.30);
    amt = amt.setScale(2, RoundingMode.HALF_DOWN);

    AdjudicationComponent compare =
        new AdjudicationComponent()
            .setCategory(
                new CodeableConcept()
                    .setCoding(
                        Arrays.asList(
                            new Coding(
                                "http://hl7.org/fhir/us/carin-bb/CodeSystem/C4BBAdjudication",
                                "priorpayerpaid",
                                "Prior payer paid"),
                            new Coding(
                                "https://bluebutton.cms.gov/resources/codesystem/adjudication",
                                "https://bluebutton.cms.gov/resources/variables/othr_troop_amt",
                                "Other True Out-of-Pocket (TrOOP) Amount"))))
            .setAmount(new Money().setValue(amt).setCurrency(TransformerConstants.CODED_MONEY_USD));

    assertTrue(compare.equalsDeep(adjudication));
  }

  @Test
  public void shouldHaveLineItemAdjudicationLicsAmt() {
    AdjudicationComponent adjudication =
        TransformerTestUtilsV2.findAdjudicationByCategory(
            "https://bluebutton.cms.gov/resources/variables/lics_amt",
            eob.getItemFirstRep().getAdjudication());

    AdjudicationComponent compare =
        new AdjudicationComponent()
            .setCategory(
                new CodeableConcept()
                    .setCoding(
                        Arrays.asList(
                            new Coding(
                                "http://hl7.org/fhir/us/carin-bb/CodeSystem/C4BBAdjudication",
                                "discount",
                                "Discount"),
                            new Coding(
                                "https://bluebutton.cms.gov/resources/codesystem/adjudication",
                                "https://bluebutton.cms.gov/resources/variables/lics_amt",
                                "Amount paid for the PDE by Part D low income subsidy"))))
            .setAmount(
                new Money().setValue(122.23).setCurrency(TransformerConstants.CODED_MONEY_USD));

    assertTrue(compare.equalsDeep(adjudication));
  }

  @Test
  public void shouldHaveLineItemAdjudicationPlroAmt() {
    AdjudicationComponent adjudication =
        TransformerTestUtilsV2.findAdjudicationByCategory(
            "https://bluebutton.cms.gov/resources/variables/plro_amt",
            eob.getItemFirstRep().getAdjudication());

    AdjudicationComponent compare =
        new AdjudicationComponent()
            .setCategory(
                new CodeableConcept()
                    .setCoding(
                        Arrays.asList(
                            new Coding(
                                "http://hl7.org/fhir/us/carin-bb/CodeSystem/C4BBAdjudication",
                                "priorpayerpaid",
                                "Prior payer paid"),
                            new Coding(
                                "https://bluebutton.cms.gov/resources/codesystem/adjudication",
                                "https://bluebutton.cms.gov/resources/variables/plro_amt",
                                "Reduction in patient liability due to payments by other payers (PLRO)"))))
            .setAmount(
                new Money().setValue(42.42).setCurrency(TransformerConstants.CODED_MONEY_USD));

    assertTrue(compare.equalsDeep(adjudication));
  }

  @Test
  public void shouldHaveLineItemAdjudicationTotRxCstAmt() {
    AdjudicationComponent adjudication =
        TransformerTestUtilsV2.findAdjudicationByCategory(
            "https://bluebutton.cms.gov/resources/variables/tot_rx_cst_amt",
            eob.getItemFirstRep().getAdjudication());

    // Need to maintain trailing 0s in USD amount
    BigDecimal amt = new BigDecimal(550.00);
    amt = amt.setScale(2, RoundingMode.HALF_DOWN);

    AdjudicationComponent compare =
        new AdjudicationComponent()
            .setCategory(
                new CodeableConcept()
                    .setCoding(
                        Arrays.asList(
                            new Coding(
                                "http://hl7.org/fhir/us/carin-bb/CodeSystem/C4BBAdjudication",
                                "drugcost",
                                "Drug Cost"),
                            new Coding(
                                "https://bluebutton.cms.gov/resources/codesystem/adjudication",
                                "https://bluebutton.cms.gov/resources/variables/tot_rx_cst_amt",
                                "Total drug cost (Part D)"))))
            .setAmount(new Money().setValue(amt).setCurrency(TransformerConstants.CODED_MONEY_USD));

    assertTrue(compare.equalsDeep(adjudication));
  }

  @Test
  public void shouldHaveLineItemAdjudicationRptdGapDscntNum() {
    AdjudicationComponent adjudication =
        TransformerTestUtilsV2.findAdjudicationByCategory(
            "https://bluebutton.cms.gov/resources/variables/rptd_gap_dscnt_num",
            eob.getItemFirstRep().getAdjudication());

    AdjudicationComponent compare =
        new AdjudicationComponent()
            .setCategory(
                new CodeableConcept()
                    .setCoding(
                        Arrays.asList(
                            new Coding(
                                "http://hl7.org/fhir/us/carin-bb/CodeSystem/C4BBAdjudication",
                                "discount",
                                "Discount"),
                            new Coding(
                                "https://bluebutton.cms.gov/resources/codesystem/adjudication",
                                "https://bluebutton.cms.gov/resources/variables/rptd_gap_dscnt_num",
                                "Gap Discount Amount"))))
            .setAmount(
                new Money().setValue(317.22).setCurrency(TransformerConstants.CODED_MONEY_USD));

    assertTrue(compare.equalsDeep(adjudication));
  }

  /** Payment */
  @Test
  public void shouldHavePayment() throws Exception {
    PaymentComponent compare =
        new PaymentComponent().setDate(new SimpleDateFormat("yyy-MM-dd").parse("2015-05-27"));

    assertTrue(compare.equalsDeep(eob.getPayment()));
  }

  /**
   * Verifies that {@link
   * PartDEventTransformer has a provider set otherwise it throws an exception
   *
   * @throws Exception (indicates test failure)
   */
  @Test
  public void shouldHaveProvider() throws Exception {
    Reference compare =
        new Reference()
            .setIdentifier(
                new Identifier()
                    .setSystem(
                        CCWUtils.calculateVariableReferenceUrl(CcwCodebookVariable.PRVDR_NUM))
                    .setValue("1023011079"));

    assertTrue(compare.equalsDeep(eob.getProvider()));
  }

  /**
   * Serializes the EOB and prints to the command line
   *
   * @throws FHIRException
   */
  @Disabled
  @Test
  public void serializeSampleARecord() throws FHIRException {
    ExplanationOfBenefit eob =
        PartDEventTransformerV2.transform(
<<<<<<< HEAD
            new TransformerContext(
                new MetricRegistry(),
                generateClaim(),
                Optional.of(false),
                FdaDrugCodeDisplayLookup.createDrugCodeLookupForTesting()));
=======
            new MetricRegistry(),
            generateClaim(),
            Optional.of(false),
            FdaDrugCodeDisplayLookup.createDrugCodeLookupForTesting());
>>>>>>> 773c89da
    System.out.println(fhirContext.newJsonParser().encodeResourceToString(eob));
  }
}<|MERGE_RESOLUTION|>--- conflicted
+++ resolved
@@ -74,18 +74,11 @@
     claim = generateClaim();
     eob =
         PartDEventTransformerV2.transform(
-<<<<<<< HEAD
             new TransformerContext(
                 new MetricRegistry(),
                 claim,
                 Optional.empty(),
                 FdaDrugCodeDisplayLookup.createDrugCodeLookupForTesting()));
-=======
-            new MetricRegistry(),
-            claim,
-            Optional.empty(),
-            FdaDrugCodeDisplayLookup.createDrugCodeLookupForTesting());
->>>>>>> 773c89da
   }
 
   private static final FhirContext fhirContext = FhirContext.forR4();
@@ -920,18 +913,12 @@
   public void serializeSampleARecord() throws FHIRException {
     ExplanationOfBenefit eob =
         PartDEventTransformerV2.transform(
-<<<<<<< HEAD
             new TransformerContext(
                 new MetricRegistry(),
                 generateClaim(),
                 Optional.of(false),
                 FdaDrugCodeDisplayLookup.createDrugCodeLookupForTesting()));
-=======
-            new MetricRegistry(),
-            generateClaim(),
-            Optional.of(false),
-            FdaDrugCodeDisplayLookup.createDrugCodeLookupForTesting());
->>>>>>> 773c89da
+
     System.out.println(fhirContext.newJsonParser().encodeResourceToString(eob));
   }
 }