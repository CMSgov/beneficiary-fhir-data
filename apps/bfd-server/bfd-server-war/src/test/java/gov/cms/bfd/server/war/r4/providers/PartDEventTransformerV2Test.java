package gov.cms.bfd.server.war.r4.providers;

import static org.junit.jupiter.api.Assertions.assertEquals;
import static org.junit.jupiter.api.Assertions.assertFalse;
import static org.junit.jupiter.api.Assertions.assertNotNull;
import static org.junit.jupiter.api.Assertions.assertTrue;
import static org.mockito.ArgumentMatchers.any;
import static org.mockito.Mockito.times;
import static org.mockito.Mockito.verify;
import static org.mockito.Mockito.when;

import com.codahale.metrics.MetricRegistry;
import com.codahale.metrics.Timer;
import gov.cms.bfd.model.codebook.data.CcwCodebookVariable;
import gov.cms.bfd.model.rif.entities.PartDEvent;
import gov.cms.bfd.model.rif.npi_fda.NPIData;
import gov.cms.bfd.model.rif.samples.StaticRifResourceGroup;
import gov.cms.bfd.server.war.NPIOrgLookup;
import gov.cms.bfd.server.war.ServerTestUtils;
import gov.cms.bfd.server.war.commons.CCWUtils;
import gov.cms.bfd.server.war.commons.ProfileConstants;
import gov.cms.bfd.server.war.commons.TransformerConstants;
import gov.cms.bfd.server.war.commons.carin.C4BBAdjudication;
import gov.cms.bfd.server.war.commons.carin.C4BBAdjudicationStatus;
import gov.cms.bfd.server.war.r4.providers.pac.common.ClaimWithSecurityTags;
import gov.cms.bfd.server.war.utils.RDATestUtils;
import java.io.IOException;
import java.math.BigDecimal;
import java.math.RoundingMode;
import java.text.SimpleDateFormat;
import java.time.Instant;
import java.util.Arrays;
import java.util.HashMap;
import java.util.HashSet;
import java.util.List;
import java.util.Map;
import java.util.Optional;
import java.util.Set;
import org.hl7.fhir.exceptions.FHIRException;
import org.hl7.fhir.r4.model.CodeableConcept;
import org.hl7.fhir.r4.model.Coding;
import org.hl7.fhir.r4.model.DateType;
import org.hl7.fhir.r4.model.ExplanationOfBenefit;
import org.hl7.fhir.r4.model.ExplanationOfBenefit.AdjudicationComponent;
import org.hl7.fhir.r4.model.ExplanationOfBenefit.CareTeamComponent;
import org.hl7.fhir.r4.model.ExplanationOfBenefit.ExplanationOfBenefitStatus;
import org.hl7.fhir.r4.model.ExplanationOfBenefit.PaymentComponent;
import org.hl7.fhir.r4.model.ExplanationOfBenefit.SupportingInformationComponent;
import org.hl7.fhir.r4.model.ExplanationOfBenefit.Use;
import org.hl7.fhir.r4.model.Extension;
import org.hl7.fhir.r4.model.Identifier;
import org.hl7.fhir.r4.model.Money;
import org.hl7.fhir.r4.model.Quantity;
import org.hl7.fhir.r4.model.Reference;
import org.hl7.fhir.r4.model.SimpleQuantity;
import org.junit.jupiter.api.BeforeEach;
import org.junit.jupiter.api.Test;
import org.junit.jupiter.api.extension.ExtendWith;
import org.mockito.Mock;
import org.mockito.junit.jupiter.MockitoExtension;
import org.mockito.junit.jupiter.MockitoSettings;
import org.mockito.quality.Strictness;

/** Unit tests for {@link PartDEventTransformerV2}. */
@ExtendWith(MockitoExtension.class)
@MockitoSettings(strictness = Strictness.LENIENT)
public final class PartDEventTransformerV2Test {
  /** The parsed claim used to generate the EOB and for validating with. */
  PartDEvent claim;

  /** The EOB under test created from the {@link #claim}. */
  ExplanationOfBenefit eob;

  /** The transformer under test. */
  PartDEventTransformerV2 partdEventTransformer;

  /** The metrics registry. */
  @Mock MetricRegistry metricRegistry;

  /** The metrics timer. Used for determining the timer was started. */
  @Mock Timer metricsTimer;

  /** The metrics timer context. Used for determining the timer was stopped. */
  @Mock Timer.Context metricsTimerContext;

  /** The mock npi lookup. */
  @Mock NPIOrgLookup mockNpiOrgLookup;

  Set<String> securityTags = new HashSet<>();

  /** ndcProductHashMap represents a map of PRODUCTNDC and SUBSTANCENAME for test. */
  Map<String, String> ndcProductHashMap = new HashMap<>();

  /**
   * Generates the Claim object to be used in multiple tests.
   *
   * @return the claim object
   * @throws FHIRException if there was an issue creating the claim
   */
  public PartDEvent generateClaim() throws FHIRException {
    List<Object> parsedRecords =
        ServerTestUtils.parseData(Arrays.asList(StaticRifResourceGroup.SAMPLE_A.getResources()));

    PartDEvent claim =
        parsedRecords.stream()
            .filter(r -> r instanceof PartDEvent)
            .map(PartDEvent.class::cast)
            .findFirst()
            .get();
    claim.setLastUpdated(Instant.now());
    return claim;
  }

  /**
   * Sets up the claim and EOB before each test.
   *
   * @throws IOException if there is an issue reading the test file
   */
  @BeforeEach
  public void before() throws IOException {
    NPIData npiData =
        NPIData.builder()
            .npi("0000000000")
            .taxonomyCode("207X00000X")
            .taxonomyDisplay("Orthopaedic Surgery")
            .build();

    when(metricRegistry.timer(any())).thenReturn(metricsTimer);
    when(metricsTimer.time()).thenReturn(metricsTimerContext);

    partdEventTransformer = new PartDEventTransformerV2(metricRegistry);
    claim = generateClaim();
<<<<<<< HEAD
    eob = partdEventTransformer.transform(claim, false);
    TransformerUtilsV2.enrichEob(
        eob, RDATestUtils.createTestNpiOrgLookup(), RDATestUtils.createFdaDrugCodeDisplayLookup());
=======
    eob = partdEventTransformer.transform(new ClaimWithSecurityTags<>(claim, securityTags), false);
>>>>>>> 6735a635
  }

  /**
   * Verifies that when transform is called, the metric registry is passed the correct class and
   * subtype name, is started, and stopped. Note that timer.stop() and timer.close() are equivalent
   * and one or the other may be called based on how the timer is used in code.
   */
  @Test
  public void testTransformRunsMetricTimer() {
    String expectedTimerName = partdEventTransformer.getClass().getSimpleName() + ".transform";
    verify(metricRegistry, times(1)).timer(expectedTimerName);
    // time() starts the timer
    verify(metricsTimer, times(1)).time();
    verify(metricsTimerContext, times(1)).close();
  }

  /** Tests that the transformer sets the expected id. */
  @Test
  public void shouldSetID() {
    assertEquals("pde-" + claim.getEventId(), eob.getId());
  }

  /** Tests that the transformer sets the expected last updated date in the metadata. */
  @Test
  public void shouldSetLastUpdated() {
    assertNotNull(eob.getMeta().getLastUpdated());
  }

  /** Tests that the transformer sets the expected profile metadata. */
  @Test
  public void shouldSetCorrectProfile() {
    // The base CanonicalType doesn't seem to compare correctly so lets convert it
    // to a string
    assertTrue(
        eob.getMeta().getProfile().stream()
            .map(ct -> ct.getValueAsString())
            .anyMatch(v -> v.equals(ProfileConstants.C4BB_EOB_PHARMACY_PROFILE_URL)));
  }

  /** Tests that the transformer sets the expected 'nature of request' value. */
  @Test
  public void shouldSetUse() {
    assertEquals(Use.CLAIM, eob.getUse());
  }

  /** Tests that the transformer sets the expected final action status. */
  @Test
  public void shouldSetFinalAction() {
    assertEquals(ExplanationOfBenefitStatus.ACTIVE, eob.getStatus());
  }

  /**
   * Tests that the transformer sets the billable period.
   *
   * @throws Exception should not be thrown
   */
  @Test
  public void shouldSetBillablePeriod() throws Exception {
    // We just want to make sure it is set
    assertNotNull(eob.getBillablePeriod());
    assertEquals(
        (new SimpleDateFormat("yyy-MM-dd")).parse("2015-05-12"),
        eob.getBillablePeriod().getStart());
    assertEquals(
        (new SimpleDateFormat("yyy-MM-dd")).parse("2015-05-12"), eob.getBillablePeriod().getEnd());
  }

  /** Tests that the transformer sets the expected patient reference. */
  @Test
  public void shouldReferencePatient() {
    assertNotNull(eob.getPatient());
    assertEquals("Patient/567834", eob.getPatient().getReference());
  }

  /** Tests that the transformer sets the expected creation date. */
  @Test
  public void shouldHaveCreatedDate() {
    assertNotNull(eob.getCreated());
  }

  /**
   * Tests that the transformer sets the expected number of facility type extensions and the correct
   * values.
   */
  @Test
  public void shouldHaveFacilityTypeExtension() {
    assertNotNull(eob.getFacility());
    assertEquals(1, eob.getFacility().getExtension().size());

    Extension ex =
        TransformerTestUtilsV2.findExtensionByUrl(
            "https://bluebutton.cms.gov/resources/variables/phrmcy_srvc_type_cd",
            eob.getFacility().getExtension());

    Extension compare =
        new Extension(
            "https://bluebutton.cms.gov/resources/variables/phrmcy_srvc_type_cd",
            new Coding(
                "https://bluebutton.cms.gov/resources/variables/phrmcy_srvc_type_cd",
                "01",
                "Community/retail pharmacy"));

    assertTrue(compare.equalsDeep(ex));
  }

  /** Tests that the transformer sets the expected number of care team entries. */
  @Test
  public void shouldHaveCareTeamList() {
    assertEquals(1, eob.getCareTeam().size());
  }

  /** Tests that the transformer sets the expected values for the care team member entries. */
  @Test
  public void shouldHaveCareTeamMembers() {
    // Single member
    CareTeamComponent member = TransformerTestUtilsV2.findCareTeamBySequence(1, eob.getCareTeam());
    assertEquals("1750384806", member.getProvider().getIdentifier().getValue());
  }

  /** Tests that the transformer sets the expected number of supporting info entries. */
  @Test
  public void shouldHaveSupportingInfoList() {
    assertEquals(14, eob.getSupportingInfo().size());
  }

  /** Tests that the transformer sets the expected compound code supporting info. */
  @Test
  public void shouldHaveCompoundCodeSupInfo() {
    SupportingInformationComponent sic =
        TransformerTestUtilsV2.findSupportingInfoByCode("compoundcode", eob.getSupportingInfo());

    SupportingInformationComponent compare =
        TransformerTestUtilsV2.createSupportingInfo(
            // We don't care what the sequence number is here
            sic.getSequence(),
            // Category
            Arrays.asList(
                new Coding(
                    "http://hl7.org/fhir/us/carin-bb/CodeSystem/C4BBSupportingInfoType",
                    "compoundcode",
                    "Compound Code")),
            // Code
            new Coding(
                "http://terminology.hl7.org/CodeSystem/v3-ActCode",
                "RXDINV",
                "Rx dispense invoice"));

    assertTrue(compare.equalsDeep(sic));
  }

  /** Tests that the transformer sets the expected refill number supporting info. */
  @Test
  public void shouldHaveRefillNumberSupInfo() {
    SupportingInformationComponent sic =
        TransformerTestUtilsV2.findSupportingInfoByCode("refillnum", eob.getSupportingInfo());

    SupportingInformationComponent compare =
        TransformerTestUtilsV2.createSupportingInfo(
                // We don't care what the sequence number is here
                sic.getSequence(),
                // Category
                Arrays.asList(
                    new Coding(
                        "http://hl7.org/fhir/us/carin-bb/CodeSystem/C4BBSupportingInfoType",
                        "refillnum",
                        "Refill Number")))
            // valueQuantity
            .setValue(new SimpleQuantity().setValue(3));

    assertTrue(compare.equalsDeep(sic));
  }

  /** Tests that the transformer sets the expected days supply supporting info. */
  @Test
  public void shouldHaveDaysSupplySupInfo() {
    SupportingInformationComponent sic =
        TransformerTestUtilsV2.findSupportingInfoByCode("dayssupply", eob.getSupportingInfo());

    SupportingInformationComponent compare =
        TransformerTestUtilsV2.createSupportingInfo(
                // We don't care what the sequence number is here
                sic.getSequence(),
                // Category
                Arrays.asList(
                    new Coding(
                        "http://hl7.org/fhir/us/carin-bb/CodeSystem/C4BBSupportingInfoType",
                        "dayssupply",
                        "Days Supply")))
            // valueQuantity
            .setValue(new SimpleQuantity().setValue(30));

    assertTrue(compare.equalsDeep(sic));
  }

  /** Tests that the transformer sets the expected drug coverage status code supporting info. */
  @Test
  public void shouldHaveDrugCvrgStusCdSupInfo() {
    SupportingInformationComponent sic =
        TransformerTestUtilsV2.findSupportingInfoByCode(
            "https://bluebutton.cms.gov/resources/variables/drug_cvrg_stus_cd",
            eob.getSupportingInfo());

    SupportingInformationComponent compare =
        TransformerTestUtilsV2.createSupportingInfo(
            // We don't care what the sequence number is here
            sic.getSequence(),
            // Category
            Arrays.asList(
                new Coding(
                    "http://terminology.hl7.org/CodeSystem/claiminformationcategory",
                    "info",
                    "Information"),
                new Coding(
                    "https://bluebutton.cms.gov/resources/codesystem/information",
                    "https://bluebutton.cms.gov/resources/variables/drug_cvrg_stus_cd",
                    "Drug Coverage Status Code")),
            // Code
            new Coding(
                "https://bluebutton.cms.gov/resources/variables/drug_cvrg_stus_cd",
                "C",
                "Covered"));

    assertTrue(compare.equalsDeep(sic));
  }

  /** Tests that the transformer sets the expected DAW product selection supporting info. */
  @Test
  public void shouldHaveDAWProdSlctnCdCodeSupInfo() {
    SupportingInformationComponent sic =
        TransformerTestUtilsV2.findSupportingInfoByCode(
            "https://bluebutton.cms.gov/resources/variables/daw_prod_slctn_cd",
            eob.getSupportingInfo());

    SupportingInformationComponent compare =
        TransformerTestUtilsV2.createSupportingInfo(
            // We don't care what the sequence number is here
            sic.getSequence(),
            // Category
            Arrays.asList(
                new Coding(
                    "http://terminology.hl7.org/CodeSystem/claiminformationcategory",
                    "info",
                    "Information"),
                new Coding(
                    "https://bluebutton.cms.gov/resources/codesystem/information",
                    "https://bluebutton.cms.gov/resources/variables/daw_prod_slctn_cd",
                    "Dispense as Written (DAW) Product Selection Code")),
            // Code
            new Coding(
                "https://bluebutton.cms.gov/resources/variables/daw_prod_slctn_cd",
                "0",
                "No Product Selection Indicated (may also have missing values)"));

    assertTrue(compare.equalsDeep(sic));
  }

  /** Tests that the transformer sets the expected dispensing status code supporting info. */
  @Test
  public void shouldHaveDspnsngStusCdSupInfo() {
    SupportingInformationComponent sic =
        TransformerTestUtilsV2.findSupportingInfoByCode(
            "https://bluebutton.cms.gov/resources/variables/dspnsng_stus_cd",
            eob.getSupportingInfo());

    SupportingInformationComponent compare =
        TransformerTestUtilsV2.createSupportingInfo(
            // We don't care what the sequence number is here
            sic.getSequence(),
            // Category
            Arrays.asList(
                new Coding(
                    "http://terminology.hl7.org/CodeSystem/claiminformationcategory",
                    "info",
                    "Information"),
                new Coding(
                    "https://bluebutton.cms.gov/resources/codesystem/information",
                    "https://bluebutton.cms.gov/resources/variables/dspnsng_stus_cd",
                    "Dispensing Status Code")),
            // Code
            new Coding(
                "https://bluebutton.cms.gov/resources/variables/dspnsng_stus_cd",
                "P",
                "Partial fill"));

    assertTrue(compare.equalsDeep(sic));
  }

  /** Tests that the transformer sets the expected adjustment deletion code supporting info. */
  @Test
  public void shouldHaveAdjstmtDltnCdSupInfo() {
    SupportingInformationComponent sic =
        TransformerTestUtilsV2.findSupportingInfoByCode(
            "https://bluebutton.cms.gov/resources/variables/adjstmt_dltn_cd",
            eob.getSupportingInfo());

    SupportingInformationComponent compare =
        TransformerTestUtilsV2.createSupportingInfo(
            // We don't care what the sequence number is here
            sic.getSequence(),
            // Category
            Arrays.asList(
                new Coding(
                    "http://terminology.hl7.org/CodeSystem/claiminformationcategory",
                    "info",
                    "Information"),
                new Coding(
                    "https://bluebutton.cms.gov/resources/codesystem/information",
                    "https://bluebutton.cms.gov/resources/variables/adjstmt_dltn_cd",
                    "Adjustment Deletion Code")),
            // Code
            new Coding(
                "https://bluebutton.cms.gov/resources/variables/adjstmt_dltn_cd",
                "A",
                "Adjustment"));

    assertTrue(compare.equalsDeep(sic));
  }

  /** Tests that the transformer sets the expected non-standard format code supporting info. */
  @Test
  public void shouldHaveNstdFrmtCdSupInfo() {
    SupportingInformationComponent sic =
        TransformerTestUtilsV2.findSupportingInfoByCode(
            "https://bluebutton.cms.gov/resources/variables/nstd_frmt_cd", eob.getSupportingInfo());

    SupportingInformationComponent compare =
        TransformerTestUtilsV2.createSupportingInfo(
            // We don't care what the sequence number is here
            sic.getSequence(),
            // Category
            Arrays.asList(
                new Coding(
                    "http://terminology.hl7.org/CodeSystem/claiminformationcategory",
                    "info",
                    "Information"),
                new Coding(
                    "https://bluebutton.cms.gov/resources/codesystem/information",
                    "https://bluebutton.cms.gov/resources/variables/nstd_frmt_cd",
                    "Non-Standard Format Code")),
            // Code
            new Coding(
                "https://bluebutton.cms.gov/resources/variables/nstd_frmt_cd", "X", "X12 837"));

    assertTrue(compare.equalsDeep(sic));
  }

  /** Tests that the transformer sets the expected pricing exception code supporting info. */
  @Test
  public void shouldHavePrcngExcptnCdSupInfo() {
    SupportingInformationComponent sic =
        TransformerTestUtilsV2.findSupportingInfoByCode(
            "https://bluebutton.cms.gov/resources/variables/prcng_excptn_cd",
            eob.getSupportingInfo());

    SupportingInformationComponent compare =
        TransformerTestUtilsV2.createSupportingInfo(
            // We don't care what the sequence number is here
            sic.getSequence(),
            // Category
            Arrays.asList(
                new Coding(
                    "http://terminology.hl7.org/CodeSystem/claiminformationcategory",
                    "info",
                    "Information"),
                new Coding(
                    "https://bluebutton.cms.gov/resources/codesystem/information",
                    "https://bluebutton.cms.gov/resources/variables/prcng_excptn_cd",
                    "Pricing Exception Code")),
            // Code
            new Coding(
                "https://bluebutton.cms.gov/resources/variables/prcng_excptn_cd",
                "M",
                "Medicare is a secondary payer (MSP)"));

    assertTrue(compare.equalsDeep(sic));
  }

  /** Tests that the transformer sets the expected catastrophic coverage code supporting info. */
  @Test
  public void shouldHaveCtstrphcCvrgCdSupInfo() {
    SupportingInformationComponent sic =
        TransformerTestUtilsV2.findSupportingInfoByCode(
            "https://bluebutton.cms.gov/resources/variables/ctstrphc_cvrg_cd",
            eob.getSupportingInfo());

    SupportingInformationComponent compare =
        TransformerTestUtilsV2.createSupportingInfo(
            // We don't care what the sequence number is here
            sic.getSequence(),
            // Category
            Arrays.asList(
                new Coding(
                    "http://terminology.hl7.org/CodeSystem/claiminformationcategory",
                    "info",
                    "Information"),
                new Coding(
                    "https://bluebutton.cms.gov/resources/codesystem/information",
                    "https://bluebutton.cms.gov/resources/variables/ctstrphc_cvrg_cd",
                    "Catastrophic Coverage Code")),
            // Code
            new Coding(
                "https://bluebutton.cms.gov/resources/variables/ctstrphc_cvrg_cd",
                "C",
                "Above attachment point"));

    assertTrue(compare.equalsDeep(sic));
  }

  /** Tests that the transformer sets the expected rx origin code supporting info. */
  @Test
  public void shouldHaveRxOrgnCdSupInfo() {
    SupportingInformationComponent sic =
        TransformerTestUtilsV2.findSupportingInfoByCode("rxorigincode", eob.getSupportingInfo());

    SupportingInformationComponent compare =
        TransformerTestUtilsV2.createSupportingInfo(
            // We don't care what the sequence number is here
            sic.getSequence(),
            // Category
            Arrays.asList(
                new Coding(
                    "http://hl7.org/fhir/us/carin-bb/CodeSystem/C4BBSupportingInfoType",
                    "rxorigincode",
                    "Rx Origin Code")),
            // Code
            new Coding(
                "https://bluebutton.cms.gov/resources/variables/rx_orgn_cd", "3", "Electronic"));

    assertTrue(compare.equalsDeep(sic));
  }

  /** Tests that the transformer sets the expected brand generic code supporting info. */
  @Test
  public void shouldHaveBrndGnrcCdSupInfo() {
    SupportingInformationComponent sic =
        TransformerTestUtilsV2.findSupportingInfoByCode(
            "brandgenericcode", eob.getSupportingInfo());

    SupportingInformationComponent compare =
        TransformerTestUtilsV2.createSupportingInfo(
            // We don't care what the sequence number is here
            sic.getSequence(),
            // Category
            Arrays.asList(
                new Coding(
                    "http://hl7.org/fhir/us/carin-bb/CodeSystem/C4BBSupportingInfoType",
                    "brandgenericcode",
                    "Brand Generic Code")),
            // Code
            new Coding(
                "https://bluebutton.cms.gov/resources/variables/brnd_gnrc_cd",
                "G",
                "Generic Null/missing"));

    assertTrue(compare.equalsDeep(sic));
  }

  /** Tests that the transformer sets the expected patient residence code supporting info. */
  @Test
  public void shouldHavePtntRsdncCdSupInfo() {
    SupportingInformationComponent sic =
        TransformerTestUtilsV2.findSupportingInfoByCode(
            "https://bluebutton.cms.gov/resources/variables/ptnt_rsdnc_cd",
            eob.getSupportingInfo());

    SupportingInformationComponent compare =
        TransformerTestUtilsV2.createSupportingInfo(
            // We don't care what the sequence number is here
            sic.getSequence(),
            // Category
            Arrays.asList(
                new Coding(
                    "http://terminology.hl7.org/CodeSystem/claiminformationcategory",
                    "info",
                    "Information"),
                new Coding(
                    "https://bluebutton.cms.gov/resources/codesystem/information",
                    "https://bluebutton.cms.gov/resources/variables/ptnt_rsdnc_cd",
                    "Patient Residence Code")),
            // Code
            new Coding(
                "https://bluebutton.cms.gov/resources/variables/ptnt_rsdnc_cd",
                "02",
                "Skilled Nursing Facility"));

    assertTrue(compare.equalsDeep(sic));
  }

  /** Tests that the transformer sets the expected submission clarification code supporting info. */
  @Test
  public void shouldHaveSubmsnClrCdSupInfo() {
    SupportingInformationComponent sic =
        TransformerTestUtilsV2.findSupportingInfoByCode(
            "https://bluebutton.cms.gov/resources/variables/submsn_clr_cd",
            eob.getSupportingInfo());

    SupportingInformationComponent compare =
        TransformerTestUtilsV2.createSupportingInfo(
            // We don't care what the sequence number is here
            sic.getSequence(),
            // Category
            Arrays.asList(
                new Coding(
                    "http://terminology.hl7.org/CodeSystem/claiminformationcategory",
                    "info",
                    "Information"),
                new Coding(
                    "https://bluebutton.cms.gov/resources/codesystem/information",
                    "https://bluebutton.cms.gov/resources/variables/submsn_clr_cd",
                    "Submission clarification code")),
            // Code
            new Coding(
                "https://bluebutton.cms.gov/resources/variables/submsn_clr_cd",
                "08",
                "Process compound for approved ingredients"));

    assertTrue(compare.equalsDeep(sic));
  }

  /**
   * Tests that the transformer sets the expected number of insurance entries with the expected
   * values.
   */
  @Test
  public void shouldReferenceCoverageInInsurance() {
    // Only one insurance object
    assertEquals(1, eob.getInsurance().size());
    assertNotNull(eob.getInsuranceFirstRep());
    assertEquals("Coverage/part-d-567834", eob.getInsuranceFirstRep().getCoverage().getReference());
  }

  /** Tests that the transformer sets the expected number of line items. */
  @Test
  public void shouldHaveLineItems() {
    assertEquals(1, eob.getItem().size());
  }

  /** Tests that the transformer sets the expected number of line item sequences. */
  @Test
  public void shouldHaveLineItemSequence() {
    assertEquals(1, eob.getItemFirstRep().getSequence());
  }

  /** Tests that the transformer sets the expected line item care team reference. */
  @Test
  public void shouldHaveLineItemCareTeamRef() {
    // The order isn't important but this should reference a care team member
    assertNotNull(eob.getItemFirstRep().getCareTeamSequence());
    assertEquals(1, eob.getItemFirstRep().getCareTeamSequence().size());
  }

  /** Tests that the transformer sets the expected Coding for line item produce/service. */
  @Test
  public void shouldHaveLineItemProductOrServiceCoding() {
    CodeableConcept pos = eob.getItemFirstRep().getProductOrService();

    CodeableConcept compare =
        new CodeableConcept()
            .setCoding(
                Arrays.asList(
                    new Coding(
                        "http://hl7.org/fhir/sid/ndc",
                        "000000000",
                        RDATestUtils.FAKE_DRUG_CODE_DISPLAY)));

    assertTrue(compare.equalsDeep(pos));
  }

  /** Tests that the transformer sets the expected line item serviced date. */
  @Test
  public void shouldHaveLineItemServicedDate() {
    DateType servicedDate = eob.getItemFirstRep().getServicedDateType();

    DateType compare = new DateType("2015-05-12");

    assertEquals(servicedDate.toString(), compare.toString());
  }

  /** Tests that the transformer sets the expected line item quantity. */
  @Test
  public void shouldHaveLineItemQuantity() {
    Quantity quantity = eob.getItemFirstRep().getQuantity();

    Quantity compare = new Quantity(60);

    assertTrue(compare.equalsDeep(quantity));
  }

  /** Tests that the transformer sets the expected number of line item adjudications. */
  @Test
  public void shouldHaveLineItemAdjudications() {
    assertEquals(9, eob.getItemFirstRep().getAdjudication().size());
  }

  /** Tests that the transformer sets the expected part D amount paid for PDE. */
  @Test
  public void shouldHaveLineItemAdjudicationCvrdDPlanPdAmt() {
    AdjudicationComponent adjudication =
        TransformerTestUtilsV2.findAdjudicationByCategory(
            "https://bluebutton.cms.gov/resources/variables/cvrd_d_plan_pd_amt",
            eob.getItemFirstRep().getAdjudication());

    AdjudicationComponent compare =
        new AdjudicationComponent()
            .setCategory(
                new CodeableConcept()
                    .setCoding(
                        Arrays.asList(
                            new Coding(
                                "http://terminology.hl7.org/CodeSystem/adjudication",
                                "benefit",
                                "Benefit Amount"),
                            new Coding(
                                "https://bluebutton.cms.gov/resources/codesystem/adjudication",
                                "https://bluebutton.cms.gov/resources/variables/cvrd_d_plan_pd_amt",
                                "Amount paid by Part D plan for the PDE (drug is covered by Part D)"))))
            .setAmount(
                new Money().setValue(126.99).setCurrency(TransformerConstants.CODED_MONEY_USD));

    assertTrue(compare.equalsDeep(adjudication));
  }

  /** Tests that the transformer sets the expected GDBC threshold amount. */
  @Test
  public void shouldHaveLineItemAdjudicationGdcBlwOoptAmt() {
    AdjudicationComponent adjudication =
        TransformerTestUtilsV2.findAdjudicationByCategory(
            "https://bluebutton.cms.gov/resources/variables/gdc_blw_oopt_amt",
            eob.getItemFirstRep().getAdjudication());

    AdjudicationComponent compare =
        new AdjudicationComponent()
            .setCategory(
                new CodeableConcept()
                    .setCoding(
                        Arrays.asList(
                            new Coding(
                                "http://hl7.org/fhir/us/carin-bb/CodeSystem/C4BBAdjudication",
                                "coinsurance",
                                "Co-insurance"),
                            new Coding(
                                "https://bluebutton.cms.gov/resources/codesystem/adjudication",
                                "https://bluebutton.cms.gov/resources/variables/gdc_blw_oopt_amt",
                                "Gross Drug Cost Below Part D Out-of-Pocket Threshold (GDCB)"))))
            .setAmount(
                new Money().setValue(995.34).setCurrency(TransformerConstants.CODED_MONEY_USD));

    assertTrue(compare.equalsDeep(adjudication));
  }

  /** Tests that the transformer sets the expected GDBA threshold amount. */
  @Test
  public void shouldHaveLineItemAdjudicationGdcAbvOoptAmt() {
    AdjudicationComponent adjudication =
        TransformerTestUtilsV2.findAdjudicationByCategory(
            "https://bluebutton.cms.gov/resources/variables/gdc_abv_oopt_amt",
            eob.getItemFirstRep().getAdjudication());

    AdjudicationComponent compare =
        new AdjudicationComponent()
            .setCategory(
                new CodeableConcept()
                    .setCoding(
                        Arrays.asList(
                            new Coding(
                                "http://hl7.org/fhir/us/carin-bb/CodeSystem/C4BBAdjudication",
                                "coinsurance",
                                "Co-insurance"),
                            new Coding(
                                "https://bluebutton.cms.gov/resources/codesystem/adjudication",
                                "https://bluebutton.cms.gov/resources/variables/gdc_abv_oopt_amt",
                                "Gross Drug Cost Above Part D Out-of-Pocket Threshold (GDCA)"))))
            .setAmount(
                new Money().setValue(15.25).setCurrency(TransformerConstants.CODED_MONEY_USD));

    assertTrue(compare.equalsDeep(adjudication));
  }

  /** Tests that the transformer sets the expected adjudication amount paid by patient. */
  @Test
  public void shouldHaveLineItemAdjudicationPtntPayAmt() {
    AdjudicationComponent adjudication =
        TransformerTestUtilsV2.findAdjudicationByCategory(
            "https://bluebutton.cms.gov/resources/variables/ptnt_pay_amt",
            eob.getItemFirstRep().getAdjudication());

    AdjudicationComponent compare =
        new AdjudicationComponent()
            .setCategory(
                new CodeableConcept()
                    .setCoding(
                        Arrays.asList(
                            new Coding(
                                "http://hl7.org/fhir/us/carin-bb/CodeSystem/C4BBAdjudication",
                                "paidbypatient",
                                "Paid by patient"),
                            new Coding(
                                "https://bluebutton.cms.gov/resources/codesystem/adjudication",
                                "https://bluebutton.cms.gov/resources/variables/ptnt_pay_amt",
                                "Amount Paid by Patient"))))
            .setAmount(
                new Money().setValue(235.85).setCurrency(TransformerConstants.CODED_MONEY_USD));

    assertTrue(compare.equalsDeep(adjudication));
  }

  /** Tests that the transformer sets the 'expected other true out-of-pocket' (TrOOP) amount. */
  @Test
  public void shouldHaveLineItemAdjudicationOthrTroopAmt() {
    AdjudicationComponent adjudication =
        TransformerTestUtilsV2.findAdjudicationByCategory(
            "https://bluebutton.cms.gov/resources/variables/othr_troop_amt",
            eob.getItemFirstRep().getAdjudication());

    // Need to maintain trailing 0s in USD amount
    BigDecimal amt = new BigDecimal(17.30);
    amt = amt.setScale(2, RoundingMode.HALF_DOWN);

    AdjudicationComponent compare =
        new AdjudicationComponent()
            .setCategory(
                new CodeableConcept()
                    .setCoding(
                        Arrays.asList(
                            new Coding(
                                "http://hl7.org/fhir/us/carin-bb/CodeSystem/C4BBAdjudication",
                                "priorpayerpaid",
                                "Prior payer paid"),
                            new Coding(
                                "https://bluebutton.cms.gov/resources/codesystem/adjudication",
                                "https://bluebutton.cms.gov/resources/variables/othr_troop_amt",
                                "Other True Out-of-Pocket (TrOOP) Amount"))))
            .setAmount(new Money().setValue(amt).setCurrency(TransformerConstants.CODED_MONEY_USD));

    assertTrue(compare.equalsDeep(adjudication));
  }

  /** Tests that the transformer sets the line item low income subsidy amount. */
  @Test
  public void shouldHaveLineItemAdjudicationLicsAmt() {
    AdjudicationComponent adjudication =
        TransformerTestUtilsV2.findAdjudicationByCategory(
            "https://bluebutton.cms.gov/resources/variables/lics_amt",
            eob.getItemFirstRep().getAdjudication());

    AdjudicationComponent compare =
        new AdjudicationComponent()
            .setCategory(
                new CodeableConcept()
                    .setCoding(
                        Arrays.asList(
                            new Coding(
                                "http://hl7.org/fhir/us/carin-bb/CodeSystem/C4BBAdjudication",
                                "discount",
                                "Discount"),
                            new Coding(
                                "https://bluebutton.cms.gov/resources/codesystem/adjudication",
                                "https://bluebutton.cms.gov/resources/variables/lics_amt",
                                "Amount paid for the PDE by Part D low income subsidy"))))
            .setAmount(
                new Money().setValue(122.23).setCurrency(TransformerConstants.CODED_MONEY_USD));

    assertTrue(compare.equalsDeep(adjudication));
  }

  /**
   * Tests that the transformer sets the line item patient liability due to payments by other payers
   * (PLRO).
   */
  @Test
  public void shouldHaveLineItemAdjudicationPlroAmt() {
    AdjudicationComponent adjudication =
        TransformerTestUtilsV2.findAdjudicationByCategory(
            "https://bluebutton.cms.gov/resources/variables/plro_amt",
            eob.getItemFirstRep().getAdjudication());

    AdjudicationComponent compare =
        new AdjudicationComponent()
            .setCategory(
                new CodeableConcept()
                    .setCoding(
                        Arrays.asList(
                            new Coding(
                                "http://hl7.org/fhir/us/carin-bb/CodeSystem/C4BBAdjudication",
                                "priorpayerpaid",
                                "Prior payer paid"),
                            new Coding(
                                "https://bluebutton.cms.gov/resources/codesystem/adjudication",
                                "https://bluebutton.cms.gov/resources/variables/plro_amt",
                                "Reduction in patient liability due to payments by other payers (PLRO)"))))
            .setAmount(
                new Money().setValue(42.42).setCurrency(TransformerConstants.CODED_MONEY_USD));

    assertTrue(compare.equalsDeep(adjudication));
  }

  /** Tests that the transformer sets the line item part D total drug cost amount. */
  @Test
  public void shouldHaveLineItemAdjudicationTotRxCstAmt() {
    AdjudicationComponent adjudication =
        TransformerTestUtilsV2.findAdjudicationByCategory(
            "https://bluebutton.cms.gov/resources/variables/tot_rx_cst_amt",
            eob.getItemFirstRep().getAdjudication());

    // Need to maintain trailing 0s in USD amount
    BigDecimal amt = new BigDecimal(550.00);
    amt = amt.setScale(2, RoundingMode.HALF_DOWN);

    AdjudicationComponent compare =
        new AdjudicationComponent()
            .setCategory(
                new CodeableConcept()
                    .setCoding(
                        Arrays.asList(
                            new Coding(
                                "http://hl7.org/fhir/us/carin-bb/CodeSystem/C4BBAdjudication",
                                "drugcost",
                                "Drug Cost"),
                            new Coding(
                                "https://bluebutton.cms.gov/resources/codesystem/adjudication",
                                "https://bluebutton.cms.gov/resources/variables/tot_rx_cst_amt",
                                "Total drug cost (Part D)"))))
            .setAmount(new Money().setValue(amt).setCurrency(TransformerConstants.CODED_MONEY_USD));

    assertTrue(compare.equalsDeep(adjudication));
  }

  /** Tests that the transformer sets the line item adjudication gap discount amount. */
  @Test
  public void shouldHaveLineItemAdjudicationRptdGapDscntNum() {
    AdjudicationComponent adjudication =
        TransformerTestUtilsV2.findAdjudicationByCategory(
            "https://bluebutton.cms.gov/resources/variables/rptd_gap_dscnt_num",
            eob.getItemFirstRep().getAdjudication());

    AdjudicationComponent compare =
        new AdjudicationComponent()
            .setCategory(
                new CodeableConcept()
                    .setCoding(
                        Arrays.asList(
                            new Coding(
                                "http://hl7.org/fhir/us/carin-bb/CodeSystem/C4BBAdjudication",
                                "discount",
                                "Discount"),
                            new Coding(
                                "https://bluebutton.cms.gov/resources/codesystem/adjudication",
                                "https://bluebutton.cms.gov/resources/variables/rptd_gap_dscnt_num",
                                "Gap Discount Amount"))))
            .setAmount(
                new Money().setValue(317.22).setCurrency(TransformerConstants.CODED_MONEY_USD));

    assertTrue(compare.equalsDeep(adjudication));
  }

  /**
   * Tests that the transformer sets the expected payment value.
   *
   * @throws Exception if there is a date parsing error
   */
  @Test
  public void shouldHavePayment() throws Exception {
    PaymentComponent compare =
        new PaymentComponent().setDate(new SimpleDateFormat("yyy-MM-dd").parse("2015-05-27"));

    assertTrue(compare.equalsDeep(eob.getPayment()));
  }

  /**
   * Verifies that the transformer sets the expected provider value.
   *
   * @throws Exception (indicates test failure)
   */
  @Test
  public void shouldHaveProvider() throws Exception {
    Reference compare =
        new Reference()
            .setIdentifier(
                new Identifier()
                    .setSystem(
                        CCWUtils.calculateVariableReferenceUrl(CcwCodebookVariable.PRVDR_NUM))
                    .setValue("1023011079"));

    assertTrue(compare.equalsDeep(eob.getProvider()));
  }

  /**
   * Verifies that a claim processed through {@link PartDEventTransformerV2} has an adjudication
   * total slice set. This is required for CARIN compliance.
   */
  @Test
  public void shouldHaveAdjudicationTotalSliceSet() {
    String expectedSystem = C4BBAdjudication.DRUG_COST.getSystem();

    assertNotNull(eob.getTotal());
    assertFalse(eob.getTotal().isEmpty());
    // Get the total from the list with the expected system
    Optional<ExplanationOfBenefit.TotalComponent> total =
        eob.getTotal().stream()
            .filter(t -> t.getCategory().getCoding().get(0).getSystem().equals(expectedSystem))
            .findFirst();
    assertTrue(
        total.isPresent(),
        "Did not find expected total in EOB (expected adjudication total slice for DRUG COST)");
    assertEquals(
        C4BBAdjudication.DRUG_COST.toCode(),
        total.get().getCategory().getCoding().get(0).getCode());
    assertEquals(
        C4BBAdjudication.DRUG_COST.getDisplay(),
        total.get().getCategory().getCoding().get(0).getDisplay());
    // Check total amount
    assertEquals(new BigDecimal("550.00"), total.get().getAmount().getValue());
    assertEquals("USD", total.get().getAmount().getCurrency());
  }

  /**
   * Verifies that a claim processed through {@link PartDEventTransformerV2} has an adjudication
   * status total slice set. This is required for CARIN compliance. Note: In various examples the
   * value is 0, so the value was hardcoded to 0, as adding this was primarily to satisfy CARIN
   * compliance and not due to any specific user ask.
   */
  @Test
  public void shouldHaveAdjudicationStatusTotalSliceSet() {
    String expectedSystem = C4BBAdjudicationStatus.OTHER.getSystem();

    assertNotNull(eob.getTotal());
    assertFalse(eob.getTotal().isEmpty());
    // Get the total from the list with the expected system
    Optional<ExplanationOfBenefit.TotalComponent> total =
        eob.getTotal().stream()
            .filter(t -> t.getCategory().getCoding().get(0).getSystem().equals(expectedSystem))
            .findFirst();
    assertTrue(
        total.isPresent(),
        "Did not find expected total in EOB (expected adjudication status total slice for OTHER)");
    assertEquals(
        C4BBAdjudicationStatus.OTHER.toCode(),
        total.get().getCategory().getCoding().get(0).getCode());
    assertEquals(
        C4BBAdjudicationStatus.OTHER.getDisplay(),
        total.get().getCategory().getCoding().get(0).getDisplay());
    // Check total amount
    assertEquals(BigDecimal.valueOf(0), total.get().getAmount().getValue());
    assertEquals("USD", total.get().getAmount().getCurrency());
  }
}<|MERGE_RESOLUTION|>--- conflicted
+++ resolved
@@ -130,13 +130,9 @@
 
     partdEventTransformer = new PartDEventTransformerV2(metricRegistry);
     claim = generateClaim();
-<<<<<<< HEAD
-    eob = partdEventTransformer.transform(claim, false);
+    eob = partdEventTransformer.transform(new ClaimWithSecurityTags<>(claim, securityTags), false);
     TransformerUtilsV2.enrichEob(
         eob, RDATestUtils.createTestNpiOrgLookup(), RDATestUtils.createFdaDrugCodeDisplayLookup());
-=======
-    eob = partdEventTransformer.transform(new ClaimWithSecurityTags<>(claim, securityTags), false);
->>>>>>> 6735a635
   }
 
   /**
