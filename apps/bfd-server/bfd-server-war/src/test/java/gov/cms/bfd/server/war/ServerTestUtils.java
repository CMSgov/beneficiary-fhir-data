--- conflicted
+++ resolved
@@ -15,12 +15,8 @@
 import gov.cms.bfd.pipeline.ccw.rif.load.LoadAppOptions;
 import gov.cms.bfd.pipeline.ccw.rif.load.RifLoader;
 import gov.cms.bfd.pipeline.ccw.rif.load.RifLoaderTestUtils;
-<<<<<<< HEAD
-import gov.cms.bfd.pipeline.sharedutils.DatabaseOptions;
 import gov.cms.bfd.pipeline.sharedutils.DatabaseUtils;
 import gov.cms.bfd.pipeline.sharedutils.IdHasher;
-=======
->>>>>>> 2a732582
 import gov.cms.bfd.server.war.commons.RequestHeaders;
 import gov.cms.bfd.server.war.stu3.providers.ExtraParamsInterceptor;
 import java.io.FileReader;
@@ -417,14 +413,8 @@
   /** @return the {@link LoadAppOptions} to use with {@link RifLoader} in integration tests */
   public static LoadAppOptions createRifLoaderOptions() {
     return new LoadAppOptions(
-<<<<<<< HEAD
-        new DatabaseOptions(dataSource),
         new IdHasher.Config(
             RifLoaderTestUtils.HICN_HASH_ITERATIONS, RifLoaderTestUtils.HICN_HASH_PEPPER),
-=======
-        RifLoaderTestUtils.HICN_HASH_ITERATIONS,
-        RifLoaderTestUtils.HICN_HASH_PEPPER,
->>>>>>> 2a732582
         LoadAppOptions.DEFAULT_LOADER_THREADS,
         RifLoaderTestUtils.IDEMPOTENCY_REQUIRED);
   }
