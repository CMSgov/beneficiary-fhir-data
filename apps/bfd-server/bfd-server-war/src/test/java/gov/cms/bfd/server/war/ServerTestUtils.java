package gov.cms.bfd.server.war;

import ca.uhn.fhir.context.FhirContext;
import ca.uhn.fhir.rest.client.api.IGenericClient;
import ca.uhn.fhir.rest.client.interceptor.LoggingInterceptor;
import com.codahale.metrics.MetricRegistry;
import gov.cms.bfd.model.rif.Beneficiary;
import gov.cms.bfd.model.rif.LoadedFile;
import gov.cms.bfd.model.rif.RifFileEvent;
import gov.cms.bfd.model.rif.RifFileRecords;
import gov.cms.bfd.model.rif.RifFilesEvent;
import gov.cms.bfd.model.rif.samples.StaticRifResource;
import gov.cms.bfd.model.rif.schema.DatabaseTestHelper;
import gov.cms.bfd.pipeline.ccw.rif.extract.RifFilesProcessor;
import gov.cms.bfd.pipeline.ccw.rif.load.LoadAppOptions;
import gov.cms.bfd.pipeline.ccw.rif.load.RifLoader;
import gov.cms.bfd.pipeline.ccw.rif.load.RifLoaderTestUtils;
<<<<<<< HEAD
import gov.cms.bfd.pipeline.sharedutils.DatabaseOptions;
=======
>>>>>>> 71f462a1
import gov.cms.bfd.pipeline.sharedutils.DatabaseUtils;
import gov.cms.bfd.pipeline.sharedutils.IdHasher;
import gov.cms.bfd.server.war.commons.RequestHeaders;
import gov.cms.bfd.server.war.stu3.providers.ExtraParamsInterceptor;
import java.io.FileReader;
import java.io.IOException;
import java.io.UncheckedIOException;
import java.lang.management.ManagementFactory;
import java.nio.file.Files;
import java.nio.file.Path;
import java.nio.file.Paths;
import java.security.KeyManagementException;
import java.security.KeyStoreException;
import java.security.NoSuchAlgorithmException;
import java.security.UnrecoverableKeyException;
import java.security.cert.CertificateException;
import java.time.Duration;
import java.time.Instant;
import java.time.format.DateTimeFormatter;
import java.util.ArrayList;
import java.util.Comparator;
import java.util.List;
import java.util.Optional;
import java.util.Properties;
import java.util.concurrent.Executors;
import java.util.concurrent.ScheduledExecutorService;
import java.util.concurrent.TimeUnit;
import java.util.function.Consumer;
import java.util.stream.Collectors;
import javax.management.MBeanServer;
import javax.net.ssl.SSLContext;
import javax.persistence.EntityManager;
import javax.persistence.EntityManagerFactory;
import javax.persistence.EntityTransaction;
import javax.persistence.criteria.CriteriaBuilder;
import javax.persistence.criteria.CriteriaDelete;
import javax.sql.DataSource;
import org.apache.http.client.HttpClient;
import org.apache.http.client.config.RequestConfig;
import org.apache.http.config.RegistryBuilder;
import org.apache.http.conn.socket.ConnectionSocketFactory;
import org.apache.http.conn.socket.PlainConnectionSocketFactory;
import org.apache.http.conn.ssl.SSLConnectionSocketFactory;
import org.apache.http.impl.client.HttpClients;
import org.apache.http.impl.conn.PoolingHttpClientConnectionManager;
import org.apache.http.ssl.SSLContextBuilder;
import org.apache.http.ssl.SSLContexts;
import org.slf4j.Logger;
import org.slf4j.LoggerFactory;

/** Contains test utilities. */
public final class ServerTestUtils {
  private static final Logger LOGGER = LoggerFactory.getLogger(ServerTestUtils.class);

  /**
   * @return a new FHIR {@link IGenericClient} for use, configured to use the {@link
   *     ClientSslIdentity#TRUSTED} login
   */
  public static IGenericClient createFhirClient() {
    return createFhirClient(Optional.of(ClientSslIdentity.TRUSTED));
  }

  /**
   * @param clientSslIdentity the {@link ClientSslIdentity} to use as a login for the FHIR server
   * @return a new FHIR {@link IGenericClient} for use
   */
  public static IGenericClient createFhirClient(Optional<ClientSslIdentity> clientSslIdentity) {
    return createFhirClient("v1", clientSslIdentity);
  }

  /**
   * @return a new FHIR {@link IGenericClient} for use, configured to use the {@link
   *     ClientSslIdentity#TRUSTED} login for FIHR v2 server
   */
  public static IGenericClient createFhirClientV2() {
    return createFhirClientV2(Optional.of(ClientSslIdentity.TRUSTED));
  }

  /**
   * @param clientSslIdentity the {@link ClientSslIdentity} to use as a login for the FV2 HIR server
   * @return a new FHIR {@link IGenericClient} for use
   */
  public static IGenericClient createFhirClientV2(Optional<ClientSslIdentity> clientSslIdentity) {
    return createFhirClient("v2", clientSslIdentity, FhirContext.forR4());
  }

  /**
   * @param versionId the {@link v1 or v2 identifier to use as a part of the URL for the FHIR server
   * @param clientSslIdentity the {@link ClientSslIdentity} to use as a login for the FHIR server
   * @return a new FHIR {@link IGenericClient} for use
   */
  private static IGenericClient createFhirClient(
      String versionId, Optional<ClientSslIdentity> clientSslIdentity) {
    // Default behavor before was to spawn a DSTU3 context, so retain that
    return createFhirClient(versionId, clientSslIdentity, FhirContext.forDstu3());
  }

  /**
   * @param versionId the {@link v1 or v2 identifier to use as a part of the URL for the FHIR server
   * @param clientSslIdentity the {@link ClientSslIdentity} to use as a login for the FHIR server
   * @return a new FHIR {@link IGenericClient} for use
   */
  private static IGenericClient createFhirClient(
      String versionId, Optional<ClientSslIdentity> clientSslIdentity, FhirContext ctx) {
    // Figure out where the test server is running.
    String fhirBaseUrl = String.format("%s/%s/fhir", getServerBaseUrl(), versionId);

    /*
     * We need to override the FHIR client's SSLContext. Unfortunately, that
     * requires overriding the entire HttpClient that it uses. Otherwise,
     * the settings used here mirror those that the default FHIR HttpClient
     * would use.
     */
    SSLContext sslContext = createSslContext(clientSslIdentity);

    /*
     * The default timeout is 10s, which was failing for batches of 100. A
     * 300s timeout was failing for batches of 100 once Part B claims were
     * mostly mapped, so batches were cut to 10, which ran at 12s or so,
     * each.
     */
    ctx.getRestfulClientFactory().setSocketTimeout((int) TimeUnit.MINUTES.toMillis(5));
    PoolingHttpClientConnectionManager connectionManager =
        new PoolingHttpClientConnectionManager(
            RegistryBuilder.<ConnectionSocketFactory>create()
                .register("http", PlainConnectionSocketFactory.getSocketFactory())
                .register("https", new SSLConnectionSocketFactory(sslContext))
                .build(),
            null,
            null,
            null,
            5000,
            TimeUnit.MILLISECONDS);
    @SuppressWarnings("deprecation")
    RequestConfig defaultRequestConfig =
        RequestConfig.custom()
            .setSocketTimeout(ctx.getRestfulClientFactory().getSocketTimeout())
            .setConnectTimeout(ctx.getRestfulClientFactory().getConnectTimeout())
            .setConnectionRequestTimeout(
                ctx.getRestfulClientFactory().getConnectionRequestTimeout())
            .setStaleConnectionCheckEnabled(true)
            .build();
    HttpClient httpClient =
        HttpClients.custom()
            .setConnectionManager(connectionManager)
            .setDefaultRequestConfig(defaultRequestConfig)
            .disableCookieManagement()
            .build();
    ctx.getRestfulClientFactory().setHttpClient(httpClient);

    IGenericClient client = ctx.newRestfulGenericClient(fhirBaseUrl);

    /*
     * The FHIR client logging (for tests) can be managed via the
     * `src/test/resources/logback-test.xml` file.
     */
    LoggingInterceptor loggingInterceptor = new LoggingInterceptor();
    loggingInterceptor.setLogRequestSummary(LOGGER.isDebugEnabled());
    loggingInterceptor.setLogResponseSummary(LOGGER.isDebugEnabled());
    loggingInterceptor.setLogRequestHeaders(LOGGER.isTraceEnabled());
    loggingInterceptor.setLogResponseHeaders(LOGGER.isTraceEnabled());
    loggingInterceptor.setLogRequestBody(LOGGER.isTraceEnabled());
    loggingInterceptor.setLogResponseBody(LOGGER.isTraceEnabled());
    client.registerInterceptor(loggingInterceptor);

    return client;
  }

  /**
   * @param clientSslIdentity the {@link ClientSslIdentity} to use as a login for the server
   * @return a new {@link SSLContext} for HTTP clients connecting to the server to use
   */
  public static SSLContext createSslContext(Optional<ClientSslIdentity> clientSslIdentity) {
    SSLContext sslContext;
    try {
      SSLContextBuilder sslContextBuilder = SSLContexts.custom();

      // If a client key is desired, configure the key store with it.
      if (clientSslIdentity.isPresent())
        sslContextBuilder.loadKeyMaterial(
            clientSslIdentity.get().getKeyStore(),
            clientSslIdentity.get().getStorePassword(),
            clientSslIdentity.get().getKeyPass());

      // Configure the trust store.
      sslContextBuilder.loadTrustMaterial(
          getClientTrustStorePath().toFile(), "changeit".toCharArray());

      sslContext = sslContextBuilder.build();
    } catch (IOException e) {
      throw new UncheckedIOException(e);
    } catch (KeyManagementException
        | UnrecoverableKeyException
        | NoSuchAlgorithmException
        | KeyStoreException
        | CertificateException e) {
      throw new IllegalStateException(e);
    }
    return sslContext;
  }

  /** @return the base URL for the server (not for the FHIR servlet, but just the server itself) */
  public static String getServerBaseUrl() {
    Properties testServerPorts = readTestServerPortsProperties();
    int httpsPort = Integer.parseInt(testServerPorts.getProperty("server.port.https"));
    String serverBaseUrl = String.format("https://localhost:%d", httpsPort);
    return serverBaseUrl;
  }

  /** @return the local {@link Path} that development/test key and trust stores can be found in */
  static Path getSslStoresDirectory() {
    /*
     * The working directory for tests will either be the module directory
     * or their parent directory. With that knowledge, we're searching for
     * the ssl-stores directory.
     */
    Path sslStoresDir = Paths.get("..", "dev", "ssl-stores");
    if (!Files.isDirectory(sslStoresDir)) sslStoresDir = Paths.get("dev", "ssl-stores");
    if (!Files.isDirectory(sslStoresDir)) throw new IllegalStateException();
    return sslStoresDir;
  }

  /** @return the local {@link Path} to the trust store that FHIR clients should use */
  private static Path getClientTrustStorePath() {
    Path trustStorePath = getSslStoresDirectory().resolve("client-truststore.jks");
    return trustStorePath;
  }

  /**
   * @param sampleResources the sample RIF resources to parse
   * @return the {@link List} of RIF records that were parsed (e.g. {@link Beneficiary}s, etc.)
   */
  public static List<Object> parseData(List<StaticRifResource> sampleResources) {
    RifFilesEvent rifFilesEvent =
        new RifFilesEvent(
            Instant.now(),
            sampleResources.stream().map(r -> r.toRifFile()).collect(Collectors.toList()));
    RifFilesProcessor processor = new RifFilesProcessor();
    List<Object> recordsParsed = new ArrayList<>();
    for (RifFileEvent rifFileEvent : rifFilesEvent.getFileEvents()) {
      RifFileRecords rifFileRecords = processor.produceRecords(rifFileEvent);
      rifFileRecords.getRecords().map(r -> r.getRecord()).forEach(r -> recordsParsed.add(r));
    }

    return recordsParsed;
  }

  /**
   * @param sampleResources the sample RIF resources to load
   * @return the {@link List} of RIF records that were loaded (e.g. {@link Beneficiary}s, etc.)
   */
  public static List<Object> loadData(List<StaticRifResource> sampleResources) {
    DataSource dataSource = createDataSource();
    LoadAppOptions loadOptions = createRifLoaderOptions();
    RifFilesEvent rifFilesEvent =
        new RifFilesEvent(
            Instant.now(),
            sampleResources.stream().map(r -> r.toRifFile()).collect(Collectors.toList()));

    // Create the processors that will handle each stage of the pipeline.
    MetricRegistry loadAppMetrics = new MetricRegistry();
    RifFilesProcessor processor = new RifFilesProcessor();

    try (RifLoader loader = new RifLoader(loadAppMetrics, loadOptions, dataSource); ) {
      // Link up the pipeline and run it.
      LOGGER.info("Loading RIF records...");
      List<Object> recordsLoaded = new ArrayList<>();
      for (RifFileEvent rifFileEvent : rifFilesEvent.getFileEvents()) {
        RifFileRecords rifFileRecords = processor.produceRecords(rifFileEvent);
        loader.process(
            rifFileRecords,
            error -> {
              LOGGER.warn("Record(s) failed to load.", error);
            },
            result -> {
              recordsLoaded.add(result.getRifRecordEvent().getRecord());
            });
      }
      LOGGER.info("Loaded RIF records: '{}'.", recordsLoaded.size());
      return recordsLoaded;
    }
  }

  /**
   * A wrapper for the entity manager logic and action. The executor is called within a transaction
   *
   * @param executor to call with an entity manager.
   */
  public static void doTransaction(Consumer<EntityManager> executor) {
    final EntityManagerFactory entityManagerFactory = createEntityManagerFactory();
    EntityManager em = null;
    EntityTransaction tx = null;
    try {
      em = entityManagerFactory.createEntityManager();
      tx = em.getTransaction();
      tx.begin();
      executor.accept(em);
      tx.commit();
    } finally {
      if (tx != null && tx.isActive()) {
        tx.rollback();
        LOGGER.info("Rolling back a transaction");
      }
      if (em != null && em.isOpen()) em.close();
      if (entityManagerFactory != null) entityManagerFactory.close();
    }
  }

  /** Cleans the test DB by running a bunch of <cod. */
  @SuppressWarnings({"rawtypes", "unchecked"})
  public static void cleanDatabaseServer() {
    EntityManagerFactory entityManagerFactory = null;
    EntityManager entityManager = null;
    EntityTransaction transaction = null;
    try {
      entityManagerFactory = createEntityManagerFactory();
      entityManager = entityManagerFactory.createEntityManager();

      // Determine the entity types to delete, and the order to do so in.
      Comparator<Class<?>> entityDeletionSorter =
          (t1, t2) -> {
            if (t1.equals(Beneficiary.class)) return 1;
            if (t2.equals(Beneficiary.class)) return -1;
            if (t1.getSimpleName().endsWith("Line")) return -1;
            if (t2.getSimpleName().endsWith("Line")) return 1;
            if (t1.equals(LoadedFile.class)) return 1;
            if (t2.equals(LoadedFile.class)) return -1;
            return 0;
          };
      List<Class<?>> entityTypesInDeletionOrder =
          entityManagerFactory.getMetamodel().getEntities().stream()
              .map(t -> t.getJavaType())
              .sorted(entityDeletionSorter)
              .collect(Collectors.toList());

      LOGGER.info("Deleting all resources...");
      transaction = entityManager.getTransaction();
      transaction.begin();
      for (Class<?> entityClass : entityTypesInDeletionOrder) {
        CriteriaBuilder builder = entityManager.getCriteriaBuilder();
        CriteriaDelete query = builder.createCriteriaDelete(entityClass);
        query.from(entityClass);
        entityManager.createQuery(query).executeUpdate();
      }

      /*
       * To be complete, we should also be resetting our sequences here. However, there isn't a
       * simple way to do that without hardcoding the sequence names, so I'm going to lean into my
       * laziness and not implement it: it's unlikely to cause issues with our tests.
       */

      transaction.commit();
      LOGGER.info("Deleted all resources.");
    } finally {
      if (transaction != null && transaction.isActive()) transaction.rollback();
      if (entityManager != null) entityManager.close();
      if (entityManagerFactory != null) entityManagerFactory.close();
    }
  }

  /** @return a {@link DataSource} for the test DB */
  public static final DataSource createDataSource() {
    String jdbcUrl, jdbcUsername, jdbcPassword;

    /*
     * In our tests, we either get the DB connection details from the system properties (for a
     * "normal" DB that was created outside of the tests), or from the test Properties file that was
     * created by the WAR when it launched (for HSQL DBs).
     */

    Properties testDbProps = readTestDatabaseProperties();
    if (testDbProps != null) {
      jdbcUrl = testDbProps.getProperty(SpringConfiguration.PROP_DB_URL);
      jdbcUsername = testDbProps.getProperty(SpringConfiguration.PROP_DB_USERNAME, null);
      jdbcPassword = testDbProps.getProperty(SpringConfiguration.PROP_DB_PASSWORD, null);
    } else {
      jdbcUrl = System.getProperty("its.db.url", null);
      jdbcUsername = System.getProperty("its.db.username", null);
      jdbcPassword = System.getProperty("its.db.password", null);
    }

    if (jdbcUsername != null && jdbcUsername.isEmpty()) jdbcUsername = null;
    if (jdbcPassword != null && jdbcPassword.isEmpty()) jdbcPassword = null;

    DataSource dataSource = DatabaseTestHelper.getTestDatabase(jdbcUrl, jdbcUsername, jdbcPassword);

    return dataSource;
  }

  /** @return an {@link EntityManagerFactory} for the test DB */
  private static EntityManagerFactory createEntityManagerFactory() {
    DataSource dataSource = createDataSource();
    return DatabaseUtils.createEntityManagerFactory(dataSource);
  }

  /** @return the {@link LoadAppOptions} to use with {@link RifLoader} in integration tests */
  public static LoadAppOptions createRifLoaderOptions() {
    return new LoadAppOptions(
<<<<<<< HEAD
        new DatabaseOptions(dataSource),
=======
>>>>>>> 71f462a1
        new IdHasher.Config(
            RifLoaderTestUtils.HICN_HASH_ITERATIONS, RifLoaderTestUtils.HICN_HASH_PEPPER),
        LoadAppOptions.DEFAULT_LOADER_THREADS,
        RifLoaderTestUtils.IDEMPOTENCY_REQUIRED);
  }

  /**
   * @return the {@link Properties} from the <code>server-ports.properties</code> that should have
   *     been written out by the integration tests' <code>server-start.sh</code> script
   */
  private static Properties readTestServerPortsProperties() {
    /*
     * The working directory for tests will either be the module directory
     * or their parent directory. With that knowledge, we're searching for
     * the target/server-work directory.
     */
    Path serverRunDir = Paths.get("target", "server-work");
    if (!Files.isDirectory(serverRunDir))
      serverRunDir = Paths.get("bfd-server-war", "target", "server-work");
    if (!Files.isDirectory(serverRunDir)) throw new IllegalStateException();

    Properties serverPortsProps = new Properties();
    try {
      serverPortsProps.load(
          new FileReader(serverRunDir.resolve("server-ports.properties").toFile()));
    } catch (IOException e) {
      throw new UncheckedIOException(e);
    }
    return serverPortsProps;
  }

  /**
   * @return the {@link Properties} file created by {@link
   *     gov.cms.bfd.server.war.SpringConfiguration#findTestDatabaseProperties()}, or <code>null
   *     </code> if it's not present (indicating that just a regular DB connection is being used)
   */
  private static Properties readTestDatabaseProperties() {
    Path testDatabasePropertiesPath = SpringConfiguration.findTestDatabaseProperties();
    if (!Files.isRegularFile(testDatabasePropertiesPath)) return null;

    try {
      Properties testDbProps = new Properties();
      testDbProps.load(new FileReader(testDatabasePropertiesPath.toFile()));
      return testDbProps;
    } catch (IOException e) {
      throw new UncheckedIOException(e);
    }
  }

  /**
   * Starts a background thread that periodically generates a heap dump at <code>./heap-dumps/
   * </code>. Useful when trying to debug memory pressure issues in our test code.
   *
   * @param period how often to generate a heap dump
   */
  @SuppressWarnings("restriction")
  public static void startHeapDumpCollector(Duration period) {
    Runnable collector =
        () -> {
          MBeanServer server = ManagementFactory.getPlatformMBeanServer();
          try {
            Path heapDumpsDir = Paths.get(".", "heap-dumps");
            Files.createDirectories(heapDumpsDir);
            String heapDumpFileName =
                String.format(
                        "bfd-server-tests-%s.hprof",
                        DateTimeFormatter.ISO_INSTANT.format(Instant.now()))
                    .replaceAll(":", "-");
            Path heapDump = heapDumpsDir.resolve(heapDumpFileName);
            LOGGER.info("Generating heap dump at: {}", heapDump.toAbsolutePath().toString());

            com.sun.management.HotSpotDiagnosticMXBean mxBean =
                java.lang.management.ManagementFactory.newPlatformMXBeanProxy(
                    server,
                    "com.sun.management:type=HotSpotDiagnostic",
                    com.sun.management.HotSpotDiagnosticMXBean.class);
            mxBean.dumpHeap(heapDump.toString(), true);
            LOGGER.info("Generated heap dump at: {}", heapDump.toAbsolutePath().toString());
          } catch (IOException e) {
            LOGGER.warn("Unable to generate heap dump.", e);
            throw new UncheckedIOException(e);
          }
        };
    ScheduledExecutorService executor = Executors.newSingleThreadScheduledExecutor();
    executor.scheduleAtFixedRate(
        collector, period.toMillis(), period.toMillis(), TimeUnit.MILLISECONDS);
  }

  /**
   * helper
   *
   * @return the client with extra params registered
   */
  public static IGenericClient createFhirClientWithHeaders(RequestHeaders requestHeader) {
    IGenericClient fhirClient = ServerTestUtils.createFhirClient();
    if (requestHeader != null) {
      ExtraParamsInterceptor extraParamsInterceptor = new ExtraParamsInterceptor();
      extraParamsInterceptor.setHeaders(requestHeader);
      fhirClient.registerInterceptor(extraParamsInterceptor);
    }
    return fhirClient;
  }

  /**
   * helper
   *
   * @return the client with extra params registered
   */
  public static IGenericClient createFhirClientWithHeadersV2(RequestHeaders requestHeader) {
    IGenericClient fhirClient = ServerTestUtils.createFhirClientV2();
    if (requestHeader != null) {
      ExtraParamsInterceptor extraParamsInterceptor = new ExtraParamsInterceptor();
      extraParamsInterceptor.setHeaders(requestHeader);
      fhirClient.registerInterceptor(extraParamsInterceptor);
    }
    return fhirClient;
  }
}<|MERGE_RESOLUTION|>--- conflicted
+++ resolved
@@ -15,10 +15,6 @@
 import gov.cms.bfd.pipeline.ccw.rif.load.LoadAppOptions;
 import gov.cms.bfd.pipeline.ccw.rif.load.RifLoader;
 import gov.cms.bfd.pipeline.ccw.rif.load.RifLoaderTestUtils;
-<<<<<<< HEAD
-import gov.cms.bfd.pipeline.sharedutils.DatabaseOptions;
-=======
->>>>>>> 71f462a1
 import gov.cms.bfd.pipeline.sharedutils.DatabaseUtils;
 import gov.cms.bfd.pipeline.sharedutils.IdHasher;
 import gov.cms.bfd.server.war.commons.RequestHeaders;
@@ -417,10 +413,6 @@
   /** @return the {@link LoadAppOptions} to use with {@link RifLoader} in integration tests */
   public static LoadAppOptions createRifLoaderOptions() {
     return new LoadAppOptions(
-<<<<<<< HEAD
-        new DatabaseOptions(dataSource),
-=======
->>>>>>> 71f462a1
         new IdHasher.Config(
             RifLoaderTestUtils.HICN_HASH_ITERATIONS, RifLoaderTestUtils.HICN_HASH_PEPPER),
         LoadAppOptions.DEFAULT_LOADER_THREADS,
