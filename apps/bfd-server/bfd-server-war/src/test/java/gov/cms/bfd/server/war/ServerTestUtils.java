--- conflicted
+++ resolved
@@ -16,12 +16,9 @@
 import gov.cms.bfd.pipeline.ccw.rif.load.RifLoader;
 import gov.cms.bfd.pipeline.ccw.rif.load.RifLoaderIdleTasks;
 import gov.cms.bfd.pipeline.ccw.rif.load.RifLoaderTestUtils;
-<<<<<<< HEAD
 import gov.cms.bfd.pipeline.sharedutils.DatabaseOptions;
 import gov.cms.bfd.pipeline.sharedutils.DatabaseUtils;
 import gov.cms.bfd.pipeline.sharedutils.IdHasher;
-=======
->>>>>>> 7d4d4d36
 import gov.cms.bfd.server.war.commons.RequestHeaders;
 import gov.cms.bfd.server.war.stu3.providers.ExtraParamsInterceptor;
 import java.io.FileReader;
@@ -418,15 +415,9 @@
   public static LoadAppOptions createRifLoaderOptions() {
     DataSource dataSource = createDataSource();
     return new LoadAppOptions(
-<<<<<<< HEAD
         new DatabaseOptions(dataSource),
         new IdHasher.Config(
             RifLoaderTestUtils.HICN_HASH_ITERATIONS, RifLoaderTestUtils.HICN_HASH_PEPPER),
-=======
-        RifLoaderTestUtils.HICN_HASH_ITERATIONS,
-        RifLoaderTestUtils.HICN_HASH_PEPPER,
-        dataSource,
->>>>>>> 7d4d4d36
         LoadAppOptions.DEFAULT_LOADER_THREADS,
         RifLoaderTestUtils.IDEMPOTENCY_REQUIRED,
         RifLoaderTestUtils.FIXUPS_ENABLED,
