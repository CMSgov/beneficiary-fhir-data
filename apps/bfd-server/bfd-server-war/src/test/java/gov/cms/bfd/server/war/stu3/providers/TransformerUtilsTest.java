--- conflicted
+++ resolved
@@ -444,12 +444,7 @@
 
     FhirContext fhirContext = FhirContext.forDstu3();
     ClaimTransformerInterface claimTransformerInterface =
-<<<<<<< HEAD
-        new HHAClaimTransformer(
-            new MetricRegistry(), NPIOrgLookup.createNpiOrgLookup(), securityTagManager);
-=======
-        new HHAClaimTransformer(new MetricRegistry(), NPIOrgLookup.createTestNpiOrgLookup());
->>>>>>> 28f0afbc
+        new HHAClaimTransformer(new MetricRegistry(), NPIOrgLookup.createTestNpiOrgLookup(), securityTagManager);
     ExplanationOfBenefit genEob = claimTransformerInterface.transform(claim, false);
     IParser parser = fhirContext.newJsonParser();
     String json = parser.encodeResourceToString(genEob);
