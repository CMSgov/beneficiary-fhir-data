package gov.cms.bfd.server.war.stu3.providers;

import static org.junit.jupiter.api.Assertions.assertEquals;
import static org.junit.jupiter.api.Assertions.assertFalse;
import static org.junit.jupiter.api.Assertions.assertNotNull;
import static org.junit.jupiter.api.Assertions.assertNull;
import static org.junit.jupiter.api.Assertions.assertThrows;
import static org.junit.jupiter.api.Assertions.assertTrue;
import static org.mockito.Mockito.mock;
import static org.mockito.Mockito.when;

import ca.uhn.fhir.context.FhirContext;
import ca.uhn.fhir.parser.IParser;
import ca.uhn.fhir.rest.api.Constants;
import ca.uhn.fhir.rest.api.server.RequestDetails;
import ca.uhn.fhir.rest.server.exceptions.InvalidRequestException;
import com.codahale.metrics.MetricRegistry;
import gov.cms.bfd.model.codebook.data.CcwCodebookVariable;
import gov.cms.bfd.model.rif.entities.DMEClaim;
import gov.cms.bfd.model.rif.entities.HHAClaim;
import gov.cms.bfd.model.rif.entities.HospiceClaim;
import gov.cms.bfd.model.rif.entities.InpatientClaim;
import gov.cms.bfd.model.rif.samples.StaticRifResourceGroup;
import gov.cms.bfd.server.sharedutils.BfdMDC;
import gov.cms.bfd.server.war.ServerTestUtils;
import gov.cms.bfd.server.war.commons.CCWUtils;
import gov.cms.bfd.server.war.commons.ClaimType;
import gov.cms.bfd.server.war.commons.IdentifierType;
import gov.cms.bfd.server.war.commons.OffsetLinkBuilder;
import gov.cms.bfd.server.war.commons.QueryUtils;
import gov.cms.bfd.server.war.commons.SecurityTagManager;
import gov.cms.bfd.server.war.commons.TransformerConstants;
import gov.cms.bfd.server.war.r4.providers.pac.common.ClaimWithSecurityTags;
import gov.cms.bfd.server.war.utils.RDATestUtils;
import java.io.IOException;
import java.time.Instant;
import java.util.ArrayList;
import java.util.Arrays;
import java.util.EnumSet;
import java.util.HashMap;
import java.util.HashSet;
import java.util.List;
import java.util.Map;
import java.util.Optional;
import java.util.Set;
import org.hl7.fhir.dstu3.model.Bundle;
import org.hl7.fhir.dstu3.model.CodeableConcept;
import org.hl7.fhir.dstu3.model.Coding;
import org.hl7.fhir.dstu3.model.ExplanationOfBenefit;
import org.hl7.fhir.dstu3.model.ExplanationOfBenefit.CareTeamComponent;
import org.hl7.fhir.dstu3.model.Extension;
import org.hl7.fhir.dstu3.model.Patient;
import org.hl7.fhir.dstu3.model.Reference;
import org.hl7.fhir.dstu3.model.codesystems.ClaimCareteamrole;
import org.hl7.fhir.instance.model.api.IBaseResource;
import org.junit.jupiter.api.Test;
import org.junit.jupiter.api.extension.ExtendWith;
import org.mockito.Mock;
import org.mockito.junit.jupiter.MockitoExtension;
import org.mockito.junit.jupiter.MockitoSettings;
import org.mockito.quality.Strictness;

/**
 * Unit tests for {@link TransformerUtils}. Not to be confused with {@link TransformerTestUtils},
 * which are test utilities.
 */
@ExtendWith(MockitoExtension.class)
@MockitoSettings(strictness = Strictness.LENIENT)
public final class TransformerUtilsTest {

  /** The securityTagManager. */
  @Mock private SecurityTagManager securityTagManager;

  Set<String> securityTags = new HashSet<>();

  /** Verifies that {@link TransformerUtils#createExtensionCoding} works as expected. */
  @Test
  public void createExtensionCoding() {
    Patient patientA = new Patient();
    patientA.setId("12345");

    Extension extension =
        TransformerUtils.createExtensionCoding(patientA, CcwCodebookVariable.RACE, "4");
    assertNotNull(extension);
    assertEquals(TransformerConstants.BASE_URL_CCW_VARIABLES + "/race", extension.getUrl());
    assertTrue(extension.getValue() instanceof Coding);

    Coding coding = (Coding) extension.getValue();
    assertNotNull(coding);
    assertEquals(TransformerConstants.BASE_URL_CCW_VARIABLES + "/race", coding.getSystem());
    assertEquals("4", coding.getCode());
  }

  /** Verifies that {@link TransformerUtils#createCodeableConcept} works as expected. */
  @Test
  public void createCodeableConcept() {
    Patient patientA = new Patient();
    patientA.setId("12345");

    CodeableConcept concept =
        TransformerUtils.createCodeableConcept(patientA, CcwCodebookVariable.RACE, "4");
    assertNotNull(concept);
    assertEquals(1, concept.getCoding().size());

    Coding coding = concept.getCodingFirstRep();
    assertNotNull(coding);
    assertEquals(TransformerConstants.BASE_URL_CCW_VARIABLES + "/race", coding.getSystem());
    assertEquals("4", coding.getCode());
  }

  /**
   * Verifies that {@link TransformerUtils#createCodeableConcept} sets {@link Coding#getDisplay()}
   * correctly.
   */
  @Test
  public void createCodeableConcept_display() {
    Patient patientA = new Patient();
    patientA.setId("12345");

    CodeableConcept raceConcept_4 =
        TransformerUtils.createCodeableConcept(patientA, CcwCodebookVariable.RACE, "4");
    assertEquals("Asian", raceConcept_4.getCodingFirstRep().getDisplay());

    // This code isn't valid and shouldn't end up with a matching display.
    CodeableConcept raceConcept_12 =
        TransformerUtils.createCodeableConcept(patientA, CcwCodebookVariable.RACE, "12");
    assertNull(raceConcept_12.getCodingFirstRep().getDisplay());

    /*
     * The REV_CNTR_PMT_MTHD_IND_CD Variable has value collisions. Verify that those
     * are handled correctly.
     */
    CodeableConcept paymentMethodConcept_1 =
        TransformerUtils.createCodeableConcept(
            patientA, CcwCodebookVariable.REV_CNTR_PMT_MTHD_IND_CD, "1");
    assertNull(paymentMethodConcept_1.getCodingFirstRep().getDisplay());
  }

  /** Tests that {@link TransformerUtils#addCareTeamPractitioner} adds the care team as expected. */
  @Test
  public void addCareTeamPractitioner() {
    ExplanationOfBenefit eob = new ExplanationOfBenefit();
    TransformerUtils.addCareTeamPractitioner(eob, null, "system", "123", ClaimCareteamrole.PRIMARY);
    assertEquals(1, eob.getCareTeam().size(), "Expect there to be one care team member");
    TransformerUtils.addCareTeamPractitioner(eob, null, "system", "123", ClaimCareteamrole.ASSIST);
    assertEquals(2, eob.getCareTeam().size(), "Expect there to be two care team members");
    TransformerUtils.addCareTeamPractitioner(eob, null, "system", "123", ClaimCareteamrole.ASSIST);
    assertEquals(2, eob.getCareTeam().size(), "Expect there to be two care team members");
  }

  /**
   * Verifies that {@link TransformerUtils#createIdentifierReference} sets {@link Reference}
   * correctly.
   */
  @Test
  public void createReferenceTest() {
    String identifierSystem = "identifierSystem";
    String identifierValue = "identifierValue";

    Reference reference =
        TransformerUtils.createIdentifierReference(identifierSystem, identifierValue);

    assertEquals(identifierSystem, reference.getIdentifier().getSystem());
    assertEquals(identifierValue, reference.getIdentifier().getValue());
    assertTrue(isCodingListNullOrEmpty(reference.getIdentifier().getType().getCoding()));
  }

  /**
   * Verifies that {@link TransformerUtils#careTeamHasMatchingExtension} verifies if an extension is
   * found.
   */
  @Test
  public void careTeamHasMatchingExtensionReturnsTrueWhenFound() {
    String referenceUrl = "http://test.url";
    String codeValue = "code";
    Coding coding = new Coding();
    coding.setCode(codeValue);
    Extension extension = new Extension(referenceUrl);
    extension.setValue(coding);
    CareTeamComponent careTeamComponent = new CareTeamComponent();
    careTeamComponent.addExtension(extension);

    boolean returnResult =
        TransformerUtils.careTeamHasMatchingExtension(careTeamComponent, referenceUrl, codeValue);

    assertTrue(returnResult);
  }

  /**
   * Verifies that {@link TransformerUtils#careTeamHasMatchingExtension} verifies it returns false
   * when a reference url is empty.
   */
  @Test
  public void careTeamHasMatchingExtensionReturnsFalseWithEmptyReferenceUrl() {
    String referenceUrl = "";
    String codeValue = "code";
    Coding coding = new Coding();
    coding.setCode(codeValue);
    Extension extension = new Extension(referenceUrl);
    extension.setValue(coding);
    CareTeamComponent careTeamComponent = new CareTeamComponent();
    careTeamComponent.addExtension(extension);

    boolean returnResult =
        TransformerUtils.careTeamHasMatchingExtension(careTeamComponent, referenceUrl, codeValue);

    assertFalse(returnResult);
  }

  /**
   * Verifies that {@link TransformerUtils#careTeamHasMatchingExtension} verifies it returns false
   * when a reference url is null.
   */
  @Test
  public void careTeamHasMatchingExtensionReturnsFalseWithNullReferenceUrl() {
    String referenceUrl = null;
    String codeValue = "code";
    Coding coding = new Coding();
    coding.setCode(codeValue);
    Extension extension = new Extension(referenceUrl);
    extension.setValue(coding);
    CareTeamComponent careTeamComponent = new CareTeamComponent();
    careTeamComponent.addExtension(extension);

    boolean returnResult =
        TransformerUtils.careTeamHasMatchingExtension(careTeamComponent, referenceUrl, codeValue);

    assertFalse(returnResult);
  }

  /**
   * Verifies that {@link TransformerUtils#careTeamHasMatchingExtension} verifies it returns false
   * when a code value is empty.
   */
  @Test
  public void careTeamHasMatchingExtensionReturnsFalseWithEmptyCodeValue() {
    String referenceUrl = "http://test.url";
    String codeValue = "";
    Coding coding = new Coding();
    coding.setCode(codeValue);
    Extension extension = new Extension(referenceUrl);
    extension.setValue(coding);
    CareTeamComponent careTeamComponent = new CareTeamComponent();
    careTeamComponent.addExtension(extension);

    boolean returnResult =
        TransformerUtils.careTeamHasMatchingExtension(careTeamComponent, referenceUrl, codeValue);

    assertFalse(returnResult);
  }

  /**
   * Verifies that {@link TransformerUtils#careTeamHasMatchingExtension} verifies it returns false
   * when a code value is null.
   */
  @Test
  public void careTeamHasMatchingExtensionReturnsFalseWithNullCodeValue() {
    String referenceUrl = "http://test.url";
    String codeValue = null;
    Coding coding = new Coding();
    coding.setCode(codeValue);
    Extension extension = new Extension(referenceUrl);
    extension.setValue(coding);
    CareTeamComponent careTeamComponent = new CareTeamComponent();
    careTeamComponent.addExtension(extension);

    boolean returnResult =
        TransformerUtils.careTeamHasMatchingExtension(careTeamComponent, referenceUrl, codeValue);

    assertFalse(returnResult);
  }

  /**
   * Tests that addCareTeamQualification does not add a qualification if the input Optional is
   * empty.
   */
  @Test
  public void addCareTeamQualificationWhenEmptyCodeExpectNoQualificationCodeAdded() {

    CareTeamComponent careTeam = new CareTeamComponent();
    ExplanationOfBenefit eob = new ExplanationOfBenefit();
    CcwCodebookVariable codebookVariable = CcwCodebookVariable.CCW_PRSCRBR_ID;
    Optional<String> value = Optional.empty();

    TransformerUtils.addCareTeamQualification(careTeam, eob, codebookVariable, value);

    // ensure careteam qualification isnt populated
    // (hasQualification does some checks on coding and text existing)
    assertFalse(careTeam.hasQualification());
  }

  /**
   * Tests that addCareTeamQualification adds a qualification if the input Optional is not empty.
   */
  @Test
  public void addCareTeamQualificationWhenNotEmptyCodeExpectQualificationAdded() {

    CareTeamComponent careTeam = new CareTeamComponent();
    ExplanationOfBenefit eob = new ExplanationOfBenefit();
    CcwCodebookVariable codebookVariable = CcwCodebookVariable.CCW_PRSCRBR_ID;
    String expectedValue = "ABC-TESTID";
    Optional<String> value = Optional.of(expectedValue);
    String expectedUrl = CCWUtils.calculateVariableReferenceUrl(CcwCodebookVariable.CCW_PRSCRBR_ID);

    TransformerUtils.addCareTeamQualification(careTeam, eob, codebookVariable, value);

    // careTeam object should have the qualification added with expected values
    assertTrue(careTeam.hasQualification());
    assertTrue(careTeam.getQualification().hasCoding());
    assertEquals(expectedUrl, careTeam.getQualification().getCoding().get(0).getSystem());
    assertEquals(expectedValue, careTeam.getQualification().getCoding().get(0).getCode());
  }

  /**
   * Tests that addCareTeamExtension correctly adds an extension when the value Optional and its
   * string value is not empty.
   */
  @Test
  public void addCareTeamExtensionWhenNotEmptyOptionalExpectExtensionAdded() {

    CareTeamComponent careTeam = new CareTeamComponent();
    ExplanationOfBenefit eob = new ExplanationOfBenefit();
    CcwCodebookVariable codebookVariable = CcwCodebookVariable.CCW_PRSCRBR_ID;
    String expectedValue = "DDD-TESTID";
    Optional<String> value = Optional.of(expectedValue);
    String expectedUrl = CCWUtils.calculateVariableReferenceUrl(CcwCodebookVariable.CCW_PRSCRBR_ID);

    TransformerUtils.addCareTeamExtension(codebookVariable, value, careTeam, eob);

    assertTrue(careTeam.hasExtension(expectedUrl));
    Extension extension = careTeam.getExtensionByUrl(expectedUrl);
    String extensionValue = ((Coding) extension.getValue()).getCode();
    assertEquals(expectedValue, extensionValue);
  }

  /**
   * Tests that addCareTeamExtension correctly adds an extension when the value is required and a
   * char.
   */
  @Test
  public void addCareTeamExtensionWhenRequiredCharExpectExtensionAdded() {

    CareTeamComponent careTeam = new CareTeamComponent();
    ExplanationOfBenefit eob = new ExplanationOfBenefit();
    CcwCodebookVariable codebookVariable = CcwCodebookVariable.CCW_PRSCRBR_ID;
    char expectedValue = 'V';
    String expectedUrl = CCWUtils.calculateVariableReferenceUrl(CcwCodebookVariable.CCW_PRSCRBR_ID);

    TransformerUtils.addCareTeamExtension(codebookVariable, expectedValue, careTeam, eob);

    assertTrue(careTeam.hasExtension(expectedUrl));
    Extension extension = careTeam.getExtensionByUrl(expectedUrl);
    String extensionValue = ((Coding) extension.getValue()).getCode();
    assertEquals(String.valueOf(expectedValue), extensionValue);
  }

  /**
   * Tests that addCareTeamExtension does not add an extension when the value Optional string value
   * is empty.
   */
  @Test
  public void addCareTeamExtensionWhenOptionalEmptyStringExpectNoExtensionAdded() {

    CareTeamComponent careTeam = new CareTeamComponent();
    ExplanationOfBenefit eob = new ExplanationOfBenefit();
    CcwCodebookVariable codebookVariable = CcwCodebookVariable.CCW_PRSCRBR_ID;
    String expectedValue = "";
    Optional<String> value = Optional.of(expectedValue);
    String expectedUrl = CCWUtils.calculateVariableReferenceUrl(CcwCodebookVariable.CCW_PRSCRBR_ID);

    TransformerUtils.addCareTeamExtension(codebookVariable, value, careTeam, eob);

    assertFalse(careTeam.hasExtension(expectedUrl));
  }

  /** Tests that addCareTeamExtension does not add an extension when the value Optional is empty. */
  @Test
  public void addCareTeamExtensionWhenEmptyOptionalExpectNoExtensionAdded() {

    CareTeamComponent careTeam = new CareTeamComponent();
    ExplanationOfBenefit eob = new ExplanationOfBenefit();
    CcwCodebookVariable codebookVariable = CcwCodebookVariable.CCW_PRSCRBR_ID;
    Optional<String> value = Optional.empty();
    String expectedUrl = CCWUtils.calculateVariableReferenceUrl(CcwCodebookVariable.CCW_PRSCRBR_ID);

    TransformerUtils.addCareTeamExtension(codebookVariable, value, careTeam, eob);

    assertFalse(careTeam.hasExtension(expectedUrl));
  }

  /**
   * Verifies that {@link TransformerUtils#createIdentifierReference} sets {@link Reference}
   * correctly.
   */
  @Test
  public void createReferenceForIdentifierTypeTest() {
    String identifierValue = "identifierValue";
    IdentifierType identifierType = IdentifierType.NPI;
    Reference reference =
        TransformerUtils.createIdentifierReference(identifierType, identifierValue);

    assertEquals(identifierType.getSystem(), reference.getIdentifier().getSystem());
    assertEquals(identifierValue, reference.getIdentifier().getValue());
    assertEquals(
        identifierType.getCode(), reference.getIdentifier().getType().getCoding().get(0).getCode());
    assertEquals(
        identifierType.getDisplay(),
        reference.getIdentifier().getType().getCoding().get(0).getDisplay());
    assertEquals(
        identifierType.getSystem(),
        reference.getIdentifier().getType().getCoding().get(0).getSystem());
  }

  /** Verifies that {@link TransformerUtils#createBundle} sets bundle size correctly. */
  @Test
  public void createBundleWithoutPaging() throws IOException {

    RequestDetails requestDetails = mock(RequestDetails.class);
    OffsetLinkBuilder paging = new OffsetLinkBuilder(requestDetails, "/ExplanationOfBenefit?");

    List<Object> parsedRecords =
        ServerTestUtils.parseData(Arrays.asList(StaticRifResourceGroup.SAMPLE_A.getResources()));

    HHAClaim claim =
        parsedRecords.stream()
            .filter(r -> r instanceof HHAClaim)
            .map(HHAClaim.class::cast)
            .findFirst()
            .get();
    claim.setLastUpdated(Instant.now());

    FhirContext fhirContext = FhirContext.forDstu3();
    ClaimTransformerInterface claimTransformerInterface =
<<<<<<< HEAD
        new HHAClaimTransformer(new MetricRegistry(), securityTagManager);
    ExplanationOfBenefit genEob = claimTransformerInterface.transform(claim, false);
    TransformerUtils.enrichEob(
        genEob,
        RDATestUtils.createTestNpiOrgLookup(),
        RDATestUtils.createFdaDrugCodeDisplayLookup());
=======
        new HHAClaimTransformer(new MetricRegistry(), securityTagManager, false);
    ExplanationOfBenefit genEob =
        claimTransformerInterface.transform(
            new ClaimWithSecurityTags<>(claim, securityTags), false);
    TransformerUtils.enrichEob(genEob, RDATestUtils.createTestNpiOrgLookup());
>>>>>>> 6735a635
    IParser parser = fhirContext.newJsonParser();
    String json = parser.encodeResourceToString(genEob);
    List<IBaseResource> eobs = new ArrayList<IBaseResource>();
    eobs.add(parser.parseResource(ExplanationOfBenefit.class, json));

    Bundle bundle = TransformerUtils.createBundle(paging, eobs, Instant.now());
    assertEquals(1, bundle.getTotal());
    assertEquals(1, Integer.parseInt(BfdMDC.get("resources_returned_count")));
  }

  /** Verifies that {@link TransformerUtils#createBundle} sets bundle size correctly. */
  @Test
  public void createBundleWithoutPagingWithZeroEobs() throws IOException {

    RequestDetails requestDetails = mock(RequestDetails.class);
    OffsetLinkBuilder paging = new OffsetLinkBuilder(requestDetails, "/ExplanationOfBenefit?");

    List<IBaseResource> eobs = new ArrayList<IBaseResource>();

    Bundle bundle = TransformerUtils.createBundle(paging, eobs, Instant.now());
    assertEquals(0, bundle.getTotal());
    assertEquals(0, Integer.parseInt(BfdMDC.get("resources_returned_count")));
  }

  /**
   * Verifies that {@link TransformerUtils#createBundle} sets bundle with paging size of 2
   * correctly.
   */
  @Test
  public void createBundleWithPagingWithASizeOf2() throws IOException {
    RequestDetails requestDetails = mock(RequestDetails.class);
    Map<String, String[]> pagingParams = new HashMap<String, String[]>();
    pagingParams.put(Constants.PARAM_COUNT, new String[] {"2"});
    pagingParams.put("startIndex", new String[] {"1"});

    when(requestDetails.getParameters()).thenReturn(pagingParams);

    OffsetLinkBuilder paging = new OffsetLinkBuilder(requestDetails, "/ExplanationOfBenefit?");

    List<Object> parsedRecords =
        ServerTestUtils.parseData(Arrays.asList(StaticRifResourceGroup.SAMPLE_A.getResources()));

    HHAClaim hhaClaim =
        parsedRecords.stream()
            .filter(r -> r instanceof HHAClaim)
            .map(HHAClaim.class::cast)
            .findFirst()
            .get();
    hhaClaim.setLastUpdated(Instant.now());

    FhirContext fhirContext = FhirContext.forDstu3();
    MetricRegistry metricRegistry = new MetricRegistry();
    ClaimTransformerInterface claimTransformerInterface =
<<<<<<< HEAD
        new HHAClaimTransformer(metricRegistry, securityTagManager);
    ExplanationOfBenefit genEob = claimTransformerInterface.transform(hhaClaim, false);
    TransformerUtils.enrichEob(
        genEob,
        RDATestUtils.createTestNpiOrgLookup(),
        RDATestUtils.createFdaDrugCodeDisplayLookup());
=======
        new HHAClaimTransformer(metricRegistry, securityTagManager, false);
    ExplanationOfBenefit genEob =
        claimTransformerInterface.transform(
            new ClaimWithSecurityTags<>(hhaClaim, securityTags), false);
    TransformerUtils.enrichEob(genEob, RDATestUtils.createTestNpiOrgLookup());

>>>>>>> 6735a635
    IParser parser = fhirContext.newJsonParser();
    String json = parser.encodeResourceToString(genEob);
    List<IBaseResource> eobs = new ArrayList<IBaseResource>();
    eobs.add(parser.parseResource(ExplanationOfBenefit.class, json));

    HospiceClaim hospiceClaim =
        parsedRecords.stream()
            .filter(r -> r instanceof HospiceClaim)
            .map(HospiceClaim.class::cast)
            .findFirst()
            .get();
    hospiceClaim.setLastUpdated(Instant.now());
<<<<<<< HEAD
    claimTransformerInterface = new HospiceClaimTransformer(metricRegistry, securityTagManager);
    genEob = claimTransformerInterface.transform(hospiceClaim, false);
    TransformerUtils.enrichEob(
        genEob,
        RDATestUtils.createTestNpiOrgLookup(),
        RDATestUtils.createFdaDrugCodeDisplayLookup());
=======

    claimTransformerInterface =
        new HospiceClaimTransformer(metricRegistry, securityTagManager, false);
    genEob =
        claimTransformerInterface.transform(
            new ClaimWithSecurityTags<>(hospiceClaim, securityTags), false);
    TransformerUtils.enrichEob(genEob, RDATestUtils.createTestNpiOrgLookup());
>>>>>>> 6735a635
    parser = fhirContext.newJsonParser();
    json = parser.encodeResourceToString(genEob);

    eobs.add(parser.parseResource(ExplanationOfBenefit.class, json));

    DMEClaim dmeClaim =
        parsedRecords.stream()
            .filter(r -> r instanceof DMEClaim)
            .map(DMEClaim.class::cast)
            .findFirst()
            .get();
    dmeClaim.setLastUpdated(Instant.now());

<<<<<<< HEAD
    claimTransformerInterface = new DMEClaimTransformer(metricRegistry, securityTagManager);
    genEob = claimTransformerInterface.transform(dmeClaim, false);
    TransformerUtils.enrichEob(
        genEob,
        RDATestUtils.createTestNpiOrgLookup(),
        RDATestUtils.createFdaDrugCodeDisplayLookup());
=======
    claimTransformerInterface =
        new DMEClaimTransformer(
            metricRegistry, RDATestUtils.fdaDrugCodeDisplayLookup(), securityTagManager, false);
    genEob =
        claimTransformerInterface.transform(
            new ClaimWithSecurityTags<>(dmeClaim, securityTags), false);
    TransformerUtils.enrichEob(genEob, RDATestUtils.createTestNpiOrgLookup());
>>>>>>> 6735a635
    parser = fhirContext.newJsonParser();
    json = parser.encodeResourceToString(genEob);

    eobs.add(parser.parseResource(ExplanationOfBenefit.class, json));

    InpatientClaim inpatientClaim =
        parsedRecords.stream()
            .filter(r -> r instanceof InpatientClaim)
            .map(InpatientClaim.class::cast)
            .findFirst()
            .get();
    inpatientClaim.setLastUpdated(Instant.now());
<<<<<<< HEAD
    claimTransformerInterface = new InpatientClaimTransformer(metricRegistry, securityTagManager);
    genEob = claimTransformerInterface.transform(inpatientClaim, false);
    TransformerUtils.enrichEob(
        genEob,
        RDATestUtils.createTestNpiOrgLookup(),
        RDATestUtils.createFdaDrugCodeDisplayLookup());
=======

    claimTransformerInterface =
        new InpatientClaimTransformer(metricRegistry, securityTagManager, false);
    genEob =
        claimTransformerInterface.transform(
            new ClaimWithSecurityTags<>(inpatientClaim, securityTags), false);
    TransformerUtils.enrichEob(genEob, RDATestUtils.createTestNpiOrgLookup());
>>>>>>> 6735a635
    parser = fhirContext.newJsonParser();
    json = parser.encodeResourceToString(genEob);

    eobs.add(parser.parseResource(ExplanationOfBenefit.class, json));

    Bundle bundle = TransformerUtils.createBundle(paging, eobs, Instant.now());
    assertEquals(4, bundle.getTotal());
    assertEquals(2, Integer.parseInt(BfdMDC.get("resources_returned_count")));
  }

  /**
   * Verifies that {@link TransformerUtils#createBundle} returns an empty bundle when no eob items
   * are present and pagination is requested.
   */
  @Test
  public void createBundleWithNoResultsAndPagingExpectEmptyBundle() {

    RequestDetails requestDetails = mock(RequestDetails.class);
    Map<String, String[]> pagingParams = new HashMap<>();
    pagingParams.put(Constants.PARAM_COUNT, new String[] {"2"});
    pagingParams.put("startIndex", new String[] {"1"});

    when(requestDetails.getParameters()).thenReturn(pagingParams);

    OffsetLinkBuilder paging = new OffsetLinkBuilder(requestDetails, "/ExplanationOfBenefit?");

    List<IBaseResource> eobs = new ArrayList<>();

    Bundle bundle = TransformerUtils.createBundle(paging, eobs, Instant.now());
    assertEquals(0, bundle.getTotal());
  }

  /**
   * Verifies that creating a bundle with a start index greater than the resource count throws a
   * {@link InvalidRequestException}.
   */
  @Test
  public void createBundleWithStartIndexGreaterThanResourceCountExpectException() {

    RequestDetails requestDetails = mock(RequestDetails.class);
    Map<String, String[]> pagingParams = new HashMap<>();
    pagingParams.put(Constants.PARAM_COUNT, new String[] {"2"});
    pagingParams.put("startIndex", new String[] {"12"});
    when(requestDetails.getParameters()).thenReturn(pagingParams);
    OffsetLinkBuilder paging = new OffsetLinkBuilder(requestDetails, "/ExplanationOfBenefit?");

    List<IBaseResource> eobs = new ArrayList<>();
    // Add three resources
    eobs.add(new ExplanationOfBenefit());
    eobs.add(new ExplanationOfBenefit());
    eobs.add(new ExplanationOfBenefit());

    InvalidRequestException expectedException =
        assertThrows(
            InvalidRequestException.class,
            () -> TransformerUtils.createBundle(paging, eobs, Instant.now()));
    assertEquals(
        "Value for startIndex (12) must be less than than result size (3)",
        expectedException.getMessage());
  }

  /**
   * Verifies that creating a bundle with a start index equal to the resource count throws a {@link
   * InvalidRequestException} (its 0-indexed).
   */
  @Test
  public void createBundleWithStartIndexEqualsResourceCountExpectException() {

    RequestDetails requestDetails = mock(RequestDetails.class);
    Map<String, String[]> pagingParams = new HashMap<>();
    pagingParams.put(Constants.PARAM_COUNT, new String[] {"2"});
    pagingParams.put("startIndex", new String[] {"3"});
    when(requestDetails.getParameters()).thenReturn(pagingParams);
    OffsetLinkBuilder paging = new OffsetLinkBuilder(requestDetails, "/ExplanationOfBenefit?");

    List<IBaseResource> eobs = new ArrayList<>();
    // Add three resources
    eobs.add(new ExplanationOfBenefit());
    eobs.add(new ExplanationOfBenefit());
    eobs.add(new ExplanationOfBenefit());

    InvalidRequestException expectedException =
        assertThrows(
            InvalidRequestException.class,
            () -> TransformerUtils.createBundle(paging, eobs, Instant.now()));
    assertEquals(
        "Value for startIndex (3) must be less than than result size (3)",
        expectedException.getMessage());
  }

  /**
   * Verifies coding list is null or empty.
   *
   * @param coding the coding
   * @return {@code true} if the coding list is null or empty
   */
  private boolean isCodingListNullOrEmpty(List<Coding> coding) {
    return (coding == null || coding.isEmpty() || coding.size() == 0);
  }

  /**
   * Verifies that providing a EnumSet of {@link ClaimType} and a bit mask integer denoting claim
   * types that have data, the results is a filtered EnumSet.
   */
  @Test
  public void verifyEnumSetFromListOfClaimTypesAndDatabaseBitmaskOfData() {
    EnumSet<ClaimType> allClaimSet = EnumSet.allOf(ClaimType.class);

    // resultant set only includes claim types that have data.
    int testVal = QueryUtils.V_DME_HAS_DATA | QueryUtils.V_SNF_HAS_DATA | QueryUtils.V_HHA_HAS_DATA;
    EnumSet<ClaimType> availSet = TransformerUtils.fetchClaimsAvailability(allClaimSet, testVal);

    assertTrue(availSet.contains(ClaimType.HHA));
    assertTrue(availSet.contains(ClaimType.SNF));
    assertTrue(availSet.contains(ClaimType.DME));
    assertFalse(availSet.contains(ClaimType.INPATIENT));

    // check efficacy of EnumSet filter vs. bit mask of data.
    EnumSet<ClaimType> someClaimSet = EnumSet.noneOf(ClaimType.class);
    someClaimSet.add(ClaimType.CARRIER);
    someClaimSet.add(ClaimType.PDE);

    availSet = TransformerUtils.fetchClaimsAvailability(someClaimSet, testVal);
    assertFalse(availSet.contains(ClaimType.HHA));
    assertFalse(availSet.contains(ClaimType.SNF));
    assertFalse(availSet.contains(ClaimType.DME));
    assertFalse(availSet.contains(ClaimType.CARRIER));
    // adjust data bit mask and try again
    testVal = testVal | QueryUtils.V_CARRIER_HAS_DATA;
    availSet = TransformerUtils.fetchClaimsAvailability(someClaimSet, testVal);
    assertTrue(availSet.contains(ClaimType.CARRIER));
  }
}<|MERGE_RESOLUTION|>--- conflicted
+++ resolved
@@ -431,20 +431,14 @@
 
     FhirContext fhirContext = FhirContext.forDstu3();
     ClaimTransformerInterface claimTransformerInterface =
-<<<<<<< HEAD
-        new HHAClaimTransformer(new MetricRegistry(), securityTagManager);
-    ExplanationOfBenefit genEob = claimTransformerInterface.transform(claim, false);
+        new HHAClaimTransformer(new MetricRegistry(), securityTagManager, false);
+    ExplanationOfBenefit genEob =
+        claimTransformerInterface.transform(
+            new ClaimWithSecurityTags<>(claim, securityTags), false);
     TransformerUtils.enrichEob(
         genEob,
         RDATestUtils.createTestNpiOrgLookup(),
         RDATestUtils.createFdaDrugCodeDisplayLookup());
-=======
-        new HHAClaimTransformer(new MetricRegistry(), securityTagManager, false);
-    ExplanationOfBenefit genEob =
-        claimTransformerInterface.transform(
-            new ClaimWithSecurityTags<>(claim, securityTags), false);
-    TransformerUtils.enrichEob(genEob, RDATestUtils.createTestNpiOrgLookup());
->>>>>>> 6735a635
     IParser parser = fhirContext.newJsonParser();
     String json = parser.encodeResourceToString(genEob);
     List<IBaseResource> eobs = new ArrayList<IBaseResource>();
@@ -498,21 +492,14 @@
     FhirContext fhirContext = FhirContext.forDstu3();
     MetricRegistry metricRegistry = new MetricRegistry();
     ClaimTransformerInterface claimTransformerInterface =
-<<<<<<< HEAD
-        new HHAClaimTransformer(metricRegistry, securityTagManager);
-    ExplanationOfBenefit genEob = claimTransformerInterface.transform(hhaClaim, false);
+        new HHAClaimTransformer(metricRegistry, securityTagManager, false);
+    ExplanationOfBenefit genEob =
+        claimTransformerInterface.transform(
+            new ClaimWithSecurityTags<>(hhaClaim, securityTags), false);
     TransformerUtils.enrichEob(
         genEob,
         RDATestUtils.createTestNpiOrgLookup(),
         RDATestUtils.createFdaDrugCodeDisplayLookup());
-=======
-        new HHAClaimTransformer(metricRegistry, securityTagManager, false);
-    ExplanationOfBenefit genEob =
-        claimTransformerInterface.transform(
-            new ClaimWithSecurityTags<>(hhaClaim, securityTags), false);
-    TransformerUtils.enrichEob(genEob, RDATestUtils.createTestNpiOrgLookup());
-
->>>>>>> 6735a635
     IParser parser = fhirContext.newJsonParser();
     String json = parser.encodeResourceToString(genEob);
     List<IBaseResource> eobs = new ArrayList<IBaseResource>();
@@ -525,22 +512,16 @@
             .findFirst()
             .get();
     hospiceClaim.setLastUpdated(Instant.now());
-<<<<<<< HEAD
-    claimTransformerInterface = new HospiceClaimTransformer(metricRegistry, securityTagManager);
-    genEob = claimTransformerInterface.transform(hospiceClaim, false);
-    TransformerUtils.enrichEob(
-        genEob,
-        RDATestUtils.createTestNpiOrgLookup(),
-        RDATestUtils.createFdaDrugCodeDisplayLookup());
-=======
 
     claimTransformerInterface =
         new HospiceClaimTransformer(metricRegistry, securityTagManager, false);
     genEob =
         claimTransformerInterface.transform(
             new ClaimWithSecurityTags<>(hospiceClaim, securityTags), false);
-    TransformerUtils.enrichEob(genEob, RDATestUtils.createTestNpiOrgLookup());
->>>>>>> 6735a635
+    TransformerUtils.enrichEob(
+        genEob,
+        RDATestUtils.createTestNpiOrgLookup(),
+        RDATestUtils.createFdaDrugCodeDisplayLookup());
     parser = fhirContext.newJsonParser();
     json = parser.encodeResourceToString(genEob);
 
@@ -554,22 +535,14 @@
             .get();
     dmeClaim.setLastUpdated(Instant.now());
 
-<<<<<<< HEAD
-    claimTransformerInterface = new DMEClaimTransformer(metricRegistry, securityTagManager);
-    genEob = claimTransformerInterface.transform(dmeClaim, false);
+    claimTransformerInterface = new DMEClaimTransformer(metricRegistry, securityTagManager, false);
+    genEob =
+        claimTransformerInterface.transform(
+            new ClaimWithSecurityTags<>(dmeClaim, securityTags), false);
     TransformerUtils.enrichEob(
         genEob,
         RDATestUtils.createTestNpiOrgLookup(),
         RDATestUtils.createFdaDrugCodeDisplayLookup());
-=======
-    claimTransformerInterface =
-        new DMEClaimTransformer(
-            metricRegistry, RDATestUtils.fdaDrugCodeDisplayLookup(), securityTagManager, false);
-    genEob =
-        claimTransformerInterface.transform(
-            new ClaimWithSecurityTags<>(dmeClaim, securityTags), false);
-    TransformerUtils.enrichEob(genEob, RDATestUtils.createTestNpiOrgLookup());
->>>>>>> 6735a635
     parser = fhirContext.newJsonParser();
     json = parser.encodeResourceToString(genEob);
 
@@ -582,22 +555,16 @@
             .findFirst()
             .get();
     inpatientClaim.setLastUpdated(Instant.now());
-<<<<<<< HEAD
-    claimTransformerInterface = new InpatientClaimTransformer(metricRegistry, securityTagManager);
-    genEob = claimTransformerInterface.transform(inpatientClaim, false);
-    TransformerUtils.enrichEob(
-        genEob,
-        RDATestUtils.createTestNpiOrgLookup(),
-        RDATestUtils.createFdaDrugCodeDisplayLookup());
-=======
 
     claimTransformerInterface =
         new InpatientClaimTransformer(metricRegistry, securityTagManager, false);
     genEob =
         claimTransformerInterface.transform(
             new ClaimWithSecurityTags<>(inpatientClaim, securityTags), false);
-    TransformerUtils.enrichEob(genEob, RDATestUtils.createTestNpiOrgLookup());
->>>>>>> 6735a635
+    TransformerUtils.enrichEob(
+        genEob,
+        RDATestUtils.createTestNpiOrgLookup(),
+        RDATestUtils.createFdaDrugCodeDisplayLookup());
     parser = fhirContext.newJsonParser();
     json = parser.encodeResourceToString(genEob);
 
