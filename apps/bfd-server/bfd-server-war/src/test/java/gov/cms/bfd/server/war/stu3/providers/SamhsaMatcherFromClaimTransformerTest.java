package gov.cms.bfd.server.war.stu3.providers;

import static org.junit.jupiter.api.Assertions.assertEquals;
import static org.junit.jupiter.params.provider.Arguments.arguments;
import static org.mockito.Mockito.mock;

import com.codahale.metrics.MetricRegistry;
import gov.cms.bfd.data.fda.lookup.FdaDrugCodeDisplayLookup;
import gov.cms.bfd.data.fda.utility.App;
import gov.cms.bfd.data.npi.lookup.NPIOrgLookup;
import gov.cms.bfd.model.codebook.data.CcwCodebookVariable;
import gov.cms.bfd.model.rif.RifRecordBase;
import gov.cms.bfd.model.rif.entities.CarrierClaim;
import gov.cms.bfd.model.rif.entities.DMEClaim;
import gov.cms.bfd.model.rif.entities.HHAClaim;
import gov.cms.bfd.model.rif.entities.HospiceClaim;
import gov.cms.bfd.model.rif.entities.InpatientClaim;
import gov.cms.bfd.model.rif.entities.OutpatientClaim;
import gov.cms.bfd.model.rif.entities.PartDEvent;
import gov.cms.bfd.model.rif.entities.SNFClaim;
import gov.cms.bfd.model.rif.samples.StaticRifResourceGroup;
import gov.cms.bfd.server.war.ServerTestUtils;
import gov.cms.bfd.server.war.commons.CCWUtils;
import gov.cms.bfd.server.war.commons.IcdCode;
import gov.cms.bfd.server.war.commons.SecurityTagManager;
import gov.cms.bfd.server.war.commons.TransformerConstants;
import gov.cms.bfd.server.war.utils.RDATestUtils;
import java.io.IOException;
import java.io.InputStream;
import java.time.Instant;
import java.util.ArrayList;
import java.util.Arrays;
import java.util.Collections;
import java.util.List;
import java.util.stream.Stream;
import org.hl7.fhir.dstu3.model.CodeableConcept;
import org.hl7.fhir.dstu3.model.Coding;
import org.hl7.fhir.dstu3.model.ExplanationOfBenefit;
import org.junit.jupiter.api.AfterEach;
import org.junit.jupiter.api.BeforeEach;
import org.junit.jupiter.params.ParameterizedTest;
import org.junit.jupiter.params.provider.Arguments;
import org.junit.jupiter.params.provider.MethodSource;
import org.mockito.MockedStatic;

/** Verifies that transformations that contain SAMHSA codes are filtered as expected. */
public class SamhsaMatcherFromClaimTransformerTest {

  /** The matcher used in tests. */
  private Stu3EobSamhsaMatcher samhsaMatcher;

  /** The DRG system url for use in test cases. */
  private static final String DRG_SYSTEM =
      CCWUtils.calculateVariableReferenceUrl(CcwCodebookVariable.CLM_DRG_CD);

  /** A blacklisted HCPCS code. */
  private static final String BLACKLISTED_HCPCS_CODE = "G2215";

  /** A non-SAMHSA HCPCS code. */
  private static final String NON_SAMHSA_HCPCS_CODE = "11111";

  /** A blacklisted IC9 diagnosis code. */
  private static final String BLACKLISTED_IC9_DIAGNOSIS_CODE = "291.0";

  /** A blacklisted IC10 diagnosis code. */
  private static final String BLACKLISTED_IC10_DIAGNOSIS_CODE = "F10.10";

  /** A blacklisted IC9 procedure code. */
  private static final String BLACKLISTED_IC9_PROCEDURE_CODE = "94.45";

  /** A blacklisted IC10 procedure code. */
  private static final String BLACKLISTED_IC10_PROCEDURE_CODE = "HZ2ZZZZ";

  /** A non-blacklisted IC code. */
  private static final String NON_BLACKLISTED_IC_CODE = "111111";

  /** A blacklisted DRG diagnosis code. */
  private static final String BLACKLISTED_DRG_DIAGNOSIS_CODE = "895";

  /** A non-blacklisted DRG diagnosis code. */
  private static final String NON_BLACKLISTED_DRG_DIAGNOSIS_CODE = "1111111";

  /** Claim indicator for PDE. */
  private static final String PART_D_EVENT_CLAIM = "PDE";

  /** Claim indicator for DME. */
  private static final String DME_CLAIM = "DME";

  /** Claim indicator for HHA. */
  private static final String HHA_CLAIM = "HHA";

  /** Claim indicator for Hospice. */
  private static final String HOSPICE_CLAIM = "HOSPICE";

  /** Claim indicator for Carrier. */
  private static final String CARRIER_CLAIM = "CARRIER";

  /** The NPI org lookup to use for the test. */
  private MockedStatic<NPIOrgLookup> npiOrgLookup;

  /** Sets up the test. */
  @BeforeEach
  public void setup() {
    samhsaMatcher = new Stu3EobSamhsaMatcher(false);
    npiOrgLookup = RDATestUtils.mockNPIOrgLookup();
  }

  /** Releases the static mock NPIOrgLookup and FdaDrugCodeDisplayLookup. */
  @AfterEach
  public void after() {
    npiOrgLookup.close();
  }

  /**
   * Data collection.
   *
   * @return the collection
   */
  public static Stream<Arguments> data() throws IOException {
<<<<<<< HEAD
    NPIOrgLookup localNpiLookup = NPIOrgLookup.createNpiOrgLookup();
    SecurityTagManager securityTagManager = mock(SecurityTagManager.class);
=======
    NPIOrgLookup localNpiLookup = NPIOrgLookup.createTestNpiOrgLookup();
>>>>>>> 28f0afbc

    InputStream npiDataStream =
        Thread.currentThread()
            .getContextClassLoader()
            .getResourceAsStream(App.FDA_PRODUCTS_RESOURCE);
    FdaDrugCodeDisplayLookup drugCodeDisplayLookup = new FdaDrugCodeDisplayLookup(npiDataStream);

    // Load and transform the various claim types for testing
    ClaimTransformerInterface claimTransformerInterface =
        new InpatientClaimTransformer(new MetricRegistry(), localNpiLookup, securityTagManager);
    ExplanationOfBenefit inpatientEob =
        claimTransformerInterface.transform(getClaim(InpatientClaim.class), false);
    String inpatientClaimType = TransformerUtils.getClaimType(inpatientEob).toString();

    claimTransformerInterface =
        new OutpatientClaimTransformer(new MetricRegistry(), localNpiLookup, securityTagManager);
    ExplanationOfBenefit outpatientEob =
        claimTransformerInterface.transform(getClaim(OutpatientClaim.class), false);
    String outpatientClaimType = TransformerUtils.getClaimType(outpatientEob).toString();

    claimTransformerInterface =
        new DMEClaimTransformer(new MetricRegistry(), drugCodeDisplayLookup, securityTagManager);
    ExplanationOfBenefit dmeEob =
        claimTransformerInterface.transform(getClaim(DMEClaim.class), false);
    String dmeClaimType = TransformerUtils.getClaimType(dmeEob).toString();

    claimTransformerInterface =
        new HHAClaimTransformer(new MetricRegistry(), localNpiLookup, securityTagManager);
    ExplanationOfBenefit hhaEob =
        claimTransformerInterface.transform(getClaim(HHAClaim.class), false);
    String hhaClaimType = TransformerUtils.getClaimType(hhaEob).toString();

    claimTransformerInterface =
        new HospiceClaimTransformer(new MetricRegistry(), localNpiLookup, securityTagManager);
    ExplanationOfBenefit hospiceEob =
        claimTransformerInterface.transform(getClaim(HospiceClaim.class), false);
    String hospiceClaimType = TransformerUtils.getClaimType(hospiceEob).toString();

    claimTransformerInterface =
        new SNFClaimTransformer(new MetricRegistry(), localNpiLookup, securityTagManager);
    ExplanationOfBenefit snfEob =
        claimTransformerInterface.transform(getClaim(SNFClaim.class), false);
    String snfClaimType = TransformerUtils.getClaimType(snfEob).toString();

    claimTransformerInterface =
        new CarrierClaimTransformer(
            new MetricRegistry(), drugCodeDisplayLookup, localNpiLookup, securityTagManager);
    ExplanationOfBenefit carrierEob =
        claimTransformerInterface.transform(getClaim(CarrierClaim.class), false);
    String carrierClaimType = TransformerUtils.getClaimType(carrierEob).toString();

    claimTransformerInterface =
        new PartDEventTransformer(new MetricRegistry(), drugCodeDisplayLookup);
    ExplanationOfBenefit pdeEob =
        claimTransformerInterface.transform(getClaim(PartDEvent.class), false);
    String pdeClaimType = TransformerUtils.getClaimType(pdeEob).toString();

    return Stream.of(
        arguments(dmeClaimType, dmeEob),
        arguments(hhaClaimType, hhaEob),
        arguments(hospiceClaimType, hospiceEob),
        arguments(snfClaimType, snfEob),
        arguments(carrierClaimType, carrierEob),
        arguments(pdeClaimType, pdeEob));
  }

  /**
   * Verifies that when transforming a SAMHSA claim into an ExplanationOfBenefit (where the
   * ExplanationOfBenefit then contains an item[n].productOrService.coding[n].system =
   * TransformerConstants.CODING_SYSTEM_HCPCS) and the CPT code is blacklisted, the SAMHSA matcher's
   * test method will successfully identify this as a SAMHSA related ExplanationOfBenefit.
   *
   * @param claimType the claim type to test
   * @param loadedExplanationOfBenefit the loaded explanation of benefit
   */
  @ParameterizedTest(name = "{0}")
  @MethodSource("data")
  public void testSamhsaMatcherWhenTransformedClaimHasItemWithHcpcsCodeAndMatchingCptExpectMatch(
      String claimType, ExplanationOfBenefit loadedExplanationOfBenefit) {
    // PDE has no SAMHSA, so expect no match on SAMHSA filter
    boolean expectMatch = !PART_D_EVENT_CLAIM.equals(claimType);

    verifySamhsaMatcherForItemWithSingleCoding(
        TransformerConstants.CODING_SYSTEM_HCPCS,
        BLACKLISTED_HCPCS_CODE,
        expectMatch,
        loadedExplanationOfBenefit);
  }

  /**
   * Verifies that when transforming a SAMHSA claim into an ExplanationOfBenefit (where the
   * ExplanationOfBenefit then contains an item[n].productOrService.coding[n].system =
   * TransformerConstants.CODING_SYSTEM_HCPCS) and the code is not included in the blacklist, the
   * SAMHSA matcher's test method will not identify this as a SAMHSA related ExplanationOfBenefit.
   *
   * @param claimType the claim type to test
   * @param loadedExplanationOfBenefit the loaded explanation of benefit
   */
  @ParameterizedTest(name = "{0}")
  @MethodSource("data")
  public void
      testSamhsaMatcherWhenTransformedClaimHasItemWithHcpcsCodeAndNonMatchingCptExpectNoMatch(
          String claimType, ExplanationOfBenefit loadedExplanationOfBenefit) {
    // When/Then/
    verifySamhsaMatcherForItemWithSingleCoding(
        TransformerConstants.CODING_SYSTEM_HCPCS,
        NON_SAMHSA_HCPCS_CODE,
        false,
        loadedExplanationOfBenefit);
  }

  /**
   * Verifies that when the item[n].productOrService.coding[n].system is an unknown/unexpected
   * value, the matcher will identify this as a SAMHSA related ExplanationOfBenefit using its
   * fallback logic to assume the claim is SAMHSA.
   *
   * @param claimType the claim type to test
   * @param loadedExplanationOfBenefit the loaded explanation of benefit
   */
  @ParameterizedTest(name = "{0}")
  @MethodSource("data")
  public void testSamhsaMatcherWhenTransformedClaimHasItemWithUnknownSystemExpectFallbackMatch(
      String claimType, ExplanationOfBenefit loadedExplanationOfBenefit) {
    // PDE has no SAMHSA, so expect no match on SAMHSA filter
    boolean expectMatch = !PART_D_EVENT_CLAIM.equals(claimType);

    verifySamhsaMatcherForItemWithSingleCoding(
        "unknknown/system/value", NON_SAMHSA_HCPCS_CODE, expectMatch, loadedExplanationOfBenefit);
  }

  /**
   * Verifies that when transforming a claim into an ExplanationOfBenefit which has no
   * item[n].productOrService.coding[n].system (procedure code) values which =
   * TransformerConstants.CODING_SYSTEM_HCPCS, has no eob.diagnosis SAMHSA code, and has no
   * eob.procedure SAMHSA code, then the SAMHSA matcher's test method will not identify this as a
   * SAMHSA related ExplanationOfBenefit.
   *
   * @param claimType the claim type to test
   * @param loadedExplanationOfBenefit the loaded explanation of benefit
   */
  @ParameterizedTest(name = "{0}")
  @MethodSource("data")
  public void testSamhsaMatcherWhenTransformedClaimHasItemWithNoCodesExpectNoMatch(
      String claimType, ExplanationOfBenefit loadedExplanationOfBenefit) {
    verifyNoItemCodingsTriggersSamhsaFiltering(loadedExplanationOfBenefit, false);
  }

  /**
   * Verifies that when transforming a SAMHSA claim into an ExplanationOfBenefit (where the
   * ExplanationOfBenefit then contains a diagnosis[n].coding[n].system =
   * IcdCode.CODING_SYSTEM_ICD_9) and the ICD code is blacklisted the SAMHSA matcher's test method
   * will identify this as a SAMHSA related ExplanationOfBenefit.
   *
   * @param claimType the claim type to test
   * @param loadedExplanationOfBenefit the loaded explanation of benefit
   */
  @ParameterizedTest(name = "{0}")
  @MethodSource("data")
  public void testSamhsaMatcherWhenTransformedClaimHasDiagnosisWithBlacklistedIcd9CodeExpectMatch(
      String claimType, ExplanationOfBenefit loadedExplanationOfBenefit) {
    // PDE has no SAMHSA, so expect no match on SAMHSA filter
    boolean expectMatch = !PART_D_EVENT_CLAIM.equals(claimType);

    verifySamhsaMatcherForDiagnosisIcd(
        IcdCode.CODING_SYSTEM_ICD_9,
        BLACKLISTED_IC9_DIAGNOSIS_CODE,
        expectMatch,
        loadedExplanationOfBenefit);
  }

  /**
   * Verifies that when transforming a SAMHSA claim into an ExplanationOfBenefit (where the
   * ExplanationOfBenefit then contains a diagnosis[n].coding[n].system =
   * IcdCode.CODING_SYSTEM_ICD_9) and the ICD code is blacklisted the SAMHSA matcher's test method
   * will identify this as a SAMHSA related ExplanationOfBenefit.
   *
   * @param claimType the claim type to test
   * @param loadedExplanationOfBenefit the loaded explanation of benefit
   */
  @ParameterizedTest(name = "{0}")
  @MethodSource("data")
  public void testSamhsaMatcherWhenTransformedClaimHasDiagnosisWithUnknownIcd9SystemExpectMatch(
      String claimType, ExplanationOfBenefit loadedExplanationOfBenefit) {
    // PDE has no SAMHSA, so expect no match on SAMHSA filter
    boolean expectMatch = !PART_D_EVENT_CLAIM.equals(claimType);

    verifySamhsaMatcherForDiagnosisIcd(
        "not valid icd9 system", NON_BLACKLISTED_IC_CODE, expectMatch, loadedExplanationOfBenefit);
  }

  /**
   * Verifies that when transforming a SAMHSA claim into an ExplanationOfBenefit (where the
   * ExplanationOfBenefit then contains a diagnosis[n].coding[n].system =
   * IcdCode.CODING_SYSTEM_ICD_9) and the ICD code is not blacklisted the SAMHSA matcher's test
   * method will not identify this as a SAMHSA related ExplanationOfBenefit.
   *
   * @param claimType the claim type to test
   * @param loadedExplanationOfBenefit the loaded explanation of benefit
   */
  @ParameterizedTest(name = "{0}")
  @MethodSource("data")
  public void
      testSamhsaMatcherWhenTransformedClaimHasDiagnosisWithNonBlacklistedIcd9CodeExpectNoMatch(
          String claimType, ExplanationOfBenefit loadedExplanationOfBenefit) {
    verifySamhsaMatcherForDiagnosisIcd(
        IcdCode.CODING_SYSTEM_ICD_9, NON_BLACKLISTED_IC_CODE, false, loadedExplanationOfBenefit);
  }

  /**
   * Verifies that when transforming a SAMHSA claim into an ExplanationOfBenefit (where the
   * ExplanationOfBenefit then contains a diagnosis[n].coding[n].system =
   * IcdCode.CODING_SYSTEM_ICD_10) and the ICD code is blacklisted the SAMHSA matcher's test method
   * will identify this as a SAMHSA related ExplanationOfBenefit.
   *
   * @param claimType the claim type to test
   * @param loadedExplanationOfBenefit the loaded explanation of benefit
   */
  @ParameterizedTest(name = "{0}")
  @MethodSource("data")
  public void testSamhsaMatcherWhenTransformedClaimHasDiagnosisWithBlacklistedIcd10CodeExpectMatch(
      String claimType, ExplanationOfBenefit loadedExplanationOfBenefit) {
    // PDE has no SAMHSA, so expect no match on SAMHSA filter
    boolean expectMatch = !PART_D_EVENT_CLAIM.equals(claimType);

    verifySamhsaMatcherForDiagnosisIcd(
        IcdCode.CODING_SYSTEM_ICD_10,
        BLACKLISTED_IC10_DIAGNOSIS_CODE,
        expectMatch,
        loadedExplanationOfBenefit);
  }

  /**
   * Verifies that when transforming a SAMHSA claim into an ExplanationOfBenefit (where the
   * ExplanationOfBenefit then contains a diagnosis[n].coding[n].system =
   * IcdCode.CODING_SYSTEM_ICD_10) and the ICD code is blacklisted the SAMHSA matcher's test method
   * will identify this as a SAMHSA related ExplanationOfBenefit.
   *
   * @param claimType the claim type to test
   * @param loadedExplanationOfBenefit the loaded explanation of benefit
   */
  @ParameterizedTest(name = "{0}")
  @MethodSource("data")
  public void testSamhsaMatcherWhenTransformedClaimHasDiagnosisWithUnknownIcd10SystemExpectMatch(
      String claimType, ExplanationOfBenefit loadedExplanationOfBenefit) {
    boolean expectMatch = !PART_D_EVENT_CLAIM.equals(claimType);

    // PDE has no SAMHSA, so expect no match on SAMHSA filter

    verifySamhsaMatcherForDiagnosisIcd(
        "not valid icd10 system", NON_BLACKLISTED_IC_CODE, expectMatch, loadedExplanationOfBenefit);
  }

  /**
   * Verifies that when transforming a SAMHSA claim into an ExplanationOfBenefit (where the
   * ExplanationOfBenefit then contains a diagnosis[n].coding[n].system =
   * IcdCode.CODING_SYSTEM_ICD_10) and the ICD code is not blacklisted the SAMHSA matcher's test
   * method will not identify this as a SAMHSA related ExplanationOfBenefit.
   *
   * @param claimType the claim type to test
   * @param loadedExplanationOfBenefit the loaded explanation of benefit
   */
  @ParameterizedTest(name = "{0}")
  @MethodSource("data")
  public void
      testSamhsaMatcherWhenTransformedClaimHasDiagnosisWithNonBlacklistedIcd10CodeExpectNoMatch(
          String claimType, ExplanationOfBenefit loadedExplanationOfBenefit) {
    verifySamhsaMatcherForDiagnosisIcd(
        IcdCode.CODING_SYSTEM_ICD_10, NON_BLACKLISTED_IC_CODE, false, loadedExplanationOfBenefit);
  }

  /**
   * Verifies that when transforming a SAMHSA claim into an ExplanationOfBenefit where the Diagnosis
   * contains a blacklisted package DRG code, the matcher returns a SAMHSA match.
   *
   * @param claimType the claim type to test
   * @param loadedExplanationOfBenefit the loaded explanation of benefit
   */
  @ParameterizedTest(name = "{0}")
  @MethodSource("data")
  public void
      testSamhsaMatcherWhenTransformedClaimHasDiagnosisPackageWithBlacklistedDrgCodeExpectMatch(
          String claimType, ExplanationOfBenefit loadedExplanationOfBenefit) {
    // PDE has no SAMHSA, so expect no match on SAMHSA filter
    boolean expectMatch = !PART_D_EVENT_CLAIM.equals(claimType);

    verifySamhsaMatcherForDiagnosisPackage(
        DRG_SYSTEM, BLACKLISTED_DRG_DIAGNOSIS_CODE, expectMatch, loadedExplanationOfBenefit);
  }

  /**
   * Verifies that when transforming a SAMHSA claim into an ExplanationOfBenefit where the Diagnosis
   * contains a non-blacklisted package DRG code, the matcher returns false.
   *
   * @param claimType the claim type to test
   * @param loadedExplanationOfBenefit the loaded explanation of benefit
   */
  @ParameterizedTest(name = "{0}")
  @MethodSource("data")
  public void
      testSamhsaMatcherWhenTransformedClaimHasDiagnosisPackageWithNonBlacklistedDrgCodeExpectNoMatch(
          String claimType, ExplanationOfBenefit loadedExplanationOfBenefit) {
    verifySamhsaMatcherForDiagnosisPackage(
        DRG_SYSTEM, NON_BLACKLISTED_DRG_DIAGNOSIS_CODE, false, loadedExplanationOfBenefit);
  }

  /**
   * Verifies that when transforming a SAMHSA claim into an ExplanationOfBenefit where the Diagnosis
   * contains an unknown package system, the matcher returns a SAMHSA match. This is a fallback
   * mechanism to ensure unknown systems are filtered.
   *
   * @param claimType the claim type to test
   * @param loadedExplanationOfBenefit the loaded explanation of benefit
   */
  @ParameterizedTest(name = "{0}")
  @MethodSource("data")
  public void
      testSamhsaMatcherWhenTransformedClaimHasDiagnosisPackageWithUnknownPackageSystemExpectMatch(
          String claimType, ExplanationOfBenefit loadedExplanationOfBenefit) {
    // PDE has no SAMHSA, so expect no match on SAMHSA filter
    boolean expectMatch = !PART_D_EVENT_CLAIM.equals(claimType);

    verifySamhsaMatcherForDiagnosisPackage(
        "UNKNOWN", NON_BLACKLISTED_DRG_DIAGNOSIS_CODE, expectMatch, loadedExplanationOfBenefit);
  }

  /**
   * Verifies that when transforming a SAMHSA claim into an ExplanationOfBenefit (where the
   * ExplanationOfBenefit then contains a procedure[n].coding[n].system =
   * IcdCode.CODING_SYSTEM_ICD_9) and the ICD code is blacklisted the SAMHSA matcher's test method
   * will identify this as a SAMHSA related ExplanationOfBenefit.
   *
   * @param claimType the claim type to test
   * @param loadedExplanationOfBenefit the loaded explanation of benefit
   */
  @ParameterizedTest(name = "{0}")
  @MethodSource("data")
  public void testSamhsaMatcherWhenTransformedClaimHasProcedureWithBlacklistedIcd9CodeExpectMatch(
      String claimType, ExplanationOfBenefit loadedExplanationOfBenefit) {
    // PDE has no SAMHSA, so expect no match on SAMHSA filter
    // DME, HHA, Hospice, Carrier does not look at procedure so it wont match
    boolean expectMatch =
        !PART_D_EVENT_CLAIM.equals(claimType)
            && !DME_CLAIM.equals(claimType)
            && !HHA_CLAIM.equals(claimType)
            && !HOSPICE_CLAIM.equals(claimType)
            && !CARRIER_CLAIM.equals(claimType);

    verifySamhsaMatcherForProcedureIcd(
        IcdCode.CODING_SYSTEM_ICD_9,
        BLACKLISTED_IC9_PROCEDURE_CODE,
        expectMatch,
        loadedExplanationOfBenefit);
  }

  /**
   * Verifies that when transforming a SAMHSA claim into an ExplanationOfBenefit (where the
   * ExplanationOfBenefit then contains a procedure[n].coding[n].system =
   * IcdCode.CODING_SYSTEM_ICD_9) and the ICD code is blacklisted the SAMHSA matcher's test method
   * will identify this as a SAMHSA related ExplanationOfBenefit.
   *
   * @param claimType the claim type to test
   * @param loadedExplanationOfBenefit the loaded explanation of benefit
   */
  @ParameterizedTest(name = "{0}")
  @MethodSource("data")
  public void testSamhsaMatcherWhenTransformedClaimHasProcedureWithUnknownIcd9SystemExpectMatch(
      String claimType, ExplanationOfBenefit loadedExplanationOfBenefit) {
    // PDE has no SAMHSA, so expect no match on SAMHSA filter
    // DME, HHA, Hospice, Carrier does not look at procedure so it wont match
    boolean expectMatch =
        !PART_D_EVENT_CLAIM.equals(claimType)
            && !DME_CLAIM.equals(claimType)
            && !HHA_CLAIM.equals(claimType)
            && !HOSPICE_CLAIM.equals(claimType)
            && !CARRIER_CLAIM.equals(claimType);

    verifySamhsaMatcherForProcedureIcd(
        "not valid icd9 system", NON_BLACKLISTED_IC_CODE, expectMatch, loadedExplanationOfBenefit);
  }

  /**
   * Verifies that when transforming a SAMHSA claim into an ExplanationOfBenefit (where the
   * ExplanationOfBenefit then contains a procedure[n].coding[n].system =
   * IcdCode.CODING_SYSTEM_ICD_9) and the ICD code is not blacklisted the SAMHSA matcher's test
   * method will not identify this as a SAMHSA related ExplanationOfBenefit.
   *
   * @param claimType the claim type to test
   * @param loadedExplanationOfBenefit the loaded explanation of benefit
   */
  @ParameterizedTest(name = "{0}")
  @MethodSource("data")
  public void
      testSamhsaMatcherWhenTransformedClaimHasProcedureWithNonBlacklistedIcd9CodeExpectNoMatch(
          String claimType, ExplanationOfBenefit loadedExplanationOfBenefit) {
    verifySamhsaMatcherForProcedureIcd(
        IcdCode.CODING_SYSTEM_ICD_9, NON_BLACKLISTED_IC_CODE, false, loadedExplanationOfBenefit);
  }

  /**
   * Verifies that when transforming a SAMHSA claim into an ExplanationOfBenefit (where the
   * ExplanationOfBenefit then contains a procedure[n].coding[n].system =
   * IcdCode.CODING_SYSTEM_ICD_10) and the ICD code is blacklisted the SAMHSA matcher's test method
   * will identify this as a SAMHSA related ExplanationOfBenefit.
   *
   * @param claimType the claim type to test
   * @param loadedExplanationOfBenefit the loaded explanation of benefit
   */
  @ParameterizedTest(name = "{0}")
  @MethodSource("data")
  public void testSamhsaMatcherWhenTransformedClaimHasProcedureWithBlacklistedIcd10CodeExpectMatch(
      String claimType, ExplanationOfBenefit loadedExplanationOfBenefit) {
    // PDE has no SAMHSA, so expect no match on SAMHSA filter
    // DME, HHA, Hospice, Carrier does not look at procedure so it wont match
    boolean expectMatch =
        !PART_D_EVENT_CLAIM.equals(claimType)
            && !DME_CLAIM.equals(claimType)
            && !HHA_CLAIM.equals(claimType)
            && !HOSPICE_CLAIM.equals(claimType)
            && !CARRIER_CLAIM.equals(claimType);

    verifySamhsaMatcherForProcedureIcd(
        IcdCode.CODING_SYSTEM_ICD_10,
        BLACKLISTED_IC10_PROCEDURE_CODE,
        expectMatch,
        loadedExplanationOfBenefit);
  }

  /**
   * Verifies that when transforming a SAMHSA claim into an ExplanationOfBenefit (where the
   * ExplanationOfBenefit then contains a procedure[n].coding[n].system =
   * IcdCode.CODING_SYSTEM_ICD_10) and the ICD code is blacklisted the SAMHSA matcher's test method
   * will identify this as a SAMHSA related ExplanationOfBenefit.
   *
   * @param claimType the claim type to test
   * @param loadedExplanationOfBenefit the loaded explanation of benefit
   */
  @ParameterizedTest(name = "{0}")
  @MethodSource("data")
  public void testSamhsaMatcherWhenTransformedClaimHasProcedureWithUnknownIcd10SystemExpectMatch(
      String claimType, ExplanationOfBenefit loadedExplanationOfBenefit) {
    // PDE has no SAMHSA, so expect no match on SAMHSA filter
    // DME, HHA, Hospice, Carrier does not look at procedure so it wont match
    boolean expectMatch =
        !PART_D_EVENT_CLAIM.equals(claimType)
            && !DME_CLAIM.equals(claimType)
            && !HHA_CLAIM.equals(claimType)
            && !HOSPICE_CLAIM.equals(claimType)
            && !CARRIER_CLAIM.equals(claimType);

    verifySamhsaMatcherForProcedureIcd(
        "not valid icd10 system", NON_BLACKLISTED_IC_CODE, expectMatch, loadedExplanationOfBenefit);
  }

  /**
   * Verifies that when transforming a SAMHSA claim into an ExplanationOfBenefit (where the
   * ExplanationOfBenefit then contains a procedure[n].coding[n].system =
   * IcdCode.CODING_SYSTEM_ICD_10) and the ICD code is not blacklisted the SAMHSA matcher's test
   * method will not identify this as a SAMHSA related ExplanationOfBenefit.
   *
   * @param claimType the claim type to test
   * @param loadedExplanationOfBenefit the loaded explanation of benefit
   */
  @ParameterizedTest(name = "{0}")
  @MethodSource("data")
  public void
      testSamhsaMatcherWhenTransformedClaimHasProcedureWithNonBlacklistedIcd10CodeExpectNoMatch(
          String claimType, ExplanationOfBenefit loadedExplanationOfBenefit) {
    verifySamhsaMatcherForProcedureIcd(
        IcdCode.CODING_SYSTEM_ICD_10, NON_BLACKLISTED_IC_CODE, false, loadedExplanationOfBenefit);
  }

  /**
   * Verifies that a claim with no samhsa diagnosis, procedure, or item-level HCPCS codes does
   * trigger filtering because the code array is empty and therefore does not contain known systems.
   *
   * @param expectMatch if the test is expecting a filtering match
   * @param explanationOfBenefit the loaded benefit to use for the test
   */
  private void verifyNoItemCodingsTriggersSamhsaFiltering(
      ExplanationOfBenefit explanationOfBenefit, boolean expectMatch) {

    ExplanationOfBenefit modifiedEob = explanationOfBenefit.copy();

    // Set Top level diagnosis and package code to null and coding to empty
    for (ExplanationOfBenefit.DiagnosisComponent diagnosisComponent : modifiedEob.getDiagnosis()) {
      if (diagnosisComponent != null && diagnosisComponent.getDiagnosisCodeableConcept() != null) {
        diagnosisComponent.getDiagnosisCodeableConcept().setCoding(new ArrayList<>());
        diagnosisComponent.setPackageCode(null);
      }
    }

    // Set procedure to empty
    modifiedEob.setProcedure(new ArrayList<>());

    // Set item level codings to non-SAMHSA
    modifiedEob.getItem().get(0).setService(null);

    // When
    boolean isMatch = samhsaMatcher.test(modifiedEob);

    // Then
    assertEquals(expectMatch, isMatch);
  }

  /**
   * Verify SAMHSA matcher for item with the given system, code and if the expectation is that there
   * should be a match for this combination.
   *
   * @param system the system value
   * @param code the code
   * @param shouldMatch if the matcher should match on this combination
   * @param explanationOfBenefit the explanation of benefit
   */
  private void verifySamhsaMatcherForItemWithSingleCoding(
      String system, String code, boolean shouldMatch, ExplanationOfBenefit explanationOfBenefit) {

    ExplanationOfBenefit modifiedEob = explanationOfBenefit.copy();

    // Set Top level diagnosis and package code to null so we can test item logic
    for (ExplanationOfBenefit.DiagnosisComponent diagnosisComponent : modifiedEob.getDiagnosis()) {
      CodeableConcept codeableConcept = diagnosisComponent.getDiagnosisCodeableConcept();
      if (codeableConcept != null) {
        codeableConcept.setCoding(new ArrayList<>());
        diagnosisComponent.setPackageCode(null);
      }
    }

    List<Coding> codings = new ArrayList<>();
    Coding coding = new Coding();
    coding.setSystem(system);
    coding.setCode(code);
    codings.add(coding);
    modifiedEob.getItem().get(0).getService().setCoding(codings);

    assertEquals(shouldMatch, samhsaMatcher.test(modifiedEob));
  }

  /**
   * Verify SAMHSA matcher for item with the given system, code and if the expectation is that there
   * should be a match for this combination.
   *
   * @param system the system value of the first coding
   * @param code the code of the first coding
   * @param system2 the system value of the second coding
   * @param code2 the code of the second coding
   * @param shouldMatch if the matcher should match on this combination
   * @param explanationOfBenefit the explanation of benefit
   */
  private void verifySamhsaMatcherForItemWithMultiCoding(
      String system,
      String code,
      String system2,
      String code2,
      boolean shouldMatch,
      ExplanationOfBenefit explanationOfBenefit) {

    ExplanationOfBenefit modifiedEob = explanationOfBenefit.copy();

    // Set Top level diagnosis and package code to null so we can test item logic
    for (ExplanationOfBenefit.DiagnosisComponent diagnosisComponent : modifiedEob.getDiagnosis()) {
      CodeableConcept codeableConcept = diagnosisComponent.getDiagnosisCodeableConcept();
      codeableConcept.setCoding(new ArrayList<>());
      diagnosisComponent.setPackageCode(null);
    }

    List<Coding> codings = new ArrayList<>();
    Coding coding = new Coding();
    coding.setSystem(system);
    coding.setCode(code);
    Coding coding2 = new Coding();
    coding2.setSystem(system2);
    coding2.setCode(code2);
    codings.add(coding);
    codings.add(coding2);
    modifiedEob.getItem().get(0).getService().setCoding(codings);

    assertEquals(shouldMatch, samhsaMatcher.test(modifiedEob));
  }

  /**
   * Verify SAMHSA matcher for ICD item with the given system, code and if the expectation is that
   * there should be a match for this combination.
   *
   * @param system the system value
   * @param code the code
   * @param shouldMatch if the matcher should match on this combination
   * @param explanationOfBenefit the explanation of benefit
   */
  private void verifySamhsaMatcherForDiagnosisIcd(
      String system, String code, boolean shouldMatch, ExplanationOfBenefit explanationOfBenefit) {

    ExplanationOfBenefit modifiedEob = explanationOfBenefit.copy();

    // Set diagnosis
    for (ExplanationOfBenefit.DiagnosisComponent diagnosisComponent : modifiedEob.getDiagnosis()) {
      CodeableConcept codeableConcept = diagnosisComponent.getDiagnosisCodeableConcept();
      if (codeableConcept != null) {
        ArrayList<Coding> codingList = new ArrayList<>();
        codingList.add(new Coding().setSystem(system).setCode(code));
        codeableConcept.setCoding(codingList);
        diagnosisComponent.setPackageCode(null);
      }
    }

    // Set procedure to empty so we dont check it for matches
    modifiedEob
        .getProcedure()
        .forEach(c -> c.getProcedureCodeableConcept().setCoding(new ArrayList<>()));

    // Set item coding to non-SAMHSA so we dont check it for matches
    List<Coding> codings = new ArrayList<>();
    Coding coding = new Coding();
    coding.setSystem(TransformerConstants.CODING_SYSTEM_HCPCS);
    coding.setCode(NON_SAMHSA_HCPCS_CODE);
    codings.add(coding);
    modifiedEob.getItem().get(0).getService().setCoding(codings);

    assertEquals(shouldMatch, samhsaMatcher.test(modifiedEob));
  }

  /**
   * Verify SAMHSA matcher for package with the given system, code and if the expectation is that
   * there should be a match for this combination.
   *
   * @param system the system value
   * @param code the code
   * @param shouldMatch if the matcher should match on this combination
   * @param explanationOfBenefit the explanation of benefit
   */
  private void verifySamhsaMatcherForDiagnosisPackage(
      String system, String code, boolean shouldMatch, ExplanationOfBenefit explanationOfBenefit) {

    ExplanationOfBenefit modifiedEob = explanationOfBenefit.copy();

    // Set diagnosis DRG
    for (ExplanationOfBenefit.DiagnosisComponent diagnosisComponent : modifiedEob.getDiagnosis()) {
      if (diagnosisComponent.getDiagnosisCodeableConcept() != null) {
        diagnosisComponent.getDiagnosisCodeableConcept().setCoding(new ArrayList<>());
      }
      CodeableConcept codeableConcept = new CodeableConcept();
      Coding coding = new Coding(system, code, null);
      codeableConcept.setCoding(Collections.singletonList(coding));
      diagnosisComponent.setPackageCode(codeableConcept);
    }

    // Set procedure to empty so we dont check it for matches
    for (ExplanationOfBenefit.ProcedureComponent diagnosisComponent : modifiedEob.getProcedure()) {
      CodeableConcept codeableConcept = diagnosisComponent.getProcedureCodeableConcept();
      ArrayList<Coding> codingList = new ArrayList<>();
      codeableConcept.setCoding(codingList);
    }

    // Set item coding to non-SAMHSA so we dont check it for matches
    List<Coding> codings = new ArrayList<>();
    Coding coding = new Coding();
    coding.setSystem(TransformerConstants.CODING_SYSTEM_HCPCS);
    coding.setCode(NON_SAMHSA_HCPCS_CODE);
    codings.add(coding);
    modifiedEob.getItem().get(0).getService().setCoding(codings);

    assertEquals(shouldMatch, samhsaMatcher.test(modifiedEob));
  }

  /**
   * Verify SAMHSA matcher for ICD item with the given system, code and if the expectation is that
   * there should be a match for this combination.
   *
   * @param system the system value
   * @param code the code
   * @param shouldMatch if the matcher should match on this combination
   * @param explanationOfBenefit the explanation of benefit
   */
  private void verifySamhsaMatcherForProcedureIcd(
      String system, String code, boolean shouldMatch, ExplanationOfBenefit explanationOfBenefit) {

    ExplanationOfBenefit modifiedEob = explanationOfBenefit.copy();

    // Set diagnosis to empty so we dont check it for matches
    for (ExplanationOfBenefit.DiagnosisComponent diagnosisComponent : modifiedEob.getDiagnosis()) {
      CodeableConcept codeableConcept = diagnosisComponent.getDiagnosisCodeableConcept();
      ArrayList<Coding> codingList = new ArrayList<>();
      if (codeableConcept != null) {
        codeableConcept.setCoding(codingList);
        diagnosisComponent.setPackageCode(null);
      }
    }

    // Set procedure
    for (ExplanationOfBenefit.ProcedureComponent diagnosisComponent : modifiedEob.getProcedure()) {
      CodeableConcept codeableConcept = diagnosisComponent.getProcedureCodeableConcept();
      ArrayList<Coding> codingList = new ArrayList<>();
      codingList.add(new Coding().setSystem(system).setCode(code));
      codeableConcept.setCoding(codingList);
    }

    // Set item coding to non-SAMHSA so we dont check it for matches
    List<Coding> codings = new ArrayList<>();
    Coding coding = new Coding();
    coding.setSystem(TransformerConstants.CODING_SYSTEM_HCPCS);
    coding.setCode(NON_SAMHSA_HCPCS_CODE);
    codings.add(coding);
    modifiedEob.getItem().get(0).getService().setCoding(codings);

    assertEquals(shouldMatch, samhsaMatcher.test(modifiedEob));
  }

  /**
   * Generates the Claim object to be used in a test.
   *
   * @param type the type
   * @return the claim to be used for the test, should match the input type
   */
  public static RifRecordBase getClaim(Class<? extends RifRecordBase> type) {
    List<Object> parsedRecords =
        ServerTestUtils.parseData(Arrays.asList(StaticRifResourceGroup.SAMPLE_A.getResources()));

    RifRecordBase claim =
        parsedRecords.stream().filter(type::isInstance).map(type::cast).findFirst().orElse(null);

    if (claim != null) {
      claim.setLastUpdated(Instant.now());
    } else {
      throw new IllegalStateException(
          "Test setup issue, did not find expected InpatientClaim in sample record.");
    }

    return claim;
  }
}<|MERGE_RESOLUTION|>--- conflicted
+++ resolved
@@ -117,13 +117,8 @@
    * @return the collection
    */
   public static Stream<Arguments> data() throws IOException {
-<<<<<<< HEAD
-    NPIOrgLookup localNpiLookup = NPIOrgLookup.createNpiOrgLookup();
+    NPIOrgLookup localNpiLookup = NPIOrgLookup.createTestNpiOrgLookup();
     SecurityTagManager securityTagManager = mock(SecurityTagManager.class);
-=======
-    NPIOrgLookup localNpiLookup = NPIOrgLookup.createTestNpiOrgLookup();
->>>>>>> 28f0afbc
-
     InputStream npiDataStream =
         Thread.currentThread()
             .getContextClassLoader()
