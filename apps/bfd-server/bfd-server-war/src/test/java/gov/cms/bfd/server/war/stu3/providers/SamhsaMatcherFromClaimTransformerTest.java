--- conflicted
+++ resolved
@@ -118,13 +118,8 @@
         claimTransformerInterface.transform(getClaim(OutpatientClaim.class), false);
     String outpatientClaimType = TransformerUtils.getClaimType(outpatientEob).toString();
 
-<<<<<<< HEAD
-    claimTransformerInterface = new DMEClaimTransformer(new MetricRegistry(), securityTagManager);
-=======
     claimTransformerInterface =
-        new DMEClaimTransformer(
-            new MetricRegistry(), drugCodeDisplayLookup, securityTagManager, false);
->>>>>>> 6735a635
+        new DMEClaimTransformer(new MetricRegistry(), securityTagManager, false);
     ExplanationOfBenefit dmeEob =
         claimTransformerInterface.transform(getClaim(DMEClaim.class), false);
     String dmeClaimType = TransformerUtils.getClaimType(dmeEob).toString();
@@ -148,12 +143,7 @@
     String snfClaimType = TransformerUtils.getClaimType(snfEob).toString();
 
     claimTransformerInterface =
-<<<<<<< HEAD
-        new CarrierClaimTransformer(new MetricRegistry(), securityTagManager);
-=======
-        new CarrierClaimTransformer(
-            new MetricRegistry(), drugCodeDisplayLookup, securityTagManager, false);
->>>>>>> 6735a635
+        new CarrierClaimTransformer(new MetricRegistry(), securityTagManager, false);
     ExplanationOfBenefit carrierEob =
         claimTransformerInterface.transform(getClaim(CarrierClaim.class), false);
     String carrierClaimType = TransformerUtils.getClaimType(carrierEob).toString();
