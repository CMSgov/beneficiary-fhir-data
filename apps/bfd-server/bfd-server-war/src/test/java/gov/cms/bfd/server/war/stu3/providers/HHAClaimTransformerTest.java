package gov.cms.bfd.server.war.stu3.providers;

import static org.junit.jupiter.api.Assertions.assertEquals;
import static org.mockito.ArgumentMatchers.any;
import static org.mockito.Mockito.times;
import static org.mockito.Mockito.verify;
import static org.mockito.Mockito.when;

import com.codahale.metrics.MetricRegistry;
import com.codahale.metrics.Timer;
import gov.cms.bfd.data.npi.dto.NPIData;
import gov.cms.bfd.data.npi.lookup.NPIOrgLookup;
import gov.cms.bfd.model.codebook.data.CcwCodebookVariable;
import gov.cms.bfd.model.rif.entities.HHAClaim;
import gov.cms.bfd.model.rif.entities.HHAClaimLine;
import gov.cms.bfd.model.rif.samples.StaticRifResource;
import gov.cms.bfd.model.rif.samples.StaticRifResourceGroup;
import gov.cms.bfd.server.war.ServerTestUtils;
import gov.cms.bfd.server.war.commons.ClaimType;
import gov.cms.bfd.server.war.commons.MedicareSegment;
import gov.cms.bfd.server.war.commons.SecurityTagManager;
import gov.cms.bfd.server.war.utils.RDATestUtils;
import java.io.IOException;
import java.util.Arrays;
import java.util.List;
import java.util.Optional;
import org.hl7.fhir.dstu3.model.ExplanationOfBenefit;
import org.hl7.fhir.dstu3.model.ExplanationOfBenefit.ItemComponent;
import org.hl7.fhir.dstu3.model.codesystems.BenefitCategory;
import org.hl7.fhir.exceptions.FHIRException;
import org.junit.jupiter.api.AfterEach;
import org.junit.jupiter.api.BeforeEach;
import org.junit.jupiter.api.Test;
import org.junit.jupiter.api.extension.ExtendWith;
import org.mockito.Mock;
import org.mockito.MockedStatic;
import org.mockito.junit.jupiter.MockitoExtension;
import org.mockito.junit.jupiter.MockitoSettings;
import org.mockito.quality.Strictness;

/** Unit tests for {@link HHAClaimTransformer}. */
@ExtendWith(MockitoExtension.class)
@MockitoSettings(strictness = Strictness.LENIENT)
public final class HHAClaimTransformerTest {
  /** The transformer under test. */
  HHAClaimTransformer hhaClaimTransformer;

  /** The Metric Registry to use for the test. */
  @Mock MetricRegistry metricRegistry;

  /** The securityTagManager. */
  @Mock SecurityTagManager securityTagManager;

  /** The metrics timer. Used for determining the timer was started. */
  @Mock Timer metricsTimer;

  /** The metrics timer context. Used for determining the timer was stopped. */
  @Mock Timer.Context metricsTimerContext;

  /** The NPI org lookup to use for the test. */
  private MockedStatic<NPIOrgLookup> npiOrgLookup;

  /** One-time setup of objects that are normally injected. */
  @BeforeEach
  public void setup() throws IOException {
    when(metricRegistry.timer(any())).thenReturn(metricsTimer);
    when(metricsTimer.time()).thenReturn(metricsTimerContext);
    npiOrgLookup = RDATestUtils.mockNPIOrgLookup();

    hhaClaimTransformer =
<<<<<<< HEAD
        new HHAClaimTransformer(
            metricRegistry, NPIOrgLookup.createNpiOrgLookup(), securityTagManager);
=======
        new HHAClaimTransformer(metricRegistry, NPIOrgLookup.createTestNpiOrgLookup());
>>>>>>> 28f0afbc
  }

  /** Releases the static mock NPIOrgLookup. */
  @AfterEach
  public void after() {
    npiOrgLookup.close();
  }

  /**
   * Verifies that when transform is called, the metric registry is passed the correct class and
   * subtype name, is started, and stopped. Note that timer.stop() and timer.close() are equivalent
   * and one or the other may be called based on how the timer is used in code.
   */
  @Test
  public void testTransformRunsMetricTimer() {
    List<Object> parsedRecords =
        ServerTestUtils.parseData(Arrays.asList(StaticRifResourceGroup.SAMPLE_A.getResources()));
    HHAClaim claim =
        parsedRecords.stream()
            .filter(r -> r instanceof HHAClaim)
            .map(HHAClaim.class::cast)
            .findFirst()
            .orElseThrow();

    hhaClaimTransformer.transform(claim, false);

    String expectedTimerName = hhaClaimTransformer.getClass().getSimpleName() + ".transform";
    verify(metricRegistry, times(1)).timer(expectedTimerName);
    // time() starts the timer
    verify(metricsTimer, times(1)).time();
    verify(metricsTimerContext, times(1)).close();
  }

  /**
   * Verifies that {@link HHAClaimTransformer#transform} works as expected when run against the
   * {@link StaticRifResource#SAMPLE_A_HHA} {@link HHAClaim}.
   *
   * @throws FHIRException (indicates test failure)
   */
  @Test
  public void transformSampleARecord() throws FHIRException, IOException {
    List<Object> parsedRecords =
        ServerTestUtils.parseData(Arrays.asList(StaticRifResourceGroup.SAMPLE_A.getResources()));
    HHAClaim claim =
        parsedRecords.stream()
            .filter(r -> r instanceof HHAClaim)
            .map(HHAClaim.class::cast)
            .findFirst()
            .get();

    ExplanationOfBenefit eob = hhaClaimTransformer.transform(claim, false);
    assertMatches(claim, eob);
  }

  /**
   * Verifies that the {@link ExplanationOfBenefit} "looks like" it should, if it were produced from
   * the specified {@link HHAClaim}.
   *
   * @param claim the {@link HHAClaim} that the {@link ExplanationOfBenefit} was generated from
   * @param eob the {@link ExplanationOfBenefit} that was generated from the specified {@link
   *     HHAClaim}
   * @throws FHIRException (indicates test failure)
   */
  public static void assertMatches(HHAClaim claim, ExplanationOfBenefit eob)
      throws FHIRException, IOException {
    // interesting conumdrum here....we should be using Mock(s) for unit tests, but this static
    // method is invoked from ITs (integration tests) which means that our BeforeEach setup will
    // not create the NPIOrgLookup so we need to explicitly create one here.
    NPIOrgLookup localNpiLookup = NPIOrgLookup.createTestNpiOrgLookup();

    // Test to ensure group level fields between all claim types match
    TransformerTestUtils.assertEobCommonClaimHeaderData(
        eob,
        claim.getClaimId(),
        claim.getBeneficiaryId(),
        ClaimType.HHA,
        String.valueOf(claim.getClaimGroupId()),
        MedicareSegment.PART_B,
        Optional.of(claim.getDateFrom()),
        Optional.of(claim.getDateThrough()),
        Optional.of(claim.getPaymentAmount()),
        claim.getFinalAction());

    // test the common field provider number is set as expected in the EOB
    TransformerTestUtils.assertProviderNumber(eob, claim.getProviderNumber());

    // Test to ensure common group fields between Inpatient, Outpatient HHA, Hospice
    // and SNF match
    TransformerTestUtils.assertEobCommonGroupInpOutHHAHospiceSNFEquals(
        eob,
        claim.getOrganizationNpi(),
        localNpiLookup
            .retrieveNPIOrgDisplay(claim.getOrganizationNpi())
            .map(NPIData::getProviderOrganizationName),
        claim.getClaimFacilityTypeCode(),
        claim.getClaimFrequencyCode(),
        claim.getClaimNonPaymentReasonCode(),
        claim.getPatientDischargeStatusCode(),
        claim.getClaimServiceClassificationTypeCode(),
        claim.getClaimPrimaryPayerCode(),
        claim.getAttendingPhysicianNpi(),
        claim.getTotalChargeAmount(),
        claim.getPrimaryPayerPaidAmount(),
        claim.getFiscalIntermediaryNumber(),
        claim.getFiDocumentClaimControlNumber(),
        claim.getFiOriginalClaimControlNumber());

    assertEquals(4, eob.getDiagnosis().size());

    if (claim.getClaimLUPACode().isPresent())
      TransformerTestUtils.assertInfoWithCodeEquals(
          CcwCodebookVariable.CLM_HHA_LUPA_IND_CD,
          CcwCodebookVariable.CLM_HHA_LUPA_IND_CD,
          claim.getClaimLUPACode(),
          eob);
    if (claim.getClaimReferralCode().isPresent())
      TransformerTestUtils.assertInfoWithCodeEquals(
          CcwCodebookVariable.CLM_HHA_RFRL_CD,
          CcwCodebookVariable.CLM_HHA_RFRL_CD,
          claim.getClaimReferralCode(),
          eob);

    TransformerTestUtils.assertBenefitBalanceUsedIntEquals(
        BenefitCategory.MEDICAL,
        CcwCodebookVariable.CLM_HHA_TOT_VISIT_CNT,
        claim.getTotalVisitCount().intValue(),
        eob);

    assertEquals(1, eob.getItem().size());
    ItemComponent eobItem0 = eob.getItem().get(0);
    HHAClaimLine claimLine1 = claim.getLines().get(0);
    assertEquals(claimLine1.getLineNumber(), eobItem0.getSequence());

    assertEquals(claim.getProviderStateCode(), eobItem0.getLocationAddress().getState());

    TransformerTestUtils.assertAdjudicationReasonEquals(
        CcwCodebookVariable.REV_CNTR_1ST_ANSI_CD,
        claimLine1.getRevCntr1stAnsiCd(),
        eobItem0.getAdjudication());

    TransformerTestUtils.assertHcpcsCodes(
        eobItem0,
        claimLine1.getHcpcsCode(),
        claimLine1.getHcpcsInitialModifierCode(),
        claimLine1.getHcpcsSecondModifierCode(),
        Optional.empty(),
        0 /* index */);

    TransformerTestUtils.assertExtensionCodingEquals(
        CcwCodebookVariable.REV_CNTR_STUS_IND_CD,
        claimLine1.getStatusCode().get(),
        eobItem0.getRevenue());

    // test common eob information between Inpatient, HHA, Hospice and SNF claims
    // are set as
    // expected
    TransformerTestUtils.assertEobCommonGroupInpHHAHospiceSNFEquals(
        eob, claim.getCareStartDate(), Optional.empty(), Optional.empty());

    // Test to ensure common group field coinsurance between Inpatient, HHA, Hospice
    // and SNF match
    TransformerTestUtils.assertEobCommonGroupInpHHAHospiceSNFCoinsuranceEquals(
        eobItem0, claimLine1.getDeductibleCoinsuranceCd());

    String claimControlNumber = "0000000000";
    // Test to ensure item level fields between Inpatient, Outpatient, HHA, Hopsice
    // and SNF match
    TransformerTestUtils.assertEobCommonItemRevenueEquals(
        eobItem0,
        eob,
        claimLine1.getRevenueCenterCode(),
        claimLine1.getRateAmount(),
        claimLine1.getTotalChargeAmount(),
        claimLine1.getNonCoveredChargeAmount(),
        claimLine1.getUnitCount(),
        claimControlNumber,
        claimLine1.getNationalDrugCodeQuantity(),
        claimLine1.getNationalDrugCodeQualifierCode(),
        claimLine1.getRevenueCenterRenderingPhysicianNPI(),
        1 /* index */);

    // Test to ensure item level fields between Outpatient, HHA and Hospice match
    TransformerTestUtils.assertEobCommonItemRevenueOutHHAHospice(
        eobItem0, claimLine1.getRevenueCenterDate(), claimLine1.getPaymentAmount());

    // verify {@link
    // TransformerUtils#mapEobType(CodeableConcept,ClaimType,Optional,Optional)}
    // method worked as expected for this claim type
    TransformerTestUtils.assertMapEobType(
        eob.getType(),
        ClaimType.HHA,
        // FUTURE there currently is not an equivalent CODING_FHIR_CLAIM_TYPE mapping
        // for this claim type. If added then the Optional empty parameter below should
        // be updated to match expected result.
        Optional.empty(),
        Optional.of(claim.getNearLineRecordIdCode()),
        Optional.of(claim.getClaimTypeCode()));

    // Test lastUpdated
    TransformerTestUtils.assertLastUpdatedEquals(claim.getLastUpdated(), eob);
  }
}<|MERGE_RESOLUTION|>--- conflicted
+++ resolved
@@ -68,12 +68,7 @@
     npiOrgLookup = RDATestUtils.mockNPIOrgLookup();
 
     hhaClaimTransformer =
-<<<<<<< HEAD
-        new HHAClaimTransformer(
-            metricRegistry, NPIOrgLookup.createNpiOrgLookup(), securityTagManager);
-=======
-        new HHAClaimTransformer(metricRegistry, NPIOrgLookup.createTestNpiOrgLookup());
->>>>>>> 28f0afbc
+        new HHAClaimTransformer(metricRegistry, NPIOrgLookup.createTestNpiOrgLookup(), securityTagManager);
   }
 
   /** Releases the static mock NPIOrgLookup. */
