--- conflicted
+++ resolved
@@ -72,12 +72,7 @@
     npiOrgLookup = RDATestUtils.mockNPIOrgLookup();
 
     snfClaimTransformer =
-<<<<<<< HEAD
-        new SNFClaimTransformer(
-            metricRegistry, NPIOrgLookup.createNpiOrgLookup(), securityTagManager);
-=======
-        new SNFClaimTransformer(metricRegistry, NPIOrgLookup.createTestNpiOrgLookup());
->>>>>>> 28f0afbc
+        new SNFClaimTransformer(metricRegistry, NPIOrgLookup.createTestNpiOrgLookup(), securityTagManager);
   }
 
   /** Releases the static mock NPIOrgLookup. */
