package gov.cms.bfd.server.war.utils;

import static org.junit.jupiter.api.Assertions.assertEquals;
import static org.junit.jupiter.params.provider.Arguments.arguments;

import ca.uhn.fhir.rest.api.EncodingEnum;
import ca.uhn.fhir.rest.client.api.IGenericClient;
import com.fasterxml.jackson.core.JsonProcessingException;
import com.fasterxml.jackson.databind.JsonNode;
import com.fasterxml.jackson.databind.ObjectMapper;
import com.fasterxml.jackson.databind.node.ArrayNode;
import com.fasterxml.jackson.databind.node.ObjectNode;
import com.google.common.collect.ImmutableSet;
import com.google.gson.JsonArray;
import gov.cms.bfd.model.rif.Beneficiary;
import gov.cms.bfd.model.rif.CarrierClaim;
import gov.cms.bfd.model.rif.DMEClaim;
import gov.cms.bfd.model.rif.HHAClaim;
import gov.cms.bfd.model.rif.HospiceClaim;
import gov.cms.bfd.model.rif.InpatientClaim;
import gov.cms.bfd.model.rif.OutpatientClaim;
import gov.cms.bfd.model.rif.PartDEvent;
import gov.cms.bfd.model.rif.SNFClaim;
import gov.cms.bfd.model.rif.samples.StaticRifResourceGroup;
import gov.cms.bfd.pipeline.sharedutils.PipelineTestUtils;
import gov.cms.bfd.server.war.ServerTestUtils;
import gov.cms.bfd.server.war.commons.CommonHeaders;
import gov.cms.bfd.server.war.commons.MedicareSegment;
import gov.cms.bfd.server.war.commons.RequestHeaders;
import gov.cms.bfd.server.war.commons.TransformerConstants;
import gov.cms.bfd.server.war.stu3.providers.ClaimType;
import gov.cms.bfd.server.war.stu3.providers.CoverageResourceProvider;
import gov.cms.bfd.server.war.stu3.providers.ExplanationOfBenefitResourceProvider;
import gov.cms.bfd.server.war.stu3.providers.ExtraParamsInterceptor;
import gov.cms.bfd.server.war.stu3.providers.PatientResourceProvider;
import gov.cms.bfd.server.war.stu3.providers.TransformerUtils;
import java.io.File;
import java.io.FileOutputStream;
import java.io.IOException;
import java.io.OutputStreamWriter;
import java.io.UncheckedIOException;
import java.nio.charset.StandardCharsets;
import java.nio.file.Files;
import java.nio.file.Path;
import java.nio.file.Paths;
import java.util.ArrayList;
import java.util.Arrays;
import java.util.Collections;
import java.util.Comparator;
import java.util.Iterator;
import java.util.List;
import java.util.Optional;
import java.util.Set;
import java.util.function.Consumer;
import java.util.function.Supplier;
import java.util.regex.Matcher;
import java.util.regex.Pattern;
import java.util.stream.Collectors;
import java.util.stream.Stream;
import org.hl7.fhir.dstu3.model.Bundle;
import org.hl7.fhir.dstu3.model.CapabilityStatement;
import org.hl7.fhir.dstu3.model.Coverage;
import org.hl7.fhir.dstu3.model.ExplanationOfBenefit;
import org.hl7.fhir.dstu3.model.Patient;
<<<<<<< HEAD
import org.junit.After;
import org.junit.Assert;
import org.junit.BeforeClass;
import org.junit.Test;
import org.junit.runner.RunWith;
import org.junit.runners.Parameterized;
import org.junit.runners.Parameterized.Parameters;
=======
import org.junit.jupiter.api.AfterEach;
import org.junit.jupiter.api.BeforeAll;
import org.junit.jupiter.api.Disabled;
import org.junit.jupiter.params.ParameterizedTest;
import org.junit.jupiter.params.provider.Arguments;
import org.junit.jupiter.params.provider.MethodSource;
>>>>>>> 78fbbac5

/**
 * This set of tests compare the application's current responses to a set of previously-recorded
 * responses. This achieves several goals:
 *
 * <ul>
 *   <li>It helps us to ensure that we're not accidentally changing the application's responses
 *   <li>It helps us to maintain backwards compatibility.
 *   <li>As any changes in an operation's output will have to include a change to the recorded
 *       response, it makes it much easier to tell what our PRs are actually doing.
 * </ul>
 *
 * <p>There SHALL be a 1:1 relationship between test cases here and the application's operations;
 * every supported operation should have a test case.
 *
 * <p>Note that our responses include timestamps and have other differences from request to request
 * (e.g. element ordering). Each test case must ignore or otherwise work around such differences so
 * that tests work reliably.
 *
 * <p>To re-generate the recorded responses, re-enable the {@link
 * EndpointJsonResponseComparatorIT#generateApprovedResponseFiles()} "test case" and run it. It will
 * regenerate ALL operation recordings. It's then your responsibility to ensure that only MEANINGFUL
 * differences to those responses are included in your PR, by clearing out any incidental noise,
 * e.g. timestamps.
 */
public final class EndpointJsonResponseComparatorIT {

<<<<<<< HEAD
  @Parameters(name = "endpointId = {0}")
  public static Object[][] data() {
    return new Object[][] {
      {"metadata", (Supplier<String>) EndpointJsonResponseComparatorIT::metadata},
      {"patientRead", (Supplier<String>) EndpointJsonResponseComparatorIT::patientRead},
      {
        "patientReadWithIncludeIdentifiers",
        (Supplier<String>) EndpointJsonResponseComparatorIT::patientReadWithIncludeIdentifiers
      },
      {"patientSearchById", (Supplier<String>) EndpointJsonResponseComparatorIT::patientSearchById},
      {
        "patientSearchByIdWithIncludeIdentifiers",
        (Supplier<String>) EndpointJsonResponseComparatorIT::patientSearchByIdWithIncludeIdentifiers
      },
      {
        "patientByIdentifier",
        (Supplier<String>) EndpointJsonResponseComparatorIT::patientByIdentifier
      },
      {
        "patientByIdentifierWithoutReferenceYear",
        (Supplier<String>) EndpointJsonResponseComparatorIT::patientByIdentifierWithoutReferenceYear
      },
      {
        "patientByIdentifierWithIncludeIdentifiers",
        (Supplier<String>)
            EndpointJsonResponseComparatorIT::patientByIdentifierWithIncludeIdentifiers
      },
      {"coverageRead", (Supplier<String>) EndpointJsonResponseComparatorIT::coverageRead},
      {
        "coverageReadWithNullReferenceYear",
        (Supplier<String>) EndpointJsonResponseComparatorIT::coverageReadWithNullReferenceYear
      },
      {
        "coverageSearchByPatientId",
        (Supplier<String>) EndpointJsonResponseComparatorIT::coverageSearchByPatientId
      },
      {
        "coverageSearchByPatientIdWithNullReferenceYear",
        (Supplier<String>)
            EndpointJsonResponseComparatorIT::coverageSearchByPatientIdWithNullReferenceYear
      },
      {"eobByPatientIdAll", (Supplier<String>) EndpointJsonResponseComparatorIT::eobByPatientIdAll},
      {
        "eobByPatientIdPaged",
        (Supplier<String>) EndpointJsonResponseComparatorIT::eobByPatientIdPaged
      },
      {"eobReadCarrier", (Supplier<String>) EndpointJsonResponseComparatorIT::eobReadCarrier},
      {
        "eobReadCarrierWithTaxNumbers",
        (Supplier<String>) EndpointJsonResponseComparatorIT::eobReadCarrierWithTaxNumbers
      },
      {"eobReadDme", (Supplier<String>) EndpointJsonResponseComparatorIT::eobReadDme},
      {
        "eobReadDmeWithTaxNumbers",
        (Supplier<String>) EndpointJsonResponseComparatorIT::eobReadDmeWithTaxNumbers
      },
      {"eobReadHha", (Supplier<String>) EndpointJsonResponseComparatorIT::eobReadHha},
      {"eobReadHospice", (Supplier<String>) EndpointJsonResponseComparatorIT::eobReadHospice},
      {"eobReadInpatient", (Supplier<String>) EndpointJsonResponseComparatorIT::eobReadInpatient},
      {"eobReadOutpatient", (Supplier<String>) EndpointJsonResponseComparatorIT::eobReadOutpatient},
      {"eobReadPde", (Supplier<String>) EndpointJsonResponseComparatorIT::eobReadPde},
      {"eobReadSnf", (Supplier<String>) EndpointJsonResponseComparatorIT::eobReadSnf}
    };
=======
  public static Stream<Arguments> data() {
    return Stream.of(
        arguments("metadata", (Supplier<String>) EndpointJsonResponseComparatorIT::metadata),
        arguments("patientRead", (Supplier<String>) EndpointJsonResponseComparatorIT::patientRead),
        arguments(
            "patientReadWithIncludeIdentifiers",
            (Supplier<String>) EndpointJsonResponseComparatorIT::patientReadWithIncludeIdentifiers),
        arguments(
            "patientSearchById",
            (Supplier<String>) EndpointJsonResponseComparatorIT::patientSearchById),
        arguments(
            "patientSearchByIdWithIncludeIdentifiers",
            (Supplier<String>)
                EndpointJsonResponseComparatorIT::patientSearchByIdWithIncludeIdentifiers),
        arguments(
            "patientByIdentifier",
            (Supplier<String>) EndpointJsonResponseComparatorIT::patientByIdentifier),
        arguments(
            "patientByIdentifierWithIncludeIdentifiers",
            (Supplier<String>)
                EndpointJsonResponseComparatorIT::patientByIdentifierWithIncludeIdentifiers),
        arguments(
            "coverageRead", (Supplier<String>) EndpointJsonResponseComparatorIT::coverageRead),
        arguments(
            "coverageSearchByPatientId",
            (Supplier<String>) EndpointJsonResponseComparatorIT::coverageSearchByPatientId),
        arguments(
            "eobByPatientIdAll",
            (Supplier<String>) EndpointJsonResponseComparatorIT::eobByPatientIdAll),
        arguments(
            "eobByPatientIdPaged",
            (Supplier<String>) EndpointJsonResponseComparatorIT::eobByPatientIdPaged),
        arguments(
            "eobReadCarrier", (Supplier<String>) EndpointJsonResponseComparatorIT::eobReadCarrier),
        arguments(
            "eobReadCarrierWithTaxNumbers",
            (Supplier<String>) EndpointJsonResponseComparatorIT::eobReadCarrierWithTaxNumbers),
        arguments("eobReadDme", (Supplier<String>) EndpointJsonResponseComparatorIT::eobReadDme),
        arguments(
            "eobReadDmeWithTaxNumbers",
            (Supplier<String>) EndpointJsonResponseComparatorIT::eobReadDmeWithTaxNumbers),
        arguments("eobReadHha", (Supplier<String>) EndpointJsonResponseComparatorIT::eobReadHha),
        arguments(
            "eobReadHospice", (Supplier<String>) EndpointJsonResponseComparatorIT::eobReadHospice),
        arguments(
            "eobReadInpatient",
            (Supplier<String>) EndpointJsonResponseComparatorIT::eobReadInpatient),
        arguments(
            "eobReadOutpatient",
            (Supplier<String>) EndpointJsonResponseComparatorIT::eobReadOutpatient),
        arguments("eobReadPde", (Supplier<String>) EndpointJsonResponseComparatorIT::eobReadPde),
        arguments("eobReadSnf", (Supplier<String>) EndpointJsonResponseComparatorIT::eobReadSnf));
>>>>>>> 78fbbac5
  }

  private static final String IGNORED_FIELD_TEXT = "IGNORED_FIELD";

  private static final Set<String> IGNORED_PATHS =
      ImmutableSet.of(
          "\"/id\"",
          "\"/date\"",
          "\"/link/[0-9]/url\"",
          "\"/implementation/url\"",
          "\"/entry/[0-9]/fullUrl\"",
          "\"/meta\"",
          "\"/meta/lastUpdated\"",
          "\"/entry/[0-9]/resource/meta/lastUpdated\"",
          "\"/entry/[0-9]/resource/meta\"",
          "\"/procedure/[0-9]/date\"",
          "\"/entry/[0-9]/resource/procedure/[0-9]/date\"",
          "\"/software/version\"");

  /**
   * Ensures that {@link PipelineTestUtils#truncateTablesInDataSource()} is called once to make sure
   * that any existing data is deleted from the tables before running the test suite.
   */
  @BeforeAll
  public static void cleanupDatabaseBeforeTestSuite() {
    PipelineTestUtils.get().truncateTablesInDataSource();
  }

  /**
   * Ensures that {@link PipelineTestUtils#truncateTablesInDataSource()} is called after each test
   * case.
   */
  @AfterEach
  public void cleanDatabaseServerAfterEachTestCase() {
    PipelineTestUtils.get().truncateTablesInDataSource();
  }

  /**
   * Generates current endpoint response files, comparing them to the corresponding approved
   * responses.
   */
  @ParameterizedTest(name = "endpointId = {0}")
  @MethodSource("data")
  public void verifyCorrectEndpointResponse(String endpointId, Supplier<String> endpointOperation) {
    Path targetResponseDir = getTargetResponseDir();

    // Call the server endpoint and save its result out to a file corresponding to
    // the endpoint Id.
    String endpointResponse = endpointOperation.get();
    writeFile(endpointResponse, generateFileName(targetResponseDir, endpointId));

    assertJsonDiffIsEmpty(endpointId);
  }

  /**
   * Generates the "golden" files, i.e. the approved responses to compare to. Run by commenting out
   * the <code>@Ignore</code> annotation and running this method as JUnit.
   */
<<<<<<< HEAD
  // @Ignore
  @Test
  public void generateApprovedResponseFiles() {
=======
  @Disabled
  @ParameterizedTest(name = "endpointId = {0}")
  @MethodSource("data")
  public void generateApprovedResponseFiles(String endpointId, Supplier<String> endpointOperation) {
>>>>>>> 78fbbac5
    Path approvedResponseDir = getApprovedResponseDir();

    // Call the server endpoint and save its result out to a file corresponding to
    // the endpoint Id.
    String endpointResponse = endpointOperation.get();

    ObjectMapper mapper = new ObjectMapper();
    JsonNode jsonNode = null;
    try {
      jsonNode = mapper.readTree(endpointResponse);
    } catch (IOException e) {
      throw new UncheckedIOException(
          "Unable to deserialize the following JSON content as tree: " + endpointResponse, e);
    }

    replaceIgnoredFieldsWithFillerText(
        jsonNode,
        "id",
        Optional.of(
            Pattern.compile(
                "[A-Za-z0-9]{8}-[A-Za-z0-9]{4}-[A-Za-z0-9]{4}-[A-Za-z0-9]{4}-[A-Za-z0-9]{12}")));
    replaceIgnoredFieldsWithFillerText(
        jsonNode, "url", Optional.of(Pattern.compile("(https://localhost:)([0-9]{4})(.*)")));
    replaceIgnoredFieldsWithFillerText(jsonNode, "lastUpdated", Optional.empty());

    if (endpointId == "metadata")
      replaceIgnoredFieldsWithFillerText(jsonNode, "date", Optional.empty());

    String jsonResponse = null;
    try {
      jsonResponse = mapper.writerWithDefaultPrettyPrinter().writeValueAsString(jsonNode);
    } catch (JsonProcessingException e) {
      throw new UncheckedIOException(
          "Unable to deserialize the following JSON content as tree: " + endpointResponse, e);
    }
    writeFile(jsonResponse, generateFileName(approvedResponseDir, endpointId));
  }

  /**
   * @param parent the {@link JsonNode} on which to perform the replacement
   * @param fieldName the {@link String} name of the field that is being replaced
   * @param pattern an optional {@link Pattern} pattern to correctly identify fields needing to be
   *     replaced
   */
  private static void replaceIgnoredFieldsWithFillerText(
      JsonNode parent, String fieldName, Optional<Pattern> pattern) {
    if (parent.has(fieldName)) {
      if (pattern.isPresent()) {
        Pattern p = pattern.get();
        Matcher m = p.matcher(parent.get(fieldName).toString());
        if (m.find())
          if (fieldName == "url") {
            // Only replace the port numbers (m.group(2)) on urls
            String replacementUrl = m.group(1) + IGNORED_FIELD_TEXT + m.group(3);
            ((ObjectNode) parent)
                .put(fieldName, replacementUrl.substring(0, replacementUrl.length() - 1));
          } else ((ObjectNode) parent).put(fieldName, IGNORED_FIELD_TEXT);
      } else ((ObjectNode) parent).put(fieldName, IGNORED_FIELD_TEXT);
    }

    // Now, recursively invoke this method on all properties
    for (JsonNode child : parent) {
      replaceIgnoredFieldsWithFillerText(child, fieldName, pattern);
    }
  }

  /** @return the results of the {@link IGenericClient#fetchConformance()} operation */
  public static String metadata() {
    IGenericClient fhirClient = createFhirClientAndSetEncoding();
    JsonInterceptor jsonInterceptor = createAndRegisterJsonInterceptor(fhirClient);

    fhirClient.capabilities().ofType(CapabilityStatement.class).execute();
    return sortMetadataSearchParamArray(jsonInterceptor.getResponse());
  }

  /**
   * FIXME: Additional workaround due to HAPI not always returning array elements in the same order
   * for a specific searchParam {@link JsonArray} in the capability statement. This method is only
   * necessary until the following issue has been resolved with HAPI:
   * https://github.com/jamesagnew/hapi-fhir/issues/1183
   *
   * <p>Before: { "type": "Patient", "profile": { "reference": "http://hl7.org/fhir/Profile/Patient"
   * }, "interaction": [ { "code": "read" }, { "code": "search-type" } ], "searchParam": [ { "name":
   * "identifier", "type": "token", "documentation": "A patient identifier" }, { "name": "_id",
   * "type": "token", "documentation": "The ID of the resource" } ] }
   *
   * <p>After: { "type": "Patient", "profile": { "reference": "http://hl7.org/fhir/Profile/Patient"
   * }, "interaction": [ { "code": "read" }, { "code": "search-type" } ], "searchParam": [ { "name":
   * "_id", "type": "token", "documentation": "The ID of the resource" }, { "name": "identifier",
   * "type": "token", "documentation": "A patient identifier" } ] }
   *
   * @param unsortedResponse the JSON string with an unsorted searchParam array
   * @return the JSON string with the sorted searchParam array
   */
  private static String sortMetadataSearchParamArray(String unsortedResponse) {
    ObjectMapper mapper = new ObjectMapper();
    mapper.writerWithDefaultPrettyPrinter();
    JsonNode parsedJson = null;
    try {
      parsedJson = mapper.readTree(unsortedResponse);
    } catch (IOException e) {
      throw new UncheckedIOException(
          "Unable to deserialize the following JSON content as tree: " + unsortedResponse, e);
    }

    // This returns the searchParam node for the resource type='Patient' from
    // metadata.json
    JsonNode searchParamsArray = parsedJson.at("/rest/0/resource/3/searchParam");

    Iterator<JsonNode> searchParamsArrayIterator = searchParamsArray.elements();
    List<JsonNode> searchParams = new ArrayList<JsonNode>();
    while (searchParamsArrayIterator.hasNext()) {
      searchParams.add(searchParamsArrayIterator.next());
    }

    Collections.sort(
        searchParams,
        new Comparator<JsonNode>() {
          @Override
          public int compare(JsonNode node1, JsonNode node2) {
            String name1 = node1.get("name").toString();
            String name2 = node2.get("name").toString();
            return name1.compareTo(name2);
          }
        });

    ((ArrayNode) searchParamsArray).removeAll();
    for (int i = 0; i < searchParams.size(); i++) {
      ((ArrayNode) searchParamsArray).add(searchParams.get(i));
    }

    String jsonResponse = null;
    try {
      jsonResponse = mapper.writerWithDefaultPrettyPrinter().writeValueAsString(parsedJson);
    } catch (JsonProcessingException e) {
      throw new UncheckedIOException(
          "Unable to deserialize the following JSON content as tree: " + unsortedResponse, e);
    }
    return jsonResponse;
  }

  /**
   * FIXME: Additional workaround due to HAPI not always returning array elements in the same order
   * for a specific searchParam {@link JsonArray} in the capability statement. This method is only
   * necessary until the following issue has been resolved with HAPI:
   * https://github.com/jamesagnew/hapi-fhir/issues/1183
   *
   * <p>Before: { "type" : [ {"coding" : [ {"system" :
   * "https://bluebutton.cms.gov/resources/codesystem/diagnosis-type", "code" : "principal",
   * "display" : "The single medical diagnosis that is most relevant to the patient's chief
   * complaint or need for treatment." ] }, {"coding" : [ {"system" :
   * "https://bluebutton.cms.gov/resources/codesystem/diagnosis-type", "code" :
   * "external-first","display" : "The code used to identify the 1st external cause of injury,
   * poisoning, or other adverse effect."} } ]} ]}
   *
   * <p>After: { "type" : [ {"coding" : [ {"system" :
   * "https://bluebutton.cms.gov/resources/codesystem/diagnosis-type", "code" :
   * "external-first","display" : "The code used to identify the 1st external cause of injury,
   * poisoning, or other adverse effect."} ] }, {"coding" : [ {"system" :
   * "https://bluebutton.cms.gov/resources/codesystem/diagnosis-type","code" : "principal",
   * "display" : "The single medical diagnosis that is most relevant to the patient's chief
   * complaint or need for treatment."} ]} ]}
   *
   * @param unsortedResponse the JSON string with an unsorted diagnosisType array
   * @param parseStringAt the JSON string with the search string
   * @return the JSON string with the sorted diagnosis type array
   */
  private static String sortDiagnosisTypes(String unsortedResponse, String parseStringAt) {
    ObjectMapper mapper = new ObjectMapper();
    mapper.writerWithDefaultPrettyPrinter();
    JsonNode parsedJson = null;
    try {
      parsedJson = mapper.readTree(unsortedResponse);
    } catch (IOException e) {
      throw new UncheckedIOException(
          "Unable to deserialize the following JSON content as tree: " + unsortedResponse, e);
    }

    // This returns the DiagnosisType array node for the resource
    JsonNode diagnosisTypeArray = parsedJson.at(parseStringAt);

    Iterator<JsonNode> diagnosisTypeArrayIterator = diagnosisTypeArray.elements();
    List<JsonNode> diagnosisTypes = new ArrayList<JsonNode>();
    while (diagnosisTypeArrayIterator.hasNext()) {
      diagnosisTypes.add(diagnosisTypeArrayIterator.next());
    }

    Collections.sort(
        diagnosisTypes,
        new Comparator<JsonNode>() {
          @Override
          public int compare(JsonNode node1, JsonNode node2) {
            String name1 = node1.get("coding").get(0).get("code").toString();
            String name2 = node2.get("coding").get(0).get("code").toString();
            return name1.compareTo(name2);
          }
        });

    ((ArrayNode) diagnosisTypeArray).removeAll();
    for (int i = 0; i < diagnosisTypes.size(); i++) {
      ((ArrayNode) diagnosisTypeArray).add(diagnosisTypes.get(i));
    }

    String jsonResponse = null;
    try {
      jsonResponse = mapper.writerWithDefaultPrettyPrinter().writeValueAsString(parsedJson);
    } catch (JsonProcessingException e) {
      throw new UncheckedIOException(
          "Unable to deserialize the following JSON content as tree: " + unsortedResponse, e);
    }
    return jsonResponse;
  }

  /**
   * @return the results of the {@link
   *     PatientResourceProvider#read(org.hl7.fhir.dstu3.model.IdType)} operation
   */
  public static String patientRead() {
    List<Object> loadedRecords =
        ServerTestUtils.get()
            .loadData(Arrays.asList(StaticRifResourceGroup.SAMPLE_A.getResources()));
    Beneficiary beneficiary =
        loadedRecords.stream()
            .filter(r -> r instanceof Beneficiary)
            .map(r -> (Beneficiary) r)
            .findFirst()
            .get();

    IGenericClient fhirClient = createFhirClientAndSetEncoding();
    JsonInterceptor jsonInterceptor = createAndRegisterJsonInterceptor(fhirClient);

    fhirClient.read().resource(Patient.class).withId(beneficiary.getBeneficiaryId()).execute();
    return sortPatientIdentifiers(jsonInterceptor.getResponse());
  }

  /**
   * @return the results of the {@link
   *     PatientResourceProvider#read(org.hl7.fhir.dstu3.model.IdType)} operation when {@link
   *     ExtraParamsInterceptor#setIncludeIdentifiers(IncludeIdentifiersValues)} set to "hicn,mbi"
   */
  public static String patientReadWithIncludeIdentifiers() {
    List<Object> loadedRecords =
        ServerTestUtils.get()
            .loadData(Arrays.asList(StaticRifResourceGroup.SAMPLE_A.getResources()));
    Beneficiary beneficiary =
        loadedRecords.stream()
            .filter(r -> r instanceof Beneficiary)
            .map(r -> (Beneficiary) r)
            .findFirst()
            .get();

    IGenericClient fhirClient = createFhirClientAndSetEncoding();
    ExtraParamsInterceptor extraParamsInterceptor = new ExtraParamsInterceptor();
    extraParamsInterceptor.setHeaders(
        RequestHeaders.getHeaderWrapper(
            PatientResourceProvider.HEADER_NAME_INCLUDE_IDENTIFIERS,
            "hicn,mbi",
            PatientResourceProvider.HEADER_NAME_INCLUDE_ADDRESS_FIELDS,
            "true"));
    fhirClient.registerInterceptor(extraParamsInterceptor);
    JsonInterceptor jsonInterceptor = createAndRegisterJsonInterceptor(fhirClient);

    fhirClient.read().resource(Patient.class).withId(beneficiary.getBeneficiaryId()).execute();
    return sortPatientIdentifiers(jsonInterceptor.getResponse());
  }

  /**
   * @return the results of the {@link
   *     PatientResourceProvider#searchByLogicalId(ca.uhn.fhir.rest.param.TokenParam)} operation
   */
  public static String patientSearchById() {
    List<Object> loadedRecords =
        ServerTestUtils.get()
            .loadData(Arrays.asList(StaticRifResourceGroup.SAMPLE_A.getResources()));
    Beneficiary beneficiary =
        loadedRecords.stream()
            .filter(r -> r instanceof Beneficiary)
            .map(r -> (Beneficiary) r)
            .findFirst()
            .get();

    IGenericClient fhirClient = createFhirClientAndSetEncoding();
    JsonInterceptor jsonInterceptor = createAndRegisterJsonInterceptor(fhirClient);

    fhirClient
        .search()
        .forResource(Patient.class)
        .where(Patient.RES_ID.exactly().systemAndIdentifier(null, beneficiary.getBeneficiaryId()))
        .returnBundle(Bundle.class)
        .execute();
    return sortPatientIdentifiers(jsonInterceptor.getResponse());
  }

  /**
   * @return the results of the {@link
   *     PatientResourceProvider#searchByLogicalId(ca.uhn.fhir.rest.param.TokenParam)} operation
   *     when {@link ExtraParamsInterceptor#setIncludeIdentifiers(IncludeIdentifiersValues)} set to
   *     "hicn, mbi"
   */
  public static String patientSearchByIdWithIncludeIdentifiers() {
    List<Object> loadedRecords =
        ServerTestUtils.get()
            .loadData(Arrays.asList(StaticRifResourceGroup.SAMPLE_A.getResources()));
    Beneficiary beneficiary =
        loadedRecords.stream()
            .filter(r -> r instanceof Beneficiary)
            .map(r -> (Beneficiary) r)
            .findFirst()
            .get();

    IGenericClient fhirClient = createFhirClientAndSetEncoding();
    ExtraParamsInterceptor extraParamsInterceptor = new ExtraParamsInterceptor();
    extraParamsInterceptor.setHeaders(
        RequestHeaders.getHeaderWrapper(
            PatientResourceProvider.HEADER_NAME_INCLUDE_IDENTIFIERS,
            "hicn,mbi",
            PatientResourceProvider.HEADER_NAME_INCLUDE_ADDRESS_FIELDS,
            "true"));
    fhirClient.registerInterceptor(extraParamsInterceptor);
    JsonInterceptor jsonInterceptor = createAndRegisterJsonInterceptor(fhirClient);

    fhirClient
        .search()
        .forResource(Patient.class)
        .where(Patient.RES_ID.exactly().systemAndIdentifier(null, beneficiary.getBeneficiaryId()))
        .returnBundle(Bundle.class)
        .execute();
    return sortPatientIdentifiers(jsonInterceptor.getResponse());
  }

  /**
   * @return the results of the {@link
   *     PatientResourceProvider#searchByIdentifier(ca.uhn.fhir.rest.param.TokenParam)} operation
   */
  public static String patientByIdentifier() {
    List<Object> loadedRecords =
        ServerTestUtils.get()
            .loadData(Arrays.asList(StaticRifResourceGroup.SAMPLE_A.getResources()));
    Beneficiary beneficiary =
        loadedRecords.stream()
            .filter(r -> r instanceof Beneficiary)
            .map(r -> (Beneficiary) r)
            .findFirst()
            .get();

    IGenericClient fhirClient = createFhirClientAndSetEncoding();
    JsonInterceptor jsonInterceptor = createAndRegisterJsonInterceptor(fhirClient);

    fhirClient
        .search()
        .forResource(Patient.class)
        .where(
            Patient.IDENTIFIER
                .exactly()
                .systemAndIdentifier(
                    TransformerConstants.CODING_BBAPI_BENE_HICN_HASH, beneficiary.getHicn()))
        .returnBundle(Bundle.class)
        .execute();
    return sortPatientIdentifiers(jsonInterceptor.getResponse());
  }

  /**
   * @return the results of the {@link
   *     PatientResourceProvider#searchByIdentifier(ca.uhn.fhir.rest.param.TokenParam)} operation
   */
  public static String patientByIdentifierWithoutReferenceYear() {
    List<Object> loadedRecords =
        ServerTestUtils.get()
            .loadData(
                Arrays.asList(
                    StaticRifResourceGroup.SAMPLE_A_WITH_NULL_REFERENCE_YEAR.getResources()));
    Beneficiary beneficiary =
        loadedRecords.stream()
            .filter(r -> r instanceof Beneficiary)
            .map(r -> (Beneficiary) r)
            .findFirst()
            .get();

    IGenericClient fhirClient = createFhirClientAndSetEncoding();
    JsonInterceptor jsonInterceptor = createAndRegisterJsonInterceptor(fhirClient);

    fhirClient
        .search()
        .forResource(Patient.class)
        .where(
            Patient.IDENTIFIER
                .exactly()
                .systemAndIdentifier(
                    TransformerConstants.CODING_BBAPI_BENE_HICN_HASH, beneficiary.getHicn()))
        .returnBundle(Bundle.class)
        .execute();
    return sortPatientIdentifiers(jsonInterceptor.getResponse());
  }

  /**
   * @return the results of the {@link
   *     PatientResourceProvider#searchByIdentifier(ca.uhn.fhir.rest.param.TokenParam)} operation
   *     when {@link ExtraParamsInterceptor#setIncludeIdentifiers(IncludeIdentifiersValues)} set to
   *     "hicn,mbi"
   */
  public static String patientByIdentifierWithIncludeIdentifiers() {
    List<Object> loadedRecords =
        ServerTestUtils.get()
            .loadData(Arrays.asList(StaticRifResourceGroup.SAMPLE_A.getResources()));
    Beneficiary beneficiary =
        loadedRecords.stream()
            .filter(r -> r instanceof Beneficiary)
            .map(r -> (Beneficiary) r)
            .findFirst()
            .get();

    IGenericClient fhirClient = createFhirClientAndSetEncoding();
    ExtraParamsInterceptor extraParamsInterceptor = new ExtraParamsInterceptor();
    extraParamsInterceptor.setHeaders(
        RequestHeaders.getHeaderWrapper(
            PatientResourceProvider.HEADER_NAME_INCLUDE_IDENTIFIERS,
            "hicn,mbi",
            PatientResourceProvider.HEADER_NAME_INCLUDE_ADDRESS_FIELDS,
            "true"));
    fhirClient.registerInterceptor(extraParamsInterceptor);
    JsonInterceptor jsonInterceptor = createAndRegisterJsonInterceptor(fhirClient);

    fhirClient
        .search()
        .forResource(Patient.class)
        .where(
            Patient.IDENTIFIER
                .exactly()
                .systemAndIdentifier(
                    TransformerConstants.CODING_BBAPI_BENE_HICN_HASH, beneficiary.getHicn()))
        .returnBundle(Bundle.class)
        .execute();
    return sortPatientIdentifiers(jsonInterceptor.getResponse());
  }

  /**
   * @param unsortedResponse the JSON to fix up
   * @return the same JSON, but with the contents of <code>Patient.identifiers</code> sorted
   */
  private static String sortPatientIdentifiers(String unsortedResponse) {
    ObjectMapper mapper = new ObjectMapper();
    mapper.writerWithDefaultPrettyPrinter();
    JsonNode parsedJson = null;
    try {
      parsedJson = mapper.readTree(unsortedResponse);
    } catch (IOException e) {
      throw new UncheckedIOException(
          "Unable to deserialize the following JSON content as tree: " + unsortedResponse, e);
    }

    // Is this a Bundle or a single Patient? If a Bundle, grab the (single) Patient
    // from it.
    JsonNode rootResourceType = parsedJson.at("/resourceType");
    JsonNode patient;
    if (rootResourceType.asText().equals("Patient")) {
      patient = parsedJson;
    } else if (rootResourceType.asText().equals("Bundle")) {
      JsonNode entries = parsedJson.at("/entry");
      assertEquals(1, entries.size());
      patient = entries.at("/0/resource");
      assertEquals("Patient", patient.get("resourceType").asText());
    } else {
      throw new IllegalArgumentException("Unsupported resourceType: " + rootResourceType.asText());
    }

    // Grab the Patient.identifiers node.
    JsonNode identifiers = patient.at("/identifier");

    // Pull out an unsorted List all of the identifier entries.
    List<JsonNode> identiferEntries = new ArrayList<JsonNode>();
    identifiers.elements().forEachRemaining(identiferEntries::add);

    /*
     * Sort that List of identifier entries in a stable fashion: first, compare
     * identifier.system, then identifier.value, then (if present) identifier.extension[0].valueCoding.code.
     */
    Comparator<JsonNode> systemComparator = Comparator.comparing(e -> e.at("/system").asText());
    Comparator<JsonNode> valueComparator = Comparator.comparing(e -> e.at("/value").asText());
    Comparator<JsonNode> codeComparator =
        Comparator.comparing(e -> e.at("/extension/0/valueCoding/code").asText());
    Comparator<JsonNode> identifiersComparator =
        systemComparator.thenComparing(valueComparator).thenComparing(codeComparator);
    identiferEntries =
        identiferEntries.stream().sorted(identifiersComparator).collect(Collectors.toList());

    ((ArrayNode) identifiers).removeAll();
    for (int i = 0; i < identiferEntries.size(); i++) {
      ((ArrayNode) identifiers).add(identiferEntries.get(i));
    }

    String jsonResponse = null;
    try {
      jsonResponse = mapper.writerWithDefaultPrettyPrinter().writeValueAsString(parsedJson);
    } catch (JsonProcessingException e) {
      throw new UncheckedIOException(
          "Unable to deserialize the following JSON content as tree: " + unsortedResponse, e);
    }
    return jsonResponse;
  }

  /**
   * @return the results of the {@link
   *     CoverageResourceProvider#read(org.hl7.fhir.dstu3.model.IdType)} operation
   */
  public static String coverageRead() {
    List<Object> loadedRecords =
        ServerTestUtils.get()
            .loadData(Arrays.asList(StaticRifResourceGroup.SAMPLE_A.getResources()));
    Beneficiary beneficiary =
        loadedRecords.stream()
            .filter(r -> r instanceof Beneficiary)
            .map(r -> (Beneficiary) r)
            .findFirst()
            .get();

    IGenericClient fhirClient = createFhirClientAndSetEncoding();
    JsonInterceptor jsonInterceptor = createAndRegisterJsonInterceptor(fhirClient);

    fhirClient
        .read()
        .resource(Coverage.class)
        .withId(TransformerUtils.buildCoverageId(MedicareSegment.PART_A, beneficiary))
        .execute();
    return jsonInterceptor.getResponse();
  }

  /**
   * @return the results of the {@link
   *     CoverageResourceProvider#read(org.hl7.fhir.dstu3.model.IdType)} operation
   */
  public static String coverageReadWithNullReferenceYear() {
    List<Object> loadedRecords =
        ServerTestUtils.get()
            .loadData(
                Arrays.asList(
                    StaticRifResourceGroup.SAMPLE_A_WITH_NULL_REFERENCE_YEAR.getResources()));
    Beneficiary beneficiary =
        loadedRecords.stream()
            .filter(r -> r instanceof Beneficiary)
            .map(r -> (Beneficiary) r)
            .findFirst()
            .get();
    IGenericClient fhirClient = createFhirClientAndSetEncoding();
    JsonInterceptor jsonInterceptor = createAndRegisterJsonInterceptor(fhirClient);

    fhirClient
        .read()
        .resource(Coverage.class)
        .withId(TransformerUtils.buildCoverageId(MedicareSegment.PART_A, beneficiary))
        .execute();
    return jsonInterceptor.getResponse();
  }

  /**
   * @return the results of the {@link
   *     CoverageResourceProvider#searchByBeneficiary(ca.uhn.fhir.rest.param.ReferenceParam)}
   *     operation
   */
  public static String coverageSearchByPatientId() {
    List<Object> loadedRecords =
        ServerTestUtils.get()
            .loadData(Arrays.asList(StaticRifResourceGroup.SAMPLE_A.getResources()));
    Beneficiary beneficiary =
        loadedRecords.stream()
            .filter(r -> r instanceof Beneficiary)
            .map(r -> (Beneficiary) r)
            .findFirst()
            .get();

    IGenericClient fhirClient = createFhirClientAndSetEncoding();
    JsonInterceptor jsonInterceptor = createAndRegisterJsonInterceptor(fhirClient);

    fhirClient
        .search()
        .forResource(Coverage.class)
        .where(
            Coverage.BENEFICIARY.hasId(
                TransformerUtils.buildPatientId(beneficiary.getBeneficiaryId())))
        .returnBundle(Bundle.class)
        .execute();
    return jsonInterceptor.getResponse();
  }

  /**
   * @return the results of the {@link
   *     CoverageResourceProvider#searchByBeneficiary(ca.uhn.fhir.rest.param.ReferenceParam)}
   *     operation
   */
  public static String coverageSearchByPatientIdWithNullReferenceYear() {
    List<Object> loadedRecords =
        ServerTestUtils.get()
            .loadData(
                Arrays.asList(
                    StaticRifResourceGroup.SAMPLE_A_WITH_NULL_REFERENCE_YEAR.getResources()));
    Beneficiary beneficiary =
        loadedRecords.stream()
            .filter(r -> r instanceof Beneficiary)
            .map(r -> (Beneficiary) r)
            .findFirst()
            .get();

    IGenericClient fhirClient = createFhirClientAndSetEncoding();
    JsonInterceptor jsonInterceptor = createAndRegisterJsonInterceptor(fhirClient);

    fhirClient
        .search()
        .forResource(Coverage.class)
        .where(
            Coverage.BENEFICIARY.hasId(
                TransformerUtils.buildPatientId(beneficiary.getBeneficiaryId())))
        .returnBundle(Bundle.class)
        .execute();
    return jsonInterceptor.getResponse();
  }

  /**
   * @return the results of the {@link
   *     ExplanationOfBenefitResourceProvider#findByPatient(ca.uhn.fhir.rest.param.ReferenceParam,
   *     String, ca.uhn.fhir.rest.method.RequestDetails)} operation
   */
  public static String eobByPatientIdAll() {
    List<Object> loadedRecords =
        ServerTestUtils.get()
            .loadData(Arrays.asList(StaticRifResourceGroup.SAMPLE_A.getResources()));
    Beneficiary beneficiary =
        loadedRecords.stream()
            .filter(r -> r instanceof Beneficiary)
            .map(r -> (Beneficiary) r)
            .findFirst()
            .get();

    IGenericClient fhirClient = createFhirClientAndSetEncoding();
    JsonInterceptor jsonInterceptor = createAndRegisterJsonInterceptor(fhirClient);

    fhirClient
        .search()
        .forResource(ExplanationOfBenefit.class)
        .where(ExplanationOfBenefit.PATIENT.hasId(TransformerUtils.buildPatientId(beneficiary)))
        .returnBundle(Bundle.class)
        .execute();
    return sortDiagnosisTypes(jsonInterceptor.getResponse(), "/entry/3/resource/diagnosis/7/type");
  }

  /**
   * @return the results of the paged {@link
   *     ExplanationOfBenefitResourceProvider#findByPatient(ca.uhn.fhir.rest.param.ReferenceParam,
   *     String, ca.uhn.fhir.rest.method.RequestDetails)} operation
   */
  public static String eobByPatientIdPaged() {
    List<Object> loadedRecords =
        ServerTestUtils.get()
            .loadData(Arrays.asList(StaticRifResourceGroup.SAMPLE_A.getResources()));
    Beneficiary beneficiary =
        loadedRecords.stream()
            .filter(r -> r instanceof Beneficiary)
            .map(r -> (Beneficiary) r)
            .findFirst()
            .get();

    IGenericClient fhirClient = createFhirClientAndSetEncoding();
    JsonInterceptor jsonInterceptor = createAndRegisterJsonInterceptor(fhirClient);

    fhirClient
        .search()
        .forResource(ExplanationOfBenefit.class)
        .where(ExplanationOfBenefit.PATIENT.hasId(TransformerUtils.buildPatientId(beneficiary)))
        .count(8)
        .returnBundle(Bundle.class)
        .execute();
    return sortDiagnosisTypes(jsonInterceptor.getResponse(), "/entry/3/resource/diagnosis/7/type");
  }

  /**
   * @return the results of the {@link
   *     ExplanationOfBenefitResourceProvider#read(org.hl7.fhir.dstu3.model.IdType)} operation for
   *     Carrier claims, with the {@link
   *     ExplanationOfBenefitResourceProvider#HEADER_NAME_INCLUDE_TAX_NUMBERS} set to <code>true
   *     </code>
   */
  public static String eobReadCarrierWithTaxNumbers() {
    List<Object> loadedRecords =
        ServerTestUtils.get()
            .loadData(Arrays.asList(StaticRifResourceGroup.SAMPLE_A.getResources()));

    IGenericClient fhirClient = createFhirClientAndSetEncoding();
    RequestHeaders requestHeader =
        RequestHeaders.getHeaderWrapper(CommonHeaders.HEADER_NAME_INCLUDE_TAX_NUMBERS, "true");

    ExtraParamsInterceptor extraParamsInterceptor = new ExtraParamsInterceptor();
    extraParamsInterceptor.setHeaders(requestHeader);
    fhirClient.registerInterceptor(extraParamsInterceptor);
    JsonInterceptor jsonInterceptor = createAndRegisterJsonInterceptor(fhirClient);

    CarrierClaim carrClaim =
        loadedRecords.stream()
            .filter(r -> r instanceof CarrierClaim)
            .map(r -> (CarrierClaim) r)
            .findFirst()
            .get();
    fhirClient
        .read()
        .resource(ExplanationOfBenefit.class)
        .withId(TransformerUtils.buildEobId(ClaimType.CARRIER, carrClaim.getClaimId()))
        .execute();
    return jsonInterceptor.getResponse();
  }

  /**
   * @return the results of the {@link
   *     ExplanationOfBenefitResourceProvider#read(org.hl7.fhir.dstu3.model.IdType)} operation for
   *     Carrier claims
   */
  public static String eobReadCarrier() {
    List<Object> loadedRecords =
        ServerTestUtils.get()
            .loadData(Arrays.asList(StaticRifResourceGroup.SAMPLE_A.getResources()));

    IGenericClient fhirClient = createFhirClientAndSetEncoding();
    JsonInterceptor jsonInterceptor = createAndRegisterJsonInterceptor(fhirClient);

    CarrierClaim carrClaim =
        loadedRecords.stream()
            .filter(r -> r instanceof CarrierClaim)
            .map(r -> (CarrierClaim) r)
            .findFirst()
            .get();
    fhirClient
        .read()
        .resource(ExplanationOfBenefit.class)
        .withId(TransformerUtils.buildEobId(ClaimType.CARRIER, carrClaim.getClaimId()))
        .execute();
    return jsonInterceptor.getResponse();
  }

  /**
   * @return the results of the {@link
   *     ExplanationOfBenefitResourceProvider#read(org.hl7.fhir.dstu3.model.IdType)} operation for
   *     DME claims, with the {@link
   *     ExplanationOfBenefitResourceProvider#HEADER_NAME_INCLUDE_TAX_NUMBERS} set to <code>true
   *     </code>
   */
  public static String eobReadDmeWithTaxNumbers() {
    List<Object> loadedRecords =
        ServerTestUtils.get()
            .loadData(Arrays.asList(StaticRifResourceGroup.SAMPLE_A.getResources()));

    IGenericClient fhirClient = createFhirClientAndSetEncoding();
    RequestHeaders requestHeader =
        RequestHeaders.getHeaderWrapper(CommonHeaders.HEADER_NAME_INCLUDE_TAX_NUMBERS, "true");

    ExtraParamsInterceptor extraParamsInterceptor = new ExtraParamsInterceptor();
    extraParamsInterceptor.setHeaders(requestHeader);
    fhirClient.registerInterceptor(extraParamsInterceptor);
    JsonInterceptor jsonInterceptor = createAndRegisterJsonInterceptor(fhirClient);

    DMEClaim dmeClaim =
        loadedRecords.stream()
            .filter(r -> r instanceof DMEClaim)
            .map(r -> (DMEClaim) r)
            .findFirst()
            .get();
    fhirClient
        .read()
        .resource(ExplanationOfBenefit.class)
        .withId(TransformerUtils.buildEobId(ClaimType.DME, dmeClaim.getClaimId()))
        .execute();
    return jsonInterceptor.getResponse();
  }

  /**
   * @return the results of the {@link
   *     ExplanationOfBenefitResourceProvider#read(org.hl7.fhir.dstu3.model.IdType)} operation for
   *     DME claims
   */
  public static String eobReadDme() {
    List<Object> loadedRecords =
        ServerTestUtils.get()
            .loadData(Arrays.asList(StaticRifResourceGroup.SAMPLE_A.getResources()));

    IGenericClient fhirClient = createFhirClientAndSetEncoding();
    JsonInterceptor jsonInterceptor = createAndRegisterJsonInterceptor(fhirClient);

    DMEClaim dmeClaim =
        loadedRecords.stream()
            .filter(r -> r instanceof DMEClaim)
            .map(r -> (DMEClaim) r)
            .findFirst()
            .get();
    fhirClient
        .read()
        .resource(ExplanationOfBenefit.class)
        .withId(TransformerUtils.buildEobId(ClaimType.DME, dmeClaim.getClaimId()))
        .execute();
    return jsonInterceptor.getResponse();
  }

  /**
   * @return the results of the {@link
   *     ExplanationOfBenefitResourceProvider#read(org.hl7.fhir.dstu3.model.IdType)} operation for
   *     HHA claims
   */
  public static String eobReadHha() {
    List<Object> loadedRecords =
        ServerTestUtils.get()
            .loadData(Arrays.asList(StaticRifResourceGroup.SAMPLE_A.getResources()));

    IGenericClient fhirClient = createFhirClientAndSetEncoding();
    JsonInterceptor jsonInterceptor = createAndRegisterJsonInterceptor(fhirClient);

    HHAClaim hhaClaim =
        loadedRecords.stream()
            .filter(r -> r instanceof HHAClaim)
            .map(r -> (HHAClaim) r)
            .findFirst()
            .get();
    fhirClient
        .read()
        .resource(ExplanationOfBenefit.class)
        .withId(TransformerUtils.buildEobId(ClaimType.HHA, hhaClaim.getClaimId()))
        .execute();
    return jsonInterceptor.getResponse();
  }

  /**
   * @return the results of the {@link
   *     ExplanationOfBenefitResourceProvider#read(org.hl7.fhir.dstu3.model.IdType)} operation for
   *     Hospice claims
   */
  public static String eobReadHospice() {
    List<Object> loadedRecords =
        ServerTestUtils.get()
            .loadData(Arrays.asList(StaticRifResourceGroup.SAMPLE_A.getResources()));

    IGenericClient fhirClient = createFhirClientAndSetEncoding();
    JsonInterceptor jsonInterceptor = createAndRegisterJsonInterceptor(fhirClient);

    HospiceClaim hosClaim =
        loadedRecords.stream()
            .filter(r -> r instanceof HospiceClaim)
            .map(r -> (HospiceClaim) r)
            .findFirst()
            .get();
    fhirClient
        .read()
        .resource(ExplanationOfBenefit.class)
        .withId(TransformerUtils.buildEobId(ClaimType.HOSPICE, hosClaim.getClaimId()))
        .execute();
    return jsonInterceptor.getResponse();
  }

  /**
   * @return the results of the {@link
   *     ExplanationOfBenefitResourceProvider#read(org.hl7.fhir.dstu3.model.IdType)} operation for
   *     Inpatient claims
   */
  public static String eobReadInpatient() {
    List<Object> loadedRecords =
        ServerTestUtils.get()
            .loadData(Arrays.asList(StaticRifResourceGroup.SAMPLE_A.getResources()));

    IGenericClient fhirClient = createFhirClientAndSetEncoding();
    JsonInterceptor jsonInterceptor = createAndRegisterJsonInterceptor(fhirClient);

    InpatientClaim inpClaim =
        loadedRecords.stream()
            .filter(r -> r instanceof InpatientClaim)
            .map(r -> (InpatientClaim) r)
            .findFirst()
            .get();
    fhirClient
        .read()
        .resource(ExplanationOfBenefit.class)
        .withId(TransformerUtils.buildEobId(ClaimType.INPATIENT, inpClaim.getClaimId()))
        .execute();
    return sortDiagnosisTypes(jsonInterceptor.getResponse(), "/diagnosis/7/type");
  }

  /**
   * @return the results of the {@link
   *     ExplanationOfBenefitResourceProvider#read(org.hl7.fhir.dstu3.model.IdType)} operation for
   *     Outpatient claims
   */
  public static String eobReadOutpatient() {
    List<Object> loadedRecords =
        ServerTestUtils.get()
            .loadData(Arrays.asList(StaticRifResourceGroup.SAMPLE_A.getResources()));

    IGenericClient fhirClient = createFhirClientAndSetEncoding();
    JsonInterceptor jsonInterceptor = createAndRegisterJsonInterceptor(fhirClient);

    OutpatientClaim outClaim =
        loadedRecords.stream()
            .filter(r -> r instanceof OutpatientClaim)
            .map(r -> (OutpatientClaim) r)
            .findFirst()
            .get();
    fhirClient
        .read()
        .resource(ExplanationOfBenefit.class)
        .withId(TransformerUtils.buildEobId(ClaimType.OUTPATIENT, outClaim.getClaimId()))
        .execute();
    return jsonInterceptor.getResponse();
  }

  /**
   * @return the results of the {@link
   *     ExplanationOfBenefitResourceProvider#read(org.hl7.fhir.dstu3.model.IdType)} operation for
   *     PDE claims
   */
  public static String eobReadPde() {
    List<Object> loadedRecords =
        ServerTestUtils.get()
            .loadData(Arrays.asList(StaticRifResourceGroup.SAMPLE_A.getResources()));

    IGenericClient fhirClient = createFhirClientAndSetEncoding();
    JsonInterceptor jsonInterceptor = createAndRegisterJsonInterceptor(fhirClient);

    PartDEvent pdeClaim =
        loadedRecords.stream()
            .filter(r -> r instanceof PartDEvent)
            .map(r -> (PartDEvent) r)
            .findFirst()
            .get();
    fhirClient
        .read()
        .resource(ExplanationOfBenefit.class)
        .withId(TransformerUtils.buildEobId(ClaimType.PDE, pdeClaim.getEventId()))
        .execute();
    return jsonInterceptor.getResponse();
  }

  /**
   * @return the results of the {@link
   *     ExplanationOfBenefitResourceProvider#read(org.hl7.fhir.dstu3.model.IdType)} operation for
   *     SNF claims
   */
  public static String eobReadSnf() {
    List<Object> loadedRecords =
        ServerTestUtils.get()
            .loadData(Arrays.asList(StaticRifResourceGroup.SAMPLE_A.getResources()));

    IGenericClient fhirClient = createFhirClientAndSetEncoding();
    JsonInterceptor jsonInterceptor = createAndRegisterJsonInterceptor(fhirClient);

    SNFClaim snfClaim =
        loadedRecords.stream()
            .filter(r -> r instanceof SNFClaim)
            .map(r -> (SNFClaim) r)
            .findFirst()
            .get();
    fhirClient
        .read()
        .resource(ExplanationOfBenefit.class)
        .withId(TransformerUtils.buildEobId(ClaimType.SNF, snfClaim.getClaimId()))
        .execute();
    return jsonInterceptor.getResponse();
  }

  /**
   * Compares the approved and current responses for an endpoint.
   *
   * @param endpointId the name of the operation being tested, used to determine which files to
   *     compare
   */
  private static void assertJsonDiffIsEmpty(String endpointId) {
    Path approvedResponseDir = getApprovedResponseDir();
    Path targetResponseDir = getTargetResponseDir();

    String approvedJson = readFile(generateFileName(approvedResponseDir, endpointId));
    String newJson = readFile(generateFileName(targetResponseDir, endpointId));

    AssertUtils.assertJsonEquals(approvedJson, newJson, IGNORED_PATHS);
  }

  /** @return a new {@link IGenericClient} fhirClient after setting the encoding to JSON */
  private static IGenericClient createFhirClientAndSetEncoding() {
    IGenericClient fhirClient = ServerTestUtils.get().createFhirClient();
    fhirClient.setEncoding(EncodingEnum.JSON);

    return fhirClient;
  }

  /**
   * @param fhirClient the {@link IGenericClient} to register the interceptor to.
   * @return a new {@link JsonInterceptor} after registering it with the fhirClient
   */
  private static JsonInterceptor createAndRegisterJsonInterceptor(IGenericClient fhirClient) {
    JsonInterceptor jsonInterceptor = new JsonInterceptor();
    fhirClient.registerInterceptor(jsonInterceptor);

    return jsonInterceptor;
  }

  /** @return the path to the approved endpoint response directory */
  private static Path getApprovedResponseDir() {
    Path approvedResponseDir =
        Paths.get("..", "src", "test", "resources", "endpoint-responses", "v1");

    if (!Files.isDirectory(approvedResponseDir)) {
      approvedResponseDir = Paths.get("src", "test", "resources", "endpoint-responses", "v1");
    }

    if (!Files.isDirectory(approvedResponseDir)) {
      throw new IllegalStateException();
    }

    return approvedResponseDir;
  }

  /** @return the path to the target endpoint response directory */
  private static Path getTargetResponseDir() {
    Path targetDir = Paths.get("..", "target");

    if (!Files.isDirectory(targetDir)) {
      targetDir = Paths.get("target");
    }

    if (!Files.isDirectory(targetDir)) {
      throw new IllegalStateException();
    }

    new File(Paths.get(targetDir.toString(), "endpoint-responses", "v1").toString()).mkdirs();
    Path targetResponseDir = Paths.get(targetDir.toString(), "endpoint-responses", "v1");

    return targetResponseDir;
  }

  /**
   * @param directory the path to where the file should should be written
   * @param endpoint the string to identify which endpoint's response the file contents contain
   * @return a path to use as a filename
   */
  private static Path generateFileName(Path directory, String endpoint) {
    return Paths.get(directory.toString(), endpoint + ".json");
  }

  /**
   * @param contents the string to be written to a file
   * @param fileName the path to name the file
   */
  private static void writeFile(String contents, Path fileName) {
    File jsonFile = new File(fileName.toString());
    try (OutputStreamWriter streamWriter =
        new OutputStreamWriter(new FileOutputStream(jsonFile), StandardCharsets.UTF_8); ) {
      streamWriter.write(contents);
    } catch (IOException e) {
      throw new UncheckedIOException("Could not write file at " + fileName.toString(), e);
    }
  }

  /**
   * @param path the path to the file
   * @return the contents of the file as a string.
   */
  private static String readFile(Path path) {
    byte[] encoded = null;
    try {
      encoded = Files.readAllBytes(path);
    } catch (IOException e) {
      throw new UncheckedIOException("Can't read file at " + path.toString(), e);
    }
    return new String(encoded, StandardCharsets.UTF_8);
  }

  /**
   * NodeFilter is a simple interface with one method that takes a single argument, {@link
   * JsonNode}, and returns true if the JsonNode satisfies the filter.
   */
  private static interface NodeFilter {
    boolean apply(JsonNode node);
  }

  /**
   * NodeFilteringConsumer implements the {@link Consumer} interface, and is used to filter out
   * fields in a JsonNode that meet requirements as specified by a given {@link NodeFilter}.
   */
  private static class NodeFilteringConsumer implements Consumer<JsonNode> {

    private NodeFilter f;

    public NodeFilteringConsumer(NodeFilter f) {
      this.f = f;
    }

    @Override
    public void accept(JsonNode t) {
      if (f.apply(t)) {
        ObjectNode node = (ObjectNode) t;
        node.removeAll();
      }
    }
  }
}<|MERGE_RESOLUTION|>--- conflicted
+++ resolved
@@ -62,22 +62,12 @@
 import org.hl7.fhir.dstu3.model.Coverage;
 import org.hl7.fhir.dstu3.model.ExplanationOfBenefit;
 import org.hl7.fhir.dstu3.model.Patient;
-<<<<<<< HEAD
-import org.junit.After;
-import org.junit.Assert;
-import org.junit.BeforeClass;
-import org.junit.Test;
-import org.junit.runner.RunWith;
-import org.junit.runners.Parameterized;
-import org.junit.runners.Parameterized.Parameters;
-=======
 import org.junit.jupiter.api.AfterEach;
 import org.junit.jupiter.api.BeforeAll;
 import org.junit.jupiter.api.Disabled;
 import org.junit.jupiter.params.ParameterizedTest;
 import org.junit.jupiter.params.provider.Arguments;
 import org.junit.jupiter.params.provider.MethodSource;
->>>>>>> 78fbbac5
 
 /**
  * This set of tests compare the application's current responses to a set of previously-recorded
@@ -105,71 +95,6 @@
  */
 public final class EndpointJsonResponseComparatorIT {
 
-<<<<<<< HEAD
-  @Parameters(name = "endpointId = {0}")
-  public static Object[][] data() {
-    return new Object[][] {
-      {"metadata", (Supplier<String>) EndpointJsonResponseComparatorIT::metadata},
-      {"patientRead", (Supplier<String>) EndpointJsonResponseComparatorIT::patientRead},
-      {
-        "patientReadWithIncludeIdentifiers",
-        (Supplier<String>) EndpointJsonResponseComparatorIT::patientReadWithIncludeIdentifiers
-      },
-      {"patientSearchById", (Supplier<String>) EndpointJsonResponseComparatorIT::patientSearchById},
-      {
-        "patientSearchByIdWithIncludeIdentifiers",
-        (Supplier<String>) EndpointJsonResponseComparatorIT::patientSearchByIdWithIncludeIdentifiers
-      },
-      {
-        "patientByIdentifier",
-        (Supplier<String>) EndpointJsonResponseComparatorIT::patientByIdentifier
-      },
-      {
-        "patientByIdentifierWithoutReferenceYear",
-        (Supplier<String>) EndpointJsonResponseComparatorIT::patientByIdentifierWithoutReferenceYear
-      },
-      {
-        "patientByIdentifierWithIncludeIdentifiers",
-        (Supplier<String>)
-            EndpointJsonResponseComparatorIT::patientByIdentifierWithIncludeIdentifiers
-      },
-      {"coverageRead", (Supplier<String>) EndpointJsonResponseComparatorIT::coverageRead},
-      {
-        "coverageReadWithNullReferenceYear",
-        (Supplier<String>) EndpointJsonResponseComparatorIT::coverageReadWithNullReferenceYear
-      },
-      {
-        "coverageSearchByPatientId",
-        (Supplier<String>) EndpointJsonResponseComparatorIT::coverageSearchByPatientId
-      },
-      {
-        "coverageSearchByPatientIdWithNullReferenceYear",
-        (Supplier<String>)
-            EndpointJsonResponseComparatorIT::coverageSearchByPatientIdWithNullReferenceYear
-      },
-      {"eobByPatientIdAll", (Supplier<String>) EndpointJsonResponseComparatorIT::eobByPatientIdAll},
-      {
-        "eobByPatientIdPaged",
-        (Supplier<String>) EndpointJsonResponseComparatorIT::eobByPatientIdPaged
-      },
-      {"eobReadCarrier", (Supplier<String>) EndpointJsonResponseComparatorIT::eobReadCarrier},
-      {
-        "eobReadCarrierWithTaxNumbers",
-        (Supplier<String>) EndpointJsonResponseComparatorIT::eobReadCarrierWithTaxNumbers
-      },
-      {"eobReadDme", (Supplier<String>) EndpointJsonResponseComparatorIT::eobReadDme},
-      {
-        "eobReadDmeWithTaxNumbers",
-        (Supplier<String>) EndpointJsonResponseComparatorIT::eobReadDmeWithTaxNumbers
-      },
-      {"eobReadHha", (Supplier<String>) EndpointJsonResponseComparatorIT::eobReadHha},
-      {"eobReadHospice", (Supplier<String>) EndpointJsonResponseComparatorIT::eobReadHospice},
-      {"eobReadInpatient", (Supplier<String>) EndpointJsonResponseComparatorIT::eobReadInpatient},
-      {"eobReadOutpatient", (Supplier<String>) EndpointJsonResponseComparatorIT::eobReadOutpatient},
-      {"eobReadPde", (Supplier<String>) EndpointJsonResponseComparatorIT::eobReadPde},
-      {"eobReadSnf", (Supplier<String>) EndpointJsonResponseComparatorIT::eobReadSnf}
-    };
-=======
   public static Stream<Arguments> data() {
     return Stream.of(
         arguments("metadata", (Supplier<String>) EndpointJsonResponseComparatorIT::metadata),
@@ -188,11 +113,18 @@
             "patientByIdentifier",
             (Supplier<String>) EndpointJsonResponseComparatorIT::patientByIdentifier),
         arguments(
+            "patientByIdentifierWithoutReferenceYear",
+            (Supplier<String>)
+                EndpointJsonResponseComparatorIT::patientByIdentifierWithoutReferenceYear),
+        arguments(
             "patientByIdentifierWithIncludeIdentifiers",
             (Supplier<String>)
                 EndpointJsonResponseComparatorIT::patientByIdentifierWithIncludeIdentifiers),
         arguments(
             "coverageRead", (Supplier<String>) EndpointJsonResponseComparatorIT::coverageRead),
+        arguments(
+            "coverageReadWithoutReferenceYear",
+            (Supplier<String>) EndpointJsonResponseComparatorIT::coverageReadWithoutReferenceYear),
         arguments(
             "coverageSearchByPatientId",
             (Supplier<String>) EndpointJsonResponseComparatorIT::coverageSearchByPatientId),
@@ -222,7 +154,6 @@
             (Supplier<String>) EndpointJsonResponseComparatorIT::eobReadOutpatient),
         arguments("eobReadPde", (Supplier<String>) EndpointJsonResponseComparatorIT::eobReadPde),
         arguments("eobReadSnf", (Supplier<String>) EndpointJsonResponseComparatorIT::eobReadSnf));
->>>>>>> 78fbbac5
   }
 
   private static final String IGNORED_FIELD_TEXT = "IGNORED_FIELD";
@@ -281,16 +212,10 @@
    * Generates the "golden" files, i.e. the approved responses to compare to. Run by commenting out
    * the <code>@Ignore</code> annotation and running this method as JUnit.
    */
-<<<<<<< HEAD
-  // @Ignore
-  @Test
-  public void generateApprovedResponseFiles() {
-=======
   @Disabled
   @ParameterizedTest(name = "endpointId = {0}")
   @MethodSource("data")
   public void generateApprovedResponseFiles(String endpointId, Supplier<String> endpointOperation) {
->>>>>>> 78fbbac5
     Path approvedResponseDir = getApprovedResponseDir();
 
     // Call the server endpoint and save its result out to a file corresponding to
@@ -659,9 +584,7 @@
   public static String patientByIdentifierWithoutReferenceYear() {
     List<Object> loadedRecords =
         ServerTestUtils.get()
-            .loadData(
-                Arrays.asList(
-                    StaticRifResourceGroup.SAMPLE_A_WITH_NULL_REFERENCE_YEAR.getResources()));
+            .loadData(Arrays.asList(StaticRifResourceGroup.SAMPLE_A.getResources()));
     Beneficiary beneficiary =
         loadedRecords.stream()
             .filter(r -> r instanceof Beneficiary)
@@ -669,6 +592,7 @@
             .findFirst()
             .get();
 
+    beneficiary.setBeneEnrollmentReferenceYear(Optional.empty());
     IGenericClient fhirClient = createFhirClientAndSetEncoding();
     JsonInterceptor jsonInterceptor = createAndRegisterJsonInterceptor(fhirClient);
 
@@ -821,18 +745,17 @@
    * @return the results of the {@link
    *     CoverageResourceProvider#read(org.hl7.fhir.dstu3.model.IdType)} operation
    */
-  public static String coverageReadWithNullReferenceYear() {
-    List<Object> loadedRecords =
-        ServerTestUtils.get()
-            .loadData(
-                Arrays.asList(
-                    StaticRifResourceGroup.SAMPLE_A_WITH_NULL_REFERENCE_YEAR.getResources()));
+  public static String coverageReadWithoutReferenceYear() {
+    List<Object> loadedRecords =
+        ServerTestUtils.get()
+            .loadData(Arrays.asList(StaticRifResourceGroup.SAMPLE_A.getResources()));
     Beneficiary beneficiary =
         loadedRecords.stream()
             .filter(r -> r instanceof Beneficiary)
             .map(r -> (Beneficiary) r)
             .findFirst()
             .get();
+    beneficiary.setBeneEnrollmentReferenceYear(Optional.empty());
     IGenericClient fhirClient = createFhirClientAndSetEncoding();
     JsonInterceptor jsonInterceptor = createAndRegisterJsonInterceptor(fhirClient);
 
@@ -882,9 +805,7 @@
   public static String coverageSearchByPatientIdWithNullReferenceYear() {
     List<Object> loadedRecords =
         ServerTestUtils.get()
-            .loadData(
-                Arrays.asList(
-                    StaticRifResourceGroup.SAMPLE_A_WITH_NULL_REFERENCE_YEAR.getResources()));
+            .loadData(Arrays.asList(StaticRifResourceGroup.SAMPLE_A.getResources()));
     Beneficiary beneficiary =
         loadedRecords.stream()
             .filter(r -> r instanceof Beneficiary)
@@ -892,6 +813,7 @@
             .findFirst()
             .get();
 
+    beneficiary.setBeneEnrollmentReferenceYear(Optional.empty());
     IGenericClient fhirClient = createFhirClientAndSetEncoding();
     JsonInterceptor jsonInterceptor = createAndRegisterJsonInterceptor(fhirClient);
 
