package gov.cms.bfd.server.war.r4.providers;

import ca.uhn.fhir.model.primitive.DateTimeDt;
import ca.uhn.fhir.model.primitive.IdDt;
import ca.uhn.fhir.rest.api.Constants;
import ca.uhn.fhir.rest.client.api.IGenericClient;
import ca.uhn.fhir.rest.gclient.StringClientParam;
import ca.uhn.fhir.rest.gclient.TokenClientParam;
import ca.uhn.fhir.rest.param.DateRangeParam;
import ca.uhn.fhir.rest.server.exceptions.InvalidRequestException;
import ca.uhn.fhir.rest.server.exceptions.ResourceNotFoundException;
import com.google.common.collect.ImmutableList;
import gov.cms.bfd.model.rif.Beneficiary;
import gov.cms.bfd.model.rif.BeneficiaryHistory;
import gov.cms.bfd.model.rif.CarrierClaim;
import gov.cms.bfd.model.rif.DMEClaim;
import gov.cms.bfd.model.rif.HHAClaim;
import gov.cms.bfd.model.rif.HospiceClaim;
import gov.cms.bfd.model.rif.InpatientClaim;
import gov.cms.bfd.model.rif.MedicareBeneficiaryIdHistory;
import gov.cms.bfd.model.rif.OutpatientClaim;
import gov.cms.bfd.model.rif.PartDEvent;
import gov.cms.bfd.model.rif.SNFClaim;
import gov.cms.bfd.model.rif.samples.StaticRifResourceGroup;
import gov.cms.bfd.pipeline.sharedutils.PipelineTestUtils;
import gov.cms.bfd.server.war.ServerTestUtils;
import gov.cms.bfd.server.war.commons.CommonHeaders;
import gov.cms.bfd.server.war.commons.RequestHeaders;
import gov.cms.bfd.server.war.commons.TransformerConstants;
import gov.cms.bfd.server.war.stu3.providers.ExplanationOfBenefitResourceProvider;
import gov.cms.bfd.server.war.stu3.providers.SamhsaMatcherTest;
import java.time.Instant;
import java.time.temporal.ChronoUnit;
import java.util.ArrayList;
import java.util.Arrays;
import java.util.Date;
import java.util.List;
import java.util.Optional;
import java.util.stream.Collectors;
import javax.persistence.EntityManager;
import javax.persistence.EntityManagerFactory;
import org.apache.commons.lang3.tuple.ImmutableTriple;
import org.apache.commons.lang3.tuple.Triple;
import org.hl7.fhir.exceptions.FHIRException;
import org.hl7.fhir.instance.model.api.IBaseBundle;
import org.hl7.fhir.instance.model.api.IBaseResource;
import org.hl7.fhir.r4.model.Bundle;
import org.hl7.fhir.r4.model.ExplanationOfBenefit;
import org.hl7.fhir.r4.model.ExplanationOfBenefit.AdjudicationComponent;
import org.hl7.fhir.r4.model.ExplanationOfBenefit.BenefitBalanceComponent;
import org.hl7.fhir.r4.model.ExplanationOfBenefit.BenefitComponent;
import org.hl7.fhir.r4.model.ExplanationOfBenefit.ItemComponent;
import org.hl7.fhir.r4.model.ExplanationOfBenefit.SupportingInformationComponent;
import org.hl7.fhir.r4.model.ExplanationOfBenefit.TotalComponent;
import org.hl7.fhir.r4.model.Extension;
import org.hl7.fhir.r4.model.Money;
import org.hl7.fhir.r4.model.Resource;
import org.junit.After;
import org.junit.Assert;
import org.junit.Test;

public final class R4ExplanationOfBenefitResourceProviderIT {
  /**
   * Verifies that {@link
   * gov.cms.bfd.server.war.r4.providers.ExplanationOfBenefitResourceProvider#read(org.hl7.fhir.r4.model.IdType)}
   * works as expected for a {@link CarrierClaim}-derived {@link ExplanationOfBenefit} that does
   * exist in the DB.
   *
   * @throws FHIRException (indicates test failure)
   */
  @Test
  public void readEobForExistingCarrierClaim() throws FHIRException {
    List<Object> loadedRecords =
        ServerTestUtils.get()
            .loadData(Arrays.asList(StaticRifResourceGroup.SAMPLE_A.getResources()));
    IGenericClient fhirClient = ServerTestUtils.get().createFhirClientV2();

    CarrierClaim claim =
        loadedRecords.stream()
            .filter(r -> r instanceof CarrierClaim)
            .map(r -> (CarrierClaim) r)
            .findFirst()
            .get();

    ExplanationOfBenefit eob =
        fhirClient
            .read()
            .resource(ExplanationOfBenefit.class)
            .withId(TransformerUtilsV2.buildEobId(ClaimTypeV2.CARRIER, claim.getClaimId()))
            .execute();

    // Compare result to transformed EOB
    compareEob(ClaimTypeV2.CARRIER, eob, loadedRecords, false);
  }

  /**
   * Verifies that {@link
   * gov.cms.bfd.server.war.r4.providers.ExplanationOfBenefitResourceProvider#read(org.hl7.fhir.r4.model.IdType)}
   * works as expected for a {@link CarrierClaim}-derived {@link ExplanationOfBenefit} that does
   * exist in the DB.
   *
   * @throws FHIRException (indicates test failure)
   */
  @Test
  public void readEobForExistingCarrierClaimWithTaxNumber() throws FHIRException {
    List<Object> loadedRecords =
        ServerTestUtils.loadData(Arrays.asList(StaticRifResourceGroup.SAMPLE_A.getResources()));
    RequestHeaders requestHeader =
        RequestHeaders.getHeaderWrapper(CommonHeaders.HEADER_NAME_INCLUDE_TAX_NUMBERS, "true");
    IGenericClient fhirClient = ServerTestUtils.createFhirClientWithHeadersV2(requestHeader);

    CarrierClaim claim =
        loadedRecords.stream()
            .filter(r -> r instanceof CarrierClaim)
            .map(r -> (CarrierClaim) r)
            .findFirst()
            .get();

    ExplanationOfBenefit eob =
        fhirClient
            .read()
            .resource(ExplanationOfBenefit.class)
            .withId(TransformerUtilsV2.buildEobId(ClaimTypeV2.CARRIER, claim.getClaimId()))
            .execute();

    // Compare result to transformed EOB
    compareEob(ClaimTypeV2.CARRIER, eob, loadedRecords, true);
  }

  /**
   * Verifies that {@link
   * gov.cms.bfd.server.war.r4.providers.ExplanationOfBenefitResourceProvider#read(org.hl7.fhir.r4.model.IdType)}
   * works as expected for a {@link CarrierClaim}-derived {@link ExplanationOfBenefit} that does not
   * exist in the DB.
   */
  @Test(expected = ResourceNotFoundException.class)
  public void readEobForMissingCarrierClaim() {
    IGenericClient fhirClient = ServerTestUtils.get().createFhirClientV2();

    // No data is loaded, so this should return nothing.
    fhirClient
        .read()
        .resource(ExplanationOfBenefit.class)
        .withId(TransformerUtilsV2.buildEobId(ClaimTypeV2.CARRIER, "1234"))
        .execute();
  }

  /**
   * Verifies that {@link
   * gov.cms.bfd.server.war.r4.providers.ExplanationOfBenefitResourceProvider#read(org.hl7.fhir.r4.model.IdType)}
   * works as expected for a {@link DMEClaim}-derived {@link ExplanationOfBenefit} that does exist
   * in the DB.
   *
   * @throws FHIRException (indicates test failure)
   */
  @Test
  public void readEobForExistingDMEClaim() throws FHIRException {
    List<Object> loadedRecords =
        ServerTestUtils.get()
            .loadData(Arrays.asList(StaticRifResourceGroup.SAMPLE_A.getResources()));
    IGenericClient fhirClient = ServerTestUtils.get().createFhirClientV2();

    DMEClaim claim =
        loadedRecords.stream()
            .filter(r -> r instanceof DMEClaim)
            .map(r -> (DMEClaim) r)
            .findFirst()
            .get();

    ExplanationOfBenefit eob =
        fhirClient
            .read()
            .resource(ExplanationOfBenefit.class)
            .withId(TransformerUtilsV2.buildEobId(ClaimTypeV2.DME, claim.getClaimId()))
            .execute();

    Assert.assertNotNull(eob);
    // Compare result to transformed EOB
    compareEob(ClaimTypeV2.DME, eob, loadedRecords, false);
  }

  /**
   * Verifies that {@link
   * gov.cms.bfd.server.war.r4.providers.ExplanationOfBenefitResourceProvider#read(org.hl7.fhir.r4.model.IdType)}
   * works as expected for a {@link DMEClaim}-derived {@link ExplanationOfBenefit} that does exist
   * in the DB.
   *
   * @throws FHIRException (indicates test failure)
   */
  @Test
  public void readEobForExistingDMEClaimWithTaxNumber() throws FHIRException {
    List<Object> loadedRecords =
        ServerTestUtils.loadData(Arrays.asList(StaticRifResourceGroup.SAMPLE_A.getResources()));
    RequestHeaders requestHeader =
        RequestHeaders.getHeaderWrapper(CommonHeaders.HEADER_NAME_INCLUDE_TAX_NUMBERS, "true");
    IGenericClient fhirClient = ServerTestUtils.createFhirClientWithHeadersV2(requestHeader);

    DMEClaim claim =
        loadedRecords.stream()
            .filter(r -> r instanceof DMEClaim)
            .map(r -> (DMEClaim) r)
            .findFirst()
            .get();

    ExplanationOfBenefit eob =
        fhirClient
            .read()
            .resource(ExplanationOfBenefit.class)
            .withId(TransformerUtilsV2.buildEobId(ClaimTypeV2.DME, claim.getClaimId()))
            .execute();

    Assert.assertNotNull(eob);
    // Compare result to transformed EOB
    compareEob(ClaimTypeV2.DME, eob, loadedRecords, true);
  }

  /**
   * Verifies that {@link
   * gov.cms.bfd.server.war.r4.providers.ExplanationOfBenefitResourceProvider#read(org.hl7.fhir.r4.model.IdType)}
   * works as expected for a {@link DMEClaim}-derived {@link ExplanationOfBenefit} that does not
   * exist in the DB.
   */
  @Test(expected = ResourceNotFoundException.class)
  public void readEobForMissingDMEClaim() {
    IGenericClient fhirClient = ServerTestUtils.get().createFhirClientV2();

    // No data is loaded, so this should return nothing.
    fhirClient
        .read()
        .resource(ExplanationOfBenefit.class)
        .withId(TransformerUtilsV2.buildEobId(ClaimTypeV2.DME, "1234"))
        .execute();
  }

  /**
   * Verifies that {@link
   * gov.cms.bfd.server.war.r4.providers.ExplanationOfBenefitResourceProvider#read(org.hl7.fhir.r4.model.IdType)}
   * works as expected for an {@link HHAClaim}-derived {@link ExplanationOfBenefit} that does exist
   * in the DB.
   *
   * @throws FHIRException (indicates test failure)
   */
  @Test
  public void readEobForExistingHHAClaim() throws FHIRException {
    List<Object> loadedRecords =
        ServerTestUtils.get()
            .loadData(Arrays.asList(StaticRifResourceGroup.SAMPLE_A.getResources()));
    IGenericClient fhirClient = ServerTestUtils.get().createFhirClientV2();

    HHAClaim claim =
        loadedRecords.stream()
            .filter(r -> r instanceof HHAClaim)
            .map(r -> (HHAClaim) r)
            .findFirst()
            .get();

    ExplanationOfBenefit eob =
        fhirClient
            .read()
            .resource(ExplanationOfBenefit.class)
            .withId(TransformerUtilsV2.buildEobId(ClaimTypeV2.HHA, claim.getClaimId()))
            .execute();

    Assert.assertNotNull(eob);

    // Compare result to transformed EOB
    compareEob(ClaimTypeV2.HHA, eob, loadedRecords, false);
  }

  /**
   * Verifies that {@link
   * gov.cms.bfd.server.war.r4.providers.ExplanationOfBenefitResourceProvider#read(org.hl7.fhir.r4.model.IdType)}
   * works as expected for an {@link HHAClaim}-derived {@link ExplanationOfBenefit} that does not
   * exist in the DB.
   */
  @Test(expected = ResourceNotFoundException.class)
  public void readEobForMissingHHAClaim() {
    IGenericClient fhirClient = ServerTestUtils.get().createFhirClientV2();

    // No data is loaded, so this should return nothing.
    fhirClient
        .read()
        .resource(ExplanationOfBenefit.class)
        .withId(TransformerUtilsV2.buildEobId(ClaimTypeV2.HHA, "1234"))
        .execute();
  }

  /**
   * Verifies that {@link
   * gov.cms.bfd.server.war.r4.providers.ExplanationOfBenefitResourceProvider#read(org.hl7.fhir.r4.model.IdType)}
   * works as expected for a {@link HospiceClaim}-derived {@link ExplanationOfBenefit} that does
   * exist in the DB.
   *
   * @throws FHIRException (indicates test failure)
   */
  @Test
  public void readEobForExistingHospiceClaim() throws FHIRException {
    List<Object> loadedRecords =
        ServerTestUtils.get()
            .loadData(Arrays.asList(StaticRifResourceGroup.SAMPLE_A.getResources()));
    IGenericClient fhirClient = ServerTestUtils.get().createFhirClientV2();

    HospiceClaim claim =
        loadedRecords.stream()
            .filter(r -> r instanceof HospiceClaim)
            .map(r -> (HospiceClaim) r)
            .findFirst()
            .get();

    ExplanationOfBenefit eob =
        fhirClient
            .read()
            .resource(ExplanationOfBenefit.class)
            .withId(TransformerUtilsV2.buildEobId(ClaimTypeV2.HOSPICE, claim.getClaimId()))
            .execute();

    Assert.assertNotNull(eob);
    // Compare result to transformed EOB
    compareEob(ClaimTypeV2.HOSPICE, eob, loadedRecords, false);
  }

  /**
   * Verifies that {@link
   * gov.cms.bfd.server.war.r4.providers.ExplanationOfBenefitResourceProvider#read(org.hl7.fhir.r4.model.IdType)}
   * works as expected for a {@link HospiceClaim}-derived {@link ExplanationOfBenefit} that does not
   * exist in the DB.
   */
  @Test(expected = ResourceNotFoundException.class)
  public void readEobForMissingHospiceClaim() {
    IGenericClient fhirClient = ServerTestUtils.get().createFhirClientV2();

    // No data is loaded, so this should return nothing.
    fhirClient
        .read()
        .resource(ExplanationOfBenefit.class)
        .withId(TransformerUtilsV2.buildEobId(ClaimTypeV2.HOSPICE, "1234"))
        .execute();
  }

  /**
   * Verifies that {@link
   * gov.cms.bfd.server.war.r4.providers.ExplanationOfBenefitResourceProvider#read(org.hl7.fhir.r4.model.IdType)}
   * works as expected for an {@link InpatientClaim}-derived {@link ExplanationOfBenefit} that does
   * exist in the DB.
   *
   * @throws FHIRException (indicates test failure)
   */
  @Test
  public void readEobForExistingInpatientClaim() throws FHIRException {
    List<Object> loadedRecords =
        ServerTestUtils.get()
            .loadData(Arrays.asList(StaticRifResourceGroup.SAMPLE_A.getResources()));
    IGenericClient fhirClient = ServerTestUtils.get().createFhirClientV2();

    InpatientClaim claim =
        loadedRecords.stream()
            .filter(r -> r instanceof InpatientClaim)
            .map(r -> (InpatientClaim) r)
            .findFirst()
            .get();

    ExplanationOfBenefit eob =
        fhirClient
            .read()
            .resource(ExplanationOfBenefit.class)
            .withId(TransformerUtilsV2.buildEobId(ClaimTypeV2.INPATIENT, claim.getClaimId()))
            .execute();

    Assert.assertNotNull(eob);
    // Compare result to transformed EOB
    compareEob(ClaimTypeV2.INPATIENT, eob, loadedRecords, false);
  }

  /**
   * Verifies that {@link
   * gov.cms.bfd.server.war.r4.providers.ExplanationOfBenefitResourceProvider#read(org.hl7.fhir.r4.model.IdType)}
   * works as expected for an {@link InpatientClaim}-derived {@link ExplanationOfBenefit} that does
   * not exist in the DB.
   */
  @Test(expected = ResourceNotFoundException.class)
  public void readEobForMissingInpatientClaim() {
    IGenericClient fhirClient = ServerTestUtils.get().createFhirClientV2();

    // No data is loaded, so this should return nothing.
    fhirClient
        .read()
        .resource(ExplanationOfBenefit.class)
        .withId(TransformerUtilsV2.buildEobId(ClaimTypeV2.INPATIENT, "1234"))
        .execute();
  }

  /**
   * Verifies that {@link
   * gov.cms.bfd.server.war.r4.providers.ExplanationOfBenefitResourceProvider#read(org.hl7.fhir.r4.model.IdType)}
   * works as expected for an {@link OutpatientClaim}-derived {@link ExplanationOfBenefit} that does
   * exist in the DB.
   *
   * @throws FHIRException (indicates test failure)
   */
  @Test
  public void readEobForExistingOutpatientClaim() throws FHIRException {
    List<Object> loadedRecords =
        ServerTestUtils.get()
            .loadData(Arrays.asList(StaticRifResourceGroup.SAMPLE_A.getResources()));
    IGenericClient fhirClient = ServerTestUtils.get().createFhirClientV2();

    OutpatientClaim claim =
        loadedRecords.stream()
            .filter(r -> r instanceof OutpatientClaim)
            .map(r -> (OutpatientClaim) r)
            .findFirst()
            .get();

    ExplanationOfBenefit eob =
        fhirClient
            .read()
            .resource(ExplanationOfBenefit.class)
            .withId(TransformerUtilsV2.buildEobId(ClaimTypeV2.OUTPATIENT, claim.getClaimId()))
            .execute();

    Assert.assertNotNull(eob);
    // Compare result to transformed EOB
    assertEquals(
        OutpatientClaimTransformerV2.transform(
            PipelineTestUtils.get().getPipelineApplicationState().getMetrics(),
            claim,
            Optional.of(false)),
        eob);
  }

  /**
   * Verifies that {@link
   * gov.cms.bfd.server.war.r4.providers.ExplanationOfBenefitResourceProvider#read(org.hl7.fhir.r4.model.IdType)}
   * works as expected for an {@link OutpatientClaim}-derived {@link ExplanationOfBenefit} that does
   * not exist in the DB.
   */
  @Test(expected = ResourceNotFoundException.class)
  public void readEobForMissingOutpatientClaim() {
    IGenericClient fhirClient = ServerTestUtils.get().createFhirClientV2();

    // No data is loaded, so this should return nothing.
    fhirClient
        .read()
        .resource(ExplanationOfBenefit.class)
        .withId(TransformerUtilsV2.buildEobId(ClaimTypeV2.OUTPATIENT, "1234"))
        .execute();
  }

  /**
   * Verifies that {@link
   * gov.cms.bfd.server.war.r4.providers.ExplanationOfBenefitResourceProvider#read(org.hl7.fhir.r4.model.IdType)}
   * works as expected for a {@link PartDEvent}-derived {@link ExplanationOfBenefit} that does exist
   * in the DB.
   *
   * @throws FHIRException (indicates test failure)
   */
  @Test
  public void readEobForExistingPartDEvent() throws FHIRException {
    List<Object> loadedRecords =
        ServerTestUtils.get()
            .loadData(Arrays.asList(StaticRifResourceGroup.SAMPLE_A.getResources()));
    IGenericClient fhirClient = ServerTestUtils.get().createFhirClientV2();

    PartDEvent claim =
        loadedRecords.stream()
            .filter(r -> r instanceof PartDEvent)
            .map(r -> (PartDEvent) r)
            .findFirst()
            .get();

    ExplanationOfBenefit eob =
        fhirClient
            .read()
            .resource(ExplanationOfBenefit.class)
            .withId(TransformerUtilsV2.buildEobId(ClaimTypeV2.PDE, claim.getEventId()))
            .execute();

    Assert.assertNotNull(eob);
    // Compare result to transformed EOB
    compareEob(ClaimTypeV2.PDE, eob, loadedRecords, false);
  }

  /**
   * Verifies that {@link
   * gov.cms.bfd.server.war.r4.providers.ExplanationOfBenefitResourceProvider#read(org.hl7.fhir.r4.model.IdType)}
   * works as expected for a {@link PartDEvent}-derived {@link ExplanationOfBenefit} that does not
   * exist in the DB.
   */
  @Test(expected = ResourceNotFoundException.class)
  public void readEobForMissingPartDEvent() {
    IGenericClient fhirClient = ServerTestUtils.get().createFhirClientV2();

    // No data is loaded, so this should return nothing.
    fhirClient
        .read()
        .resource(ExplanationOfBenefit.class)
        .withId(TransformerUtilsV2.buildEobId(ClaimTypeV2.PDE, "1234"))
        .execute();
  }

  /**
   * Verifies that {@link
   * gov.cms.bfd.server.war.r4.providers.ExplanationOfBenefitResourceProvider#read(org.hl7.fhir.r4.model.IdType)}
   * works as expected for a {@link PartDEvent}-derived {@link ExplanationOfBenefit} that does not
   * exist in the DB using a negative ID.
   */
  @Test(expected = ResourceNotFoundException.class)
  public void readEobForMissingNegativePartDEvent() {
    IGenericClient fhirClient = ServerTestUtils.get().createFhirClientV2();

    // No data is loaded, so this should return nothing. Tests negative ID will pass regex pattern.
    fhirClient
        .read()
        .resource(ExplanationOfBenefit.class)
        .withId(TransformerUtilsV2.buildEobId(ClaimTypeV2.PDE, "-1234"))
        .execute();
  }

  /**
   * Verifies that {@link
   * gov.cms.bfd.server.war.r4.providers.ExplanationOfBenefitResourceProvider#read(org.hl7.fhir.r4.model.IdType)}
   * works as expected for a {@link PartDEvent}-derived {@link ExplanationOfBenefit} that has an
   * invalid {@link
   * gov.cms.bfd.server.war.r4.providers.ExplanationOfBenefitResourceProvider#IdParam} parameter.
   */
  @Test(expected = InvalidRequestException.class)
  public void readEobForInvalidIdParamPartDEvent() {
    IGenericClient fhirClient = ServerTestUtils.get().createFhirClientV2();

    // The IdParam is not valid, so this should return an exception.
    fhirClient
        .read()
        .resource(ExplanationOfBenefit.class)
        .withId(TransformerUtilsV2.buildEobId(ClaimTypeV2.PDE, "-1?234"))
        .execute();
  }

  /**
   * Verifies that {@link
   * gov.cms.bfd.server.war.r4.providers.ExplanationOfBenefitResourceProvider#read(org.hl7.fhir.r4.model.IdType)}
   * works as expected for an {@link SNFClaim}-derived {@link ExplanationOfBenefit} that does exist
   * in the DB.
   *
   * @throws FHIRException (indicates test failure)
   */
  @Test
  public void readEobForExistingSNFClaim() throws FHIRException {
    List<Object> loadedRecords =
        ServerTestUtils.get()
            .loadData(Arrays.asList(StaticRifResourceGroup.SAMPLE_A.getResources()));
    IGenericClient fhirClient = ServerTestUtils.get().createFhirClientV2();

    SNFClaim claim =
        loadedRecords.stream()
            .filter(r -> r instanceof SNFClaim)
            .map(r -> (SNFClaim) r)
            .findFirst()
            .get();

    ExplanationOfBenefit eob =
        fhirClient
            .read()
            .resource(ExplanationOfBenefit.class)
            .withId(TransformerUtilsV2.buildEobId(ClaimTypeV2.SNF, claim.getClaimId()))
            .execute();

    Assert.assertNotNull(eob);
    // Compare result to transformed EOB
    compareEob(ClaimTypeV2.SNF, eob, loadedRecords, false);
  }

  /**
   * Verifies that {@link
   * gov.cms.bfd.server.war.r4.providers.ExplanationOfBenefitResourceProvider#read(org.hl7.fhir.r4.model.IdType)}
   * works as expected for an {@link SNFClaim}-derived {@link ExplanationOfBenefit} that does not
   * exist in the DB.
   */
  @Test(expected = ResourceNotFoundException.class)
  public void readEobForMissingSNFClaim() {
    IGenericClient fhirClient = ServerTestUtils.get().createFhirClientV2();

    // No data is loaded, so this should return nothing.
    fhirClient
        .read()
        .resource(ExplanationOfBenefit.class)
        .withId(TransformerUtilsV2.buildEobId(ClaimTypeV2.SNF, "1234"))
        .execute();
  }

  /**
   * Verifies that {@link
   * gov.cms.bfd.server.war.r4.providers.ExplanationOfBenefitResourceProvider#findByPatient} works
   * as expected for a {@link Patient} that does exist in the DB.
   *
   * @throws FHIRException (indicates test failure)
   */
  @Test
  public void searchForEobsByExistingPatient() throws FHIRException {
    List<Object> loadedRecords =
        ServerTestUtils.get()
            .loadData(Arrays.asList(StaticRifResourceGroup.SAMPLE_A.getResources()));
    IGenericClient fhirClient = ServerTestUtils.get().createFhirClientV2();

    Beneficiary beneficiary =
        loadedRecords.stream()
            .filter(r -> r instanceof Beneficiary)
            .map(r -> (Beneficiary) r)
            .findFirst()
            .get();

    Bundle searchResults =
        fhirClient
            .search()
            .forResource(ExplanationOfBenefit.class)
            .where(
                ExplanationOfBenefit.PATIENT.hasId(TransformerUtilsV2.buildPatientId(beneficiary)))
            .returnBundle(Bundle.class)
            .execute();

    Assert.assertNotNull(searchResults);

    /*
     * Verify the bundle contains a key for total and that the value matches the
     * number of entries in the bundle
     */
    Assert.assertEquals(
        loadedRecords.stream()
            .filter(r -> !(r instanceof Beneficiary))
            .filter(r -> !(r instanceof BeneficiaryHistory))
            .filter(r -> !(r instanceof MedicareBeneficiaryIdHistory))
            .count(),
        searchResults.getTotal());

    /*
     * Verify that no paging links exist in the bundle.
     */
    Assert.assertNull(searchResults.getLink(Constants.LINK_NEXT));
    Assert.assertNull(searchResults.getLink(Constants.LINK_PREVIOUS));
    Assert.assertNull(searchResults.getLink(Constants.LINK_FIRST));
    Assert.assertNull(searchResults.getLink(Constants.LINK_LAST));

    /*
     * Verify that each of the expected claims (one for every claim type) is present
     * and looks correct.
     */

    assertEachEob(searchResults, loadedRecords);
  }

  /**
   * Verifies that {@link
   * gov.cms.bfd.server.war.r4.providers.ExplanationOfBenefitResourceProvider#findByPatient} works
   * as expected for a {@link Patient} that does exist in the DB, with paging. This test uses a
   * count of 3 to verify our code will not run into an IndexOutOfBoundsException on even bundle
   * sizes.
   *
   * @throws FHIRException (indicates test failure)
   */
  @Test
  public void searchForEobsByExistingPatientWithOddPaging() throws FHIRException {
    List<Object> loadedRecords =
        ServerTestUtils.get()
            .loadData(Arrays.asList(StaticRifResourceGroup.SAMPLE_A.getResources()));
    IGenericClient fhirClient = ServerTestUtils.get().createFhirClientV2();

    Beneficiary beneficiary =
        loadedRecords.stream()
            .filter(r -> r instanceof Beneficiary)
            .map(r -> (Beneficiary) r)
            .findFirst()
            .get();

    Bundle searchResults =
        fhirClient
            .search()
            .forResource(ExplanationOfBenefit.class)
            .where(
                ExplanationOfBenefit.PATIENT.hasId(TransformerUtilsV2.buildPatientId(beneficiary)))
            .count(3)
            .returnBundle(Bundle.class)
            .execute();

    Assert.assertNotNull(searchResults);
    Assert.assertEquals(3, searchResults.getEntry().size());

    /*
     * Verify that accessing all next links, eventually leading to the last page,
     * will not encounter an IndexOutOfBoundsException.
     */
    while (searchResults.getLink(Constants.LINK_NEXT) != null) {
      searchResults = fhirClient.loadPage().next(searchResults).execute();
      Assert.assertNotNull(searchResults);
      Assert.assertTrue(searchResults.hasEntry());
    }
  }

  /**
   * Verifies that {@link
   * gov.cms.bfd.server.war.r4.providers.ExplanationOfBenefitResourceProvider#findByPatient} works
   * as expected for a {@link Patient} that does exist in the DB, with paging, providing the
   * startIndex but not the pageSize (count).
   *
   * @throws FHIRException (indicates test failure)
   */
  @Test
  public void searchForEobsByExistingPatientWithPageSizeNotProvided() throws FHIRException {
    List<Object> loadedRecords =
        ServerTestUtils.get()
            .loadData(Arrays.asList(StaticRifResourceGroup.SAMPLE_A.getResources()));
    IGenericClient fhirClient = ServerTestUtils.get().createFhirClientV2();

    Beneficiary beneficiary =
        loadedRecords.stream()
            .filter(r -> r instanceof Beneficiary)
            .map(r -> (Beneficiary) r)
            .findFirst()
            .get();

    Bundle searchResults =
        fhirClient
            .search()
            .forResource(ExplanationOfBenefit.class)
            .where(
                ExplanationOfBenefit.PATIENT.hasId(TransformerUtilsV2.buildPatientId(beneficiary)))
            .returnBundle(Bundle.class)
            .execute();

    Assert.assertNotNull(searchResults);

    /*
     * Verify that no paging links exist in the bundle.
     */
    Assert.assertNull(searchResults.getLink(Constants.LINK_NEXT));
    Assert.assertNull(searchResults.getLink(Constants.LINK_PREVIOUS));
    Assert.assertNull(searchResults.getLink(Constants.LINK_FIRST));
    Assert.assertNull(searchResults.getLink(Constants.LINK_LAST));

    /*
     * Access a created link of this bundle, providing the startIndex but not the
     * pageSize (count).
     */
    Bundle pagedResults =
        fhirClient
            .loadPage()
            .byUrl(searchResults.getLink(Bundle.LINK_SELF).getUrl() + "&startIndex=4")
            .andReturnBundle(Bundle.class)
            .execute();

    Assert.assertNotNull(pagedResults);

    /*
     * Verify that paging links exist in this paged bundle.
     */
    Assert.assertNull(pagedResults.getLink(Constants.LINK_NEXT));
    Assert.assertNotNull(pagedResults.getLink(Constants.LINK_PREVIOUS));
    Assert.assertNotNull(pagedResults.getLink(Constants.LINK_FIRST));
    Assert.assertNotNull(pagedResults.getLink(Constants.LINK_LAST));

    /*
     * Add the entries in the paged results to a list and verify that only the last
     * 4 entries in the original searchResults were returned in the pagedResults.
     */
    List<IBaseResource> pagedEntries = new ArrayList<>();
    pagedResults.getEntry().forEach(e -> pagedEntries.add(e.getResource()));
    Assert.assertEquals(4, pagedEntries.size());
  }

  /**
   * Verifies that {@link
   * gov.cms.bfd.server.war.r4.providers.ExplanationOfBenefitResourceProvider#findByPatient} works
   * as expected for a {@link Patient} that does exist in the DB, with paging on a page size of 0.
   *
   * @throws FHIRException (indicates test failure)
   */
  @Test
  public void searchForEobsByExistingPatientWithPageSizeZero() throws FHIRException {
    List<Object> loadedRecords =
        ServerTestUtils.get()
            .loadData(Arrays.asList(StaticRifResourceGroup.SAMPLE_A.getResources()));
    IGenericClient fhirClient = ServerTestUtils.get().createFhirClientV2();

    Beneficiary beneficiary =
        loadedRecords.stream()
            .filter(r -> r instanceof Beneficiary)
            .map(r -> (Beneficiary) r)
            .findFirst()
            .get();
    /*
     * FIXME: According the the FHIR spec, paging for _count=0 should not return any
     * claim entries in the bundle, but instead just a total for the number of
     * entries that match the search criteria. This functionality does no work
     * currently (see https://github.com/jamesagnew/hapi-fhir/issues/1074) and so
     * for now paging with _count=0 should behave as though paging was not
     * requested.
     */
    Bundle searchResults =
        fhirClient
            .search()
            .forResource(ExplanationOfBenefit.class)
            .where(
                ExplanationOfBenefit.PATIENT.hasId(TransformerUtilsV2.buildPatientId(beneficiary)))
            .count(0)
            .returnBundle(Bundle.class)
            .execute();

    Assert.assertNotNull(searchResults);

    /*
     * Verify the bundle contains a key for total and that the value matches the
     * number of entries in the bundle
     */
    Assert.assertEquals(
        loadedRecords.stream()
            .filter(r -> !(r instanceof Beneficiary))
            .filter(r -> !(r instanceof BeneficiaryHistory))
            .filter(r -> !(r instanceof MedicareBeneficiaryIdHistory))
            .count(),
        searchResults.getTotal());

    /*
     * Verify that no paging links exist in the bundle.
     */
    Assert.assertNull(searchResults.getLink(Constants.LINK_NEXT));
    Assert.assertNull(searchResults.getLink(Constants.LINK_PREVIOUS));
    Assert.assertNull(searchResults.getLink(Constants.LINK_FIRST));
    Assert.assertNull(searchResults.getLink(Constants.LINK_LAST));

    /*
     * Verify that each of the expected claims (one for every claim type) is present
     * and looks correct.
     */

    assertEachEob(searchResults, loadedRecords);
  }

  /**
   * Verifies that {@link
   * gov.cms.bfd.server.war.r4.providers.ExplanationOfBenefitResourceProvider#findByPatient} works
   * as expected for a {@link Patient} that does exist in the DB, with a page size of 50 with fewer
   * (8) results.
   *
   * @throws FHIRException (indicates test failure)
   */
  @Test
  public void searchForEobsWithLargePageSizesOnFewerResults() throws FHIRException {
    List<Object> loadedRecords =
        ServerTestUtils.get()
            .loadData(Arrays.asList(StaticRifResourceGroup.SAMPLE_A.getResources()));
    IGenericClient fhirClient = ServerTestUtils.get().createFhirClientV2();

    Beneficiary beneficiary =
        loadedRecords.stream()
            .filter(r -> r instanceof Beneficiary)
            .map(r -> (Beneficiary) r)
            .findFirst()
            .get();

    Bundle searchResults =
        fhirClient
            .search()
            .forResource(ExplanationOfBenefit.class)
            .where(
                ExplanationOfBenefit.PATIENT.hasId(TransformerUtilsV2.buildPatientId(beneficiary)))
            .count(50)
            .returnBundle(Bundle.class)
            .execute();

    Assert.assertNotNull(searchResults);

    /*
     * Verify the bundle contains a key for total and that the value matches the
     * number of entries in the bundle
     */
    Assert.assertEquals(
        loadedRecords.stream()
            .filter(r -> !(r instanceof Beneficiary))
            .filter(r -> !(r instanceof BeneficiaryHistory))
            .filter(r -> !(r instanceof MedicareBeneficiaryIdHistory))
            .count(),
        searchResults.getTotal());

    /*
     * Verify that only the first and last links exist as there are no previous or
     * next pages.
     */
    Assert.assertNotNull(searchResults.getLink(Constants.LINK_FIRST));
    Assert.assertNotNull(searchResults.getLink(Constants.LINK_LAST));
    Assert.assertNull(searchResults.getLink(Constants.LINK_NEXT));
    Assert.assertNull(searchResults.getLink(Constants.LINK_PREVIOUS));

    /*
     * Verify that each of the expected claims (one for every claim type) is present
     * and looks correct.
     */

    assertEachEob(searchResults, loadedRecords);
  }

  /**
   * Verifies that {@link
   * gov.cms.bfd.server.war.r4.providers.ExplanationOfBenefitResourceProvider#findByPatient} works
   * as expected for a {@link Patient} that does exist in the DB, with paging, using negative values
   * for page size and start index parameters. This test expects to receive a BadRequestException,
   * as negative values should result in an HTTP 400.
   *
   * @throws FHIRException (indicates test failure)
   */
  @Test(expected = InvalidRequestException.class)
  public void searchForEobsWithPagingWithNegativePagingParameters() throws FHIRException {
    List<Object> loadedRecords =
        ServerTestUtils.get()
            .loadData(Arrays.asList(StaticRifResourceGroup.SAMPLE_A.getResources()));
    IGenericClient fhirClient = ServerTestUtils.get().createFhirClientV2();

    Beneficiary beneficiary =
        loadedRecords.stream()
            .filter(r -> r instanceof Beneficiary)
            .map(r -> (Beneficiary) r)
            .findFirst()
            .get();

    /*
     * FIXME: At this time we cannot check for negative page size parameters due to
     * the same bug described in
     * https://github.com/jamesagnew/hapi-fhir/issues/1074.
     */
    Bundle searchResults =
        fhirClient
            .search()
            .forResource(ExplanationOfBenefit.class)
            .where(
                ExplanationOfBenefit.PATIENT.hasId(TransformerUtilsV2.buildPatientId(beneficiary)))
            .returnBundle(Bundle.class)
            .execute();

    Assert.assertNotNull(searchResults);

    /*
     * Access a created link of this bundle, providing the startIndex but not the
     * pageSize (count).
     */
    fhirClient
        .loadPage()
        .byUrl(searchResults.getLink(Bundle.LINK_SELF).getUrl() + "&startIndex=-1")
        .andReturnBundle(Bundle.class)
        .execute();
  }

  /**
   * Verifies that {@link
   * gov.cms.bfd.server.war.r4.providers.ExplanationOfBenefitResourceProvider#findByPatient(ca.uhn.fhir.rest.param.ReferenceParam)}
   * works as expected for a {@link Patient} that does not exist in the DB.
   */
  @Test
  public void searchForEobsByMissingPatient() {
    IGenericClient fhirClient = ServerTestUtils.get().createFhirClientV2();

    // No data is loaded, so this should return 0 matches.
    Bundle searchResults =
        fhirClient
            .search()
            .forResource(ExplanationOfBenefit.class)
            .where(ExplanationOfBenefit.PATIENT.hasId(new IdDt("Patient", "1234")))
            .returnBundle(Bundle.class)
            .execute();

    Assert.assertNotNull(searchResults);
    Assert.assertEquals(0, searchResults.getTotal());
  }

  /**
   * Verifies that {@link
   * gov.cms.bfd.server.war.r4.providers.ExplanationOfBenefitResourceProvider#findByPatient(ca.uhn.fhir.rest.param.ReferenceParam)}
   * with <code>excludeSAMHSA=true</code> properly filters out SAMHSA-related claims.
   *
   * @throws FHIRException (indicates test failure)
   */
  @Test
  public void searchForEobsWithSamhsaFiltering() throws FHIRException {
    // Load the SAMPLE_A resources normally.
    List<Object> loadedRecords =
        ServerTestUtils.get()
            .loadData(Arrays.asList(StaticRifResourceGroup.SAMPLE_A.getResources()));

    // Tweak the SAMPLE_A Carrier claim such that it's SAMHSA-related.
    CarrierClaim carrierRifRecord =
        loadedRecords.stream()
            .filter(r -> r instanceof CarrierClaim)
            .map(r -> (CarrierClaim) r)
            .findFirst()
            .get();

    EntityManagerFactory entityManagerFactory =
        PipelineTestUtils.get().getPipelineApplicationState().getEntityManagerFactory();
    EntityManager entityManager = null;
    try {
      entityManager = entityManagerFactory.createEntityManager();

      entityManager.getTransaction().begin();
      carrierRifRecord = entityManager.find(CarrierClaim.class, carrierRifRecord.getClaimId());
      carrierRifRecord.setDiagnosis2Code(
          Optional.of(SamhsaMatcherTest.SAMPLE_SAMHSA_ICD_9_DIAGNOSIS_CODE));
      carrierRifRecord.setDiagnosis2CodeVersion(Optional.of('9'));
      entityManager.merge(carrierRifRecord);
      entityManager.getTransaction().commit();

      // Tweak the SAMPLE_A Inpatient claim such that it's SAMHSA-related.
      InpatientClaim inpatientRifRecord =
          loadedRecords.stream()
              .filter(r -> r instanceof InpatientClaim)
              .map(r -> (InpatientClaim) r)
              .findFirst()
              .get();

      entityManager.getTransaction().begin();
      inpatientRifRecord =
          entityManager.find(InpatientClaim.class, inpatientRifRecord.getClaimId());
      inpatientRifRecord.setDiagnosis2Code(
          Optional.of(SamhsaMatcherTest.SAMPLE_SAMHSA_ICD_9_DIAGNOSIS_CODE));
      inpatientRifRecord.setDiagnosis2CodeVersion(Optional.of('9'));
      entityManager.merge(inpatientRifRecord);
      entityManager.getTransaction().commit();

      // Tweak the SAMPLE_A Outpatient claim such that it's SAMHSA-related.
      OutpatientClaim outpatientRifRecord =
          loadedRecords.stream()
              .filter(r -> r instanceof OutpatientClaim)
              .map(r -> (OutpatientClaim) r)
              .findFirst()
              .get();

      entityManager.getTransaction().begin();
      outpatientRifRecord =
          entityManager.find(OutpatientClaim.class, outpatientRifRecord.getClaimId());
      outpatientRifRecord.setDiagnosis2Code(
          Optional.of(SamhsaMatcherTest.SAMPLE_SAMHSA_ICD_9_DIAGNOSIS_CODE));
      outpatientRifRecord.setDiagnosis2CodeVersion(Optional.of('9'));
      entityManager.merge(outpatientRifRecord);
      entityManager.getTransaction().commit();

      // Tweak the SAMPLE_A HHA claim such that it's SAMHSA-related.
      HHAClaim hhaRifRecord =
          loadedRecords.stream()
              .filter(r -> r instanceof HHAClaim)
              .map(r -> (HHAClaim) r)
              .findFirst()
              .get();

      entityManager.getTransaction().begin();
      hhaRifRecord = entityManager.find(HHAClaim.class, hhaRifRecord.getClaimId());
      hhaRifRecord.setDiagnosis2Code(
          Optional.of(SamhsaMatcherTest.SAMPLE_SAMHSA_ICD_9_DIAGNOSIS_CODE));
      hhaRifRecord.setDiagnosis2CodeVersion(Optional.of('9'));
      entityManager.merge(hhaRifRecord);
      entityManager.getTransaction().commit();

      // Tweak the SAMPLE_A Hospice claim such that it's SAMHSA-related.
      HospiceClaim hospiceRifRecord =
          loadedRecords.stream()
              .filter(r -> r instanceof HospiceClaim)
              .map(r -> (HospiceClaim) r)
              .findFirst()
              .get();

      entityManager.getTransaction().begin();
      hospiceRifRecord = entityManager.find(HospiceClaim.class, hospiceRifRecord.getClaimId());
      hospiceRifRecord.setDiagnosis2Code(
          Optional.of(SamhsaMatcherTest.SAMPLE_SAMHSA_ICD_9_DIAGNOSIS_CODE));
      hospiceRifRecord.setDiagnosis2CodeVersion(Optional.of('9'));
      entityManager.merge(hospiceRifRecord);
      entityManager.getTransaction().commit();

      // Tweak the SAMPLE_A SNF claim such that it's SAMHSA-related.
      SNFClaim snfRifRecord =
          loadedRecords.stream()
              .filter(r -> r instanceof SNFClaim)
              .map(r -> (SNFClaim) r)
              .findFirst()
              .get();

      entityManager.getTransaction().begin();
      snfRifRecord = entityManager.find(SNFClaim.class, snfRifRecord.getClaimId());
      snfRifRecord.setDiagnosis2Code(
          Optional.of(SamhsaMatcherTest.SAMPLE_SAMHSA_ICD_9_DIAGNOSIS_CODE));
      snfRifRecord.setDiagnosis2CodeVersion(Optional.of('9'));
      entityManager.merge(snfRifRecord);
      entityManager.getTransaction().commit();
    } finally {
      if (entityManager.getTransaction().isActive()) entityManager.getTransaction().rollback();
      if (entityManager != null) entityManager.close();
    }

    IGenericClient fhirClient = ServerTestUtils.get().createFhirClientV2();

    Bundle searchResults =
        fhirClient
            .search()
            .forResource(ExplanationOfBenefit.class)
            .where(
                ExplanationOfBenefit.PATIENT.hasId(
                    TransformerUtilsV2.buildPatientId(carrierRifRecord.getBeneficiaryId())))
            .and(new StringClientParam("excludeSAMHSA").matches().value("true"))
            .returnBundle(Bundle.class)
            .execute();
    Assert.assertNotNull(searchResults);
    for (ClaimTypeV2 claimType : ClaimTypeV2.values()) {
      /*
       * First, verify that the claims that should have been filtered out, were. Then
       * in the `else` clause, verify that everything was **not** filtered out.
       */
      // FIXME remove the `else if`s once filtering fully supports all claim types
      if (claimType.equals(ClaimTypeV2.CARRIER))
        Assert.assertEquals(0, filterToClaimType(searchResults, claimType).size());
      else if (claimType.equals(ClaimTypeV2.HHA))
        Assert.assertEquals(0, filterToClaimType(searchResults, claimType).size());
      else if (claimType.equals(ClaimTypeV2.HOSPICE))
        Assert.assertEquals(0, filterToClaimType(searchResults, claimType).size());
      else if (claimType.equals(ClaimTypeV2.INPATIENT))
        Assert.assertEquals(0, filterToClaimType(searchResults, claimType).size());
      else if (claimType.equals(ClaimTypeV2.OUTPATIENT))
        Assert.assertEquals(0, filterToClaimType(searchResults, claimType).size());
      else if (claimType.equals(ClaimTypeV2.SNF))
        Assert.assertEquals(0, filterToClaimType(searchResults, claimType).size());
      else if (claimType.equals(ClaimTypeV2.PDE))
        // PDE Claims do not contain SAMHSA fields and thus won't be filtered.
        Assert.assertEquals(1, filterToClaimType(searchResults, claimType).size());
      else Assert.assertEquals(1, filterToClaimType(searchResults, claimType).size());
    }
  }

  /**
   * Verifies that {@link
   * gov.cms.bfd.server.war.r4.providers.ExplanationOfBenefitResourceProvider#findByPatient(ca.uhn.fhir.rest.param.ReferenceParam)}
   * handles the {@link ExplanationOfBenefitResourceProvider#HEADER_NAME_INCLUDE_TAX_NUMBERS} header
   * properly.
   *
   * @throws FHIRException (indicates test failure)
   */
  // TODO: Fix this test .. it isn't working. Tax number is not showing up.
  @Test
  public void searchForEobsIncludeTaxNumbersHandling() throws FHIRException {
    List<Object> loadedRecords =
        ServerTestUtils.get()
            .loadData(Arrays.asList(StaticRifResourceGroup.SAMPLE_A.getResources()));
    IGenericClient fhirClient = ServerTestUtils.get().createFhirClientV2();
    Beneficiary beneficiary =
        loadedRecords.stream()
            .filter(r -> r instanceof Beneficiary)
            .map(r -> (Beneficiary) r)
            .findFirst()
            .get();
    CarrierClaim carrierClaim =
        loadedRecords.stream()
            .filter(r -> r instanceof CarrierClaim)
            .map(r -> (CarrierClaim) r)
            .findFirst()
            .get();
    DMEClaim dmeClaim =
        loadedRecords.stream()
            .filter(r -> r instanceof DMEClaim)
            .map(r -> (DMEClaim) r)
            .findFirst()
            .get();
    Bundle searchResults;
    ExplanationOfBenefit carrierEob;
    ExplanationOfBenefit dmeEob;

    // Run the search without requesting tax numbers.
    searchResults =
        fhirClient
            .search()
            .forResource(ExplanationOfBenefit.class)
            .where(
                ExplanationOfBenefit.PATIENT.hasId(TransformerUtilsV2.buildPatientId(beneficiary)))
            .returnBundle(Bundle.class)
            .execute();
    Assert.assertNotNull(searchResults);

    // Verify that tax numbers aren't present for carrier claims.
    carrierEob = filterToClaimType(searchResults, ClaimTypeV2.CARRIER).get(0);
    Assert.assertNull(
        TransformerTestUtilsV2.findCareTeamEntryForProviderTaxNumber(
            carrierClaim.getLines().get(0).getProviderTaxNumber(), carrierEob.getCareTeam()));

    // Verify that tax numbers aren't present for DME claims.
    dmeEob = filterToClaimType(searchResults, ClaimTypeV2.DME).get(0);
    Assert.assertNull(
        TransformerTestUtilsV2.findCareTeamEntryForProviderTaxNumber(
            dmeClaim.getLines().get(0).getProviderTaxNumber(), dmeEob.getCareTeam()));

    RequestHeaders requestHeader =
        RequestHeaders.getHeaderWrapper(CommonHeaders.HEADER_NAME_INCLUDE_TAX_NUMBERS, "true");
    fhirClient = ServerTestUtils.get().createFhirClientWithHeadersV2(requestHeader);

    searchResults =
        fhirClient
            .search()
            .forResource(ExplanationOfBenefit.class)
            .where(
                ExplanationOfBenefit.PATIENT.hasId(TransformerUtilsV2.buildPatientId(beneficiary)))
            .returnBundle(Bundle.class)
            .execute();
    Assert.assertNotNull(searchResults);
  }

  /**
   * Verifies that {@link
   * gov.cms.bfd.server.war.r4.providers.ExplanationOfBenefitResourceProvider#findByPatient(ca.uhn.fhir.rest.param.ReferenceParam)}
   * works as expected for a {@link Patient} that does exist in the DB, with filtering by claim
   * type.
   *
   * @throws FHIRException (indicates test failure)
   */
  @Test
  public void searchForEobsByExistingPatientAndType() throws FHIRException {
    List<Object> loadedRecords =
        ServerTestUtils.get()
            .loadData(Arrays.asList(StaticRifResourceGroup.SAMPLE_A.getResources()));
    IGenericClient fhirClient = ServerTestUtils.get().createFhirClientV2();

    Beneficiary beneficiary =
        loadedRecords.stream()
            .filter(r -> r instanceof Beneficiary)
            .map(r -> (Beneficiary) r)
            .findFirst()
            .get();
    Bundle searchResults =
        fhirClient
            .search()
            .forResource(ExplanationOfBenefit.class)
            .where(
                ExplanationOfBenefit.PATIENT.hasId(TransformerUtilsV2.buildPatientId(beneficiary)))
            .where(new TokenClientParam("type").exactly().code(ClaimTypeV2.PDE.name()))
            .returnBundle(Bundle.class)
            .execute();

    Assert.assertNotNull(searchResults);

    /*
     * Verify the bundle contains a key for total and that the value matches the
     * number of entries in the bundle
     */
    Assert.assertEquals(
        loadedRecords.stream()
            .filter(r -> (r instanceof PartDEvent))
            .filter(r -> !(r instanceof BeneficiaryHistory))
            .count(),
        searchResults.getTotal());

    PartDEvent partDEvent =
        loadedRecords.stream()
            .filter(r -> r instanceof PartDEvent)
            .map(r -> (PartDEvent) r)
            .findFirst()
            .get();

    // Compare result to transformed EOB
    assertEquals(
        PartDEventTransformerV2.transform(
            PipelineTestUtils.get().getPipelineApplicationState().getMetrics(),
            partDEvent,
            Optional.of(false)),
        filterToClaimType(searchResults, ClaimTypeV2.PDE).get(0));
  }

  /**
   * Verifies that {@link
   * gov.cms.bfd.server.war.r4.providers.ExplanationOfBenefitResourceProvider#findByPatient} works
   * as with a lastUpdated parameter after yesterday.
   *
   * <p>See https://www.hl7.org/fhir/search.html#lastUpdated for explanation of possible types
   * lastUpdatedQueries
   *
   * @throws FHIRException (indicates test failure)
   */
  @Test
  public void searchEobWithLastUpdated() throws FHIRException {
    Beneficiary beneficiary = loadSampleA();
    IGenericClient fhirClient = ServerTestUtils.get().createFhirClientV2();

    // Build up a list of lastUpdatedURLs that return > all values values
    String nowDateTime = new DateTimeDt(Date.from(Instant.now().plusSeconds(1))).getValueAsString();
    String earlyDateTime = "2019-10-01T00:00:00-04:00";
    List<String> allUrls =
        Arrays.asList(
            "_lastUpdated=gt" + earlyDateTime,
            "_lastUpdated=ge" + earlyDateTime,
            "_lastUpdated=le" + nowDateTime,
            "_lastUpdated=ge" + earlyDateTime + "&_lastUpdated=le" + nowDateTime,
            "_lastUpdated=gt" + earlyDateTime + "&_lastUpdated=lt" + nowDateTime);

    testLastUpdatedUrls(fhirClient, beneficiary.getBeneficiaryId(), allUrls, 8);

    // Empty searches
    List<String> emptyUrls =
        Arrays.asList("_lastUpdated=lt" + earlyDateTime, "_lastUpdated=le" + earlyDateTime);
    testLastUpdatedUrls(fhirClient, beneficiary.getBeneficiaryId(), emptyUrls, 0);
  }

  /**
   * Verifies that {@link
   * gov.cms.bfd.server.war.r4.providers.ExplanationOfBenefitResourceProvider#findByPatient} works
   * as with a lastUpdated parameter after yesterday.
   *
   * @throws FHIRException (indicates test failure)
   */
  @Test
  public void searchEobWithLastUpdatedAndPagination() throws FHIRException {
    Beneficiary beneficiary = loadSampleA();
    IGenericClient fhirClient = ServerTestUtils.get().createFhirClientV2();

    // Search with lastUpdated range between yesterday and now
    int expectedCount = 3;
    Date yesterday = Date.from(Instant.now().minus(1, ChronoUnit.DAYS));
    Date now = new Date();
    DateRangeParam afterYesterday = new DateRangeParam(yesterday, now);
    Bundle searchResultsAfter =
        fhirClient
            .search()
            .forResource(ExplanationOfBenefit.class)
            .where(
                ExplanationOfBenefit.PATIENT.hasId(TransformerUtilsV2.buildPatientId(beneficiary)))
            .lastUpdated(afterYesterday)
            .count(expectedCount)
            .returnBundle(Bundle.class)
            .execute();
    Assert.assertEquals(
        "Expected number resources return to be equal to count",
        expectedCount,
        searchResultsAfter.getEntry().size());

    // Check self url
    String selfLink = searchResultsAfter.getLink(IBaseBundle.LINK_SELF).getUrl();
    Assert.assertTrue(selfLink.contains("lastUpdated"));

    // Check next bundle
    String nextLink = searchResultsAfter.getLink(IBaseBundle.LINK_NEXT).getUrl();
    Assert.assertTrue(nextLink.contains("lastUpdated"));
    Bundle nextResults = fhirClient.search().byUrl(nextLink).returnBundle(Bundle.class).execute();
    Assert.assertEquals(
        "Expected number resources return to be equal to count",
        expectedCount,
        nextResults.getEntry().size());
  }

  /**
   * Verifies that {@link gov.cms.bfd.server.war.r4.providers.ExplanationOfBenefitResourceProvider}
   * works as with a null lastUpdated parameter after yesterday.
   *
   * @throws FHIRException (indicates test failure)
   */
  @Test
  public void searchEobWithNullLastUpdated() throws FHIRException {
    // Load a records and clear the lastUpdated field for one
    List<Object> loadedRecords =
        ServerTestUtils.get()
            .loadData(Arrays.asList(StaticRifResourceGroup.SAMPLE_A.getResources()));
    String claimId =
        loadedRecords.stream()
            .filter(r -> r instanceof CarrierClaim)
            .map(r -> (CarrierClaim) r)
            .findFirst()
            .get()
            .getClaimId();

    String beneId = findFirstBeneficary(loadedRecords).getBeneficiaryId();

    // Clear lastupdated in the database
    ServerTestUtils.get()
        .doTransaction(
            (em) -> {
              em.createQuery("update CarrierClaim set lastUpdated=null where claimId=:claimId")
                  .setParameter("claimId", claimId)
                  .executeUpdate();
            });

    // Find all EOBs without lastUpdated
    IGenericClient fhirClient = ServerTestUtils.get().createFhirClientV2();
    Bundle searchAll =
        fhirClient
            .search()
            .forResource(ExplanationOfBenefit.class)
            .where(ExplanationOfBenefit.PATIENT.hasId(TransformerUtilsV2.buildPatientId(beneId)))
            .returnBundle(Bundle.class)
            .execute();

    Assert.assertEquals(
        "Expect null lastUpdated fields to map to the FALLBACK_LAST_UPDATED",
        TransformerConstants.FALLBACK_LAST_UPDATED,
        filterToClaimType(searchAll, ClaimTypeV2.CARRIER).get(0).getMeta().getLastUpdated());

    // Find all EOBs with < now()
    Bundle searchWithLessThan =
        fhirClient
            .search()
            .forResource(ExplanationOfBenefit.class)
            .where(ExplanationOfBenefit.PATIENT.hasId(TransformerUtilsV2.buildPatientId(beneId)))
            .lastUpdated(new DateRangeParam().setUpperBoundInclusive(new Date()))
            .returnBundle(Bundle.class)
            .execute();

    Assert.assertEquals(
        "Expect null lastUpdated fields to map to the FALLBACK_LAST_UPDATED",
        TransformerConstants.FALLBACK_LAST_UPDATED,
        filterToClaimType(searchWithLessThan, ClaimTypeV2.CARRIER)
            .get(0)
            .getMeta()
            .getLastUpdated());

    Assert.assertEquals(
        "Expected the search for lastUpdated <= now() to include resources with fallback"
            + " lastUpdated values",
        searchAll.getTotal(),
        searchWithLessThan.getTotal());

    // Find all EOBs with >= now()-100 seconds
    Bundle searchWithGreaterThan =
        fhirClient
            .search()
            .forResource(ExplanationOfBenefit.class)
            .where(ExplanationOfBenefit.PATIENT.hasId(TransformerUtilsV2.buildPatientId(beneId)))
            .lastUpdated(
                new DateRangeParam()
                    .setLowerBoundInclusive(Date.from(Instant.now().minusSeconds(100))))
            .returnBundle(Bundle.class)
            .execute();

    Assert.assertEquals(
        "Expected the search for lastUpdated >= now()-100 to not include null lastUpdated"
            + " resources",
        searchAll.getTotal() - 1,
        searchWithGreaterThan.getTotal());
  }

  /**
   * Verifies that {@link gov.cms.bfd.server.war.r4.providers.ExplanationOfBenefitResourceProvider}
   * works by service date
   *
   * @throws FHIRException (indicates test failure)
   */
  @Test
  public void searchEobWithServiceDate() {
    Beneficiary beneficiary = loadSampleA();
    IGenericClient fhirClient = ServerTestUtils.get().createFhirClientV2();
    // For SampleA data, we have the following service dates
    // HHA 23-JUN-2015
    // Hospice 30-JAN-2014
    // Inpatient 27-JAN-2016
    // Outpatient 24-JAN-2011
    // SNF 18-DEC-2013
    // Carrier 27-OCT-1999
    // DME 03-FEB-2014
    // PDE 12-MAY-2015

    // TestName:serviceDate:ExpectedCount
    List<Triple<String, String, Integer>> testCases =
        ImmutableList.of(
            ImmutableTriple.of("No service date filter", "", 8),
            ImmutableTriple.of(
                "Contains all", "service-date=ge1999-10-27&service-date=le2016-01-27", 8),
            ImmutableTriple.of("Contains none - upper bound", "service-date=gt2016-01-27", 0),
            ImmutableTriple.of("Contains none - lower bound", "service-date=lt1999-10-27", 0),
            ImmutableTriple.of(
                "Exclusive check - no earliest/latest",
                "service-date=gt1999-10-27&service-date=lt2016-01-27",
                6),
            ImmutableTriple.of(
                "Year end 2015 inclusive check (using last day of 2015)",
                "service-date=le2015-12-31",
                7),
            ImmutableTriple.of(
                "Year end 2014 exclusive check (using first day of 2015)",
                "service-date=lt2015-01-01",
                5));

    testCases.forEach(
        testCase -> {
          Bundle bundle =
              fetchWithServiceDate(
                  fhirClient, beneficiary.getBeneficiaryId(), testCase.getMiddle());
          Assert.assertNotNull(bundle);
          Assert.assertEquals(
              testCase.getLeft(), testCase.getRight().intValue(), bundle.getTotal());
        });
  }

  /**
   * Ensures that {@link PipelineTestUtils#truncateTablesInDataSource()} is called after each test
   * case.
   */
  @After
  public void cleanDatabaseServerAfterEachTestCase() {
    PipelineTestUtils.get().truncateTablesInDataSource();
  }

  /**
   * Load Sample A into the test database
   *
   * @return the beneficary record loaded by Sample A
   */
  private Beneficiary loadSampleA() {
    List<Object> loadedRecords =
        ServerTestUtils.get()
            .loadData(Arrays.asList(StaticRifResourceGroup.SAMPLE_A.getResources()));

    // Return beneficiary information
    return findFirstBeneficary(loadedRecords);
  }

  /**
   * Find the first Beneficiary from a record list returned by {@link ServerTestUtils#loadData(List}
   *
   * @param loadedRecords to use
   * @return the first Beneficiary
   */
  private static Beneficiary findFirstBeneficary(List<Object> loadedRecords) {
    return loadedRecords.stream()
        .filter(r -> r instanceof Beneficiary)
        .map(r -> (Beneficiary) r)
        .findFirst()
        .get();
  }

  /**
   * Test the set of lastUpdated values
   *
   * @param fhirClient to use
   * @param id the bene id to use
   * @param urls is a list of lastUpdate values to test to find
   * @param expectedValue number of matches
   */
  private void testLastUpdatedUrls(
      IGenericClient fhirClient, String id, List<String> urls, int expectedValue) {

    // Search for each lastUpdated value
    for (String lastUpdatedValue : urls) {
      Bundle searchResults = fetchWithLastUpdated(fhirClient, id, lastUpdatedValue);
      Assert.assertEquals(
          String.format("Expected %s to filter resources correctly", lastUpdatedValue),
          expectedValue,
          searchResults.getTotal());
    }
  }

  /**
   * Fetch a bundle
   *
   * @param fhirClient to use
   * @param id the bene id to use
   * @param lastUpdatedParam to added to the fetch
   */
  private Bundle fetchWithLastUpdated(
      IGenericClient fhirClient, String id, String lastUpdatedParam) {
    String url =
        "ExplanationOfBenefit?patient=Patient%2F"
            + id
            + (lastUpdatedParam.isEmpty() ? "" : "&" + lastUpdatedParam)
            + "&_format=application%2Fjson%2Bfhir";
    return fhirClient.search().byUrl(url).returnBundle(Bundle.class).execute();
  }

  /*
   * Verify that each of the expected claims (one for every claim type) is present
   * and looks correct.
   */
  private static void assertEachEob(Bundle searchResults, List<Object> loadedRecords) {
    compareEob(ClaimTypeV2.CARRIER, searchResults, loadedRecords, false);
    compareEob(ClaimTypeV2.DME, searchResults, loadedRecords, false);
    compareEob(ClaimTypeV2.HHA, searchResults, loadedRecords, false);
    compareEob(ClaimTypeV2.HOSPICE, searchResults, loadedRecords, false);
    compareEob(ClaimTypeV2.INPATIENT, searchResults, loadedRecords, false);
    compareEob(ClaimTypeV2.OUTPATIENT, searchResults, loadedRecords, false);
    compareEob(ClaimTypeV2.PDE, searchResults, loadedRecords, false);
    compareEob(ClaimTypeV2.SNF, searchResults, loadedRecords, false);
  }

  /**
   * Asserts that two Money values ignoring differences like "0" vs "0.0"
   *
   * @param expected
   * @param actual
   */
  private static void assertEquals(Money expected, Money actual) {
    Assert.assertEquals(expected.getCurrency(), actual.getCurrency());

    // Money will return null instead of auto creating value
    if (expected.hasValue()) {
      Assert.assertTrue(actual.hasValue());
      Assert.assertEquals(expected.getValue().floatValue(), actual.getValue().floatValue(), 0.0);
    } else {
      // If expected has no value, then actual can't either
      Assert.assertFalse(actual.hasValue());
    }
  }

  /**
   * Compares two ExplanationOfBenefit objects in detail while working around serialization issues
   * like comparing "0" and "0.0" or creation differences like using "Quantity" vs "SimpleQuantity"
   *
   * @param expected
   * @param actual
   */
  private static void assertEquals(ExplanationOfBenefit expected, ExplanationOfBenefit actual) {
    // ID in the bundle will have `ExplanationOfBenefit/` in front, so make sure the last bit
    // matches up
    Assert.assertTrue(actual.getId().endsWith(expected.getId()));

    // Clean them out so we can do a deep compare later
    actual.setId("");
    expected.setId("");

    // If there are any contained resources, they might have lastupdate times in them too
    Assert.assertEquals(expected.getContained().size(), actual.getContained().size());
    for (int i = 0; i < expected.getContained().size(); i++) {
      Resource expectedContained = expected.getContained().get(i);
      Resource actualContained = actual.getContained().get(i);

      expectedContained.getMeta().setLastUpdated(null);
      actualContained.getMeta().setLastUpdated(null);

      // TODO: HAPI seems to be inserting the `#` in the ID of the contained element.
      // This is incorrect according to the FHIR spec:
      // https://build.fhir.org/references.html#contained
      // This works around that problem
      Assert.assertEquals("#" + expectedContained.getId(), actualContained.getId());

      expectedContained.setId("");
      actualContained.setId("");
    }

    // Dates are not easy to compare so just make sure they are there
    Assert.assertNotNull(actual.getMeta().getLastUpdated());

    // We compared all of meta that we care about so get it out of the way
    expected.getMeta().setLastUpdated(null);
    actual.getMeta().setLastUpdated(null);

    // Created is required, but can't be compared
    Assert.assertNotNull(actual.getCreated());
    expected.setCreated(null);
    actual.setCreated(null);

    // Extensions may have `valueMoney` elements
    Assert.assertEquals(expected.getExtension().size(), actual.getExtension().size());
    for (int i = 0; i < expected.getExtension().size(); i++) {
      Extension expectedEx = expected.getExtension().get(i);
      Extension actualEx = actual.getExtension().get(i);

      // We have to deal with Money objects separately
      if (expectedEx.hasValue() && expectedEx.getValue() instanceof Money) {
        Assert.assertTrue(actualEx.getValue() instanceof Money);
        assertEquals((Money) expectedEx.getValue(), (Money) actualEx.getValue());

        // Now remove since we validated so we can compare the rest directly
        expectedEx.setValue(null);
        actualEx.setValue(null);
      }
    }

    // SupportingInfo can have `valueQuantity` that has the 0 vs 0.0 issue
    Assert.assertEquals(expected.getSupportingInfo().size(), actual.getSupportingInfo().size());
    for (int i = 0; i < expected.getSupportingInfo().size(); i++) {
      SupportingInformationComponent expectedSup = expected.getSupportingInfo().get(i);
      SupportingInformationComponent actualSup = actual.getSupportingInfo().get(i);

      // We have to deal with Money objects separately
      if (expectedSup.hasValueQuantity()) {
        Assert.assertTrue(actualSup.hasValueQuantity());
        Assert.assertEquals(
            expectedSup.getValueQuantity().getValue().floatValue(),
            actualSup.getValueQuantity().getValue().floatValue(),
            0.0);

        // Now remove since we validated so we can compare the rest directly
        expectedSup.setValue(null);
        actualSup.setValue(null);
      }
    }

    // line items
    Assert.assertEquals(expected.getItem().size(), actual.getItem().size());
    for (int i = 0; i < expected.getItem().size(); i++) {
      ItemComponent expectedItem = expected.getItem().get(i);
      ItemComponent actualItem = actual.getItem().get(i);

      // Compare value directly because SimpleQuantity vs Quantity can't be compared
      Assert.assertEquals(
          expectedItem.getQuantity().getValue().floatValue(),
          actualItem.getQuantity().getValue().floatValue(),
          0.0);

      expectedItem.setQuantity(null);
      actualItem.setQuantity(null);

      Assert.assertEquals(
          expectedItem.getAdjudication().size(), actualItem.getAdjudication().size());
      for (int j = 0; j < expectedItem.getAdjudication().size(); j++) {
        AdjudicationComponent expectedAdj = expectedItem.getAdjudication().get(j);
        AdjudicationComponent actualAdj = actualItem.getAdjudication().get(j);

        // Here is where we start getting into trouble with "0" vs "0.0", so we do this manually
        if (expectedAdj.hasAmount()) {
          Assert.assertNotNull(actualAdj.getAmount());
          assertEquals(expectedAdj.getAmount(), actualAdj.getAmount());
        } else {
          // If expected doesn't have an amount, actual shouldn't
          Assert.assertFalse(actualAdj.hasAmount());
        }

        // We just checked manually, so null them out and check the rest of the fields
        expectedAdj.setAmount(null);
        actualAdj.setAmount(null);
      }
    }

    // Total has the same problem with values
    Assert.assertEquals(expected.getTotal().size(), actual.getTotal().size());
    for (int i = 0; i < expected.getTotal().size(); i++) {
      TotalComponent expectedTot = expected.getTotal().get(i);
      TotalComponent actualTot = actual.getTotal().get(i);

      if (expectedTot.hasAmount()) {
        Assert.assertNotNull(actualTot.getAmount());
        assertEquals(expectedTot.getAmount(), actualTot.getAmount());
      } else {
        // If expected doesn't have an amount, actual shouldn't
        Assert.assertFalse(actualTot.hasAmount());
      }

      expectedTot.setAmount(null);
      actualTot.setAmount(null);
    }

    // Benefit Balance Financial components
    Assert.assertEquals(expected.getBenefitBalance().size(), actual.getBenefitBalance().size());
    for (int i = 0; i < expected.getBenefitBalance().size(); i++) {
      BenefitBalanceComponent expectedBen = expected.getBenefitBalance().get(i);
      BenefitBalanceComponent actualBen = actual.getBenefitBalance().get(i);

      Assert.assertEquals(expectedBen.getFinancial().size(), actualBen.getFinancial().size());
      for (int j = 0; j < expectedBen.getFinancial().size(); j++) {
        BenefitComponent expectedFinancial = expectedBen.getFinancial().get(j);
        BenefitComponent actualFinancial = actualBen.getFinancial().get(j);

        // Are we dealing with Money?
        if (expectedFinancial.hasUsedMoney()) {
          Assert.assertNotNull(actualFinancial.getUsedMoney());
          assertEquals(expectedFinancial.getUsedMoney(), actualFinancial.getUsedMoney());

          // Clean up
          expectedFinancial.setUsed(null);
          actualFinancial.setUsed(null);
        }
      }
    }

    // As does payment
    if (expected.hasPayment()) {
      Assert.assertTrue(actual.hasPayment());
      assertEquals(expected.getPayment().getAmount(), actual.getPayment().getAmount());
    } else {
      // If expected doesn't have an amount, actual shouldn't
      Assert.assertFalse(actual.hasPayment());
    }

    expected.getPayment().setAmount(null);
    actual.getPayment().setAmount(null);

    // Now for the grand finale, we can do an `equalsDeep` on the rest
    Assert.assertTrue(expected.equalsDeep(actual));
  }

  /**
   * @param bundle the {@link Bundle} to filter
   * @param claimType the {@link gov.cms.bfd.server.war.r4.providers.ClaimType} to use as a filter
   * @return a filtered {@link List} of the {@link ExplanationOfBenefit}s from the specified {@link
   *     Bundle} that match the specified {@link gov.cms.bfd.server.war.r4.providers.ClaimType}
   */
  private static List<ExplanationOfBenefit> filterToClaimType(
      Bundle bundle, ClaimTypeV2 claimType) {
    List<ExplanationOfBenefit> results =
        bundle.getEntry().stream()
            .filter(
                e -> {
                  return e.getResource() instanceof ExplanationOfBenefit;
                })
            .map(e -> (ExplanationOfBenefit) e.getResource())
            .filter(
                e -> {
                  return TransformerTestUtilsV2.isCodeInConcept(
                      e.getType(),
                      TransformerConstants.CODING_SYSTEM_BBAPI_EOB_TYPE,
                      claimType.name());
                })
            .collect(Collectors.toList());
    return results;
  }

  /**
   * Compares two {@link ExplanationOfBenefit} objects, one from a service response and one passed
   * through the transformer
   *
   * @param claimType
   * @param searchResults
   * @param loadedRecords
   */
  public static void compareEob(
      ClaimTypeV2 claimType,
      ExplanationOfBenefit searchResults,
      List<Object> loadedRecords,
      Boolean includeTaxNumber) {
    Object claim =
        loadedRecords.stream()
            .filter(r -> claimType.getEntityClass().isInstance(r))
            .map(r -> claimType.getEntityClass().cast(r))
            .findFirst()
            .get();

    assertEquals(
        claimType
            .getTransformer()
<<<<<<< HEAD
            .transform(new MetricRegistry(), claim, Optional.of(includeTaxNumber)),
=======
            .transform(
                PipelineTestUtils.get().getPipelineApplicationState().getMetrics(),
                claim,
                Optional.of(false)),
>>>>>>> 4e4748f0
        searchResults);
  }

  /**
   * Compares two {@link ExplanationOfBenefit} objects where one is in a bundle
   *
   * @param claimType
   * @param searchResults
   * @param loadedRecords
   */
  public static void compareEob(
      ClaimTypeV2 claimType,
      Bundle searchResults,
      List<Object> loadedRecords,
      Boolean includeTaxNumber) {
    // Find desired claim in the bundle
    List<ExplanationOfBenefit> eobs = filterToClaimType(searchResults, claimType);

    Assert.assertEquals(1, eobs.size());

    compareEob(claimType, eobs.get(0), loadedRecords, includeTaxNumber);
  }

  private Bundle fetchWithServiceDate(
      IGenericClient fhirClient, String id, String serviceEndParam) {
    String url =
        "ExplanationOfBenefit?patient=Patient%2F"
            + id
            + (serviceEndParam.isEmpty() ? "" : "&" + serviceEndParam)
            + "&_format=application%2Fjson%2Bfhir";
    return fhirClient.search().byUrl(url).returnBundle(Bundle.class).execute();
  }
}<|MERGE_RESOLUTION|>--- conflicted
+++ resolved
@@ -107,7 +107,7 @@
         ServerTestUtils.loadData(Arrays.asList(StaticRifResourceGroup.SAMPLE_A.getResources()));
     RequestHeaders requestHeader =
         RequestHeaders.getHeaderWrapper(CommonHeaders.HEADER_NAME_INCLUDE_TAX_NUMBERS, "true");
-    IGenericClient fhirClient = ServerTestUtils.createFhirClientWithHeadersV2(requestHeader);
+    IGenericClient fhirClient = ServerTestUtils.get().createFhirClientWithHeadersV2(requestHeader);
 
     CarrierClaim claim =
         loadedRecords.stream()
@@ -193,7 +193,7 @@
         ServerTestUtils.loadData(Arrays.asList(StaticRifResourceGroup.SAMPLE_A.getResources()));
     RequestHeaders requestHeader =
         RequestHeaders.getHeaderWrapper(CommonHeaders.HEADER_NAME_INCLUDE_TAX_NUMBERS, "true");
-    IGenericClient fhirClient = ServerTestUtils.createFhirClientWithHeadersV2(requestHeader);
+    IGenericClient fhirClient = ServerTestUtils.get().createFhirClientWithHeadersV2(requestHeader);
 
     DMEClaim claim =
         loadedRecords.stream()
@@ -1819,14 +1819,10 @@
     assertEquals(
         claimType
             .getTransformer()
-<<<<<<< HEAD
-            .transform(new MetricRegistry(), claim, Optional.of(includeTaxNumber)),
-=======
             .transform(
                 PipelineTestUtils.get().getPipelineApplicationState().getMetrics(),
                 claim,
                 Optional.of(false)),
->>>>>>> 4e4748f0
         searchResults);
   }
 
