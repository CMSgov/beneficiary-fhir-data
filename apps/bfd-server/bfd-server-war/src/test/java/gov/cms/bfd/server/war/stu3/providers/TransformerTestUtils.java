package gov.cms.bfd.server.war.stu3.providers;

import static org.junit.jupiter.api.Assertions.assertEquals;
import static org.junit.jupiter.api.Assertions.assertFalse;
import static org.junit.jupiter.api.Assertions.assertNotNull;
import static org.junit.jupiter.api.Assertions.assertTrue;

import ca.uhn.fhir.context.FhirContext;
import ca.uhn.fhir.model.api.TemporalPrecisionEnum;
import com.codahale.metrics.MetricRegistry;
import gov.cms.bfd.model.codebook.data.CcwCodebookVariable;
import gov.cms.bfd.model.codebook.model.CcwCodebookInterface;
import gov.cms.bfd.model.rif.entities.CarrierClaim;
import gov.cms.bfd.model.rif.entities.CarrierClaimColumn;
import gov.cms.bfd.model.rif.entities.CarrierClaimLine;
import gov.cms.bfd.model.rif.entities.DMEClaim;
import gov.cms.bfd.model.rif.entities.DMEClaimColumn;
import gov.cms.bfd.model.rif.entities.DMEClaimLine;
import gov.cms.bfd.model.rif.entities.HHAClaim;
import gov.cms.bfd.model.rif.entities.HHAClaimColumn;
import gov.cms.bfd.model.rif.entities.HHAClaimLine;
import gov.cms.bfd.model.rif.entities.HospiceClaim;
import gov.cms.bfd.model.rif.entities.HospiceClaimColumn;
import gov.cms.bfd.model.rif.entities.HospiceClaimLine;
import gov.cms.bfd.model.rif.entities.InpatientClaim;
import gov.cms.bfd.model.rif.entities.InpatientClaimColumn;
import gov.cms.bfd.model.rif.entities.InpatientClaimLine;
import gov.cms.bfd.model.rif.entities.OutpatientClaim;
import gov.cms.bfd.model.rif.entities.OutpatientClaimColumn;
import gov.cms.bfd.model.rif.entities.OutpatientClaimLine;
import gov.cms.bfd.model.rif.entities.PartDEvent;
import gov.cms.bfd.model.rif.entities.SNFClaim;
import gov.cms.bfd.model.rif.entities.SNFClaimColumn;
import gov.cms.bfd.model.rif.entities.SNFClaimLine;
import gov.cms.bfd.server.war.FDADrugCodeDisplayLookup;
import gov.cms.bfd.server.war.NPIOrgLookup;
import gov.cms.bfd.server.war.commons.CCWUtils;
import gov.cms.bfd.server.war.commons.ClaimType;
import gov.cms.bfd.server.war.commons.CommonTransformerUtils;
import gov.cms.bfd.server.war.commons.Diagnosis;
import gov.cms.bfd.server.war.commons.IdentifierType;
import gov.cms.bfd.server.war.commons.MedicareSegment;
import gov.cms.bfd.server.war.commons.SecurityTagManager;
import gov.cms.bfd.server.war.commons.TransformerConstants;
import gov.cms.bfd.server.war.r4.providers.pac.common.ClaimWithSecurityTags;
import gov.cms.bfd.server.war.utils.RDATestUtils;
import gov.cms.bfd.sharedutils.exceptions.BadCodeMonkeyException;
import java.io.IOException;
import java.lang.reflect.InvocationTargetException;
import java.lang.reflect.Method;
import java.math.BigDecimal;
import java.time.Duration;
import java.time.Instant;
import java.time.LocalDate;
import java.util.Arrays;
import java.util.HashSet;
import java.util.List;
import java.util.Optional;
import java.util.Set;
import org.hl7.fhir.dstu3.model.BaseDateTimeType;
import org.hl7.fhir.dstu3.model.CodeableConcept;
import org.hl7.fhir.dstu3.model.Coding;
import org.hl7.fhir.dstu3.model.DateTimeType;
import org.hl7.fhir.dstu3.model.ExplanationOfBenefit;
import org.hl7.fhir.dstu3.model.ExplanationOfBenefit.AdjudicationComponent;
import org.hl7.fhir.dstu3.model.ExplanationOfBenefit.BenefitBalanceComponent;
import org.hl7.fhir.dstu3.model.ExplanationOfBenefit.BenefitComponent;
import org.hl7.fhir.dstu3.model.ExplanationOfBenefit.CareTeamComponent;
import org.hl7.fhir.dstu3.model.ExplanationOfBenefit.DiagnosisComponent;
import org.hl7.fhir.dstu3.model.ExplanationOfBenefit.ItemComponent;
import org.hl7.fhir.dstu3.model.ExplanationOfBenefit.SupportingInformationComponent;
import org.hl7.fhir.dstu3.model.Extension;
import org.hl7.fhir.dstu3.model.Identifier;
import org.hl7.fhir.dstu3.model.Money;
import org.hl7.fhir.dstu3.model.Observation;
import org.hl7.fhir.dstu3.model.Period;
import org.hl7.fhir.dstu3.model.Quantity;
import org.hl7.fhir.dstu3.model.Reference;
import org.hl7.fhir.dstu3.model.ReferralRequest;
import org.hl7.fhir.dstu3.model.Resource;
import org.hl7.fhir.dstu3.model.codesystems.BenefitCategory;
import org.hl7.fhir.dstu3.model.codesystems.ClaimCareteamrole;
import org.hl7.fhir.exceptions.FHIRException;
import org.hl7.fhir.instance.model.api.IAnyResource;
import org.hl7.fhir.instance.model.api.IBaseExtension;
import org.hl7.fhir.instance.model.api.IBaseHasExtensions;
import org.opentest4j.AssertionFailedError;

/**
 * Contains utility methods useful for testing the transformers (e.g. {@link
 * gov.cms.bfd.server.war.stu3.providers.BeneficiaryTransformer}).
 */
final class TransformerTestUtils {
  /** The fhir context for parsing the test file. Do this very slow operation once. */
  private static final FhirContext fhirContext = FhirContext.forDstu3();

  /** fake npi data. */
  private static final String ORG_FILE_NAME = "fakeOrgData.tsv";

  static {
    NPIOrgLookup npiOrgLookup = RDATestUtils.createTestNpiOrgLookup();
    CommonTransformerUtils.setNpiOrgLookup(npiOrgLookup);
  }

  /** Empty method used to trigger execution of the static initializer. */
  public static void touch() {
    // NOOP
  }

  /**
   * Asserts that the adjudication total in an EOB matches the expected value.
   *
   * @param categoryVariable the {@link CcwCodebookVariable} for the {@link Extension#getUrl()} to
   *     find and verify
   * @param expectedAmountValue the expected {@link Extension#getValue()} {@link Money#getValue()}
   *     value to verify
   * @param eob the actual {@link ExplanationOfBenefit} to verify the adjudication total in
   */
  static void assertAdjudicationTotalAmountEquals(
      CcwCodebookVariable categoryVariable,
      Optional<BigDecimal> expectedAmountValue,
      ExplanationOfBenefit eob) {
    String expectedExtensionUrl = CCWUtils.calculateVariableReferenceUrl(categoryVariable);
    Optional<Extension> adjudicationTotalExtension =
        eob.getExtension().stream().filter(e -> expectedExtensionUrl.equals(e.getUrl())).findAny();
    assertEquals(expectedAmountValue.isPresent(), adjudicationTotalExtension.isPresent());

    if (expectedAmountValue.isPresent()) {
      assertNotNull(adjudicationTotalExtension.get().getValue());
      assertMoneyValue(
          expectedAmountValue.get(), (Money) adjudicationTotalExtension.get().getValue());
    }
  }

  /**
   * Asserts that the adjudication total in an EOB matches the expected value.
   *
   * @param categoryVariable the {@link CcwCodebookVariable} for the {@link Extension#getUrl()} to
   *     find and verify
   * @param expectedAmountValue the expected {@link Extension#getValue()} {@link Money#getValue()}
   *     value to verify
   * @param eob the actual {@link ExplanationOfBenefit} to verify the adjudication total in
   */
  static void assertAdjudicationTotalAmountEquals(
      CcwCodebookVariable categoryVariable,
      BigDecimal expectedAmountValue,
      ExplanationOfBenefit eob) {
    assertAdjudicationTotalAmountEquals(categoryVariable, Optional.of(expectedAmountValue), eob);
  }

  /**
   * Asserts the value in a {@link org.hl7.fhir.r4.model.Money} matches the expected value.
   *
   * @param expectedAmountValue the expected {@link Money#getValue()}
   * @param actualValue the actual {@link Money} to verify
   */
  private static void assertMoneyValue(BigDecimal expectedAmountValue, Money actualValue) {
    assertEquals(TransformerConstants.CODING_MONEY, actualValue.getSystem());
    assertEquals(TransformerConstants.CODED_MONEY_USD, actualValue.getCode());
    assertEquivalent(expectedAmountValue, actualValue.getValue());
  }

  /**
   * Assert adjudication component exists and matches the expected amount for its value.
   *
   * @param ccwVariable the {@link CcwCodebookVariable} for the {@link
   *     AdjudicationComponent#getCategory()} to find and verify
   * @param expectedAmount the expected {@link AdjudicationComponent#getAmount()}
   * @param actuals the actual {@link AdjudicationComponent}s to verify
   * @return the {@link AdjudicationComponent} that was found and verified
   */
  static AdjudicationComponent assertAdjudicationAmountEquals(
      CcwCodebookInterface ccwVariable,
      BigDecimal expectedAmount,
      List<AdjudicationComponent> actuals) {
    CodeableConcept expectedCategory = TransformerUtils.createAdjudicationCategory(ccwVariable);
    Optional<AdjudicationComponent> adjudication =
        actuals.stream()
            .filter(
                a ->
                    isCodeInConcept(
                        a.getCategory(),
                        expectedCategory.getCodingFirstRep().getSystem(),
                        expectedCategory.getCodingFirstRep().getCode()))
            .findAny();
    assertTrue(adjudication.isPresent());
    assertEquivalent(expectedAmount, adjudication.get().getAmount().getValue());

    return adjudication.get();
  }

  /**
   * Assert the adjudication reason code equals the expected value.
   *
   * @param ccwVariable the {@link CcwCodebookVariable} for the {@link
   *     AdjudicationComponent#getCategory()} to find and verify
   * @param expectedReasonCode the expected {@link Coding#getCode()} of the {@link
   *     AdjudicationComponent#getReason()} to find and verify
   * @param actuals the actual {@link AdjudicationComponent}s to verify
   */
  static void assertAdjudicationReasonEquals(
      CcwCodebookInterface ccwVariable,
      Optional<?> expectedReasonCode,
      List<AdjudicationComponent> actuals) {
    CodeableConcept expectedCategory = TransformerUtils.createAdjudicationCategory(ccwVariable);
    Optional<AdjudicationComponent> adjudication =
        actuals.stream()
            .filter(
                a ->
                    isCodeInConcept(
                        a.getCategory(),
                        expectedCategory.getCodingFirstRep().getSystem(),
                        expectedCategory.getCodingFirstRep().getCode()))
            .findAny();
    assertEquals(expectedReasonCode.isPresent(), adjudication.isPresent());

    if (expectedReasonCode.isPresent())
      assertHasCoding(ccwVariable, expectedReasonCode, adjudication.get().getReason());
  }

  /**
   * Assert the adjudication reason code equals the expected value.
   *
   * @param ccwVariable the {@link CcwCodebookVariable} for the {@link
   *     AdjudicationComponent#getCategory()} to find and verify
   * @param expectedReasonCode the expected {@link Coding#getCode()} of the {@link
   *     AdjudicationComponent#getReason()} to find and verify
   * @param actuals the actual {@link AdjudicationComponent}s to verify
   */
  static void assertAdjudicationReasonEquals(
      CcwCodebookInterface ccwVariable,
      Object expectedReasonCode,
      List<AdjudicationComponent> actuals) {
    // Jumping through hoops to cope with overloaded method:
    Optional<?> expectedReasonCodeCast =
        expectedReasonCode instanceof Optional
            ? (Optional<?>) expectedReasonCode
            : Optional.of(expectedReasonCode);
    assertAdjudicationReasonEquals(ccwVariable, expectedReasonCodeCast, actuals);
  }

  /**
   * Asserts the benefit balance equals the expected amount.
   *
   * <p>FIXME add allowed to method name
   *
   * @param expectedFinancialTypeSystem the expected {@link Coding#getSystem()} of the component to
   *     find and verify
   * @param expectedFinancialTypeCode the expected {@link Coding#getCode()} of the component to find
   *     and verify
   * @param expectedAmount the expected balance
   * @param actuals the actual {@link BenefitComponent}s to verify
   */
  static void assertBenefitBalanceEquals(
      String expectedFinancialTypeSystem,
      String expectedFinancialTypeCode,
      BigDecimal expectedAmount,
      List<BenefitComponent> actuals) {
    Optional<BenefitComponent> benefitComponent =
        actuals.stream()
            .filter(
                a ->
                    isCodeInConcept(
                        a.getType(), expectedFinancialTypeSystem, expectedFinancialTypeCode))
            .findFirst();
    assertTrue(benefitComponent.isPresent());
    try {
      assertEquivalent(expectedAmount, benefitComponent.get().getAllowedMoney().getValue());
    } catch (FHIRException e) {
      throw new BadCodeMonkeyException(e);
    }
  }

  /**
   * Asserts the benefit balance equals the expected amount.
   *
   * @param expectedFinancialTypeSystem the expected {@link Coding#getSystem()} of the component to
   *     find and verify
   * @param expectedFinancialTypeCode the expected {@link Coding#getCode()} of the component to find
   *     and verify
   * @param expectedAmount the expected balance
   * @param actuals the actual {@link BenefitComponent}s to verify
   */
  static void assertBenefitBalanceEquals(
      String expectedFinancialTypeSystem,
      String expectedFinancialTypeCode,
      Integer expectedAmount,
      List<BenefitComponent> actuals) {
    Optional<BenefitComponent> benefitComponent =
        actuals.stream()
            .filter(
                a ->
                    isCodeInConcept(
                        a.getType(), expectedFinancialTypeSystem, expectedFinancialTypeCode))
            .findFirst();
    assertTrue(benefitComponent.isPresent());
    try {
      assertEquals(expectedAmount, benefitComponent.get().getAllowedUnsignedIntType().getValue());
    } catch (FHIRException e) {
      throw new BadCodeMonkeyException(e);
    }
  }

  /**
   * Assert benefit balance used amount equals the expected amount.
   *
   * @param expectedFinancialTypeSystem the expected {@link Coding#getSystem()} of the component to
   *     find and verify
   * @param expectedFinancialTypeCode the expected {@link Coding#getCode()} of the component to find
   *     and verify
   * @param expectedAmount the expected {@link BenefitComponent#getUsedMoney} amount
   * @param actuals the actual {@link BenefitComponent}s to verify
   */
  static void assertBenefitBalanceUsedEquals(
      String expectedFinancialTypeSystem,
      String expectedFinancialTypeCode,
      Integer expectedAmount,
      List<BenefitComponent> actuals) {
    Optional<BenefitComponent> benefitComponent =
        actuals.stream()
            .filter(
                a ->
                    isCodeInConcept(
                        a.getType(), expectedFinancialTypeSystem, expectedFinancialTypeCode))
            .findFirst();
    assertTrue(benefitComponent.isPresent());
    try {
      assertEquals(expectedAmount, benefitComponent.get().getUsedUnsignedIntType().getValue());
    } catch (FHIRException e) {
      throw new BadCodeMonkeyException(e);
    }
  }

  /**
   * Assert benefit balance used amount equals the expected amount.
   *
   * @param expectedBenefitCategory the {@link BenefitCategory} for the expected {@link
   *     BenefitBalanceComponent#getCategory()}
   * @param expectedFinancialType the {@link CcwCodebookVariable} for the expected {@link
   *     BenefitComponent#getType()}
   * @param expectedUsedInt the expected {@link BenefitComponent#getUsedUnsignedIntType()} value
   * @param eob the {@link ExplanationOfBenefit} to verify the actual {@link BenefitComponent}
   *     within
   */
  static void assertBenefitBalanceUsedIntEquals(
      BenefitCategory expectedBenefitCategory,
      CcwCodebookVariable expectedFinancialType,
      Integer expectedUsedInt,
      ExplanationOfBenefit eob) {
    Optional<BenefitBalanceComponent> benefitBalanceComponent =
        eob.getBenefitBalance().stream()
            .filter(
                bb ->
                    isCodeInConcept(
                        bb.getCategory(),
                        expectedBenefitCategory.getSystem(),
                        expectedBenefitCategory.toCode()))
            .findAny();
    assertTrue(benefitBalanceComponent.isPresent());

    Optional<BenefitComponent> benefitBalanceFinancialEntry =
        benefitBalanceComponent.get().getFinancial().stream()
            .filter(
                f ->
                    isCodeInConcept(
                        f.getType(),
                        TransformerConstants.CODING_BBAPI_BENEFIT_BALANCE_TYPE,
                        CCWUtils.calculateVariableReferenceUrl(expectedFinancialType)))
            .findAny();
    assertTrue(benefitBalanceFinancialEntry.isPresent());

    try {
      assertEquals(
          expectedUsedInt, benefitBalanceFinancialEntry.get().getUsedUnsignedIntType().getValue());
    } catch (FHIRException e) {
      throw new BadCodeMonkeyException(e);
    }
  }

  /**
   * Assert an EOB's care team component contains the specified values.
   *
   * @param expectedPractitioner {@link CareTeamComponent#getProvider} to find and verify
   * @param expectedCareTeamRole the {@link ClaimCareteamrole} for {@link CareTeamComponent#getRole}
   *     to find and verify
   * @param eob the actual {@link ExplanationOfBenefit}s to verify
   */
  static void assertCareTeamEquals(
      String expectedPractitioner,
      ClaimCareteamrole expectedCareTeamRole,
      ExplanationOfBenefit eob) {
    CareTeamComponent careTeamEntry =
        findCareTeamEntryForProviderIdentifier(
            TransformerConstants.CODING_NPI_US,
            expectedPractitioner,
            expectedCareTeamRole,
            eob.getCareTeam());
    assertNotNull(careTeamEntry);
    assertCodingEquals(
        expectedCareTeamRole.getSystem(),
        expectedCareTeamRole.toCode(),
        careTeamEntry.getRole().getCodingFirstRep());
  }

  /**
   * Asserts a quantity has the expected value.
   *
   * @param expectedValue the expected {@link Quantity#getValue()}
   * @param actual the actual {@link Quantity} to verify
   */
  static void assertQuantityEquals(Number expectedValue, Quantity actual) {
    assertNotNull(actual);

    if (expectedValue instanceof BigDecimal) assertEquals(expectedValue, actual.getValue());
    else throw new BadCodeMonkeyException();
  }

  /**
   * Asserts a coding has the expected values.
   *
   * @param expectedSystem the expected {@link Coding#getSystem()} value
   * @param expectedCode the expected {@link Coding#getCode()} value
   * @param actual the actual {@link Coding} to verify
   */
  static void assertCodingEquals(String expectedSystem, Object expectedCode, Coding actual) {
    assertCodingEquals(expectedSystem, null, expectedCode, actual);
  }

  /**
   * Asserts a coding has the expected values.
   *
   * @param expectedSystem the expected {@link Coding#getSystem()} value
   * @param expectedVersion the expected {@link Coding#getVersion()} value
   * @param expectedCode the expected {@link Coding#getCode()} value
   * @param actual the actual {@link Coding} to verify
   */
  private static void assertCodingEquals(
      String expectedSystem, String expectedVersion, Object expectedCode, Coding actual) {
    assertEquals(expectedSystem, actual.getSystem());
    assertEquals(expectedVersion, actual.getVersion());

    /*
     * The code parameter is an Object to avoid needing multiple copies of this and
     * related methods. This if-else block is the price to be paid for that, though.
     */
    if (expectedCode instanceof Character)
      assertEquals(((Character) expectedCode).toString(), actual.getCode());
    else if (expectedCode instanceof String)
      assertEquals(((String) expectedCode).trim(), actual.getCode());
    else throw new BadCodeMonkeyException();
  }

  /**
   * Asserts the provided dates are equal.
   *
   * @param expected the expected {@link LocalDate}
   * @param actual the actual {@link BaseDateTimeType} to verify
   */
  static void assertDateEquals(LocalDate expected, BaseDateTimeType actual) {
    assertEquals(CommonTransformerUtils.convertToDate(expected), actual.getValue());
    assertEquals(TemporalPrecisionEnum.DAY, actual.getPrecision());
  }

  /**
   * Verifies the presense of a specified {@link Diagnosis} in an EOB's {@link ItemComponent}.
   *
   * @param diagnosis the expected diagnosis to verify the presence of in the {@link ItemComponent}
   * @param eob the {@link ExplanationOfBenefit} to verify
   * @param eobItem the {@link ItemComponent} to verify
   */
  static void assertDiagnosisLinkPresent(
      Optional<Diagnosis> diagnosis, ExplanationOfBenefit eob, ItemComponent eobItem) {
    if (!diagnosis.isPresent()) return;

    Optional<DiagnosisComponent> eobDiagnosis =
        eob.getDiagnosis().stream()
            .filter(d -> d.getDiagnosis() instanceof CodeableConcept)
            .filter(d -> diagnosis.get().isContainedIn((CodeableConcept) d.getDiagnosis()))
            .findAny();
    assertTrue(eobDiagnosis.isPresent());
    assertTrue(
        eobItem.getDiagnosisLinkId().stream()
            .filter(l -> eobDiagnosis.get().getSequence() == l.getValue())
            .findAny()
            .isPresent());
  }

  /**
   * Verifies that the specific "actual" {@link BigDecimal} value is equivalent to the "expected"
   * value, with no loss of precision or scale.
   *
   * @param expected the "expected" {@link BigDecimal} value
   * @param actual the "actual" {@link BigDecimal} value
   */
  static void assertEquivalent(BigDecimal expected, BigDecimal actual) {
    assertTrue(actual.precision() >= expected.precision());
    assertTrue(actual.scale() >= expected.scale());
    assertEquals(0, expected.compareTo(actual));
  }

  /**
   * Asserts a {@link CodeableConcept} has an expected {@link Coding}.
   *
   * @param ccwVariable the {@link CcwCodebookVariable} that was mapped
   * @param expectedCode the expected {@link Coding#getCode()}
   * @param actualConcept the FHIR {@link CodeableConcept} to verify
   */
  static void assertHasCoding(
      CcwCodebookInterface ccwVariable, Object expectedCode, CodeableConcept actualConcept) {
    // Jumping through hoops to cope with overloaded method:
    Optional<?> expectedCodeCast =
        expectedCode instanceof Optional ? (Optional<?>) expectedCode : Optional.of(expectedCode);
    assertHasCoding(ccwVariable, expectedCodeCast, actualConcept);
  }

  /**
   * Asserts a {@link CodeableConcept} has an expected {@link Coding}.
   *
   * @param ccwVariable the {@link CcwCodebookVariable} that was mapped
   * @param expectedCode the expected {@link Coding#getCode()}
   * @param actualConcept the FHIR {@link CodeableConcept} to verify
   */
  static void assertHasCoding(
      CcwCodebookInterface ccwVariable, Optional<?> expectedCode, CodeableConcept actualConcept) {
    String expectedCodingSystem = CCWUtils.calculateVariableReferenceUrl(ccwVariable);
    Optional<Coding> codingForSystem =
        actualConcept.getCoding().stream()
            .filter(c -> c.getSystem().equals(expectedCodingSystem))
            .findFirst();

    assertEquals(expectedCode.isPresent(), codingForSystem.isPresent());
    if (expectedCode.isPresent())
      assertCodingEquals(expectedCodingSystem, expectedCode.get(), codingForSystem.get());
  }

  /**
   * Asserts that an extension identifier matches the expected values.
   *
   * @param ccwVariable the {@link CcwCodebookVariable} that was mapped
   * @param expectedValue the expected {@link Identifier#getValue()}
   * @param actualElement the FHIR element to find and verify the {@link Extension} of
   */
  static void assertExtensionIdentifierEquals(
      CcwCodebookInterface ccwVariable, String expectedValue, IBaseHasExtensions actualElement) {
    assertExtensionIdentifierEquals(ccwVariable, Optional.of(expectedValue), actualElement);
  }

  /**
   * Asserts that an extension identifier matches the expected values.
   *
   * @param ccwVariable the {@link CcwCodebookVariable} that the expected {@link Extension} / {@link
   *     Coding} are for
   * @param expectedValue the expected {@link Quantity#getValue()}
   * @param actualElement the FHIR element to find and verify the {@link Extension} of
   */
  static void assertExtensionIdentifierEquals(
      CcwCodebookInterface ccwVariable,
      Optional<String> expectedValue,
      IBaseHasExtensions actualElement) {
    String expectedExtensionUrl = CCWUtils.calculateVariableReferenceUrl(ccwVariable);
    Optional<? extends IBaseExtension<?, ?>> extensionForUrl =
        actualElement.getExtension().stream()
            .filter(e -> e.getUrl().equals(expectedExtensionUrl))
            .findFirst();

    assertEquals(expectedValue.isPresent(), extensionForUrl.isPresent());
    if (expectedValue.isPresent())
      assertIdentifierEquals(
          ccwVariable, expectedValue.get(), (Identifier) extensionForUrl.get().getValue());
  }

  /**
   * Asserts that an extension quantity matches the expected values.
   *
   * @param ccwVariable the {@link CcwCodebookVariable} that was mapped
   * @param expectedValue the expected {@link Quantity#getValue()}
   * @param actualElement the FHIR element to find and verify the {@link Extension} of
   */
  // FIXME rename this and friends to include "Value"
  static void assertExtensionQuantityEquals(
      CcwCodebookInterface ccwVariable, Number expectedValue, IBaseHasExtensions actualElement) {
    assertExtensionQuantityEquals(ccwVariable, Optional.of(expectedValue), actualElement);
  }

  /**
   * Asserts that an extension quantity matches the expected value.
   *
   * @param ccwVariable the {@link CcwCodebookVariable} that the expected {@link Extension} / {@link
   *     Coding} are for
   * @param expectedValue the expected {@link Quantity#getValue()}
   * @param actualElement the FHIR element to find and verify the {@link Extension} of
   */
  static void assertExtensionQuantityEquals(
      CcwCodebookInterface ccwVariable,
      Optional<? extends Number> expectedValue,
      IBaseHasExtensions actualElement) {
    String expectedExtensionUrl = CCWUtils.calculateVariableReferenceUrl(ccwVariable);
    Optional<? extends IBaseExtension<?, ?>> extensionForUrl =
        actualElement.getExtension().stream()
            .filter(e -> e.getUrl().equals(expectedExtensionUrl))
            .findFirst();

    assertEquals(expectedValue.isPresent(), extensionForUrl.isPresent());
    if (expectedValue.isPresent())
      assertQuantityEquals(expectedValue.get(), (Quantity) extensionForUrl.get().getValue());
  }

  /**
   * Asserts an extension's quantity and unit values equal the expected values.
   *
   * @param ccwVariableForQuantity the {@link CcwCodebookVariable} that was mapped to a {@link
   *     Quantity} {@link Extension}
   * @param ccwVariableForUnit the {@link CcwCodebookVariable} that was mapped to a {@link Quantity}
   *     unit
   * @param expectedUnitCode the expected {@link Quantity#getCode()} value
   * @param actualElement the FHIR element to find and verify the {@link Extension} of
   */
  static void assertQuantityUnitInfoEquals(
      CcwCodebookInterface ccwVariableForQuantity,
      CcwCodebookInterface ccwVariableForUnit,
      Object expectedUnitCode,
      IBaseHasExtensions actualElement) {
    String expectedExtensionUrl = CCWUtils.calculateVariableReferenceUrl(ccwVariableForQuantity);
    Optional<? extends IBaseExtension<?, ?>> actualExtension =
        actualElement.getExtension().stream()
            .filter(e -> e.getUrl().equals(expectedExtensionUrl))
            .findFirst();
    assertTrue(actualExtension.isPresent());
    assertTrue(actualExtension.get().getValue() instanceof Quantity);
    Quantity actualQuantity = (Quantity) actualExtension.get().getValue();

    String expectedUnitCodeString;
    if (expectedUnitCode instanceof String) expectedUnitCodeString = (String) expectedUnitCode;
    else if (expectedUnitCode instanceof Character)
      expectedUnitCodeString = ((Character) expectedUnitCode).toString();
    else throw new BadCodeMonkeyException("Unsupported: " + expectedUnitCode);

    assertEquals(expectedUnitCodeString, actualQuantity.getCode());
    assertEquals(
        CCWUtils.calculateVariableReferenceUrl(ccwVariableForUnit), actualQuantity.getSystem());
  }

  /**
   * Asserts an extension's quantity and unit values equal the expected values.
   *
   * @param ccwVariableForQuantity the {@link CcwCodebookVariable} that was mapped to a {@link
   *     Quantity} {@link Extension}
   * @param ccwVariableForUnit the {@link CcwCodebookVariable} that was mapped to a {@link Quantity}
   *     unit
   * @param expectedUnitCode the expected {@link Quantity#getCode()} value
   * @param actualElement the FHIR element to find and verify the {@link Extension} of
   */
  static void assertQuantityUnitInfoEquals(
      CcwCodebookInterface ccwVariableForQuantity,
      CcwCodebookInterface ccwVariableForUnit,
      Optional<?> expectedUnitCode,
      IBaseHasExtensions actualElement) {
    String expectedExtensionUrl = CCWUtils.calculateVariableReferenceUrl(ccwVariableForQuantity);
    Optional<? extends IBaseExtension<?, ?>> actualExtension =
        actualElement.getExtension().stream()
            .filter(e -> e.getUrl().equals(expectedExtensionUrl))
            .findFirst();
    assertEquals(expectedUnitCode.isPresent(), actualExtension.isPresent());

    if (expectedUnitCode.isPresent())
      assertQuantityUnitInfoEquals(
          ccwVariableForQuantity, ccwVariableForUnit, expectedUnitCode.get(), actualElement);
  }

  /**
   * Asserts the expected extension coding exists.
   *
   * @param ccwVariable the {@link CcwCodebookVariable} that was mapped
   * @param expectedCode the expected {@link Coding#getCode()}
   * @param actualElement the FHIR element to find and verify the {@link Extension} of
   */
  static void assertExtensionCodingEquals(
      CcwCodebookInterface ccwVariable, Object expectedCode, IBaseHasExtensions actualElement) {
    // Jumping through hoops to cope with overloaded method:
    Optional<?> expectedCodeCast =
        expectedCode instanceof Optional ? (Optional<?>) expectedCode : Optional.of(expectedCode);
    assertExtensionCodingEquals(ccwVariable, expectedCodeCast, actualElement);
  }

  /**
   * Asserts the expected extension coding exists.
   *
   * <p>FIXME change name of this and related methods to assertHasExtensionCoding(...)
   *
   * @param ccwVariable the {@link CcwCodebookVariable} that the expected {@link Extension} / {@link
   *     Coding} are for
   * @param expectedCode the expected {@link Coding#getCode()}
   * @param actualElement the FHIR element to find and verify the {@link Extension} of
   */
  static void assertExtensionCodingEquals(
      CcwCodebookInterface ccwVariable,
      Optional<?> expectedCode,
      IBaseHasExtensions actualElement) {
    String expectedExtensionUrl = CCWUtils.calculateVariableReferenceUrl(ccwVariable);
    String expectedCodingSystem = expectedExtensionUrl;
    Optional<? extends IBaseExtension<?, ?>> extensionForUrl =
        actualElement.getExtension().stream()
            .filter(e -> e.getUrl().equals(expectedExtensionUrl))
            .findFirst();

    assertEquals(expectedCode.isPresent(), extensionForUrl.isPresent());
    if (expectedCode.isPresent())
      assertCodingEquals(
          expectedCodingSystem, expectedCode.get(), (Coding) extensionForUrl.get().getValue());
  }

  /**
   * Asserts the expected extension coding exists.
   *
   * @param fhirElement the FHIR element to check the extension of
   * @param expectedExtensionUrl the expected {@link Extension#getUrl()} of the {@link Extension} to
   *     look for
   * @param expectedCodingSystem the expected {@link Coding#getSystem()}
   * @param expectedCode the expected {@link Coding#getCode()}
   */
  static void assertExtensionCodingEquals(
      IBaseHasExtensions fhirElement,
      String expectedExtensionUrl,
      String expectedCodingSystem,
      String expectedCode) {
    IBaseExtension<?, ?> extensionForUrl =
        fhirElement.getExtension().stream()
            .filter(e -> e.getUrl().equals(expectedExtensionUrl))
            .findFirst()
            .get();
    assertHasCoding(expectedCodingSystem, expectedCode, (Coding) extensionForUrl.getValue());
  }

  /**
   * Asserts an extension date year equals the provided value.
   *
   * @param ccwVariable the {@link CcwCodebookVariable} that the expected {@link Extension} / {@link
   *     Coding} are for
   * @param expectedDateYear the expected {@link Coding#getCode()}
   * @param actualElement the FHIR element to find and verify the {@link Extension} of
   */
  static void assertExtensionDateYearEquals(
      CcwCodebookInterface ccwVariable,
      Optional<?> expectedDateYear,
      IBaseHasExtensions actualElement) {
    String expectedExtensionUrl = CCWUtils.calculateVariableReferenceUrl(ccwVariable);
    String expectedCodingSystem = expectedExtensionUrl;
    Optional<? extends IBaseExtension<?, ?>> extensionForUrl =
        actualElement.getExtension().stream()
            .filter(e -> e.getUrl().equals(expectedExtensionUrl))
            .findFirst();

    assertEquals(expectedDateYear.isPresent(), extensionForUrl.isPresent());
  }

  /**
   * Asserts a {@link CodeableConcept} has an expected {@link Coding}.
   *
   * @param expectedSystem the expected {@link Coding#getSystem()} value
   * @param expectedCode the expected {@link Coding#getCode()} value
   * @param actualCode the actual {@link Coding} to verify
   */
  static void assertHasCoding(String expectedSystem, String expectedCode, Coding actualCode) {
    assertHasCoding(expectedSystem, null, null, expectedCode, Arrays.asList(actualCode));
  }

  /**
   * Asserts a {@link CodeableConcept} has an expected {@link Coding}.
   *
   * @param expectedSystem the expected {@link Coding#getSystem()} value
   * @param expectedCode the expected {@link Coding#getCode()} value
   * @param actualCode the actual {@link List}&lt;{@link Coding}&gt; to verify
   */
  static void assertHasCoding(String expectedSystem, String expectedCode, List<Coding> actualCode) {
    assertHasCoding(expectedSystem, null, null, expectedCode, actualCode);
  }

  /**
   * Asserts a {@link CodeableConcept} has expected {@link Coding} values.
   *
   * @param expectedSystem the expected {@link Coding#getSystem()} value
   * @param expectedVersion the expected {@link Coding#getVersion()} value
   * @param expectedDisplay the expected {@link Coding#getDisplay()} value
   * @param expectedCode the expected {@link Coding#getCode()} value
   * @param actualCode the actual {@link List}&lt;{@link Coding}&gt; to verify
   */
  static void assertHasCoding(
      String expectedSystem,
      String expectedVersion,
      String expectedDisplay,
      String expectedCode,
      List<Coding> actualCode) {
    assertTrue(
        actualCode.stream()
            .anyMatch(
                c -> {
                  return expectedSystem.equals(c.getSystem())
                      && (expectedVersion == null || expectedVersion.equals(c.getVersion()))
                      && (expectedDisplay == null || expectedDisplay.equals(c.getDisplay()))
                      && expectedCode.equals(c.getCode());
                }),
        "No matching Coding found: " + actualCode);
  }

  /**
   * Asserts the expected identifiers match the expected value.
   *
   * @param ccwVariable the {@link CcwCodebookVariable} that was mapped
   * @param expectedValue the expected {@link Identifier#getValue()} value
   * @param actual the actual {@link Identifier} to verify
   */
  static void assertIdentifierEquals(
      CcwCodebookInterface ccwVariable, String expectedValue, Identifier actual) {
    if (expectedValue == null) throw new IllegalArgumentException();

    assertNotNull(actual);
    assertEquals(CCWUtils.calculateVariableReferenceUrl(ccwVariable), actual.getSystem());
    assertEquals(expectedValue, actual.getValue());
  }

  /**
   * Asserts the expected identifier exists.
   *
   * @param expectedSystem the expected {@link Identifier#getSystem()} value
   * @param expectedId the expected {@link Identifier#getValue()} value
   * @param actuals the actual {@link Identifier} to verify
   */
  static void assertIdentifierExists(
      String expectedSystem, String expectedId, List<Identifier> actuals) {
    assertTrue(
        actuals.stream()
            .filter(i -> expectedSystem.equals(i.getSystem()))
            .anyMatch(i -> expectedId.equals(i.getValue())));
  }

  /**
   * Assert extension coding does not exist.
   *
   * @param ccwVariable the {@link CcwCodebookVariable} that the expected {@link Extension} / {@link
   *     Coding} are for
   * @param expectedCode the expected {@link Coding#getCode()}
   * @param actualElement the FHIR element to find and verify the {@link Extension} of
   */
  static void assertExtensionCodingDoesNotExist(
      CcwCodebookInterface ccwVariable,
      Optional<?> expectedCode,
      IBaseHasExtensions actualElement) {
    String expectedExtensionUrl = CCWUtils.calculateVariableReferenceUrl(ccwVariable);
    Optional<? extends IBaseExtension<?, ?>> extensionForUrl =
        actualElement.getExtension().stream()
            .filter(e -> e.getUrl().equals(expectedExtensionUrl))
            .findFirst();

    assertEquals(false, extensionForUrl.isPresent());
  }

  /**
   * Asserts the expected identifier exists.
   *
   * @param ccwVariable the {@link CcwCodebookVariable} that was mapped
   * @param expectedValue the expected {@link Identifier#getValue()} value
   * @param actualIdentifiers the actual {@link Identifier}s to verify a match can be found within
   */
  private static void assertHasIdentifier(
      CcwCodebookInterface ccwVariable, String expectedValue, List<Identifier> actualIdentifiers) {
    if (expectedValue == null) throw new IllegalArgumentException();

    assertNotNull(actualIdentifiers);

    String expectedSystem = CCWUtils.calculateVariableReferenceUrl(ccwVariable);
    Optional<Identifier> matchingIdentifier =
        actualIdentifiers.stream()
            .filter(i -> expectedSystem.equals(i.getSystem()))
            .filter(i -> expectedValue.equals(i.getValue()))
            .findAny();
    assertTrue(matchingIdentifier.isPresent());
  }

  /**
   * Tests that the specified extension list contains a single Identifier with the expected string
   * value.
   *
   * @param extension a {@link List}&lt;{@link Extension}&gt; containing an Identifier
   * @param expected a {@link String} containing the expected value of the Identifier
   */
  static void assertExtensionIdentifierEqualsString(List<Extension> extension, String expected) {
    assertEquals(1, extension.size());
    assertTrue(extension.get(0).getValue() instanceof Identifier);
    Identifier identifier = (Identifier) extension.get(0).getValue();
    assertEquals(expected, identifier.getValue());
  }

  /**
   * Assert extension value quantity matches the expected values.
   *
   * @param extension the extension
   * @param expectedExtensionUrl the expected extension url
   * @param expectedSystem the expected system
   * @param expectedValue the expected value
   */
  static void assertExtensionValueQuantityEquals(
      List<Extension> extension,
      String expectedExtensionUrl,
      String expectedSystem,
      BigDecimal expectedValue) {
    assertEquals(1, extension.size());
    assertEquals(extension.get(0).getUrl(), expectedExtensionUrl);
    assertTrue(extension.get(0).getValue() instanceof Quantity);
    Quantity quantity = (Quantity) extension.get(0).getValue();
    assertEquals(expectedValue, quantity.getValue());
    assertEquals(expectedSystem, quantity.getSystem());
  }

  /**
   * Asserts the information date has the expected values.
   *
   * @param expectedSystem the expected {@link Coding#getSystem()} of the {@link
   *     SupportingInformationComponent#getCategory()} to find and verify
   * @param expectedCode the expected {@link Coding#getCode()} of the {@link
   *     SupportingInformationComponent#getCategory()} to find and verify
   * @param expectedDate the expected {@link SupportingInformationComponent#getTiming()}
   * @param actuals the actual {@link SupportingInformationComponent}s to verify
   */
  static void assertInformationDateEquals(
      String expectedSystem,
      String expectedCode,
      LocalDate expectedDate,
      List<SupportingInformationComponent> actuals) {
    Optional<SupportingInformationComponent> supportingInformationComponent =
        actuals.stream()
            .filter(a -> isCodeInConcept(a.getCategory(), expectedSystem, expectedCode))
            .findAny();
    assertTrue(supportingInformationComponent.isPresent());
    assertEquals(
        expectedDate.toString(), supportingInformationComponent.get().getTiming().primitiveValue());
  }

  /**
   * Asserts the information date has the expected values.
   *
   * @param expectedCategorySystem the expected value for {@link
   *     SupportingInformationComponent#getCategory()}'s {@link Coding#getSystem()}
   * @param expectedCategoryCodeVariable the expected {@link CcwCodebookVariable} for {@link
   *     SupportingInformationComponent#getCategory()}'s {@link Coding#getCode()}
   * @param expectedDate the expected {@link SupportingInformationComponent#getTiming()}
   * @param actuals the actual {@link SupportingInformationComponent}s to verify
   */
  static void assertInformationDateEquals(
      String expectedCategorySystem,
      CcwCodebookVariable expectedCategoryCodeVariable,
      LocalDate expectedDate,
      List<SupportingInformationComponent> actuals) {
    String expectedCategoryCode =
        CCWUtils.calculateVariableReferenceUrl(expectedCategoryCodeVariable);
    Optional<SupportingInformationComponent> supportingInformationComponent =
        actuals.stream()
            .filter(
                a -> isCodeInConcept(a.getCategory(), expectedCategorySystem, expectedCategoryCode))
            .findAny();
    assertTrue(supportingInformationComponent.isPresent());
    assertEquals(
        expectedDate.toString(), supportingInformationComponent.get().getTiming().primitiveValue());
  }

  /**
   * Asserts the information period has the expected values.
   *
   * @param expectedSystem the expected {@link Coding#getSystem()} of the {@link
   *     SupportingInformationComponent#getCategory()} to find and verify
   * @param expectedCode the expected {@link Coding#getCode()} of the {@link
   *     SupportingInformationComponent#getCategory()} to find and verify
   * @param expectedFromDate the expected {@link SupportingInformationComponent#getTimingPeriod()}
   *     getStartElement()
   * @param expectedThruDate the expected {@link SupportingInformationComponent#getTimingPeriod()}
   *     getEndElement()
   * @param actuals the actual {@link SupportingInformationComponent}s to verify
   */
  static void assertInformationPeriodEquals(
      String expectedSystem,
      String expectedCode,
      LocalDate expectedFromDate,
      LocalDate expectedThruDate,
      List<SupportingInformationComponent> actuals) {
    Optional<SupportingInformationComponent> supportingInformationComponent =
        actuals.stream()
            .filter(a -> isCodeInConcept(a.getCategory(), expectedSystem, expectedCode))
            .findAny();
    assertTrue(supportingInformationComponent.isPresent());
    try {
      assertDateEquals(
          expectedFromDate,
          supportingInformationComponent.get().getTimingPeriod().getStartElement());
      assertDateEquals(
          expectedThruDate, supportingInformationComponent.get().getTimingPeriod().getEndElement());
    } catch (FHIRException e) {
      throw new BadCodeMonkeyException(e);
    }
  }

  /**
   * Asserts the information period has the expected values.
   *
   * @param expectedCategorySystem the expected value for {@link
   *     SupportingInformationComponent#getCategory()}'s {@link Coding#getSystem()}
   * @param expectedCategoryCodeVariable the expected {@link CcwCodebookVariable} for {@link
   *     SupportingInformationComponent#getCategory()}'s {@link Coding#getCode()}
   * @param expectedFromDate the expected {@link SupportingInformationComponent#getTimingPeriod()}
   *     getStartElement()
   * @param expectedThruDate the expected {@link SupportingInformationComponent#getTimingPeriod()}
   *     getEndElement()
   * @param actuals the actual {@link SupportingInformationComponent}s to verify
   */
  static void assertInformationPeriodEquals(
      String expectedCategorySystem,
      CcwCodebookVariable expectedCategoryCodeVariable,
      LocalDate expectedFromDate,
      LocalDate expectedThruDate,
      List<SupportingInformationComponent> actuals) {
    String expectedCategoryCode =
        CCWUtils.calculateVariableReferenceUrl(expectedCategoryCodeVariable);
    Optional<SupportingInformationComponent> supportingInformationComponent =
        actuals.stream()
            .filter(
                a -> isCodeInConcept(a.getCategory(), expectedCategorySystem, expectedCategoryCode))
            .findAny();
    assertTrue(supportingInformationComponent.isPresent());
    try {
      assertDateEquals(
          expectedFromDate,
          supportingInformationComponent.get().getTimingPeriod().getStartElement());
      assertDateEquals(
          expectedThruDate, supportingInformationComponent.get().getTimingPeriod().getEndElement());
    } catch (FHIRException e) {
      throw new BadCodeMonkeyException(e);
    }
  }

  /**
   * Verifies that the specified FHIR {@link Resource} has no unwrapped {@link Optional} values.
   * This is important, as such values don't serialize to FHIR correctly.
   *
   * @param resource the FHIR {@link Resource} to check
   */
  static void assertNoEncodedOptionals(Resource resource) {
    String encodedResourceXml = fhirContext.newXmlParser().encodeResourceToString(resource);
    assertFalse(encodedResourceXml.contains("Optional"));
  }

  /**
   * Asserts the {@link Reference} has the expected values.
   *
   * @param expectedIdentifierSystem the expected {@link Identifier#getSystem()} to match
   * @param expectedIdentifierValue the expected {@link Identifier#getValue()} to match
   * @param actualReference the {@link Reference} to check
   */
  static void assertReferenceEquals(
      String expectedIdentifierSystem, String expectedIdentifierValue, Reference actualReference) {
    assertTrue(
        doesReferenceMatchIdentifier(
            expectedIdentifierSystem, expectedIdentifierValue, actualReference),
        "Reference doesn't match: " + actualReference);
  }

  /**
   * Asserts the reference identifier has the expected values.
   *
   * @param expectedIdentifierSystem the expected {@link Identifier#getSystem()} value
   * @param expectedIdentifierValue the expected {@link Identifier#getValue()} value
   * @param reference the actual {@link Reference} to verify
   */
  static void assertReferenceIdentifierEquals(
      String expectedIdentifierSystem, String expectedIdentifierValue, Reference reference) {
    assertTrue(reference.hasIdentifier(), "Bad reference: \" + reference");
    assertEquals(expectedIdentifierSystem, reference.getIdentifier().getSystem());
    assertEquals(expectedIdentifierValue, reference.getIdentifier().getValue());
    assertEquals(
        CommonTransformerUtils.retrieveNpiCodeDisplay(expectedIdentifierValue),
        reference.getDisplay());
  }

  /**
   * Asserts the reference identifier has the expected values.
   *
   * @param ccwVariable the {@link CcwCodebookVariable} that was mapped
   * @param expectedIdentifierValue the expected {@link Identifier#getValue()} of the {@link
   *     Reference#getIdentifier()}
   * @param actualReference the actual {@link Reference} to verify
   */
  private static void assertReferenceIdentifierEquals(
      CcwCodebookInterface ccwVariable, String expectedIdentifierValue, Reference actualReference) {
    assertTrue(actualReference.hasIdentifier(), "Bad reference: " + actualReference);
    assertEquals(
        CCWUtils.calculateVariableReferenceUrl(ccwVariable),
        actualReference.getIdentifier().getSystem());
    assertEquals(expectedIdentifierValue, actualReference.getIdentifier().getValue());
  }

  /**
   * Asserts the given {@link CodeableConcept} has the expected values.
   *
   * @param eobType the eobType {@link CodeableConcept} we are testing against for expected values
   * @param blueButtonClaimType expected blue button {@link
   *     gov.cms.bfd.server.war.commons.ClaimType} value
   * @param fhirClaimType optional expected fhir {@link
   *     org.hl7.fhir.dstu3.model.codesystems.ClaimType} value
   * @param ccwNearLineRecordIdCode optional expected ccw near line record id code {@link
   *     Optional}&lt;{@link Character}&gt;
   * @param ccwClaimTypeCode optional expected ccw claim type code {@link Optional}&lt;{@link
   *     String}&gt;
   */
  static void assertMapEobType(
      CodeableConcept eobType,
      ClaimType blueButtonClaimType,
      Optional<org.hl7.fhir.dstu3.model.codesystems.ClaimType> fhirClaimType,
      Optional<Character> ccwNearLineRecordIdCode,
      Optional<String> ccwClaimTypeCode) {
    assertHasCoding(
        TransformerConstants.CODING_SYSTEM_BBAPI_EOB_TYPE,
        blueButtonClaimType.name(),
        eobType.getCoding());

    if (fhirClaimType.isPresent()) {
      assertHasCoding(
          org.hl7.fhir.dstu3.model.codesystems.ClaimType.INSTITUTIONAL.getSystem(),
          fhirClaimType.get().toCode(),
          eobType.getCoding());
    }

    if (ccwNearLineRecordIdCode.isPresent()) {
      assertHasCoding(
          CcwCodebookVariable.NCH_NEAR_LINE_REC_IDENT_CD, ccwNearLineRecordIdCode, eobType);
    }

    if (ccwClaimTypeCode.isPresent()) {
      assertHasCoding(CcwCodebookVariable.NCH_CLM_TYPE_CD, ccwClaimTypeCode, eobType);
    }
  }

  /**
   * Validates if the reference matches the identifier.
   *
   * @param expectedIdentifierSystem the expected {@link Identifier#getSystem()} to match
   * @param expectedIdentifierValue the expected {@link Identifier#getValue()} to match
   * @param actualReference the {@link Reference} to check
   * @return <code>true</code> if the specified {@link Reference} matches the expected {@link
   *     Identifier}
   */
  private static boolean doesReferenceMatchIdentifier(
      String expectedIdentifierSystem, String expectedIdentifierValue, Reference actualReference) {
    if (!actualReference.hasIdentifier()) return false;
    return expectedIdentifierSystem.equals(actualReference.getIdentifier().getSystem())
        && expectedIdentifierValue.equals(actualReference.getIdentifier().getValue());
  }

  /**
   * Does the role of the care team component match what is expected.
   *
   * @param expectedRole expected role; maybe empty
   * @param actualComponent the Care Team Component to test
   * @return iff it matches or expected role is empty
   */
  private static boolean doesCareTeamComponentMatchRole(
      ClaimCareteamrole expectedRole, CareTeamComponent actualComponent) {
    if (expectedRole == null) return true;
    if (!actualComponent.hasRole()) return false;
    final Coding actualRole = actualComponent.getRole().getCodingFirstRep();
    return actualRole.getCode().equals(expectedRole.toCode())
        && actualRole.getSystem().equals(ClaimCareteamrole.NULL.getSystem());
  }

  /**
   * Finds the care team entry for a given npi provider.
   *
   * @param expectedProviderNpi the {@link Identifier#getValue()} of the provider to find a matching
   *     {@link CareTeamComponent} for
   * @param careTeam the {@link List} of {@link CareTeamComponent}s to search
   * @return the {@link CareTeamComponent} whose {@link CareTeamComponent#getProvider()} is an
   *     {@link Identifier} with the specified provider NPI, or else <code>null</code> if no such
   *     {@link CareTeamComponent} was found
   */
  static CareTeamComponent findCareTeamEntryForProviderNpi(
      String expectedProviderNpi, List<CareTeamComponent> careTeam) {
    return findCareTeamEntryForProviderIdentifier(
        TransformerConstants.CODING_NPI_US, expectedProviderNpi, null, careTeam);
  }

  /**
   * Finds the care team entry for a given tax number provider.
   *
   * @param expectedProviderTaxNumber the {@link Identifier#getValue()} of the provider to find a
   *     matching {@link CareTeamComponent} for
   * @param careTeam the {@link List} of {@link CareTeamComponent}s to search
   * @return the {@link CareTeamComponent} whose {@link CareTeamComponent#getProvider()} is an
   *     {@link Identifier} with the specified provider tax number, or else <code>null</code> if no
   *     such {@link CareTeamComponent} was found
   */
  static CareTeamComponent findCareTeamEntryForProviderTaxNumber(
      String expectedProviderTaxNumber, List<CareTeamComponent> careTeam) {
    return findCareTeamEntryForProviderIdentifier(
        IdentifierType.TAX.getSystem(), expectedProviderTaxNumber, null, careTeam);
  }

  /**
   * Finds the care team entry for a given id provider.
   *
   * @param expectedIdentifierSystem the {@link Identifier#getSystem()} of the provider to find a
   *     matching {@link CareTeamComponent} for
   * @param expectedIdentifierValue the {@link Identifier#getValue()} of the provider to find a
   *     matching {@link CareTeamComponent} for
   * @param expectedRole the expected role
   * @param careTeam the {@link List} of {@link CareTeamComponent}s to search
   * @return the {@link CareTeamComponent} whose {@link CareTeamComponent#getProvider()} is an
   *     {@link Identifier} with the specified provider NPI, or else <code>null</code> if no such
   *     {@link CareTeamComponent} was found
   */
  private static CareTeamComponent findCareTeamEntryForProviderIdentifier(
      String expectedIdentifierSystem,
      String expectedIdentifierValue,
      ClaimCareteamrole expectedRole,
      List<CareTeamComponent> careTeam) {
    Optional<CareTeamComponent> careTeamEntry =
        careTeam.stream()
            .filter(
                ctc ->
                    doesReferenceMatchIdentifier(
                        expectedIdentifierSystem, expectedIdentifierValue, ctc.getProvider()))
            .filter(ctc -> doesCareTeamComponentMatchRole(expectedRole, ctc))
            .findFirst();
    return careTeamEntry.orElse(null);
  }

  /**
   * Verifies a {@link Coding} exists within the specified {@link CodeableConcept}.
   *
   * @param concept the {@link CodeableConcept} to check
   * @param codingSystem the {@link Coding#getSystem()} to match
   * @param codingCode the {@link Coding#getCode()} to match
   * @return <code>true</code> if the specified {@link CodeableConcept} contains the specified
   *     {@link Coding}, <code>false</code> if it does not
   */
  static boolean isCodeInConcept(CodeableConcept concept, String codingSystem, String codingCode) {
    return isCodeInConcept(concept, codingSystem, null, codingCode);
  }

  /**
   * Verifies a {@link Coding} exists within the specified {@link CodeableConcept}.
   *
   * @param concept the {@link CodeableConcept} to check
   * @param codingSystem the {@link Coding#getSystem()} to match
   * @param codingVersion the {@link Coding#getVersion()} to match
   * @param codingCode the {@link Coding#getCode()} to match
   * @return <code>true</code> if the specified {@link CodeableConcept} contains the specified
   *     {@link Coding}, <code>false</code> if it does not
   */
  static boolean isCodeInConcept(
      CodeableConcept concept, String codingSystem, String codingVersion, String codingCode) {
    return concept.getCoding().stream()
        .anyMatch(
            c -> {
              if (!codingSystem.equals(c.getSystem())) return false;
              if (codingVersion != null && !codingVersion.equals(c.getVersion())) return false;
              return codingCode.equals(c.getCode());
            });
  }

  /**
   * Verifies a {@link Coding} exists within the specified {@link CodeableConcept}.
   *
   * @param ccwVariable the {@link CcwCodebookVariable} that was mapped
   * @param expectedCode the {@link Coding#getCode()} to match
   * @param actualConcept the {@link CodeableConcept} to check
   * @return <code>true</code> if the specified {@link CodeableConcept} contains the specified
   *     {@link Coding}, <code>false</code> if it does not
   */
  static boolean isCodeInConcept(
      CcwCodebookInterface ccwVariable, Object expectedCode, CodeableConcept actualConcept) {
    String expectedCodeString;
    if (expectedCode instanceof String) expectedCodeString = (String) expectedCode;
    else if (expectedCode instanceof Character)
      expectedCodeString = ((Character) expectedCode).toString();
    else throw new BadCodeMonkeyException();

    return actualConcept.getCoding().stream()
        .anyMatch(
            c -> {
              if (!CCWUtils.calculateVariableReferenceUrl(ccwVariable).equals(c.getSystem()))
                return false;
              return expectedCodeString.equals(c.getCode());
            });
  }

  /**
   * Verifies a {@link Coding} exists within the specified {@link CodeableConcept}.
   *
   * @param ccwVariable the {@link CcwCodebookVariable} that was mapped
   * @param expectedCode the {@link Coding#getCode()} to match
   * @param actualConcept the {@link CodeableConcept} to check
   * @return <code>true</code> if the specified {@link CodeableConcept} contains the specified
   *     {@link Coding}, <code>false</code> if it does not
   */
  static boolean isCodeInConcept(
      CcwCodebookInterface ccwVariable, Optional<?> expectedCode, CodeableConcept actualConcept) {
    if (!expectedCode.isPresent()) throw new IllegalArgumentException();
    return isCodeInConcept(ccwVariable, expectedCode.get(), actualConcept);
  }

  /**
   * Uses the setters of the specified record to set all {@link Optional} fields to {@link
   * Optional#empty()}.
   *
   * @param record the record to modify
   */
  static void setAllOptionalsToEmpty(Object record) {
    try {
      for (Method method : record.getClass().getMethods()) {
        if (!method.getName().startsWith("set")) continue;
        if (method.getParameterTypes().length != 1) continue;
        if (!method.getParameterTypes()[0].equals(Optional.class)) continue;

        method.invoke(record, Optional.empty());
      }
    } catch (IllegalAccessException | IllegalArgumentException | InvocationTargetException e) {
      throw new IllegalStateException(e);
    }
  }

  /**
   * Tests field values of an eob's benefit balance component that are common between the Inpatient
   * and SNF claim types.
   *
   * @param eob the {@link ExplanationOfBenefit} that will be tested by this method
   * @param coinsuranceDayCount BENE_TOT_COINSRNC_DAYS_CNT: a {@link BigDecimal} shared field
   *     representing the coinsurance day count for the claim
   * @param nonUtilizationDayCount CLM_NON_UTLZTN_DAYS_CNT: a {@link BigDecimal} shared field
   *     representing the non-utilization day count for the claim
   * @param deductibleAmount NCH_BENE_IP_DDCTBL_AMT: a {@link BigDecimal} shared field representing
   *     the deductible amount for the claim
   * @param partACoinsuranceLiabilityAmount NCH_BENE_PTA_COINSRNC_LBLTY_AM: a {@link BigDecimal}
   *     shared field representing the part A coinsurance amount for the claim
   * @param bloodPintsFurnishedQty NCH_BLOOD_PNTS_FRNSHD_QTY: a {@link BigDecimal} shared field
   *     representing the blood pints furnished quantity for the claim
   * @param noncoveredCharge NCH_IP_NCVRD_CHRG_AMT: a {@link BigDecimal} shared field representing
   *     the non-covered charge for the claim
   * @param totalDeductionAmount NCH_IP_TOT_DDCTN_AMT: a {@link BigDecimal} shared field
   *     representing the total deduction amount for the claim
   * @param claimPPSCapitalDisproportionateShareAmt CLM_PPS_CPTL_DSPRPRTNT_SHR_AMT: an {@link
   *     Optional}&lt;{@link BigDecimal}&gt; shared field representing the claim PPS capital
   *     disproportionate share amount for the claim
   * @param claimPPSCapitalExceptionAmount CLM_PPS_CPTL_EXCPTN_AMT: an {@link Optional}&lt;{@link
   *     BigDecimal}&gt; shared field representing the claim PPS capital exception amount for the
   *     claim
   * @param claimPPSCapitalFSPAmount CLM_PPS_CPTL_FSP_AMT: an {@link Optional}&lt;{@link
   *     BigDecimal}&gt; shared field representing the claim PPS capital FSP amount for the claim
   * @param claimPPSCapitalIMEAmount CLM_PPS_CPTL_IME_AMT: an {@link Optional}&lt;{@link
   *     BigDecimal}&gt; shared field representing the claim PPS capital IME amount for the claim
   * @param claimPPSCapitalOutlierAmount CLM_PPS_CPTL_OUTLIER_AMT: an {@link Optional}&lt;{@link
   *     BigDecimal}&gt; shared field representing the claim PPS capital outlier amount for the
   *     claim
   * @param claimPPSOldCapitalHoldHarmlessAmount CLM_PPS_OLD_CPTL_HLD_HRMLS_AMT: an {@link
   *     Optional}&lt;{@link BigDecimal}&gt; shared field representing the claim PPS old capital
   *     hold harmless amount for the claim
   * @throws FHIRException Indicates a test failure.
   */
  static void assertCommonGroupInpatientSNF(
      ExplanationOfBenefit eob,
      BigDecimal coinsuranceDayCount,
      BigDecimal nonUtilizationDayCount,
      BigDecimal deductibleAmount,
      BigDecimal partACoinsuranceLiabilityAmount,
      BigDecimal bloodPintsFurnishedQty,
      BigDecimal noncoveredCharge,
      BigDecimal totalDeductionAmount,
      Optional<BigDecimal> claimPPSCapitalDisproportionateShareAmt,
      Optional<BigDecimal> claimPPSCapitalExceptionAmount,
      Optional<BigDecimal> claimPPSCapitalFSPAmount,
      Optional<BigDecimal> claimPPSCapitalIMEAmount,
      Optional<BigDecimal> claimPPSCapitalOutlierAmount,
      Optional<BigDecimal> claimPPSOldCapitalHoldHarmlessAmount)
      throws FHIRException {
    BenefitComponent benefit_BENE_TOT_COINSRNC_DAYS_CNT =
        assertHasBenefitComponent(CcwCodebookVariable.BENE_TOT_COINSRNC_DAYS_CNT, eob);
    assertEquals(
        coinsuranceDayCount.intValue(),
        benefit_BENE_TOT_COINSRNC_DAYS_CNT.getUsedUnsignedIntType().getValue().intValue());

    BenefitComponent benefit_CLM_NON_UTLZTN_DAYS_CNT =
        assertHasBenefitComponent(CcwCodebookVariable.CLM_NON_UTLZTN_DAYS_CNT, eob);
    assertEquals(
        nonUtilizationDayCount.intValue(),
        benefit_CLM_NON_UTLZTN_DAYS_CNT.getUsedUnsignedIntType().getValue().intValue());

    TransformerTestUtils.assertAdjudicationTotalAmountEquals(
        CcwCodebookVariable.NCH_BENE_IP_DDCTBL_AMT, deductibleAmount, eob);

    TransformerTestUtils.assertAdjudicationTotalAmountEquals(
        CcwCodebookVariable.NCH_BENE_PTA_COINSRNC_LBLTY_AMT, partACoinsuranceLiabilityAmount, eob);

    SupportingInformationComponent nchBloodPntsFrnshdQtyInfo =
        TransformerTestUtils.assertHasInfo(CcwCodebookVariable.NCH_BLOOD_PNTS_FRNSHD_QTY, eob);
    assertEquals(
        bloodPintsFurnishedQty.intValueExact(),
        nchBloodPntsFrnshdQtyInfo.getValueQuantity().getValue().intValueExact());

    TransformerTestUtils.assertAdjudicationTotalAmountEquals(
        CcwCodebookVariable.NCH_IP_NCVRD_CHRG_AMT, noncoveredCharge, eob);

    TransformerTestUtils.assertAdjudicationTotalAmountEquals(
        CcwCodebookVariable.NCH_IP_TOT_DDCTN_AMT, totalDeductionAmount, eob);

    if (claimPPSCapitalDisproportionateShareAmt.isPresent()) {
      TransformerTestUtils.assertAdjudicationTotalAmountEquals(
          CcwCodebookVariable.CLM_PPS_CPTL_DSPRPRTNT_SHR_AMT,
          claimPPSCapitalDisproportionateShareAmt,
          eob);
    }

    if (claimPPSCapitalExceptionAmount.isPresent()) {
      TransformerTestUtils.assertAdjudicationTotalAmountEquals(
          CcwCodebookVariable.CLM_PPS_CPTL_EXCPTN_AMT, claimPPSCapitalExceptionAmount, eob);
    }

    if (claimPPSCapitalFSPAmount.isPresent()) {
      TransformerTestUtils.assertAdjudicationTotalAmountEquals(
          CcwCodebookVariable.CLM_PPS_CPTL_FSP_AMT, claimPPSCapitalFSPAmount, eob);
    }

    if (claimPPSCapitalIMEAmount.isPresent()) {
      TransformerTestUtils.assertAdjudicationTotalAmountEquals(
          CcwCodebookVariable.CLM_PPS_CPTL_IME_AMT, claimPPSCapitalIMEAmount, eob);
    }

    if (claimPPSCapitalOutlierAmount.isPresent()) {
      TransformerTestUtils.assertAdjudicationTotalAmountEquals(
          CcwCodebookVariable.CLM_PPS_CPTL_OUTLIER_AMT, claimPPSCapitalOutlierAmount, eob);
    }

    if (claimPPSOldCapitalHoldHarmlessAmount.isPresent()) {
      TransformerTestUtils.assertAdjudicationTotalAmountEquals(
          CcwCodebookVariable.CLM_PPS_OLD_CPTL_HLD_HRMLS_AMT,
          claimPPSOldCapitalHoldHarmlessAmount,
          eob);
    }
  }

  /**
   * Assert a benefit component exists in the provided EOB.
   *
   * @param ccwVariable the {@link CcwCodebookVariable} matching the {@link
   *     BenefitComponent#getType()} to find
   * @param eob the {@link ExplanationOfBenefit} to search
   * @return the {@link BenefitComponent} that was found (if one wasn't, the method will instead
   *     fail with an {@link AssertionFailedError})
   */
  private static BenefitComponent assertHasBenefitComponent(
      CcwCodebookInterface ccwVariable, ExplanationOfBenefit eob) {
    // We only ever map one root EOB.benefitBalance.
    BenefitBalanceComponent benefitBalanceComponent = eob.getBenefitBalanceFirstRep();
    assertNotNull(benefitBalanceComponent);

    Optional<BenefitComponent> benefitOptional =
        benefitBalanceComponent.getFinancial().stream()
            .filter(
                bc ->
                    isCodeInConcept(
                        bc.getType(),
                        TransformerConstants.CODING_BBAPI_BENEFIT_BALANCE_TYPE,
                        CCWUtils.calculateVariableReferenceUrl(ccwVariable)))
            .findFirst();
    assertTrue(benefitOptional.isPresent());

    return benefitOptional.get();
  }

  /**
   * Asserts the EOB has the specified supporting information.
   *
   * @param categoryVariable the {@link CcwCodebookVariable} matching the {@link
   *     SupportingInformationComponent#getCategory()} to find
   * @param eob the {@link ExplanationOfBenefit} to search
   * @return the {@link SupportingInformationComponent} that was found (if one wasn't, the method
   *     will instead fail with an {@link AssertionFailedError})
   */
  static SupportingInformationComponent assertHasInfo(
      CcwCodebookVariable categoryVariable, ExplanationOfBenefit eob) {
    Optional<SupportingInformationComponent> info =
        eob.getInformation().stream()
            .filter(
                i ->
                    isCodeInConcept(
                        i.getCategory(),
                        TransformerConstants.CODING_BBAPI_INFORMATION_CATEGORY,
                        CCWUtils.calculateVariableReferenceUrl(categoryVariable)))
            .findFirst();
    assertTrue(info.isPresent());

    return info.get();
  }

  /**
   * Asserts that the provided EOB has the specified supporting information details.
   *
   * @param categoryVariable the {@link CcwCodebookVariable} matching the {@link
   *     SupportingInformationComponent#getCategory()} to find
   * @param codeSystemVariable the {@link CcwCodebookVariable} that should have been mapped to
   *     {@link SupportingInformationComponent#getCode()}'s {@link Coding#getSystem()}
   * @param codeValue the value that should have been mapped to {@link
   *     SupportingInformationComponent#getCode()}'s {@link Coding#getCode()}
   * @param eob the actual {@link ExplanationOfBenefit} to search
   */
  static void assertInfoWithCodeEquals(
      CcwCodebookVariable categoryVariable,
      CcwCodebookVariable codeSystemVariable,
      Optional<?> codeValue,
      ExplanationOfBenefit eob) {
    SupportingInformationComponent info = assertHasInfo(categoryVariable, eob);
    assertHasCoding(codeSystemVariable, codeValue, info.getCode());
  }

  /**
   * Asserts that the provided EOB has the specified supporting information details.
   *
   * @param categoryVariable the {@link CcwCodebookVariable} matching the {@link
   *     SupportingInformationComponent#getCategory()} to find
   * @param codeSystemVariable the {@link CcwCodebookVariable} that should have been mapped to
   *     {@link SupportingInformationComponent#getCode()}'s {@link Coding#getSystem()}
   * @param codeValue the value that should have been mapped to {@link
   *     SupportingInformationComponent#getCode()}'s {@link Coding#getCode()}
   * @param eob the actual {@link ExplanationOfBenefit} to search
   */
  static void assertInfoWithCodeEquals(
      CcwCodebookVariable categoryVariable,
      CcwCodebookVariable codeSystemVariable,
      Object codeValue,
      ExplanationOfBenefit eob) {
    assertInfoWithCodeEquals(categoryVariable, codeSystemVariable, Optional.of(codeValue), eob);
  }

  /**
   * Tests EOB information fields that are common between the Inpatient and SNF claim types.
   *
   * @param eob the {@link ExplanationOfBenefit} that will be tested by this method
   * @param noncoveredStayFromDate NCH_VRFD_NCVRD_STAY_FROM_DT: an {@link Optional}&lt;{@link
   *     LocalDate}&gt; shared field representing the non-covered stay from date for the claim
   * @param noncoveredStayThroughDate NCH_VRFD_NCVRD_STAY_THRU_DT: an {@link Optional}&lt;{@link
   *     LocalDate}&gt; shared field representing the non-covered stay through date for the claim
   * @param coveredCareThroughDate NCH_ACTV_OR_CVRD_LVL_CARE_THRU: an {@link Optional}&lt;{@link
   *     LocalDate}&gt; shared field representing the covered stay through date for the claim
   * @param medicareBenefitsExhaustedDate NCH_BENE_MDCR_BNFTS_EXHTD_DT_I: an {@link
   *     Optional}&lt;{@link LocalDate}&gt; shared field representing the medicare benefits
   *     exhausted date for the claim
   * @param diagnosisRelatedGroupCd CLM_DRG_CD: an {@link Optional}&lt;{@link String}&gt; shared
   *     field representing the non-covered stay from date for the claim
   */
  static void assertCommonEobInformationInpatientSNF(
      ExplanationOfBenefit eob,
      Optional<LocalDate> noncoveredStayFromDate,
      Optional<LocalDate> noncoveredStayThroughDate,
      Optional<LocalDate> coveredCareThroughDate,
      Optional<LocalDate> medicareBenefitsExhaustedDate,
      Optional<String> diagnosisRelatedGroupCd) {
    /*
     * TODO missing tests for: admissionTypeCd, sourceAdmissionCd,
     * diagnosisAdmittingCode, diagnosisAdmittingCodeVersion
     */

    // noncoveredStayFromDate & noncoveredStayThroughDate
    if (noncoveredStayFromDate.isPresent() || noncoveredStayThroughDate.isPresent()) {
      SupportingInformationComponent nchVrfdNcvrdStayInfo =
          TransformerTestUtils.assertHasInfo(CcwCodebookVariable.NCH_VRFD_NCVRD_STAY_FROM_DT, eob);
      TransformerTestUtils.assertPeriodEquals(
          noncoveredStayFromDate,
          noncoveredStayThroughDate,
          (Period) nchVrfdNcvrdStayInfo.getTiming());
    }

    // coveredCareThroughDate
    if (coveredCareThroughDate.isPresent()) {
      SupportingInformationComponent nchActvOrCvrdLvlCareThruInfo =
          TransformerTestUtils.assertHasInfo(
              CcwCodebookVariable.NCH_ACTV_OR_CVRD_LVL_CARE_THRU, eob);
      TransformerTestUtils.assertDateEquals(
          coveredCareThroughDate.get(), (DateTimeType) nchActvOrCvrdLvlCareThruInfo.getTiming());
    }

    // medicareBenefitsExhaustedDate
    if (medicareBenefitsExhaustedDate.isPresent()) {
      SupportingInformationComponent nchBeneMdcrBnftsExhtdDtIInfo =
          TransformerTestUtils.assertHasInfo(
              CcwCodebookVariable.NCH_BENE_MDCR_BNFTS_EXHTD_DT_I, eob);
      TransformerTestUtils.assertDateEquals(
          medicareBenefitsExhaustedDate.get(),
          (BaseDateTimeType) nchBeneMdcrBnftsExhtdDtIInfo.getTiming());
    }

    // diagnosisRelatedGroupCd
    assertHasCoding(
        CcwCodebookVariable.CLM_DRG_CD,
        diagnosisRelatedGroupCd,
        eob.getDiagnosisFirstRep().getPackageCode());

    assertEquals(1, eob.getDiagnosisFirstRep().getSequence());
  }

  /**
   * Test the transformation of common group level header fields between all claim types.
   *
   * @param eob the {@link ExplanationOfBenefit} to modify
   * @param claimId CLM_ID
   * @param beneficiaryId BENE_ID
   * @param claimType {@link ClaimType} to process
   * @param claimGroupId CLM_GRP_ID
   * @param coverageType {@link MedicareSegment}
   * @param dateFrom CLM_FROM_DT
   * @param dateThrough CLM_THRU_DT
   * @param paymentAmount CLM_PMT_AMT
   * @param finalAction FINAL_ACTION
   */
  static void assertEobCommonClaimHeaderData(
      ExplanationOfBenefit eob,
      Long claimId,
      Long beneficiaryId,
      ClaimType claimType,
      String claimGroupId,
      MedicareSegment coverageType,
      Optional<LocalDate> dateFrom,
      Optional<LocalDate> dateThrough,
      Optional<BigDecimal> paymentAmount,
      char finalAction) {

    assertNoEncodedOptionals(eob);

    assertEquals(
        CommonTransformerUtils.buildEobId(claimType, claimId), eob.getIdElement().getIdPart());

    assertHasIdentifier(
        claimType.equals(ClaimType.PDE) ? CcwCodebookVariable.PDE_ID : CcwCodebookVariable.CLM_ID,
        String.valueOf(claimId),
        eob.getIdentifier());

    assertIdentifierExists(
        TransformerConstants.IDENTIFIER_SYSTEM_BBAPI_CLAIM_GROUP_ID,
        claimGroupId,
        eob.getIdentifier());
    assertEquals(
        TransformerUtils.referencePatient(beneficiaryId).getReference(),
        eob.getPatient().getReference());
    assertEquals(
        TransformerUtils.referenceCoverage(beneficiaryId, coverageType).getReference(),
        eob.getInsurance().getCoverage().getReference());

    switch (finalAction) {
      case 'F':
        assertEquals("active", eob.getStatus().toCode());
        break;
      case 'N':
        assertEquals("cancelled", eob.getStatus().toCode());
        break;
      default:
        throw new BadCodeMonkeyException();
    }

    if (dateFrom.isPresent()) {
      assertDateEquals(dateFrom.get(), eob.getBillablePeriod().getStartElement());
      assertDateEquals(dateThrough.get(), eob.getBillablePeriod().getEndElement());
    }

    if (paymentAmount.isPresent()) {
      assertEquals(paymentAmount.get(), eob.getPayment().getAmount().getValue());
    }
  }

  /**
   * Test the transformation of the common group level data elements between the {@link
   * CarrierClaim} and {@link DMEClaim} claim types to FHIR. The method parameter fields from {@link
   * CarrierClaim} and {@link DMEClaim} are listed below and their corresponding RIF CCW fields
   * (denoted in all CAPS below from {@link CarrierClaimColumn} and {@link DMEClaimColumn}).
   *
   * @param eob the {@link ExplanationOfBenefit} to test
   * @param beneficiaryId BENE_ID, *
   * @param carrierNumber CARR_NUM,
   * @param clinicalTrialNumber CLM_CLNCL_TRIL_NUM,
   * @param beneficiaryPartBDeductAmount CARR_CLM_CASH_DDCTBL_APLD_AMT,
   * @param paymentDenialCode CARR_CLM_PMT_DNL_CD,
   * @param referringPhysicianNpi RFR_PHYSN_NPI,
   * @param providerAssignmentIndicator CARR_CLM_PRVDR_ASGNMT_IND_SW,
   * @param providerPaymentAmount NCH_CLM_PRVDR_PMT_AMT,
   * @param beneficiaryPaymentAmount NCH_CLM_BENE_PMT_AMT,
   * @param submittedChargeAmount NCH_CARR_CLM_SBMTD_CHRG_AMT,
   * @param allowedChargeAmount NCH_CARR_CLM_ALOWD_AMT,
   */
  static void assertEobCommonGroupCarrierDMEEquals(
      ExplanationOfBenefit eob,
      Long beneficiaryId,
      String carrierNumber,
      Optional<String> clinicalTrialNumber,
      BigDecimal beneficiaryPartBDeductAmount,
      String paymentDenialCode,
      Optional<String> referringPhysicianNpi,
      Optional<Character> providerAssignmentIndicator,
      BigDecimal providerPaymentAmount,
      BigDecimal beneficiaryPaymentAmount,
      BigDecimal submittedChargeAmount,
      BigDecimal allowedChargeAmount) {

    assertExtensionCodingEquals(CcwCodebookVariable.CARR_CLM_PMT_DNL_CD, paymentDenialCode, eob);

    ReferralRequest referral = (ReferralRequest) eob.getReferral().getResource();
    assertEquals(
        TransformerUtils.referencePatient(beneficiaryId).getReference(),
        referral.getSubject().getReference());
    assertReferenceIdentifierEquals(
        TransformerConstants.CODING_NPI_US,
        referringPhysicianNpi.get(),
        referral.getRequester().getAgent());
    assertEquals(1, referral.getRecipient().size());
    assertReferenceIdentifierEquals(
        TransformerConstants.CODING_NPI_US,
        referringPhysicianNpi.get(),
        referral.getRecipientFirstRep());

    assertExtensionCodingEquals(CcwCodebookVariable.ASGMNTCD, providerAssignmentIndicator, eob);

    assertExtensionIdentifierEquals(CcwCodebookVariable.CARR_NUM, carrierNumber, eob);
    assertExtensionIdentifierEquals(
        CcwCodebookVariable.CLM_CLNCL_TRIL_NUM, clinicalTrialNumber, eob);
    assertAdjudicationTotalAmountEquals(
        CcwCodebookVariable.CARR_CLM_CASH_DDCTBL_APLD_AMT, beneficiaryPartBDeductAmount, eob);
    assertAdjudicationTotalAmountEquals(
        CcwCodebookVariable.NCH_CLM_PRVDR_PMT_AMT, providerPaymentAmount, eob);
    assertAdjudicationTotalAmountEquals(
        CcwCodebookVariable.NCH_CLM_BENE_PMT_AMT, beneficiaryPaymentAmount, eob);
    assertAdjudicationTotalAmountEquals(
        CcwCodebookVariable.NCH_CARR_CLM_SBMTD_CHRG_AMT, submittedChargeAmount, eob);
    assertAdjudicationTotalAmountEquals(
        CcwCodebookVariable.NCH_CARR_CLM_ALOWD_AMT, allowedChargeAmount, eob);
  }

  /**
   * Test the transformation of the item level data elements between the {@link CarrierClaimLine}
   * and {@link DMEClaimLine} claim types to FHIR. The method parameter fields from {@link
   * CarrierClaimLine} and {@link DMEClaimLine} are listed below and their corresponding RIF CCW
   * fields (denoted in all CAPS below from {@link CarrierClaimColumn} and {@link DMEClaimColumn}).
   *
   * @param item the {@link ItemComponent} to test
   * @param eob the {@link ExplanationOfBenefit} to test
   * @param serviceCount LINE_SRVC_CNT,
   * @param placeOfServiceCode LINE_PLACE_OF_SRVC_CD,
   * @param firstExpenseDate LINE_1ST_EXPNS_DT,
   * @param lastExpenseDate LINE_LAST_EXPNS_DT,
   * @param beneficiaryPaymentAmount LINE_BENE_PMT_AMT,
   * @param providerPaymentAmount LINE_PRVDR_PMT_AMT,
   * @param beneficiaryPartBDeductAmount LINE_BENE_PTB_DDCTBL_AMT,
   * @param primaryPayerCode LINE_BENE_PRMRY_PYR_CD,
   * @param primaryPayerPaidAmount LINE_BENE_PRMRY_PYR_PD_AMT,
   * @param betosCode BETOS_CD,
   * @param paymentAmount LINE_NCH_PMT_AMT,
   * @param paymentCode LINE_PMT_80_100_CD,
   * @param coinsuranceAmount LINE_COINSRNC_AMT,
   * @param submittedChargeAmount LINE_SBMTD_CHRG_AMT,
   * @param allowedChargeAmount LINE_ALOWD_CHRG_AMT,
   * @param processingIndicatorCode LINE_PRCSG_IND_CD,
   * @param serviceDeductibleCode LINE_SERVICE_DEDUCTIBLE,
   * @param diagnosisCode LINE_ICD_DGNS_CD,
   * @param diagnosisCodeVersion LINE_ICD_DGNS_VRSN_CD,
   * @param hctHgbTestTypeCode LINE_HCT_HGB_TYPE_CD
   * @param hctHgbTestResult LINE_HCT_HGB_RSLT_NUM,
   * @param cmsServiceTypeCode LINE_CMS_TYPE_SRVC_CD,
   * @param nationalDrugCode LINE_NDC_CD
   * @throws FHIRException (indicates test failure)
   */
  static void assertEobCommonItemCarrierDMEEquals(
      ItemComponent item,
      ExplanationOfBenefit eob,
      BigDecimal serviceCount,
      String placeOfServiceCode,
      Optional<LocalDate> firstExpenseDate,
      Optional<LocalDate> lastExpenseDate,
      BigDecimal beneficiaryPaymentAmount,
      BigDecimal providerPaymentAmount,
      BigDecimal beneficiaryPartBDeductAmount,
      Optional<Character> primaryPayerCode,
      BigDecimal primaryPayerPaidAmount,
      Optional<String> betosCode,
      BigDecimal paymentAmount,
      Optional<Character> paymentCode,
      BigDecimal coinsuranceAmount,
      BigDecimal submittedChargeAmount,
      BigDecimal allowedChargeAmount,
      Optional<String> processingIndicatorCode,
      Optional<Character> serviceDeductibleCode,
      Optional<String> diagnosisCode,
      Optional<Character> diagnosisCodeVersion,
      Optional<String> hctHgbTestTypeCode,
      BigDecimal hctHgbTestResult,
      char cmsServiceTypeCode,
      Optional<String> nationalDrugCode)
      throws FHIRException {

    assertEquals(serviceCount, item.getQuantity().getValue());

    assertHasCoding(
        CcwCodebookVariable.LINE_CMS_TYPE_SRVC_CD, cmsServiceTypeCode, item.getCategory());
    assertHasCoding(
        CcwCodebookVariable.LINE_PLACE_OF_SRVC_CD,
        placeOfServiceCode,
        item.getLocationCodeableConcept());
    assertExtensionCodingEquals(CcwCodebookVariable.BETOS_CD, betosCode, item);
    assertDateEquals(firstExpenseDate.get(), item.getServicedPeriod().getStartElement());
    assertDateEquals(lastExpenseDate.get(), item.getServicedPeriod().getEndElement());

    AdjudicationComponent adjudicationForPayment =
        assertAdjudicationAmountEquals(
            CcwCodebookVariable.LINE_NCH_PMT_AMT, paymentAmount, item.getAdjudication());
    assertExtensionCodingEquals(
        CcwCodebookVariable.LINE_PMT_80_100_CD, paymentCode, adjudicationForPayment);
    assertAdjudicationAmountEquals(
        CcwCodebookVariable.LINE_BENE_PMT_AMT, beneficiaryPaymentAmount, item.getAdjudication());
    assertAdjudicationAmountEquals(
        CcwCodebookVariable.LINE_PRVDR_PMT_AMT, providerPaymentAmount, item.getAdjudication());
    assertAdjudicationAmountEquals(
        CcwCodebookVariable.LINE_BENE_PTB_DDCTBL_AMT,
        beneficiaryPartBDeductAmount,
        item.getAdjudication());
    assertExtensionCodingEquals(CcwCodebookVariable.LINE_BENE_PRMRY_PYR_CD, primaryPayerCode, item);
    assertAdjudicationAmountEquals(
        CcwCodebookVariable.LINE_BENE_PRMRY_PYR_PD_AMT,
        primaryPayerPaidAmount,
        item.getAdjudication());
    assertAdjudicationAmountEquals(
        CcwCodebookVariable.LINE_COINSRNC_AMT, coinsuranceAmount, item.getAdjudication());
    assertAdjudicationAmountEquals(
        CcwCodebookVariable.LINE_SBMTD_CHRG_AMT, submittedChargeAmount, item.getAdjudication());
    assertAdjudicationAmountEquals(
        CcwCodebookVariable.LINE_ALOWD_CHRG_AMT, allowedChargeAmount, item.getAdjudication());
    assertAdjudicationReasonEquals(
        CcwCodebookVariable.LINE_PRCSG_IND_CD, processingIndicatorCode, item.getAdjudication());
    assertExtensionCodingEquals(
        CcwCodebookVariable.LINE_SERVICE_DEDUCTIBLE, serviceDeductibleCode, item);

    assertDiagnosisLinkPresent(Diagnosis.from(diagnosisCode, diagnosisCodeVersion), eob, item);

    List<Extension> hctHgbObservationExtension =
        item.getExtensionsByUrl(
            CCWUtils.calculateVariableReferenceUrl(CcwCodebookVariable.LINE_HCT_HGB_RSLT_NUM));
    assertEquals(1, hctHgbObservationExtension.size());
    assertTrue(hctHgbObservationExtension.get(0).getValue() instanceof Reference);
    Reference hctHgbReference = (Reference) hctHgbObservationExtension.get(0).getValue();
    assertTrue(hctHgbReference.getResource() instanceof Observation);
    Observation hctHgbObservation = (Observation) hctHgbReference.getResource();
    assertHasCoding(
        CcwCodebookVariable.LINE_HCT_HGB_TYPE_CD, hctHgbTestTypeCode, hctHgbObservation.getCode());
    assertEquals(hctHgbTestResult, hctHgbObservation.getValueQuantity().getValue());

    assertExtensionCodingEquals(
        item,
        TransformerConstants.CODING_NDC,
        TransformerConstants.CODING_NDC,
        nationalDrugCode.get());
  }

  /**
   * Test the transformation of the item level data elements between the {@link InpatientClaim}
   * {@link OutpatientClaim} {@link HospiceClaim} {@link HHAClaim}and {@link SNFClaim} claim types
   * to FHIR. The method parameter fields from {@link InpatientClaim} {@link OutpatientClaim} {@link
   * HospiceClaim}* {@link HHAClaim}and {@link SNFClaim} are listed below and their corresponding
   * RIF CCW fields (denoted in all CAPS below from {@link InpatientClaimColumn} {@link
   * OutpatientClaimColumn}* {@link HospiceClaimColumn} {@link HHAClaimColumn} and {@link
   * SNFClaimColumn}).
   *
   * @param eob the {@link ExplanationOfBenefit} to test
   * @param organizationNpi ORG_NPI_NUM,
   * @param organizationNpiDisplay the organization npi display
   * @param claimFacilityTypeCode CLM_FAC_TYPE_CD,
   * @param claimFrequencyCode CLM_FREQ_CD,
   * @param claimNonPaymentReasonCode CLM_MDCR_NON_PMT_RSN_CD,
   * @param patientDischargeStatusCode PTNT_DSCHRG_STUS_CD,
   * @param claimServiceClassificationTypeCode CLM_SRVC_CLSFCTN_TYPE_CD,
   * @param claimPrimaryPayerCode NCH_PRMRY_PYR_CD,
   * @param attendingPhysicianNpi AT_PHYSN_NPI,
   * @param totalChargeAmount CLM_TOT_CHRG_AMT,
   * @param primaryPayerPaidAmount NCH_PRMRY_PYR_CLM_PD_AMT,
   * @param fiscalIntermediaryNumber FI_NUMBER
   * @param fiDocumentClaimControlNumber the fi document claim control number
   * @param fiOriginalClaimControlNumber the fi original claim control number
   */
  static void assertEobCommonGroupInpOutHHAHospiceSNFEquals(
      ExplanationOfBenefit eob,
      Optional<String> organizationNpi,
      Optional<String> organizationNpiDisplay,
      char claimFacilityTypeCode,
      char claimFrequencyCode,
      Optional<String> claimNonPaymentReasonCode,
      String patientDischargeStatusCode,
      char claimServiceClassificationTypeCode,
      Optional<Character> claimPrimaryPayerCode,
      Optional<String> attendingPhysicianNpi,
      BigDecimal totalChargeAmount,
      BigDecimal primaryPayerPaidAmount,
      Optional<String> fiscalIntermediaryNumber,
      Optional<String> fiDocumentClaimControlNumber,
      Optional<String> fiOriginalClaimControlNumber) {

    assertExtensionCodingEquals(
        CcwCodebookVariable.CLM_FAC_TYPE_CD, claimFacilityTypeCode, eob.getFacility());

    // TODO add tests for claimFrequencyCode, patientDischargeStatusCode and
    // claimPrimaryPayerCode

    assertExtensionCodingEquals(
        CcwCodebookVariable.CLM_MDCR_NON_PMT_RSN_CD, claimNonPaymentReasonCode, eob);

    assertHasCoding(
        CcwCodebookVariable.CLM_SRVC_CLSFCTN_TYPE_CD,
        claimServiceClassificationTypeCode,
        eob.getType());

    TransformerTestUtils.assertCareTeamEquals(
        attendingPhysicianNpi.get(), ClaimCareteamrole.PRIMARY, eob);

    assertEquals(totalChargeAmount, eob.getTotalCost().getValue());
    TransformerTestUtils.assertAdjudicationTotalAmountEquals(
        CcwCodebookVariable.PRPAYAMT, primaryPayerPaidAmount, eob);

    if (fiscalIntermediaryNumber.isPresent()) {
      assertExtensionIdentifierEquals(CcwCodebookVariable.FI_NUM, fiscalIntermediaryNumber, eob);
    }
  }

  /**
   * Test the transformation of the item level data elements between the {@link InpatientClaimLine}
   * {@link OutpatientClaimLine} {@link HospiceClaimLine} {@link HHAClaimLine}and {@link
   * SNFClaimLine}* claim types to FHIR. The method parameter fields from {@link InpatientClaimLine}
   * {@link OutpatientClaimLine} {@link HospiceClaimLine} {@link HHAClaimLine}and {@link
   * SNFClaimLine}* are listed below and their corresponding RIF CCW fields (denoted in all CAPS
   * below from {@link InpatientClaimColumn} {@link OutpatientClaimColumn} {@link
   * HospiceClaimColumn}* {@link HHAClaimColumn} and {@link SNFClaimColumn}).
   *
   * @param item the {@link ItemComponent} to test
   * @param eob the {@link ExplanationOfBenefit} to test
   * @param revenueCenterCode REV_CNTR,
   * @param rateAmount REV_CNTR_RATE_AMT,
   * @param totalChargeAmount REV_CNTR_TOT_CHRG_AMT,
   * @param nonCoveredChargeAmount REV_CNTR_NCVRD_CHRG_AMT,
   * @param unitCount REV_CNTR_UNIT_CNT,
   * @param claimControlNum the claim control num
   * @param nationalDrugCodeQuantity REV_CNTR_NDC_QTY,
   * @param nationalDrugCodeQualifierCode REV_CNTR_NDC_QTY_QLFR_CD,
   * @param revenueCenterRenderingPhysicianNPI RNDRNG_PHYSN_NPI
   * @param index the index
   */
  static void assertEobCommonItemRevenueEquals(
      ItemComponent item,
      ExplanationOfBenefit eob,
      String revenueCenterCode,
      BigDecimal rateAmount,
      BigDecimal totalChargeAmount,
      BigDecimal nonCoveredChargeAmount,
      BigDecimal unitCount,
      String claimControlNum,
      Optional<BigDecimal> nationalDrugCodeQuantity,
      Optional<String> nationalDrugCodeQualifierCode,
      Optional<String> revenueCenterRenderingPhysicianNPI,
      int index) {

    assertHasCoding(CcwCodebookVariable.REV_CNTR, revenueCenterCode, item.getRevenue());

    TransformerTestUtils.assertAdjudicationAmountEquals(
        CcwCodebookVariable.REV_CNTR_RATE_AMT, rateAmount, item.getAdjudication());

    TransformerTestUtils.assertAdjudicationAmountEquals(
        CcwCodebookVariable.REV_CNTR_NCVRD_CHRG_AMT,
        nonCoveredChargeAmount,
        item.getAdjudication());
    TransformerTestUtils.assertAdjudicationAmountEquals(
        CcwCodebookVariable.REV_CNTR_TOT_CHRG_AMT, totalChargeAmount, item.getAdjudication());

    assertEquals(unitCount, item.getQuantity().getValue());

    if (nationalDrugCodeQualifierCode.isPresent()) {
      assertExtensionQuantityEquals(
          CcwCodebookVariable.REV_CNTR_NDC_QTY, nationalDrugCodeQuantity, item);
    }

    TransformerTestUtils.assertCareTeamEquals(
        revenueCenterRenderingPhysicianNPI.get(), ClaimCareteamrole.PRIMARY, eob);
  }

  /**
   * Test the transformation of the common group level data elements between the {@link
   * OutpatientClaim} {@link HospiceClaim} and {@link HHAClaim} claim types to FHIR. The method
   * parameter fields from {@link OutpatientClaim} {@link HospiceClaim} and {@link HHAClaim} are
   * listed below and their corresponding RIF CCW fields (denoted in all CAPS below from {@link
   * OutpatientClaimColumn} {@link HospiceClaimColumn} and {@link HHAClaimColumn}).
   *
   * @param item the {@link ItemComponent} to test
   * @param revenueCenterDate REV_CNTR_DT,
   * @param paymentAmount REV_CNTR_PMT_AMT_AMT
   */
  static void assertEobCommonItemRevenueOutHHAHospice(
      ItemComponent item, Optional<LocalDate> revenueCenterDate, BigDecimal paymentAmount)
      throws FHIRException {

    if (revenueCenterDate.isPresent()) {
      // Convert both LocalDate and Date type to millisconds to compare.
      assertEquals(
          java.sql.Date.valueOf(revenueCenterDate.get()).getTime(),
          item.getServicedDateType().getValue().getTime());
    }

    assertAdjudicationAmountEquals(
        CcwCodebookVariable.REV_CNTR_PMT_AMT_AMT, paymentAmount, item.getAdjudication());
  }

  /**
   * Test the transformation of the common group level data elements between the {@link
   * InpatientClaim}* {@link OutpatientClaim} and {@link SNFClaim} claim types to FHIR. The method
   * parameter fields from {@link InpatientClaim} {@link OutpatientClaim} and {@link SNFClaim} are
   * listed below and their corresponding RIF CCW fields (denoted in all CAPS below from {@link
   * InpatientClaimColumn}* {@link OutpatientClaimColumn} and {@link SNFClaimColumn}).
   *
   * @param eob the {@link ExplanationOfBenefit} to test
   * @param bloodDeductibleLiabilityAmount the blood deductible liability amount
   * @param operatingPhysicianNpi the operating physician npi
   * @param otherPhysicianNpi the other physician npi
   * @param claimQueryCode the claim query code
   * @param mcoPaidSw the mco paid sw
   */
  static void assertEobCommonGroupInpOutSNFEquals(
      ExplanationOfBenefit eob,
      BigDecimal bloodDeductibleLiabilityAmount,
      Optional<String> operatingPhysicianNpi,
      Optional<String> otherPhysicianNpi,
      char claimQueryCode,
      Optional<Character> mcoPaidSw) {
    TransformerTestUtils.assertAdjudicationTotalAmountEquals(
        CcwCodebookVariable.NCH_BENE_BLOOD_DDCTBL_LBLTY_AM, bloodDeductibleLiabilityAmount, eob);

    TransformerTestUtils.assertCareTeamEquals(
        operatingPhysicianNpi.get(), ClaimCareteamrole.ASSIST, eob);

    TransformerTestUtils.assertCareTeamEquals(
        otherPhysicianNpi.get(), ClaimCareteamrole.OTHER, eob);

    assertExtensionCodingEquals(
        CcwCodebookVariable.CLAIM_QUERY_CD, claimQueryCode, eob.getBillablePeriod());
  }

  /**
   * Test the transformation of the common group level data elements between the {@link
   * InpatientClaim}* {@link HHAClaim} {@link HospiceClaim} and {@link SNFClaim} claim types to
   * FHIR. The method parameter fields from {@link InpatientClaim} {@link HHAClaim} {@link
   * HospiceClaim} and {@link SNFClaim} are listed below and their corresponding RIF CCW fields
   * (denoted in all CAPS below from {@link InpatientClaimColumn} {@link HospiceClaimColumn} {@link
   * HHAClaimColumn} and {@link SNFClaimColumn}).
   *
   * @param eob the {@link ExplanationOfBenefit} to test
   * @param claimAdmissionDate the claim admission date
   * @param beneficiaryDischargeDate the beneficiary discharge date
   * @param utilizedDays the utilized days
   */
  static void assertEobCommonGroupInpHHAHospiceSNFEquals(
      ExplanationOfBenefit eob,
      Optional<LocalDate> claimAdmissionDate,
      Optional<LocalDate> beneficiaryDischargeDate,
      Optional<BigDecimal> utilizedDays) {

    TransformerTestUtils.assertDateEquals(
        claimAdmissionDate.get(), eob.getHospitalization().getStartElement());

    if (beneficiaryDischargeDate.isPresent()) {
      TransformerTestUtils.assertDateEquals(
          beneficiaryDischargeDate.get(), eob.getHospitalization().getEndElement());
    }

    if (utilizedDays.isPresent()) {
      TransformerTestUtils.assertBenefitBalanceUsedIntEquals(
          BenefitCategory.MEDICAL,
          CcwCodebookVariable.CLM_UTLZTN_DAY_CNT,
          utilizedDays.get().intValue(),
          eob);
    }
  }

  /**
   * Test the transformation of the common group level data elements between the {@link
   * InpatientClaim}* {@link HHAClaim} {@link HospiceClaim} and {@link SNFClaim} claim types to
   * FHIR. The method parameter fields from {@link InpatientClaim} {@link HHAClaim} {@link
   * HospiceClaim} and {@link SNFClaim} are listed below and their corresponding RIF CCW fields
   * (denoted in all CAPS below from {@link InpatientClaimColumn} {@link HHAClaimColumn} {@link
   * HospiceClaimColumn} and {@link SNFClaimColumn}).
   *
   * @param item the {@link ItemComponent} to test
   * @param deductibleCoinsuranceCd the deductible coinsurance cd
   */
  static void assertEobCommonGroupInpHHAHospiceSNFCoinsuranceEquals(
      ItemComponent item, Optional<Character> deductibleCoinsuranceCd) {
    assertExtensionCodingEquals(
        CcwCodebookVariable.REV_CNTR_DDCTBL_COINSRNC_CD,
        deductibleCoinsuranceCd,
        item.getRevenue());
  }

  /**
   * Tests the provider number field is set as expected in the EOB. This field is common among these
   * claim types: Inpatient, Outpatient, Hospice, HHA and SNF.
   *
   * @param eob the {@link ExplanationOfBenefit} this method will test against
   * @param providerNumber a {@link String} PRVDR_NUM: representing the expected provider number for
   *     the claim
   */
  static void assertProviderNumber(ExplanationOfBenefit eob, String providerNumber) {
    assertReferenceIdentifierEquals(
        CcwCodebookVariable.PRVDR_NUM, providerNumber, eob.getProvider());
  }

  /**
   * Tests that the hcpcs code and hcpcs modifier codes are set as expected in the item component.
   * The hcpcsCode field is common among these claim types: Carrier, Inpatient, Outpatient, DME,
   * Hospice, HHA and SNF. The modifier fields are common among these claim types: Carrier,
   * Outpatient, DME, Hospice and HHA.
   *
   * @param item the {@link ItemComponent} this method will test against
   * @param hcpcsCode the {@link Optional}&lt;{@link String}&gt; HCPCS_CD: representing the hcpcs
   *     code for the claim
   * @param hcpcsInitialModifierCode the {@link Optional}&lt;{@link String}&gt; HCPCS_1ST_MDFR_CD:
   *     representing the expected hcpcs initial modifier code for the claim
   * @param hcpcsSecondModifierCode the {@link Optional}&lt;{@link String}&gt; HCPCS_2ND_MDFR_CD:
   *     representing the expected hcpcs second modifier code for the claim
   * @param hcpcsYearCode the {@link Optional}&lt;{@link Character}&gt; CARR_CLM_HCPCS_YR_CD:
   *     representing the hcpcs year code for the claim
   * @param index the {@link int} modifier index in the item containing the expected code
   */
  static void assertHcpcsCodes(
      ItemComponent item,
      Optional<String> hcpcsCode,
      Optional<String> hcpcsInitialModifierCode,
      Optional<String> hcpcsSecondModifierCode,
      Optional<Character> hcpcsYearCode,
      int index) {
    if (hcpcsYearCode.isPresent()) { // some claim types have a year code...
      assertHasCoding(
          TransformerConstants.CODING_SYSTEM_HCPCS,
          "" + hcpcsYearCode.get(),
          null,
          hcpcsInitialModifierCode.get(),
          item.getModifier().get(index).getCoding());
      TransformerTestUtils.assertHasCoding(
          TransformerConstants.CODING_SYSTEM_HCPCS,
          "" + hcpcsYearCode.get(),
          null,
          hcpcsCode.get(),
          item.getService().getCoding());
    } else { // while others do not...
      if (hcpcsInitialModifierCode.isPresent()) {
        assertHasCoding(
            TransformerConstants.CODING_SYSTEM_HCPCS,
            hcpcsInitialModifierCode.get(),
            item.getModifier().get(index).getCoding());
      }
      if (hcpcsCode.isPresent()) {
        TransformerTestUtils.assertHasCoding(
            TransformerConstants.CODING_SYSTEM_HCPCS,
            hcpcsCode.get(),
            item.getService().getCoding());
      }
    }

    assertFalse(hcpcsSecondModifierCode.isPresent());
  }

  /**
   * Assert the {@link Period} has the expected values.
   *
   * @param expectedStartDate the expected value for {@link Period#getStart()}
   * @param expectedEndDate the expected value for {@link Period#getEnd()}
   * @param actualPeriod the {@link Period} to verify
   */
  static void assertPeriodEquals(
      Optional<LocalDate> expectedStartDate,
      Optional<LocalDate> expectedEndDate,
      Period actualPeriod) {
    assertTrue(expectedStartDate.isPresent() || expectedEndDate.isPresent());
    if (expectedStartDate.isPresent())
      assertDateEquals(expectedStartDate.get(), actualPeriod.getStartElement());
    if (expectedEndDate.isPresent())
      assertDateEquals(expectedEndDate.get(), actualPeriod.getEndElement());
  }

  /**
   * Assert fda drug code display is the expected value.
   *
   * @param nationalDrugCode the national drug code
   * @param nationalDrugCodeDisplayValue the national drug code display value
   * @throws IOException the io exception (test failure)
   */
  static void assertFDADrugCodeDisplayEquals(
      String nationalDrugCode, String nationalDrugCodeDisplayValue) throws IOException {
    FDADrugCodeDisplayLookup drugCodeDisplayLookup = RDATestUtils.createFdaDrugCodeDisplayLookup();
    String nationalDrugCodeDisplayValueActual =
        drugCodeDisplayLookup
            .retrieveFDADrugCodeDisplay(Set.of(nationalDrugCode))
            .get(nationalDrugCode);
    assertEquals(
        nationalDrugCodeDisplayValue,
        nationalDrugCodeDisplayValueActual,
        String.format("NDC code '%s' display value mismatch: ", nationalDrugCode));
  }

  /**
   * Tests that the NPI code display is set correctly.
   *
   * @param npiCode the npi code
   * @param npiCodeDisplayValue the npi code display value
   * @throws IOException the io exception (test failure)
   */
  static void assertNPICodeDisplayEquals(String npiCode, String npiCodeDisplayValue)
      throws IOException {
    assertEquals(CommonTransformerUtils.retrieveNpiCodeDisplay(npiCode), npiCodeDisplayValue);
  }

  /**
   * Test that the resource being tested has a matching lastUpdated.
   *
   * @param expectedDateTime from the entity
   * @param actualResource that is being created by the transform
   */
  static void assertLastUpdatedEquals(
      Optional<Instant> expectedDateTime, IAnyResource actualResource) {
    if (expectedDateTime.isPresent()) {
      /*
       * Dev Note: We often run our tests in parallel, so there is subtle race
       * condition because we
       * use one instance of an IT DB with the same resources for most tests.
       * The actual resources a test finds may have a lastUpdated value slightly after
       * the time the test wrote it
       * because another test over wrote the same resource.
       * To handle this case, dates that are within a second of each other match.
       */
      final Instant expectedLastUpdated = expectedDateTime.get();
      final Instant actualLastUpdated = actualResource.getMeta().getLastUpdated().toInstant();
      final Duration diff = Duration.between(expectedLastUpdated, actualLastUpdated);
      assertTrue(
          diff.compareTo(Duration.ofSeconds(10)) <= 0,
          "Expect the actual lastUpdated to be equal or after the loaded resources");
    } else {
      assertEquals(
          TransformerConstants.FALLBACK_LAST_UPDATED,
          actualResource.getMeta().getLastUpdated().toInstant(),
          "Expect lastUpdated to be the fallback value");
    }
  }

  /**
   * Transform rif record to eob explanation of benefit.
   *
   * @param metricRegistry the {@link MetricRegistry} to use
   * @param rifRecord the RIF record (e.g. a {@link CarrierClaim} instance) to transform@param
   *     includeTaxNumbers whether to include tax numbers in the result (see {@link
   *     ExplanationOfBenefitResourceProvider#HEADER_NAME_INCLUDE_TAX_NUMBERS}, defaults to <code>
   *          false</code> )
   * @param includeTaxNumbers if tax numbers should be included in the response
   * @param securityTagManager SamhsaSecurityTag lookup
   * @return the transformed {@link ExplanationOfBenefit} for the specified RIF record
   */
  static ExplanationOfBenefit transformRifRecordToEob(
      Object rifRecord,
      MetricRegistry metricRegistry,
      Boolean includeTaxNumbers,
      SecurityTagManager securityTagManager) {

    ClaimTransformerInterface claimTransformerInterface = null;
    if (rifRecord instanceof CarrierClaim) {
<<<<<<< HEAD
      claimTransformerInterface = new CarrierClaimTransformer(metricRegistry, securityTagManager);
    } else if (rifRecord instanceof DMEClaim) {
      claimTransformerInterface = new DMEClaimTransformer(metricRegistry, securityTagManager);
=======
      claimTransformerInterface =
          new CarrierClaimTransformer(
              metricRegistry, drugCodeDisplayLookup, securityTagManager, false);
    } else if (rifRecord instanceof DMEClaim) {
      claimTransformerInterface =
          new DMEClaimTransformer(metricRegistry, drugCodeDisplayLookup, securityTagManager, false);
>>>>>>> 6735a635
    } else if (rifRecord instanceof HHAClaim) {
      claimTransformerInterface =
          new HHAClaimTransformer(metricRegistry, securityTagManager, false);
    } else if (rifRecord instanceof HospiceClaim) {
      claimTransformerInterface =
          new HospiceClaimTransformer(metricRegistry, securityTagManager, false);
    } else if (rifRecord instanceof InpatientClaim) {
      claimTransformerInterface =
          new InpatientClaimTransformer(metricRegistry, securityTagManager, false);
    } else if (rifRecord instanceof OutpatientClaim) {
      claimTransformerInterface =
          new OutpatientClaimTransformer(metricRegistry, securityTagManager, false);
    } else if (rifRecord instanceof PartDEvent) {
      claimTransformerInterface = new PartDEventTransformer(metricRegistry);
    } else if (rifRecord instanceof SNFClaim) {
      claimTransformerInterface =
          new SNFClaimTransformer(metricRegistry, securityTagManager, false);
    } else {
      throw new BadCodeMonkeyException("Unhandled RifRecord type!");
    }
    Set<String> securityTags = new HashSet<>();
    return claimTransformerInterface.transform(
        new ClaimWithSecurityTags<>(rifRecord, securityTags), includeTaxNumbers);
  }
}<|MERGE_RESOLUTION|>--- conflicted
+++ resolved
@@ -2270,18 +2270,11 @@
 
     ClaimTransformerInterface claimTransformerInterface = null;
     if (rifRecord instanceof CarrierClaim) {
-<<<<<<< HEAD
-      claimTransformerInterface = new CarrierClaimTransformer(metricRegistry, securityTagManager);
-    } else if (rifRecord instanceof DMEClaim) {
-      claimTransformerInterface = new DMEClaimTransformer(metricRegistry, securityTagManager);
-=======
       claimTransformerInterface =
-          new CarrierClaimTransformer(
-              metricRegistry, drugCodeDisplayLookup, securityTagManager, false);
+          new CarrierClaimTransformer(metricRegistry, securityTagManager, false);
     } else if (rifRecord instanceof DMEClaim) {
       claimTransformerInterface =
-          new DMEClaimTransformer(metricRegistry, drugCodeDisplayLookup, securityTagManager, false);
->>>>>>> 6735a635
+          new DMEClaimTransformer(metricRegistry, securityTagManager, false);
     } else if (rifRecord instanceof HHAClaim) {
       claimTransformerInterface =
           new HHAClaimTransformer(metricRegistry, securityTagManager, false);
