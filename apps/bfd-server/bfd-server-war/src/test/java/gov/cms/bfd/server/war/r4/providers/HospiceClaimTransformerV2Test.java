--- conflicted
+++ resolved
@@ -96,14 +96,8 @@
   /** The metrics timer context. Used for determining the timer was stopped. */
   @Mock Timer.Context metricsTimerContext;
 
-<<<<<<< HEAD
-  /** The NPI org lookup to use for the test. */
-  private MockedStatic<NPIOrgLookup> npiOrgLookup;
-
   Set<String> securityTags = new HashSet<>();
 
-=======
->>>>>>> b30d9b81
   /**
    * Generates the Claim object to be used in multiple tests.
    *
@@ -114,13 +108,9 @@
     when(metricRegistry.timer(any())).thenReturn(metricsTimer);
     when(metricsTimer.time()).thenReturn(metricsTimerContext);
 
-<<<<<<< HEAD
     hospiceClaimTransformer =
         new HospiceClaimTransformerV2(
-            metricRegistry, NPIOrgLookup.createTestNpiOrgLookup(), securityTagManager, false);
-=======
-    hospiceClaimTransformer = new HospiceClaimTransformerV2(metricRegistry, securityTagManager);
->>>>>>> b30d9b81
+            metricRegistry, securityTagManager, false);
     List<Object> parsedRecords =
         ServerTestUtils.parseData(Arrays.asList(StaticRifResourceGroup.SAMPLE_A.getResources()));
 
@@ -136,13 +126,9 @@
 
   /** Creates an eob for the test. */
   private void createEOB() {
-<<<<<<< HEAD
     ExplanationOfBenefit genEob =
         hospiceClaimTransformer.transform(new ClaimWithSecurityTags<>(claim, securityTags), false);
-=======
-    ExplanationOfBenefit genEob = hospiceClaimTransformer.transform(claim, false);
-    TransformerUtilsV2.enrichEob(genEob, RDATestUtils.createTestNpiOrgLookup());
->>>>>>> b30d9b81
+      TransformerUtilsV2.enrichEob(genEob, RDATestUtils.createTestNpiOrgLookup());
     IParser parser = fhirContext.newJsonParser();
     String json = parser.encodeResourceToString(genEob);
     eob = parser.parseResource(ExplanationOfBenefit.class, json);
@@ -483,13 +469,9 @@
     claim.setClaimQueryCode(Optional.empty());
     claim.setLastUpdated(Instant.now());
 
-<<<<<<< HEAD
     ExplanationOfBenefit genEob =
         hospiceClaimTransformer.transform(new ClaimWithSecurityTags<>(claim, securityTags), false);
-=======
-    ExplanationOfBenefit genEob = hospiceClaimTransformer.transform(claim, false);
-    TransformerUtilsV2.enrichEob(genEob, RDATestUtils.createTestNpiOrgLookup());
->>>>>>> b30d9b81
+      TransformerUtilsV2.enrichEob(genEob, RDATestUtils.createTestNpiOrgLookup());
     IParser parser = fhirContext.newJsonParser();
     String json = parser.encodeResourceToString(genEob);
     eob = parser.parseResource(ExplanationOfBenefit.class, json);
