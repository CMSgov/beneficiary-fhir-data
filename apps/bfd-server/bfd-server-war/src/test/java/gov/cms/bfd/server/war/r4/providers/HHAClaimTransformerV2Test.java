package gov.cms.bfd.server.war.r4.providers;

import static org.junit.jupiter.api.Assertions.assertEquals;
import static org.junit.jupiter.api.Assertions.assertFalse;
import static org.junit.jupiter.api.Assertions.assertNotNull;
import static org.junit.jupiter.api.Assertions.assertNull;
import static org.junit.jupiter.api.Assertions.assertTrue;
import static org.mockito.ArgumentMatchers.any;
import static org.mockito.Mockito.times;
import static org.mockito.Mockito.verify;
import static org.mockito.Mockito.when;

import ca.uhn.fhir.context.FhirContext;
import ca.uhn.fhir.model.api.TemporalPrecisionEnum;
import ca.uhn.fhir.parser.IParser;
import com.codahale.metrics.MetricRegistry;
import com.codahale.metrics.Timer;
import gov.cms.bfd.data.npi.lookup.NPIOrgLookup;
import gov.cms.bfd.model.codebook.data.CcwCodebookMissingVariable;
import gov.cms.bfd.model.rif.entities.HHAClaim;
import gov.cms.bfd.model.rif.samples.StaticRifResourceGroup;
import gov.cms.bfd.server.war.ServerTestUtils;
import gov.cms.bfd.server.war.commons.ProfileConstants;
import gov.cms.bfd.server.war.commons.SecurityTagManager;
import gov.cms.bfd.server.war.commons.TransformerConstants;
import gov.cms.bfd.server.war.utils.RDATestUtils;
import java.io.IOException;
import java.math.BigDecimal;
import java.math.RoundingMode;
import java.text.SimpleDateFormat;
import java.time.Instant;
import java.util.Arrays;
import java.util.List;
import java.util.Optional;
import org.hl7.fhir.exceptions.FHIRException;
import org.hl7.fhir.r4.model.Address;
import org.hl7.fhir.r4.model.CodeableConcept;
import org.hl7.fhir.r4.model.Coding;
import org.hl7.fhir.r4.model.DateType;
import org.hl7.fhir.r4.model.DecimalType;
import org.hl7.fhir.r4.model.ExplanationOfBenefit;
import org.hl7.fhir.r4.model.ExplanationOfBenefit.AdjudicationComponent;
import org.hl7.fhir.r4.model.ExplanationOfBenefit.BenefitComponent;
import org.hl7.fhir.r4.model.ExplanationOfBenefit.CareTeamComponent;
import org.hl7.fhir.r4.model.ExplanationOfBenefit.DiagnosisComponent;
import org.hl7.fhir.r4.model.ExplanationOfBenefit.ExplanationOfBenefitStatus;
import org.hl7.fhir.r4.model.ExplanationOfBenefit.InsuranceComponent;
import org.hl7.fhir.r4.model.ExplanationOfBenefit.PaymentComponent;
import org.hl7.fhir.r4.model.ExplanationOfBenefit.SupportingInformationComponent;
import org.hl7.fhir.r4.model.ExplanationOfBenefit.TotalComponent;
import org.hl7.fhir.r4.model.ExplanationOfBenefit.Use;
import org.hl7.fhir.r4.model.Extension;
import org.hl7.fhir.r4.model.Identifier;
import org.hl7.fhir.r4.model.Money;
import org.hl7.fhir.r4.model.Organization;
import org.hl7.fhir.r4.model.Period;
import org.hl7.fhir.r4.model.Quantity;
import org.hl7.fhir.r4.model.Reference;
import org.hl7.fhir.r4.model.Resource;
import org.hl7.fhir.r4.model.ResourceType;
import org.junit.jupiter.api.AfterEach;
import org.junit.jupiter.api.BeforeEach;
import org.junit.jupiter.api.Test;
import org.junit.jupiter.api.extension.ExtendWith;
import org.mockito.Mock;
import org.mockito.MockedStatic;
import org.mockito.junit.jupiter.MockitoExtension;
import org.mockito.junit.jupiter.MockitoSettings;
import org.mockito.quality.Strictness;

/** Tests the {@link HHAClaimTransformerV2Test}. */
@ExtendWith(MockitoExtension.class)
@MockitoSettings(strictness = Strictness.LENIENT)
public class HHAClaimTransformerV2Test {
  /** The claim under test. */
  HHAClaim claim;

  /** The eob loaded before each test from a file. */
  ExplanationOfBenefit eob;

  /** The transformer under test. */
  HHAClaimTransformerV2 hhaClaimTransformer;

  /** The fhir context for parsing the file data. */
  private static final FhirContext fhirContext = FhirContext.forR4();

  /** The metrics registry. */
  @Mock MetricRegistry metricRegistry;

  /** The SamhsaSecurityTag lookup. */
  @Mock SecurityTagManager securityTagManager;

  /** The metrics timer. Used for determining the timer was started. */
  @Mock Timer metricsTimer;

  /** The metrics timer context. Used for determining the timer was stopped. */
  @Mock Timer.Context metricsTimerContext;

  /** The mock NPIOrgLookup. */
  private MockedStatic<NPIOrgLookup> npiOrgLookup;

  /**
   * Generates the sample A claim object to be used in multiple tests.
   *
   * @return the claim object
   * @throws FHIRException if there is an issue parsing the claim
   */
  public HHAClaim generateClaim() throws FHIRException {
    List<Object> parsedRecords =
        ServerTestUtils.parseData(Arrays.asList(StaticRifResourceGroup.SAMPLE_A.getResources()));

    HHAClaim claim =
        parsedRecords.stream()
            .filter(r -> r instanceof HHAClaim)
            .map(HHAClaim.class::cast)
            .findFirst()
            .get();
    claim.setLastUpdated(Instant.now());
    return claim;
  }

  /**
   * Loads the test data needed for each test.
   *
   * @throws IOException if there is an issue loading the file
   */
  @BeforeEach
  public void before() throws IOException {
    when(metricRegistry.timer(any())).thenReturn(metricsTimer);
    when(metricsTimer.time()).thenReturn(metricsTimerContext);
    npiOrgLookup = RDATestUtils.mockNPIOrgLookup();

    hhaClaimTransformer =
<<<<<<< HEAD
        new HHAClaimTransformerV2(
            metricRegistry, NPIOrgLookup.createNpiOrgLookup(), securityTagManager);
=======
        new HHAClaimTransformerV2(metricRegistry, NPIOrgLookup.createTestNpiOrgLookup());
>>>>>>> 28f0afbc
    claim = generateClaim();
    ExplanationOfBenefit genEob = hhaClaimTransformer.transform(claim, false);
    IParser parser = fhirContext.newJsonParser();
    String json = parser.encodeResourceToString(genEob);
    eob = parser.parseResource(ExplanationOfBenefit.class, json);
  }

  /** Releases the static mock NPIOrgLookup. */
  @AfterEach
  public void after() {
    npiOrgLookup.close();
  }

  /**
   * Verifies that when transform is called, the metric registry is passed the correct class and
   * subtype name, is started, and stopped. Note that timer.stop() and timer.close() are equivalent
   * and one or the other may be called based on how the timer is used in code.
   */
  @Test
  public void testTransformRunsMetricTimer() {
    String expectedTimerName = hhaClaimTransformer.getClass().getSimpleName() + ".transform";
    verify(metricRegistry, times(1)).timer(expectedTimerName);
    // time() starts the timer
    verify(metricsTimer, times(1)).time();
    verify(metricsTimerContext, times(1)).close();
  }

  /** Tests that the transformer sets the expected id. */
  @Test
  public void shouldSetID() {
    assertEquals("ExplanationOfBenefit/hha-" + claim.getClaimId(), eob.getId());
  }

  /** Tests that the transformer sets the expected last updated date in the metadata. */
  @Test
  public void shouldSetLastUpdated() {
    assertNotNull(eob.getMeta().getLastUpdated());
  }

  /** Tests that the transformer sets the expected profile metadata. */
  @Test
  public void shouldSetCorrectProfile() {
    // The base CanonicalType doesn't seem to compare correctly so lets convert it
    // to a string
    assertTrue(
        eob.getMeta().getProfile().stream()
            .map(ct -> ct.getValueAsString())
            .anyMatch(v -> v.equals(ProfileConstants.C4BB_EOB_NONCLINICIAN_PROFILE_URL)));
  }

  /** Tests that the transformer sets the expected 'nature of request' value. */
  @Test
  public void shouldSetUse() {
    assertEquals(Use.CLAIM, eob.getUse());
  }

  /** Tests that the transformer sets the expected final action status. */
  @Test
  public void shouldSetFinalAction() {
    assertEquals(ExplanationOfBenefitStatus.ACTIVE, eob.getStatus());
  }

  /**
   * Tests that the transformer sets the billable period.
   *
   * @throws Exception should not be thrown
   */
  @Test
  public void shouldSetBillablePeriod() throws Exception {
    // We just want to make sure it is set
    assertNotNull(eob.getBillablePeriod());
    Extension extension =
        eob.getBillablePeriod()
            .getExtensionByUrl("https://bluebutton.cms.gov/resources/variables/claim_query_cd");
    assertNotNull(extension);
    Coding valueCoding = (Coding) extension.getValue();
    assertEquals("Final bill", valueCoding.getDisplay());
    assertEquals("3", valueCoding.getCode());
    assertEquals(
        "https://bluebutton.cms.gov/resources/variables/claim_query_cd", valueCoding.getSystem());
    assertEquals(
        (new SimpleDateFormat("yyy-MM-dd")).parse("2015-06-23"),
        eob.getBillablePeriod().getStart());
    assertEquals(
        (new SimpleDateFormat("yyy-MM-dd")).parse("2015-06-23"), eob.getBillablePeriod().getEnd());
  }

  /**
   * Tests that the billable period is not set if claim query code is null.
   *
   * @throws Exception should not be thrown
   */
  @Test
  public void shouldNotSetBillablePeriodWithNullClaimQueryCode() throws Exception {
    List<Object> parsedRecords =
        ServerTestUtils.parseData(Arrays.asList(StaticRifResourceGroup.SAMPLE_A.getResources()));

    HHAClaim claim =
        parsedRecords.stream()
            .filter(r -> r instanceof HHAClaim)
            .map(HHAClaim.class::cast)
            .findFirst()
            .get();
    claim.setLastUpdated(Instant.now());
    claim.setClaimQueryCode(Optional.empty());
    claim.setLastUpdated(Instant.now());

    ExplanationOfBenefit genEob = hhaClaimTransformer.transform(claim, false);
    IParser parser = fhirContext.newJsonParser();
    String json = parser.encodeResourceToString(genEob);
    eob = parser.parseResource(ExplanationOfBenefit.class, json);

    Extension extension =
        eob.getBillablePeriod()
            .getExtensionByUrl("https://bluebutton.cms.gov/resources/variables/claim_query_cd");
    assertNull(extension);
  }

  /**
   * Tests that the billable period is set if optional claim query code is not empty.
   *
   * @throws Exception should not be thrown
   */
  @Test
  public void shouldSetBillablePeriodWithNonEmptyClaimQueryCode() throws Exception {
    List<Object> parsedRecords =
        ServerTestUtils.parseData(Arrays.asList(StaticRifResourceGroup.SAMPLE_A.getResources()));

    HHAClaim claim = generateClaim();
    claim.setClaimQueryCode(Optional.of('3'));
    claim.setLastUpdated(Instant.now());

    ExplanationOfBenefit genEob = hhaClaimTransformer.transform(claim, false);
    IParser parser = fhirContext.newJsonParser();
    String json = parser.encodeResourceToString(genEob);
    eob = parser.parseResource(ExplanationOfBenefit.class, json);

    // We just want to make sure it is set
    Extension extension =
        eob.getBillablePeriod()
            .getExtensionByUrl("https://bluebutton.cms.gov/resources/variables/claim_query_cd");
    assertNotNull(extension);
  }

  /** Tests that the transformer sets the expected patient reference. */
  @Test
  public void shouldReferencePatient() {
    assertNotNull(eob.getPatient());
    assertEquals("Patient/567834", eob.getPatient().getReference());
  }

  /** Tests that the transformer sets the expected creation date. */
  @Test
  public void shouldHaveCreatedDate() {
    assertNotNull(eob.getCreated());
  }

  /**
   * Tests that the transformer sets the expected number of facility type extensions and the correct
   * values.
   */
  @Test
  public void shouldHaveFacilityTypeExtension() {
    assertNotNull(eob.getFacility());
    assertEquals(1, eob.getFacility().getExtension().size());

    Extension ex =
        TransformerTestUtilsV2.findExtensionByUrl(
            "https://bluebutton.cms.gov/resources/variables/clm_fac_type_cd",
            eob.getFacility().getExtension());

    Extension compare =
        new Extension(
            "https://bluebutton.cms.gov/resources/variables/clm_fac_type_cd",
            new Coding(
                "https://bluebutton.cms.gov/resources/variables/clm_fac_type_cd",
                "3",
                "Home Health Agency (HHA)"));

    assertTrue(compare.equalsDeep(ex));
  }

  /** Tests that the transformer sets the expected number of care team entries. */
  @Test
  public void shouldHaveCareTeamList() {
    assertEquals(2, eob.getCareTeam().size());
  }

  /** Tests that the transformer sets the expected values for the care team member entries. */
  @Test
  public void shouldHaveCareTeamMembers() {
    // First member
    CareTeamComponent member1 = TransformerTestUtilsV2.findCareTeamBySequence(1, eob.getCareTeam());
    CareTeamComponent compare1 =
        TransformerTestUtilsV2.createNpiCareTeamMember(
            1,
            "2222222222",
            "http://hl7.org/fhir/us/carin-bb/CodeSystem/C4BBClaimCareTeamRole",
            "attending",
            "Attending");

    assertTrue(compare1.equalsDeep(member1));

    // Second member
    CareTeamComponent member2 = TransformerTestUtilsV2.findCareTeamBySequence(2, eob.getCareTeam());
    CareTeamComponent compare2 =
        TransformerTestUtilsV2.createNpiCareTeamMember(
            2,
            "345345345",
            "http://hl7.org/fhir/us/carin-bb/CodeSystem/C4BBClaimCareTeamRole",
            "performing",
            "Performing provider");

    assertTrue(compare2.equalsDeep(member2));
  }

  /** Tests that the transformer sets the expected number of supporting info entries. */
  @Test
  public void shouldHaveSupportingInfoList() {
    assertEquals(9, eob.getSupportingInfo().size());
  }

  /**
   * Tests that the transformer sets the expected Supporting Information for claim received date.
   */
  @Test
  public void shouldHaveClaimReceivedDateSupInfo() {
    SupportingInformationComponent sic =
        TransformerTestUtilsV2.findSupportingInfoByCode("clmrecvddate", eob.getSupportingInfo());

    SupportingInformationComponent compare =
        TransformerTestUtilsV2.createSupportingInfo(
                // We don't care what the sequence number is here
                sic.getSequence(),
                // Category
                Arrays.asList(
                    new Coding(
                        "http://hl7.org/fhir/us/carin-bb/CodeSystem/C4BBSupportingInfoType",
                        "clmrecvddate",
                        "Claim Received Date"),
                    new Coding(
                        "https://bluebutton.cms.gov/resources/codesystem/information",
                        "https://bluebutton.cms.gov/resources/variables/nch_wkly_proc_dt",
                        "NCH Weekly Claim Processing Date")))
            // timingDate
            .setTiming(new DateType("2015-11-06"));

    assertTrue(compare.equalsDeep(sic));
  }

  /** Tests that the transformer sets the expected type of bill supporting info. */
  @Test
  public void shouldHaveTypeOfBillSupInfo() {
    SupportingInformationComponent sic =
        TransformerTestUtilsV2.findSupportingInfoByCode("typeofbill", eob.getSupportingInfo());

    SupportingInformationComponent compare =
        TransformerTestUtilsV2.createSupportingInfo(
            // We don't care what the sequence number is here
            sic.getSequence(),
            // Category
            Arrays.asList(
                new Coding(
                    "http://hl7.org/fhir/us/carin-bb/CodeSystem/C4BBSupportingInfoType",
                    "typeofbill",
                    "Type of Bill")),
            // Code
            new Coding(
                "https://bluebutton.cms.gov/resources/variables/clm_freq_cd",
                "1",
                "Admit thru discharge claim"));

    assertTrue(compare.equalsDeep(sic));
  }

  /** Tests that the transformer sets the expected discharge status supporting info. */
  @Test
  public void shouldHaveDischargeStatusSupInfo() {
    SupportingInformationComponent sic =
        TransformerTestUtilsV2.findSupportingInfoByCode(
            "discharge-status", eob.getSupportingInfo());

    SupportingInformationComponent compare =
        TransformerTestUtilsV2.createSupportingInfo(
            // We don't care what the sequence number is here
            sic.getSequence(),
            // Category
            Arrays.asList(
                new Coding(
                    "http://hl7.org/fhir/us/carin-bb/CodeSystem/C4BBSupportingInfoType",
                    "discharge-status",
                    "Discharge Status")),
            // Code
            new Coding(
                "https://bluebutton.cms.gov/resources/variables/ptnt_dschrg_stus_cd",
                "30",
                "Still patient."));

    assertTrue(compare.equalsDeep(sic));
  }

  /** Tests that the transformer sets the expected NCH primary payer code supporting info. */
  @Test
  public void shouldHaveNchPrmryPyrCdSupInfo() {
    SupportingInformationComponent sic =
        TransformerTestUtilsV2.findSupportingInfoByCode(
            "https://bluebutton.cms.gov/resources/variables/nch_prmry_pyr_cd",
            eob.getSupportingInfo());

    SupportingInformationComponent compare =
        TransformerTestUtilsV2.createSupportingInfo(
            // We don't care what the sequence number is here
            sic.getSequence(),
            // Category
            Arrays.asList(
                new Coding(
                    "http://terminology.hl7.org/CodeSystem/claiminformationcategory",
                    "info",
                    "Information"),
                new Coding(
                    "https://bluebutton.cms.gov/resources/codesystem/information",
                    "https://bluebutton.cms.gov/resources/variables/nch_prmry_pyr_cd",
                    "NCH Primary Payer Code (if not Medicare)")),
            // Code
            new Coding(
                "https://bluebutton.cms.gov/resources/variables/nch_prmry_pyr_cd",
                "A",
                "Employer group health plan (EGHP) insurance for an aged beneficiary"));

    assertTrue(compare.equalsDeep(sic));
  }

  /** Tests that the transformer sets the expected claim PPS indicator code supporting info. */
  @Test
  public void shouldHaveClmMcoPdSwSupInfo() {
    SupportingInformationComponent sic =
        TransformerTestUtilsV2.findSupportingInfoByCode(
            "https://bluebutton.cms.gov/resources/variables/clm_pps_ind_cd",
            eob.getSupportingInfo());

    SupportingInformationComponent compare =
        TransformerTestUtilsV2.createSupportingInfo(
            // We don't care what the sequence number is here
            sic.getSequence(),
            // Category
            Arrays.asList(
                new Coding(
                    "http://terminology.hl7.org/CodeSystem/claiminformationcategory",
                    "info",
                    "Information"),
                new Coding(
                    "https://bluebutton.cms.gov/resources/codesystem/information",
                    "https://bluebutton.cms.gov/resources/variables/clm_pps_ind_cd",
                    "Claim PPS Indicator Code")),
            // Code
            new Coding(
                "https://bluebutton.cms.gov/resources/variables/clm_pps_ind_cd",
                "2",
                "PPS bill; claim contains PPS indicator"));

    assertTrue(compare.equalsDeep(sic));
  }

  /**
   * Tests that the transformer sets the expected low utilization payment adjustment supporting
   * info.
   */
  @Test
  public void shouldHaveClmHhaLupaIndCdSupInfo() {
    SupportingInformationComponent sic =
        TransformerTestUtilsV2.findSupportingInfoByCode(
            "https://bluebutton.cms.gov/resources/variables/clm_hha_lupa_ind_cd",
            eob.getSupportingInfo());

    SupportingInformationComponent compare =
        TransformerTestUtilsV2.createSupportingInfo(
            // We don't care what the sequence number is here
            sic.getSequence(),
            // Category
            Arrays.asList(
                new Coding(
                    "http://terminology.hl7.org/CodeSystem/claiminformationcategory",
                    "info",
                    "Information"),
                new Coding(
                    "https://bluebutton.cms.gov/resources/codesystem/information",
                    "https://bluebutton.cms.gov/resources/variables/clm_hha_lupa_ind_cd",
                    "Claim HHA Low Utilization Payment Adjustment (LUPA) Indicator Code")),
            // Code
            new Coding(
                "https://bluebutton.cms.gov/resources/variables/clm_hha_lupa_ind_cd",
                "L",
                "Low utilization payment adjustment (LUPA) claim"));

    assertTrue(compare.equalsDeep(sic));
  }

  /** Tests that the transformer sets the expected claim HHA referral code supporting info. */
  @Test
  public void shouldHaveClmHhaRfrlCdSupInfo() {
    SupportingInformationComponent sic =
        TransformerTestUtilsV2.findSupportingInfoByCode(
            "https://bluebutton.cms.gov/resources/variables/clm_hha_rfrl_cd",
            eob.getSupportingInfo());

    SupportingInformationComponent compare =
        TransformerTestUtilsV2.createSupportingInfo(
            // We don't care what the sequence number is here
            sic.getSequence(),
            // Category
            Arrays.asList(
                new Coding(
                    "http://terminology.hl7.org/CodeSystem/claiminformationcategory",
                    "info",
                    "Information"),
                new Coding(
                    "https://bluebutton.cms.gov/resources/codesystem/information",
                    "https://bluebutton.cms.gov/resources/variables/clm_hha_rfrl_cd",
                    "Claim HHA Referral Code")),
            // Code
            new Coding(
                "https://bluebutton.cms.gov/resources/variables/clm_hha_rfrl_cd",
                "1",
                "Physician referral - The patient was admitted upon the recommendation of a personal physician."));

    assertTrue(compare.equalsDeep(sic));
  }

  /** Tests that the transformer sets the expected claim HHA total visit count supporting info. */
  @Test
  public void shouldHaveClmHhaTotVisitCntSupInfo() {
    SupportingInformationComponent sic =
        TransformerTestUtilsV2.findSupportingInfoByCode(
            "https://bluebutton.cms.gov/resources/variables/clm_hha_tot_visit_cnt",
            eob.getSupportingInfo());

    SupportingInformationComponent compare =
        TransformerTestUtilsV2.createSupportingInfo(
                // We don't care what the sequence number is here
                sic.getSequence(),
                // Category
                Arrays.asList(
                    new Coding(
                        "http://terminology.hl7.org/CodeSystem/claiminformationcategory",
                        "info",
                        "Information"),
                    new Coding(
                        "https://bluebutton.cms.gov/resources/codesystem/information",
                        "https://bluebutton.cms.gov/resources/variables/clm_hha_tot_visit_cnt",
                        "Claim HHA Total Visit Count")))
            // valueQuantity
            .setValue(new Quantity().setValue(3));

    assertTrue(compare.equalsDeep(sic));
  }

  /** Tests that the transformer sets the expected claim HHA total visit count supporting info. */
  @Test
  public void shouldHaveAdmissionPeriodSupInfo() throws Exception {
    SupportingInformationComponent sic =
        TransformerTestUtilsV2.findSupportingInfoByCode("admissionperiod", eob.getSupportingInfo());

    SupportingInformationComponent compare =
        TransformerTestUtilsV2.createSupportingInfo(
            // We don't care what the sequence number is here
            sic.getSequence(),
            // Category
            Arrays.asList(
                new Coding(
                    "http://hl7.org/fhir/us/carin-bb/CodeSystem/C4BBSupportingInfoType",
                    "admissionperiod",
                    "Admission Period")));
    // timingPeriod
    Period period = new Period();
    period.setStart(
        new SimpleDateFormat("yyy-MM-dd").parse("2015-06-23"), TemporalPrecisionEnum.DAY);

    compare.setTiming(period);

    assertTrue(compare.equalsDeep(sic));
  }

  /** Tests that the transformer sets the expected number of diagnosis. */
  @Test
  public void shouldHaveDiagnosesList() {
    assertEquals(4, eob.getDiagnosis().size());
  }

  /** Tests that the transformer sets the expected diagnosis entries. */
  @Test
  public void shouldHaveDiagnosesMembers() {
    DiagnosisComponent diag1 =
        TransformerTestUtilsV2.findDiagnosisByCode("53081", eob.getDiagnosis());

    DiagnosisComponent cmp1 =
        TransformerTestUtilsV2.createDiagnosis(
            // Order doesn't matter
            diag1.getSequence(),
            List.of(new Coding("http://hl7.org/fhir/sid/icd-9-cm", "53081", "ESOPHAGEAL REFLUX")),
            new Coding(
                "http://terminology.hl7.org/CodeSystem/ex-diagnosistype", "principal", "principal"),
            null,
            null);

    assertTrue(cmp1.equalsDeep(diag1));

    DiagnosisComponent diag2 =
        TransformerTestUtilsV2.findDiagnosisByCode("B01", eob.getDiagnosis());

    DiagnosisComponent cmp2 =
        TransformerTestUtilsV2.createDiagnosis(
            // Order doesn't matter
            diag2.getSequence(),
            List.of(
                new Coding("http://hl7.org/fhir/sid/icd-10-cm", "B01", "VARICELLA [CHICKENPOX]"),
                new Coding("http://hl7.org/fhir/sid/icd-10", "B01", "VARICELLA [CHICKENPOX]")),
            new Coding(
                "http://hl7.org/fhir/us/carin-bb/CodeSystem/C4BBClaimDiagnosisType",
                "secondary",
                "Secondary"),
            null,
            null);

    assertTrue(cmp2.equalsDeep(diag2));

    DiagnosisComponent diag3 =
        TransformerTestUtilsV2.findDiagnosisByCode("B05", eob.getDiagnosis());

    DiagnosisComponent cmp3 =
        TransformerTestUtilsV2.createDiagnosis(
            // Order doesn't matter
            diag3.getSequence(),
            List.of(
                new Coding("http://hl7.org/fhir/sid/icd-10-cm", "B05", "MEASLES"),
                new Coding("http://hl7.org/fhir/sid/icd-10", "B05", "MEASLES")),
            new Coding(
                "http://hl7.org/fhir/us/carin-bb/CodeSystem/C4BBClaimDiagnosisType",
                "secondary",
                "Secondary"),
            null,
            null);

    assertTrue(cmp3.equalsDeep(diag3));

    DiagnosisComponent diag4 =
        TransformerTestUtilsV2.findDiagnosisByCode("B30", eob.getDiagnosis());

    DiagnosisComponent cmp4 =
        TransformerTestUtilsV2.createDiagnosis(
            // Order doesn't matter
            diag4.getSequence(),
            List.of(
                new Coding("http://hl7.org/fhir/sid/icd-10-cm", "B30", "VIRAL CONJUNCTIVITIS"),
                new Coding("http://hl7.org/fhir/sid/icd-10", "B30", "VIRAL CONJUNCTIVITIS")),
            new Coding(
                "http://hl7.org/fhir/us/carin-bb/CodeSystem/C4BBClaimDiagnosisType",
                "secondary",
                "Secondary"),
            null,
            null);

    assertTrue(cmp4.equalsDeep(diag4));
  }

  /**
   * Tests that the transformer sets the expected number of insurance entries with the expected
   * values.
   */
  @Test
  public void shouldReferenceCoverageInInsurance() {
    // // Only one insurance object if there is more than we need to fix the focal
    // set to point
    // to the correct insurance
    assertEquals(false, eob.getInsurance().size() > 1);
    assertEquals(1, eob.getInsurance().size());

    InsuranceComponent insurance = eob.getInsuranceFirstRep();

    InsuranceComponent compare =
        new InsuranceComponent()
            .setFocal(true)
            .setCoverage(new Reference().setReference("Coverage/part-b-567834"));

    assertTrue(compare.equalsDeep(insurance));
  }

  /** Tests that the transformer sets the expected number of line items. */
  @Test
  public void shouldHaveLineItems() {
    assertEquals(1, eob.getItem().size());
  }

  /** Tests that the transformer sets the expected number of line item sequences. */
  @Test
  public void shouldHaveLineItemSequence() {
    assertEquals(1, eob.getItemFirstRep().getSequence());
  }

  /** Tests that the transformer sets the expected line item care team reference. */
  @Test
  public void shouldHaveLineItemCareTeamRef() {
    // The order isn't important but this should reference a care team member
    assertNotNull(eob.getItemFirstRep().getCareTeamSequence());
    assertEquals(1, eob.getItemFirstRep().getCareTeamSequence().size());
  }

  /** Tests that the transformer sets the expected line item revenue codes. */
  @Test
  public void shouldHaveLineItemRevenue() {
    CodeableConcept revenue = eob.getItemFirstRep().getRevenue();

    Coding code1 =
        revenue.getCoding().stream()
            .filter(
                coding ->
                    coding
                        .getSystem()
                        .equals("https://bluebutton.cms.gov/resources/variables/rev_cntr"))
            .findFirst()
            .orElse(null);
    Coding code2 =
        revenue.getCoding().stream()
            .filter(
                coding -> coding.getSystem().equals("https://www.nubc.org/CodeSystem/RevenueCodes"))
            .findFirst()
            .orElse(null);
    Coding code3 =
        revenue.getCoding().stream()
            .filter(
                coding ->
                    coding
                        .getSystem()
                        .equals(
                            "https://bluebutton.cms.gov/resources/variables/rev_cntr_ddctbl_coinsrnc_cd"))
            .findFirst()
            .orElse(null);

    assertNotNull(code1, "Missing expected rev_cntr coding");
    assertEquals("0023", code1.getCode());
    assertEquals(
        "Home Health services paid under PPS submitted as TOB 32X and 33X, effective 10/00. This code may appear multiple times on a claim to identify different HIPPS/Home Health Resource Groups (HRG).",
        code1.getDisplay());

    assertNotNull(code2, "Missing expected RevenueCodes coding");
    assertEquals("4", code2.getCode());
    assertNull(code2.getDisplay());

    assertNotNull(code3, "Missing expected rev_cntr_ddctbl_coinsrnc_cd coding");
    assertEquals("4", code3.getCode());
    assertEquals(
        "No charge or units associated with this revenue center code. (For multiple HCPCS per single revenue center code) For revenue center code 0001, the following MSP override values may be present:",
        code3.getDisplay());
  }

  /** Tests that the transformer sets the expected Coding for line item produce/service. */
  @Test
  public void shouldHaveLineItemProductOrServiceCoding() {
    CodeableConcept pos = eob.getItemFirstRep().getProductOrService();

    CodeableConcept compare =
        new CodeableConcept()
            .setCoding(
                Arrays.asList(
                    new Coding(
                        "https://bluebutton.cms.gov/resources/codesystem/hcpcs", "2GGGG", null)));

    assertTrue(compare.equalsDeep(pos));
  }

  /**
   * Tests that the transformer sets the expected number of line item modifiers and the entries are
   * correct.
   */
  @Test
  public void shouldHaveLineItemModifier() {
    assertEquals(2, eob.getItemFirstRep().getModifier().size());

    CodeableConcept modifier = eob.getItemFirstRep().getModifierFirstRep();

    CodeableConcept compare =
        new CodeableConcept()
            .setCoding(
                Arrays.asList(
                    new Coding(
                        "https://bluebutton.cms.gov/resources/codesystem/hcpcs", "KO", null)));

    assertTrue(compare.equalsDeep(modifier));
  }

  /** Tests that the transformer sets the expected line item serviced date. */
  @Test
  public void shouldHaveLineItemServicedDate() {
    DateType servicedDate = eob.getItemFirstRep().getServicedDateType();

    DateType compare = new DateType("2015-06-23");

    assertEquals(servicedDate.toString(), compare.toString());
  }

  /** Tests that the transformer sets the expected line location (address). */
  @Test
  public void shouldHaveLineItemLocation() {
    Address address = eob.getItemFirstRep().getLocationAddress();

    Address compare = new Address().setState("UT");

    assertTrue(compare.equalsDeep(address));
  }

  /** Tests that the transformer sets the expected line item quantity. */
  @Test
  public void shouldHaveLineItemQuantity() {
    Quantity quantity = eob.getItemFirstRep().getQuantity();

    Quantity compare = new Quantity(666);

    assertTrue(compare.equalsDeep(quantity));
  }

  /** Tests that the transformer sets the expected number of line item adjudications. */
  @Test
  public void shouldHaveLineItemAdjudications() {
    assertEquals(5, eob.getItemFirstRep().getAdjudication().size());
  }

  /** Tests that the transformer sets the expected adjudication denial code. */
  @Test
  public void shouldHaveLineItemAdjudicationRevCntr1stAnsiCd() {
    AdjudicationComponent adjudication =
        TransformerTestUtilsV2.findAdjudicationByReason(
            "CO120", eob.getItemFirstRep().getAdjudication());

    AdjudicationComponent compare =
        new AdjudicationComponent()
            .setCategory(
                new CodeableConcept()
                    .setCoding(
                        Arrays.asList(
                            new Coding(
                                "http://hl7.org/fhir/us/carin-bb/CodeSystem/C4BBAdjudicationDiscriminator",
                                "denialreason",
                                "Denial Reason"))))
            .setReason(
                new CodeableConcept()
                    .setCoding(
                        Arrays.asList(
                            new Coding(
                                "https://bluebutton.cms.gov/resources/variables/rev_cntr_1st_ansi_cd",
                                "CO120",
                                null))));

    assertTrue(compare.equalsDeep(adjudication));
  }

  /** Tests that the transformer sets the expected adjudication center rate amount. */
  @Test
  public void shouldHaveLineItemAdjudicationRevCntrRateAmt() {
    AdjudicationComponent adjudication =
        TransformerTestUtilsV2.findAdjudicationByCategory(
            "https://bluebutton.cms.gov/resources/variables/rev_cntr_rate_amt",
            eob.getItemFirstRep().getAdjudication());

    AdjudicationComponent compare =
        new AdjudicationComponent()
            .setCategory(
                new CodeableConcept()
                    .setCoding(
                        Arrays.asList(
                            new Coding(
                                "http://terminology.hl7.org/CodeSystem/adjudication",
                                "submitted",
                                "Submitted Amount"),
                            new Coding(
                                "https://bluebutton.cms.gov/resources/codesystem/adjudication",
                                "https://bluebutton.cms.gov/resources/variables/rev_cntr_rate_amt",
                                "Revenue Center Rate Amount"))))
            .setAmount(new Money().setValue(0).setCurrency(TransformerConstants.CODED_MONEY_USD));

    assertTrue(compare.equalsDeep(adjudication));
  }

  /** Tests that the transformer sets the expected adjudication revenue center to charge amount. */
  @Test
  public void shouldHaveLineItemAdjudicationRevCntrTotChrgAmt() {
    AdjudicationComponent adjudication =
        TransformerTestUtilsV2.findAdjudicationByCategory(
            "https://bluebutton.cms.gov/resources/variables/rev_cntr_tot_chrg_amt",
            eob.getItemFirstRep().getAdjudication());

    // Need to maintain trailing 0s in USD amount
    BigDecimal amt = new BigDecimal(25.00);
    amt = amt.setScale(2, RoundingMode.HALF_DOWN);

    AdjudicationComponent compare =
        new AdjudicationComponent()
            .setCategory(
                new CodeableConcept()
                    .setCoding(
                        Arrays.asList(
                            new Coding(
                                "http://terminology.hl7.org/CodeSystem/adjudication",
                                "submitted",
                                "Submitted Amount"),
                            new Coding(
                                "https://bluebutton.cms.gov/resources/codesystem/adjudication",
                                "https://bluebutton.cms.gov/resources/variables/rev_cntr_tot_chrg_amt",
                                "Revenue Center Total Charge Amount"))))
            .setAmount(new Money().setValue(amt).setCurrency(TransformerConstants.CODED_MONEY_USD));

    assertTrue(compare.equalsDeep(adjudication));
  }

  /**
   * Tests that the transformer sets the expected adjudication revenue center non-covered charge
   * amount.
   */
  @Test
  public void shouldHaveLineItemAdjudicationRevCntrNcrvdChrgAmt() {
    AdjudicationComponent adjudication =
        TransformerTestUtilsV2.findAdjudicationByCategory(
            "https://bluebutton.cms.gov/resources/variables/rev_cntr_ncvrd_chrg_amt",
            eob.getItemFirstRep().getAdjudication());

    // Need to maintain trailing 0s in USD amount
    BigDecimal amt = new BigDecimal(24.00);
    amt = amt.setScale(2, RoundingMode.HALF_DOWN);

    AdjudicationComponent compare =
        new AdjudicationComponent()
            .setCategory(
                new CodeableConcept()
                    .setCoding(
                        Arrays.asList(
                            new Coding(
                                "http://hl7.org/fhir/us/carin-bb/CodeSystem/C4BBAdjudication",
                                "noncovered",
                                "Noncovered"),
                            new Coding(
                                "https://bluebutton.cms.gov/resources/codesystem/adjudication",
                                "https://bluebutton.cms.gov/resources/variables/rev_cntr_ncvrd_chrg_amt",
                                "Revenue Center Non-Covered Charge Amount"))))
            .setAmount(new Money().setValue(amt).setCurrency(TransformerConstants.CODED_MONEY_USD));

    assertTrue(compare.equalsDeep(adjudication));
  }

  /** Tests that the transformer sets the expected adjudication revenue center payment amount. */
  @Test
  public void shouldHaveLineItemAdjudicationRevCntrPmtAmtAmt() {
    AdjudicationComponent adjudication =
        TransformerTestUtilsV2.findAdjudicationByCategory(
            "https://bluebutton.cms.gov/resources/variables/rev_cntr_pmt_amt_amt",
            eob.getItemFirstRep().getAdjudication());

    // Need to maintain trailing 0s in USD amount
    BigDecimal amt = new BigDecimal(26.00);
    amt = amt.setScale(2, RoundingMode.HALF_DOWN);

    AdjudicationComponent compare =
        new AdjudicationComponent()
            .setCategory(
                new CodeableConcept()
                    .setCoding(
                        Arrays.asList(
                            new Coding(
                                "http://terminology.hl7.org/CodeSystem/adjudication",
                                "submitted",
                                "Submitted Amount"),
                            new Coding(
                                "https://bluebutton.cms.gov/resources/codesystem/adjudication",
                                "https://bluebutton.cms.gov/resources/variables/rev_cntr_pmt_amt_amt",
                                "Revenue Center (Medicare) Payment Amount"))))
            .setAmount(new Money().setValue(amt).setCurrency(TransformerConstants.CODED_MONEY_USD));

    assertTrue(compare.equalsDeep(adjudication));
  }

  /** Tests that the transformer sets the expected claim total charge amount entries. */
  @Test
  public void shouldHaveClmTotChrgAmtTotal() {
    // Only one so just pull it directly and compare
    TotalComponent total = eob.getTotalFirstRep();

    TotalComponent compare =
        new TotalComponent()
            .setCategory(
                new CodeableConcept()
                    .setCoding(
                        Arrays.asList(
                            new Coding(
                                "http://terminology.hl7.org/CodeSystem/adjudication",
                                "submitted",
                                "Submitted Amount"),
                            new Coding(
                                "https://bluebutton.cms.gov/resources/codesystem/adjudication",
                                "https://bluebutton.cms.gov/resources/variables/clm_tot_chrg_amt",
                                "Claim Total Charge Amount"))))
            .setAmount(
                new Money().setValue(199.99).setCurrency(TransformerConstants.CODED_MONEY_USD));

    assertTrue(compare.equalsDeep(total));
  }

  /** Tests that the transformer sets the expected payment value. */
  @Test
  public void shouldHavePayment() {
    // Need to maintain trailing 0s in USD amount
    BigDecimal amt = new BigDecimal(188.00);
    amt = amt.setScale(2, RoundingMode.HALF_DOWN);

    PaymentComponent compare =
        new PaymentComponent()
            .setAmount(new Money().setValue(amt).setCurrency(TransformerConstants.CODED_MONEY_USD));

    assertTrue(compare.equalsDeep(eob.getPayment()));
  }

  /** Tests that the transformer sets the expected number of total entries. */
  @Test
  public void shouldHaveTotal() {
    assertEquals(1, eob.getTotal().size());
  }

  /**
   * Ensures the rev_cntr_unit_cnt is correctly mapped to an eob item as an extension when the unit
   * quantity is not zero.
   */
  @Test
  public void shouldHaveRevenueCenterUnit() {
    TransformerTestUtilsV2.assertExtensionQuantityEquals(
        CcwCodebookMissingVariable.REV_CNTR_UNIT_CNT, BigDecimal.valueOf(1), eob.getItem());
  }

  /**
   * Tests that the transformer sets the expected number of benefit balance entries and the correct
   * values.
   */
  @Test
  public void shouldHaveBenefitBalance() {
    assertEquals(1, eob.getBenefitBalance().size());

    // Test Category here
    CodeableConcept compare =
        new CodeableConcept()
            .setCoding(
                Arrays.asList(
                    new Coding(
                        "http://terminology.hl7.org/CodeSystem/ex-benefitcategory",
                        "1",
                        "Medical Care")));

    assertTrue(compare.equalsDeep(eob.getBenefitBalanceFirstRep().getCategory()));
  }

  /** Tests that the transformer sets the expected number of benefit balance financial entries. */
  @Test
  public void shouldHaveBenefitBalanceFinancial() {
    assertEquals(1, eob.getBenefitBalanceFirstRep().getFinancial().size());
  }

  /** Tests that the transformer sets the expected NCH primary payer claim paid amount. */
  @Test
  public void shouldHavePrpayAmtFinancial() {
    BenefitComponent benefit =
        TransformerTestUtilsV2.findFinancial(
            "https://bluebutton.cms.gov/resources/variables/prpayamt",
            eob.getBenefitBalanceFirstRep().getFinancial());

    BenefitComponent compare =
        new BenefitComponent()
            .setType(
                new CodeableConcept()
                    .setCoding(
                        Arrays.asList(
                            new Coding(
                                "https://bluebutton.cms.gov/resources/codesystem/benefit-balance",
                                "https://bluebutton.cms.gov/resources/variables/prpayamt",
                                "NCH Primary Payer (if not Medicare) Claim Paid Amount"))))
            .setUsed(
                new Money()
                    .setValueElement(new DecimalType("11.00"))
                    .setCurrency(TransformerConstants.CODED_MONEY_USD));

    assertTrue(compare.equalsDeep(benefit));
  }

  /**
   * Ensure that when the revenue status code exists in the claim, it should be mapped to an
   * extension.
   *
   * <p>The specific code value of the extension is tested in {@link
   * TransformerUtilsV2Test#mapEobCommonItemRevenueStatusCodeWhenStatusCodeExistsExpectExtensionOnItem()}
   */
  @Test
  public void shouldHaveRevenueStatusCode() {

    String expectedExtensionUrl =
        "https://bluebutton.cms.gov/resources/variables/rev_cntr_stus_ind_cd";

    assertNotNull(eob.getItem());
    assertTrue(eob.getItem().size() > 0);
    ExplanationOfBenefit.ItemComponent item = eob.getItem().get(0);
    assertNotNull(item);
    assertNotNull(item.getRevenue());
    assertNotNull(item.getRevenue().getExtension());
    assertEquals(1, item.getRevenue().getExtension().size());
    Extension ext = item.getRevenue().getExtensionByUrl(expectedExtensionUrl);
    assertNotNull(ext);
    assertEquals(expectedExtensionUrl, ext.getUrl());
    assertTrue(ext.getValue() instanceof Coding);
    assertNotNull(((Coding) ext.getValue()).getCode());
  }

  /**
   * Ensures the fi_num is correctly mapped to an eob as an extension when the
   * fiscalIntermediaryNumber is present.
   */
  @Test
  public void shouldHaveFiNumberExtension() {

    String expectedDiscriminator = "https://bluebutton.cms.gov/resources/variables/fi_num";

    assertNotNull(eob.getExtension());
    assertFalse(eob.getExtension().isEmpty());
    Extension fiNumExtension =
        eob.getExtension().stream()
            .filter(e -> expectedDiscriminator.equals(e.getUrl()))
            .findFirst()
            .orElse(null);
    assertNotNull(fiNumExtension);
    assertEquals("15999", ((Coding) fiNumExtension.getValue()).getCode());
  }

  /**
   * Ensures the Fi_Clm_Proc_Dt is correctly mapped to an eob as an extension when the
   * fiscalIntermediaryClaimProcessDate is present.
   */
  @Test
  public void shouldHaveFiClaimProcessDateExtension() {
    assertNotNull(eob.getExtension());
    assertFalse(eob.getExtension().isEmpty());

    Extension ex =
        TransformerTestUtilsV2.findExtensionByUrl(
            "https://bluebutton.cms.gov/resources/variables/fi_clm_proc_dt", eob.getExtension());

    Extension compare =
        new Extension(
            "https://bluebutton.cms.gov/resources/variables/fi_clm_proc_dt",
            new DateType("2015-10-30"));

    assertTrue(compare.equalsDeep(ex));
  }

  /** Should have organization with correct fake display. */
  @Test
  public void shouldHaveOrganizationWithFakeDisplay() {
    Optional<Resource> organization =
        eob.getContained().stream()
            .filter(o -> o.getResourceType().equals(ResourceType.Organization))
            .findFirst();

    Organization org = (Organization) organization.get();
    Optional<Identifier> identifier =
        org.getIdentifier().stream()
            .filter(i -> i.getValue().equals(RDATestUtils.FAKE_NPI_NUMBER))
            .findFirst();
    assertEquals(RDATestUtils.FAKE_NPI_NUMBER, identifier.get().getValue());
    assertEquals(RDATestUtils.FAKE_NPI_ORG_NAME, org.getName());
  }
}<|MERGE_RESOLUTION|>--- conflicted
+++ resolved
@@ -131,12 +131,7 @@
     npiOrgLookup = RDATestUtils.mockNPIOrgLookup();
 
     hhaClaimTransformer =
-<<<<<<< HEAD
-        new HHAClaimTransformerV2(
-            metricRegistry, NPIOrgLookup.createNpiOrgLookup(), securityTagManager);
-=======
-        new HHAClaimTransformerV2(metricRegistry, NPIOrgLookup.createTestNpiOrgLookup());
->>>>>>> 28f0afbc
+        new HHAClaimTransformerV2(metricRegistry, NPIOrgLookup.createTestNpiOrgLookup(), securityTagManager);
     claim = generateClaim();
     ExplanationOfBenefit genEob = hhaClaimTransformer.transform(claim, false);
     IParser parser = fhirContext.newJsonParser();
