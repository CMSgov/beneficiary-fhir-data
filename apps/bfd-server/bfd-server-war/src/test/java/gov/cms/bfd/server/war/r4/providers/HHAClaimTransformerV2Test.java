--- conflicted
+++ resolved
@@ -96,14 +96,8 @@
   /** The metrics timer context. Used for determining the timer was stopped. */
   @Mock Timer.Context metricsTimerContext;
 
-<<<<<<< HEAD
-  /** The mock NPIOrgLookup. */
-  private MockedStatic<NPIOrgLookup> npiOrgLookup;
-
   Set<String> securityTags = new HashSet<>();
 
-=======
->>>>>>> b30d9b81
   /**
    * Generates the sample A claim object to be used in multiple tests.
    *
@@ -134,19 +128,13 @@
     when(metricRegistry.timer(any())).thenReturn(metricsTimer);
     when(metricsTimer.time()).thenReturn(metricsTimerContext);
 
-<<<<<<< HEAD
     hhaClaimTransformer =
         new HHAClaimTransformerV2(
-            metricRegistry, NPIOrgLookup.createTestNpiOrgLookup(), securityTagManager, false);
+            metricRegistry, securityTagManager, false);
     claim = generateClaim();
     ExplanationOfBenefit genEob =
         hhaClaimTransformer.transform(new ClaimWithSecurityTags<>(claim, securityTags), false);
-=======
-    hhaClaimTransformer = new HHAClaimTransformerV2(metricRegistry, securityTagManager);
-    claim = generateClaim();
-    ExplanationOfBenefit genEob = hhaClaimTransformer.transform(claim, false);
-    TransformerUtilsV2.enrichEob(genEob, RDATestUtils.createTestNpiOrgLookup());
->>>>>>> b30d9b81
+      TransformerUtilsV2.enrichEob(genEob, RDATestUtils.createTestNpiOrgLookup());
     IParser parser = fhirContext.newJsonParser();
     String json = parser.encodeResourceToString(genEob);
     eob = parser.parseResource(ExplanationOfBenefit.class, json);
@@ -246,13 +234,9 @@
     claim.setClaimQueryCode(Optional.empty());
     claim.setLastUpdated(Instant.now());
 
-<<<<<<< HEAD
     ExplanationOfBenefit genEob =
         hhaClaimTransformer.transform(new ClaimWithSecurityTags<>(claim, securityTags), false);
-=======
-    ExplanationOfBenefit genEob = hhaClaimTransformer.transform(claim, false);
     TransformerUtilsV2.enrichEob(genEob, RDATestUtils.createTestNpiOrgLookup());
->>>>>>> b30d9b81
     IParser parser = fhirContext.newJsonParser();
     String json = parser.encodeResourceToString(genEob);
     eob = parser.parseResource(ExplanationOfBenefit.class, json);
@@ -277,13 +261,9 @@
     claim.setClaimQueryCode(Optional.of('3'));
     claim.setLastUpdated(Instant.now());
 
-<<<<<<< HEAD
     ExplanationOfBenefit genEob =
         hhaClaimTransformer.transform(new ClaimWithSecurityTags<>(claim, securityTags), false);
-=======
-    ExplanationOfBenefit genEob = hhaClaimTransformer.transform(claim, false);
     TransformerUtilsV2.enrichEob(genEob, RDATestUtils.createTestNpiOrgLookup());
->>>>>>> b30d9b81
     IParser parser = fhirContext.newJsonParser();
     String json = parser.encodeResourceToString(genEob);
     eob = parser.parseResource(ExplanationOfBenefit.class, json);
