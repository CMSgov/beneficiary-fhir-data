package gov.cms.bfd.server.war.r4.providers;

import static org.junit.jupiter.api.Assertions.assertEquals;
import static org.junit.jupiter.api.Assertions.assertFalse;
import static org.junit.jupiter.api.Assertions.assertNotNull;
import static org.junit.jupiter.api.Assertions.assertNull;
import static org.junit.jupiter.api.Assertions.assertTrue;
import static org.mockito.ArgumentMatchers.any;
import static org.mockito.Mockito.times;
import static org.mockito.Mockito.verify;
import static org.mockito.Mockito.when;

import ca.uhn.fhir.context.FhirContext;
import ca.uhn.fhir.model.api.TemporalPrecisionEnum;
import ca.uhn.fhir.parser.IParser;
import com.codahale.metrics.MetricRegistry;
import com.codahale.metrics.Timer;
import gov.cms.bfd.model.codebook.data.CcwCodebookMissingVariable;
import gov.cms.bfd.model.rif.entities.HHAClaim;
import gov.cms.bfd.model.rif.samples.StaticRifResourceGroup;
import gov.cms.bfd.server.war.ServerTestUtils;
import gov.cms.bfd.server.war.commons.ProfileConstants;
import gov.cms.bfd.server.war.commons.SecurityTagManager;
import gov.cms.bfd.server.war.commons.TransformerConstants;
import gov.cms.bfd.server.war.r4.providers.pac.common.ClaimWithSecurityTags;
import gov.cms.bfd.server.war.utils.RDATestUtils;
import java.io.IOException;
import java.math.BigDecimal;
import java.math.RoundingMode;
import java.text.SimpleDateFormat;
import java.time.Instant;
import java.util.Arrays;
import java.util.HashSet;
import java.util.List;
import java.util.Optional;
import java.util.Set;
import org.hl7.fhir.exceptions.FHIRException;
import org.hl7.fhir.r4.model.Address;
import org.hl7.fhir.r4.model.CodeableConcept;
import org.hl7.fhir.r4.model.Coding;
import org.hl7.fhir.r4.model.DateType;
import org.hl7.fhir.r4.model.DecimalType;
import org.hl7.fhir.r4.model.ExplanationOfBenefit;
import org.hl7.fhir.r4.model.ExplanationOfBenefit.AdjudicationComponent;
import org.hl7.fhir.r4.model.ExplanationOfBenefit.BenefitComponent;
import org.hl7.fhir.r4.model.ExplanationOfBenefit.CareTeamComponent;
import org.hl7.fhir.r4.model.ExplanationOfBenefit.DiagnosisComponent;
import org.hl7.fhir.r4.model.ExplanationOfBenefit.ExplanationOfBenefitStatus;
import org.hl7.fhir.r4.model.ExplanationOfBenefit.InsuranceComponent;
import org.hl7.fhir.r4.model.ExplanationOfBenefit.PaymentComponent;
import org.hl7.fhir.r4.model.ExplanationOfBenefit.SupportingInformationComponent;
import org.hl7.fhir.r4.model.ExplanationOfBenefit.TotalComponent;
import org.hl7.fhir.r4.model.ExplanationOfBenefit.Use;
import org.hl7.fhir.r4.model.Extension;
import org.hl7.fhir.r4.model.Identifier;
import org.hl7.fhir.r4.model.Money;
import org.hl7.fhir.r4.model.Organization;
import org.hl7.fhir.r4.model.Period;
import org.hl7.fhir.r4.model.Quantity;
import org.hl7.fhir.r4.model.Reference;
import org.hl7.fhir.r4.model.Resource;
import org.hl7.fhir.r4.model.ResourceType;
import org.junit.jupiter.api.BeforeEach;
import org.junit.jupiter.api.Test;
import org.junit.jupiter.api.extension.ExtendWith;
import org.mockito.Mock;
import org.mockito.junit.jupiter.MockitoExtension;
import org.mockito.junit.jupiter.MockitoSettings;
import org.mockito.quality.Strictness;

/** Tests the {@link HHAClaimTransformerV2Test}. */
@ExtendWith(MockitoExtension.class)
@MockitoSettings(strictness = Strictness.LENIENT)
public class HHAClaimTransformerV2Test {
  /** The claim under test. */
  HHAClaim claim;

  /** The eob loaded before each test from a file. */
  ExplanationOfBenefit eob;

  /** The transformer under test. */
  HHAClaimTransformerV2 hhaClaimTransformer;

  /** The fhir context for parsing the file data. */
  private static final FhirContext fhirContext = FhirContext.forR4();

  /** The metrics registry. */
  @Mock MetricRegistry metricRegistry;

  /** The SamhsaSecurityTag lookup. */
  @Mock SecurityTagManager securityTagManager;

  /** The metrics timer. Used for determining the timer was started. */
  @Mock Timer metricsTimer;

  /** The metrics timer context. Used for determining the timer was stopped. */
  @Mock Timer.Context metricsTimerContext;

  Set<String> securityTags = new HashSet<>();

  /**
   * Generates the sample A claim object to be used in multiple tests.
   *
   * @return the claim object
   * @throws FHIRException if there is an issue parsing the claim
   */
  public HHAClaim generateClaim() throws FHIRException {
    List<Object> parsedRecords =
        ServerTestUtils.parseData(Arrays.asList(StaticRifResourceGroup.SAMPLE_A.getResources()));

    HHAClaim claim =
        parsedRecords.stream()
            .filter(r -> r instanceof HHAClaim)
            .map(HHAClaim.class::cast)
            .findFirst()
            .get();
    claim.setLastUpdated(Instant.now());
    return claim;
  }

  /**
   * Loads the test data needed for each test.
   *
   * @throws IOException if there is an issue loading the file
   */
  @BeforeEach
  public void before() throws IOException {
    when(metricRegistry.timer(any())).thenReturn(metricsTimer);
    when(metricsTimer.time()).thenReturn(metricsTimerContext);

    hhaClaimTransformer = new HHAClaimTransformerV2(metricRegistry, securityTagManager, false);
    claim = generateClaim();
<<<<<<< HEAD
    ExplanationOfBenefit genEob = hhaClaimTransformer.transform(claim, false);
    TransformerUtilsV2.enrichEob(
        genEob,
        RDATestUtils.createTestNpiOrgLookup(),
        RDATestUtils.createFdaDrugCodeDisplayLookup());
=======
    ExplanationOfBenefit genEob =
        hhaClaimTransformer.transform(new ClaimWithSecurityTags<>(claim, securityTags), false);
    TransformerUtilsV2.enrichEob(genEob, RDATestUtils.createTestNpiOrgLookup());
>>>>>>> 6735a635
    IParser parser = fhirContext.newJsonParser();
    String json = parser.encodeResourceToString(genEob);
    eob = parser.parseResource(ExplanationOfBenefit.class, json);
  }

  /**
   * Verifies that when transform is called, the metric registry is passed the correct class and
   * subtype name, is started, and stopped. Note that timer.stop() and timer.close() are equivalent
   * and one or the other may be called based on how the timer is used in code.
   */
  @Test
  public void testTransformRunsMetricTimer() {
    String expectedTimerName = hhaClaimTransformer.getClass().getSimpleName() + ".transform";
    verify(metricRegistry, times(1)).timer(expectedTimerName);
    // time() starts the timer
    verify(metricsTimer, times(1)).time();
    verify(metricsTimerContext, times(1)).close();
  }

  /** Tests that the transformer sets the expected id. */
  @Test
  public void shouldSetID() {
    assertEquals("ExplanationOfBenefit/hha-" + claim.getClaimId(), eob.getId());
  }

  /** Tests that the transformer sets the expected last updated date in the metadata. */
  @Test
  public void shouldSetLastUpdated() {
    assertNotNull(eob.getMeta().getLastUpdated());
  }

  /** Tests that the transformer sets the expected profile metadata. */
  @Test
  public void shouldSetCorrectProfile() {
    // The base CanonicalType doesn't seem to compare correctly so lets convert it
    // to a string
    assertTrue(
        eob.getMeta().getProfile().stream()
            .map(ct -> ct.getValueAsString())
            .anyMatch(v -> v.equals(ProfileConstants.C4BB_EOB_NONCLINICIAN_PROFILE_URL)));
  }

  /** Tests that the transformer sets the expected 'nature of request' value. */
  @Test
  public void shouldSetUse() {
    assertEquals(Use.CLAIM, eob.getUse());
  }

  /** Tests that the transformer sets the expected final action status. */
  @Test
  public void shouldSetFinalAction() {
    assertEquals(ExplanationOfBenefitStatus.ACTIVE, eob.getStatus());
  }

  /**
   * Tests that the transformer sets the billable period.
   *
   * @throws Exception should not be thrown
   */
  @Test
  public void shouldSetBillablePeriod() throws Exception {
    // We just want to make sure it is set
    assertNotNull(eob.getBillablePeriod());
    Extension extension =
        eob.getBillablePeriod()
            .getExtensionByUrl("https://bluebutton.cms.gov/resources/variables/claim_query_cd");
    assertNotNull(extension);
    Coding valueCoding = (Coding) extension.getValue();
    assertEquals("Final bill", valueCoding.getDisplay());
    assertEquals("3", valueCoding.getCode());
    assertEquals(
        "https://bluebutton.cms.gov/resources/variables/claim_query_cd", valueCoding.getSystem());
    assertEquals(
        (new SimpleDateFormat("yyy-MM-dd")).parse("2015-06-23"),
        eob.getBillablePeriod().getStart());
    assertEquals(
        (new SimpleDateFormat("yyy-MM-dd")).parse("2015-06-23"), eob.getBillablePeriod().getEnd());
  }

  /**
   * Tests that the billable period is not set if claim query code is null.
   *
   * @throws Exception should not be thrown
   */
  @Test
  public void shouldNotSetBillablePeriodWithNullClaimQueryCode() throws Exception {
    List<Object> parsedRecords =
        ServerTestUtils.parseData(Arrays.asList(StaticRifResourceGroup.SAMPLE_A.getResources()));

    HHAClaim claim =
        parsedRecords.stream()
            .filter(r -> r instanceof HHAClaim)
            .map(HHAClaim.class::cast)
            .findFirst()
            .get();
    claim.setLastUpdated(Instant.now());
    claim.setClaimQueryCode(Optional.empty());
    claim.setLastUpdated(Instant.now());

<<<<<<< HEAD
    ExplanationOfBenefit genEob = hhaClaimTransformer.transform(claim, false);
    TransformerUtilsV2.enrichEob(
        genEob,
        RDATestUtils.createTestNpiOrgLookup(),
        RDATestUtils.createFdaDrugCodeDisplayLookup());
=======
    ExplanationOfBenefit genEob =
        hhaClaimTransformer.transform(new ClaimWithSecurityTags<>(claim, securityTags), false);
    TransformerUtilsV2.enrichEob(genEob, RDATestUtils.createTestNpiOrgLookup());
>>>>>>> 6735a635
    IParser parser = fhirContext.newJsonParser();
    String json = parser.encodeResourceToString(genEob);
    eob = parser.parseResource(ExplanationOfBenefit.class, json);

    Extension extension =
        eob.getBillablePeriod()
            .getExtensionByUrl("https://bluebutton.cms.gov/resources/variables/claim_query_cd");
    assertNull(extension);
  }

  /**
   * Tests that the billable period is set if optional claim query code is not empty.
   *
   * @throws Exception should not be thrown
   */
  @Test
  public void shouldSetBillablePeriodWithNonEmptyClaimQueryCode() throws Exception {
    List<Object> parsedRecords =
        ServerTestUtils.parseData(Arrays.asList(StaticRifResourceGroup.SAMPLE_A.getResources()));

    HHAClaim claim = generateClaim();
    claim.setClaimQueryCode(Optional.of('3'));
    claim.setLastUpdated(Instant.now());

<<<<<<< HEAD
    ExplanationOfBenefit genEob = hhaClaimTransformer.transform(claim, false);
    TransformerUtilsV2.enrichEob(
        genEob,
        RDATestUtils.createTestNpiOrgLookup(),
        RDATestUtils.createFdaDrugCodeDisplayLookup());
=======
    ExplanationOfBenefit genEob =
        hhaClaimTransformer.transform(new ClaimWithSecurityTags<>(claim, securityTags), false);
    TransformerUtilsV2.enrichEob(genEob, RDATestUtils.createTestNpiOrgLookup());
>>>>>>> 6735a635
    IParser parser = fhirContext.newJsonParser();
    String json = parser.encodeResourceToString(genEob);
    eob = parser.parseResource(ExplanationOfBenefit.class, json);

    // We just want to make sure it is set
    Extension extension =
        eob.getBillablePeriod()
            .getExtensionByUrl("https://bluebutton.cms.gov/resources/variables/claim_query_cd");
    assertNotNull(extension);
  }

  /** Tests that the transformer sets the expected patient reference. */
  @Test
  public void shouldReferencePatient() {
    assertNotNull(eob.getPatient());
    assertEquals("Patient/567834", eob.getPatient().getReference());
  }

  /** Tests that the transformer sets the expected creation date. */
  @Test
  public void shouldHaveCreatedDate() {
    assertNotNull(eob.getCreated());
  }

  /**
   * Tests that the transformer sets the expected number of facility type extensions and the correct
   * values.
   */
  @Test
  public void shouldHaveFacilityTypeExtension() {
    assertNotNull(eob.getFacility());
    assertEquals(1, eob.getFacility().getExtension().size());

    Extension ex =
        TransformerTestUtilsV2.findExtensionByUrl(
            "https://bluebutton.cms.gov/resources/variables/clm_fac_type_cd",
            eob.getFacility().getExtension());

    Extension compare =
        new Extension(
            "https://bluebutton.cms.gov/resources/variables/clm_fac_type_cd",
            new Coding(
                "https://bluebutton.cms.gov/resources/variables/clm_fac_type_cd",
                "3",
                "Home Health Agency (HHA)"));

    assertTrue(compare.equalsDeep(ex));
  }

  /** Tests that the transformer sets the expected number of care team entries. */
  @Test
  public void shouldHaveCareTeamList() {
    assertEquals(2, eob.getCareTeam().size());
  }

  /** Tests that the transformer sets the expected values for the care team member entries. */
  @Test
  public void shouldHaveCareTeamMembers() {
    // First member
    CareTeamComponent member1 = TransformerTestUtilsV2.findCareTeamBySequence(1, eob.getCareTeam());
    CareTeamComponent compare1 =
        TransformerTestUtilsV2.createNpiCareTeamMember(
            1,
            "2222222222",
            "http://hl7.org/fhir/us/carin-bb/CodeSystem/C4BBClaimCareTeamRole",
            "attending",
            "Attending",
            "207R00000X",
            "Internal Medicine Physician");
    assertTrue(compare1.equalsDeep(member1));

    // Second member
    CareTeamComponent member2 = TransformerTestUtilsV2.findCareTeamBySequence(2, eob.getCareTeam());
    CareTeamComponent compare2 =
        TransformerTestUtilsV2.createNpiCareTeamMember(
            2,
            "345345345",
            "http://hl7.org/fhir/us/carin-bb/CodeSystem/C4BBClaimCareTeamRole",
            "performing",
            "Performing provider",
            "207ZH0000X",
            "Hematology (Pathology) Physician");

    assertTrue(compare2.equalsDeep(member2));
  }

  /** Tests that the transformer sets the expected number of supporting info entries. */
  @Test
  public void shouldHaveSupportingInfoList() {
    assertEquals(9, eob.getSupportingInfo().size());
  }

  /**
   * Tests that the transformer sets the expected Supporting Information for claim received date.
   */
  @Test
  public void shouldHaveClaimReceivedDateSupInfo() {
    SupportingInformationComponent sic =
        TransformerTestUtilsV2.findSupportingInfoByCode("clmrecvddate", eob.getSupportingInfo());

    SupportingInformationComponent compare =
        TransformerTestUtilsV2.createSupportingInfo(
                // We don't care what the sequence number is here
                sic.getSequence(),
                // Category
                Arrays.asList(
                    new Coding(
                        "http://hl7.org/fhir/us/carin-bb/CodeSystem/C4BBSupportingInfoType",
                        "clmrecvddate",
                        "Claim Received Date"),
                    new Coding(
                        "https://bluebutton.cms.gov/resources/codesystem/information",
                        "https://bluebutton.cms.gov/resources/variables/nch_wkly_proc_dt",
                        "NCH Weekly Claim Processing Date")))
            // timingDate
            .setTiming(new DateType("2015-11-06"));

    assertTrue(compare.equalsDeep(sic));
  }

  /** Tests that the transformer sets the expected type of bill supporting info. */
  @Test
  public void shouldHaveTypeOfBillSupInfo() {
    SupportingInformationComponent sic =
        TransformerTestUtilsV2.findSupportingInfoByCode("typeofbill", eob.getSupportingInfo());

    SupportingInformationComponent compare =
        TransformerTestUtilsV2.createSupportingInfo(
            // We don't care what the sequence number is here
            sic.getSequence(),
            // Category
            Arrays.asList(
                new Coding(
                    "http://hl7.org/fhir/us/carin-bb/CodeSystem/C4BBSupportingInfoType",
                    "typeofbill",
                    "Type of Bill")),
            // Code
            new Coding(
                "https://bluebutton.cms.gov/resources/variables/clm_freq_cd",
                "1",
                "Admit thru discharge claim"));

    assertTrue(compare.equalsDeep(sic));
  }

  /** Tests that the transformer sets the expected discharge status supporting info. */
  @Test
  public void shouldHaveDischargeStatusSupInfo() {
    SupportingInformationComponent sic =
        TransformerTestUtilsV2.findSupportingInfoByCode(
            "discharge-status", eob.getSupportingInfo());

    SupportingInformationComponent compare =
        TransformerTestUtilsV2.createSupportingInfo(
            // We don't care what the sequence number is here
            sic.getSequence(),
            // Category
            Arrays.asList(
                new Coding(
                    "http://hl7.org/fhir/us/carin-bb/CodeSystem/C4BBSupportingInfoType",
                    "discharge-status",
                    "Discharge Status")),
            // Code
            new Coding(
                "https://bluebutton.cms.gov/resources/variables/ptnt_dschrg_stus_cd",
                "30",
                "Still patient."));

    assertTrue(compare.equalsDeep(sic));
  }

  /** Tests that the transformer sets the expected NCH primary payer code supporting info. */
  @Test
  public void shouldHaveNchPrmryPyrCdSupInfo() {
    SupportingInformationComponent sic =
        TransformerTestUtilsV2.findSupportingInfoByCode(
            "https://bluebutton.cms.gov/resources/variables/nch_prmry_pyr_cd",
            eob.getSupportingInfo());

    SupportingInformationComponent compare =
        TransformerTestUtilsV2.createSupportingInfo(
            // We don't care what the sequence number is here
            sic.getSequence(),
            // Category
            Arrays.asList(
                new Coding(
                    "http://terminology.hl7.org/CodeSystem/claiminformationcategory",
                    "info",
                    "Information"),
                new Coding(
                    "https://bluebutton.cms.gov/resources/codesystem/information",
                    "https://bluebutton.cms.gov/resources/variables/nch_prmry_pyr_cd",
                    "NCH Primary Payer Code (if not Medicare)")),
            // Code
            new Coding(
                "https://bluebutton.cms.gov/resources/variables/nch_prmry_pyr_cd",
                "A",
                "Employer group health plan (EGHP) insurance for an aged beneficiary"));

    assertTrue(compare.equalsDeep(sic));
  }

  /** Tests that the transformer sets the expected claim PPS indicator code supporting info. */
  @Test
  public void shouldHaveClmMcoPdSwSupInfo() {
    SupportingInformationComponent sic =
        TransformerTestUtilsV2.findSupportingInfoByCode(
            "https://bluebutton.cms.gov/resources/variables/clm_pps_ind_cd",
            eob.getSupportingInfo());

    SupportingInformationComponent compare =
        TransformerTestUtilsV2.createSupportingInfo(
            // We don't care what the sequence number is here
            sic.getSequence(),
            // Category
            Arrays.asList(
                new Coding(
                    "http://terminology.hl7.org/CodeSystem/claiminformationcategory",
                    "info",
                    "Information"),
                new Coding(
                    "https://bluebutton.cms.gov/resources/codesystem/information",
                    "https://bluebutton.cms.gov/resources/variables/clm_pps_ind_cd",
                    "Claim PPS Indicator Code")),
            // Code
            new Coding(
                "https://bluebutton.cms.gov/resources/variables/clm_pps_ind_cd",
                "2",
                "PPS bill; claim contains PPS indicator"));

    assertTrue(compare.equalsDeep(sic));
  }

  /**
   * Tests that the transformer sets the expected low utilization payment adjustment supporting
   * info.
   */
  @Test
  public void shouldHaveClmHhaLupaIndCdSupInfo() {
    SupportingInformationComponent sic =
        TransformerTestUtilsV2.findSupportingInfoByCode(
            "https://bluebutton.cms.gov/resources/variables/clm_hha_lupa_ind_cd",
            eob.getSupportingInfo());

    SupportingInformationComponent compare =
        TransformerTestUtilsV2.createSupportingInfo(
            // We don't care what the sequence number is here
            sic.getSequence(),
            // Category
            Arrays.asList(
                new Coding(
                    "http://terminology.hl7.org/CodeSystem/claiminformationcategory",
                    "info",
                    "Information"),
                new Coding(
                    "https://bluebutton.cms.gov/resources/codesystem/information",
                    "https://bluebutton.cms.gov/resources/variables/clm_hha_lupa_ind_cd",
                    "Claim HHA Low Utilization Payment Adjustment (LUPA) Indicator Code")),
            // Code
            new Coding(
                "https://bluebutton.cms.gov/resources/variables/clm_hha_lupa_ind_cd",
                "L",
                "Low utilization payment adjustment (LUPA) claim"));

    assertTrue(compare.equalsDeep(sic));
  }

  /** Tests that the transformer sets the expected claim HHA referral code supporting info. */
  @Test
  public void shouldHaveClmHhaRfrlCdSupInfo() {
    SupportingInformationComponent sic =
        TransformerTestUtilsV2.findSupportingInfoByCode(
            "https://bluebutton.cms.gov/resources/variables/clm_hha_rfrl_cd",
            eob.getSupportingInfo());

    SupportingInformationComponent compare =
        TransformerTestUtilsV2.createSupportingInfo(
            // We don't care what the sequence number is here
            sic.getSequence(),
            // Category
            Arrays.asList(
                new Coding(
                    "http://terminology.hl7.org/CodeSystem/claiminformationcategory",
                    "info",
                    "Information"),
                new Coding(
                    "https://bluebutton.cms.gov/resources/codesystem/information",
                    "https://bluebutton.cms.gov/resources/variables/clm_hha_rfrl_cd",
                    "Claim HHA Referral Code")),
            // Code
            new Coding(
                "https://bluebutton.cms.gov/resources/variables/clm_hha_rfrl_cd",
                "1",
                "Physician referral - The patient was admitted upon the recommendation of a personal physician."));

    assertTrue(compare.equalsDeep(sic));
  }

  /** Tests that the transformer sets the expected claim HHA total visit count supporting info. */
  @Test
  public void shouldHaveClmHhaTotVisitCntSupInfo() {
    SupportingInformationComponent sic =
        TransformerTestUtilsV2.findSupportingInfoByCode(
            "https://bluebutton.cms.gov/resources/variables/clm_hha_tot_visit_cnt",
            eob.getSupportingInfo());

    SupportingInformationComponent compare =
        TransformerTestUtilsV2.createSupportingInfo(
                // We don't care what the sequence number is here
                sic.getSequence(),
                // Category
                Arrays.asList(
                    new Coding(
                        "http://terminology.hl7.org/CodeSystem/claiminformationcategory",
                        "info",
                        "Information"),
                    new Coding(
                        "https://bluebutton.cms.gov/resources/codesystem/information",
                        "https://bluebutton.cms.gov/resources/variables/clm_hha_tot_visit_cnt",
                        "Claim HHA Total Visit Count")))
            // valueQuantity
            .setValue(new Quantity().setValue(3));

    assertTrue(compare.equalsDeep(sic));
  }

  /** Tests that the transformer sets the expected claim HHA total visit count supporting info. */
  @Test
  public void shouldHaveAdmissionPeriodSupInfo() throws Exception {
    SupportingInformationComponent sic =
        TransformerTestUtilsV2.findSupportingInfoByCode("admissionperiod", eob.getSupportingInfo());

    SupportingInformationComponent compare =
        TransformerTestUtilsV2.createSupportingInfo(
            // We don't care what the sequence number is here
            sic.getSequence(),
            // Category
            Arrays.asList(
                new Coding(
                    "http://hl7.org/fhir/us/carin-bb/CodeSystem/C4BBSupportingInfoType",
                    "admissionperiod",
                    "Admission Period")));
    // timingPeriod
    Period period = new Period();
    period.setStart(
        new SimpleDateFormat("yyy-MM-dd").parse("2015-06-23"), TemporalPrecisionEnum.DAY);

    compare.setTiming(period);

    assertTrue(compare.equalsDeep(sic));
  }

  /** Tests that the transformer sets the expected number of diagnosis. */
  @Test
  public void shouldHaveDiagnosesList() {
    assertEquals(4, eob.getDiagnosis().size());
  }

  /** Tests that the transformer sets the expected diagnosis entries. */
  @Test
  public void shouldHaveDiagnosesMembers() {
    DiagnosisComponent diag1 =
        TransformerTestUtilsV2.findDiagnosisByCode("53081", eob.getDiagnosis());

    DiagnosisComponent cmp1 =
        TransformerTestUtilsV2.createDiagnosis(
            // Order doesn't matter
            diag1.getSequence(),
            List.of(new Coding("http://hl7.org/fhir/sid/icd-9-cm", "53081", "ESOPHAGEAL REFLUX")),
            new Coding(
                "http://terminology.hl7.org/CodeSystem/ex-diagnosistype", "principal", "principal"),
            null,
            null);

    assertTrue(cmp1.equalsDeep(diag1));

    DiagnosisComponent diag2 =
        TransformerTestUtilsV2.findDiagnosisByCode("B01", eob.getDiagnosis());

    DiagnosisComponent cmp2 =
        TransformerTestUtilsV2.createDiagnosis(
            // Order doesn't matter
            diag2.getSequence(),
            List.of(
                new Coding("http://hl7.org/fhir/sid/icd-10-cm", "B01", "VARICELLA [CHICKENPOX]"),
                new Coding("http://hl7.org/fhir/sid/icd-10", "B01", "VARICELLA [CHICKENPOX]")),
            new Coding(
                "http://hl7.org/fhir/us/carin-bb/CodeSystem/C4BBClaimDiagnosisType",
                "secondary",
                "Secondary"),
            null,
            null);

    assertTrue(cmp2.equalsDeep(diag2));

    DiagnosisComponent diag3 =
        TransformerTestUtilsV2.findDiagnosisByCode("B05", eob.getDiagnosis());

    DiagnosisComponent cmp3 =
        TransformerTestUtilsV2.createDiagnosis(
            // Order doesn't matter
            diag3.getSequence(),
            List.of(
                new Coding("http://hl7.org/fhir/sid/icd-10-cm", "B05", "MEASLES"),
                new Coding("http://hl7.org/fhir/sid/icd-10", "B05", "MEASLES")),
            new Coding(
                "http://hl7.org/fhir/us/carin-bb/CodeSystem/C4BBClaimDiagnosisType",
                "secondary",
                "Secondary"),
            null,
            null);

    assertTrue(cmp3.equalsDeep(diag3));

    DiagnosisComponent diag4 =
        TransformerTestUtilsV2.findDiagnosisByCode("B30", eob.getDiagnosis());

    DiagnosisComponent cmp4 =
        TransformerTestUtilsV2.createDiagnosis(
            // Order doesn't matter
            diag4.getSequence(),
            List.of(
                new Coding("http://hl7.org/fhir/sid/icd-10-cm", "B30", "VIRAL CONJUNCTIVITIS"),
                new Coding("http://hl7.org/fhir/sid/icd-10", "B30", "VIRAL CONJUNCTIVITIS")),
            new Coding(
                "http://hl7.org/fhir/us/carin-bb/CodeSystem/C4BBClaimDiagnosisType",
                "secondary",
                "Secondary"),
            null,
            null);

    assertTrue(cmp4.equalsDeep(diag4));
  }

  /**
   * Tests that the transformer sets the expected number of insurance entries with the expected
   * values.
   */
  @Test
  public void shouldReferenceCoverageInInsurance() {
    // // Only one insurance object if there is more than we need to fix the focal
    // set to point
    // to the correct insurance
    assertEquals(false, eob.getInsurance().size() > 1);
    assertEquals(1, eob.getInsurance().size());

    InsuranceComponent insurance = eob.getInsuranceFirstRep();

    InsuranceComponent compare =
        new InsuranceComponent()
            .setFocal(true)
            .setCoverage(new Reference().setReference("Coverage/part-b-567834"));

    assertTrue(compare.equalsDeep(insurance));
  }

  /** Tests that the transformer sets the expected number of line items. */
  @Test
  public void shouldHaveLineItems() {
    assertEquals(1, eob.getItem().size());
  }

  /** Tests that the transformer sets the expected number of line item sequences. */
  @Test
  public void shouldHaveLineItemSequence() {
    assertEquals(1, eob.getItemFirstRep().getSequence());
  }

  /** Tests that the transformer sets the expected line item care team reference. */
  @Test
  public void shouldHaveLineItemCareTeamRef() {
    // The order isn't important but this should reference a care team member
    assertNotNull(eob.getItemFirstRep().getCareTeamSequence());
    assertEquals(1, eob.getItemFirstRep().getCareTeamSequence().size());
  }

  /** Tests that the transformer sets the expected line item revenue codes. */
  @Test
  public void shouldHaveLineItemRevenue() {
    CodeableConcept revenue = eob.getItemFirstRep().getRevenue();

    Coding code1 =
        revenue.getCoding().stream()
            .filter(
                coding ->
                    coding
                        .getSystem()
                        .equals("https://bluebutton.cms.gov/resources/variables/rev_cntr"))
            .findFirst()
            .orElse(null);
    Coding code2 =
        revenue.getCoding().stream()
            .filter(
                coding -> coding.getSystem().equals("https://www.nubc.org/CodeSystem/RevenueCodes"))
            .findFirst()
            .orElse(null);
    Coding code3 =
        revenue.getCoding().stream()
            .filter(
                coding ->
                    coding
                        .getSystem()
                        .equals(
                            "https://bluebutton.cms.gov/resources/variables/rev_cntr_ddctbl_coinsrnc_cd"))
            .findFirst()
            .orElse(null);

    assertNotNull(code1, "Missing expected rev_cntr coding");
    assertEquals("0023", code1.getCode());
    assertEquals(
        "Home Health services paid under PPS submitted as TOB 32X and 33X, effective 10/00. This code may appear multiple times on a claim to identify different HIPPS/Home Health Resource Groups (HRG).",
        code1.getDisplay());

    assertNotNull(code2, "Missing expected RevenueCodes coding");
    assertEquals("4", code2.getCode());
    assertNull(code2.getDisplay());

    assertNotNull(code3, "Missing expected rev_cntr_ddctbl_coinsrnc_cd coding");
    assertEquals("4", code3.getCode());
    assertEquals(
        "No charge or units associated with this revenue center code. (For multiple HCPCS per single revenue center code) For revenue center code 0001, the following MSP override values may be present:",
        code3.getDisplay());
  }

  /** Tests that the transformer sets the expected Coding for line item produce/service. */
  @Test
  public void shouldHaveLineItemProductOrServiceCoding() {
    CodeableConcept pos = eob.getItemFirstRep().getProductOrService();

    CodeableConcept compare =
        new CodeableConcept()
            .setCoding(
                Arrays.asList(
                    new Coding(
                        "https://bluebutton.cms.gov/resources/codesystem/hcpcs", "2GGGG", null)));

    assertTrue(compare.equalsDeep(pos));
  }

  /**
   * Tests that the transformer sets the expected number of line item modifiers and the entries are
   * correct.
   */
  @Test
  public void shouldHaveLineItemModifier() {
    assertEquals(2, eob.getItemFirstRep().getModifier().size());

    CodeableConcept modifier = eob.getItemFirstRep().getModifierFirstRep();

    CodeableConcept compare =
        new CodeableConcept()
            .setCoding(
                Arrays.asList(
                    new Coding(
                        "https://bluebutton.cms.gov/resources/codesystem/hcpcs", "KO", null)));

    assertTrue(compare.equalsDeep(modifier));
  }

  /** Tests that the transformer sets the expected line item serviced date. */
  @Test
  public void shouldHaveLineItemServicedDate() {
    DateType servicedDate = eob.getItemFirstRep().getServicedDateType();

    DateType compare = new DateType("2015-06-23");

    assertEquals(servicedDate.toString(), compare.toString());
  }

  /** Tests that the transformer sets the expected line location (address). */
  @Test
  public void shouldHaveLineItemLocation() {
    Address address = eob.getItemFirstRep().getLocationAddress();

    Address compare = new Address().setState("UT");

    assertTrue(compare.equalsDeep(address));
  }

  /** Tests that the transformer sets the expected line item quantity. */
  @Test
  public void shouldHaveLineItemQuantity() {
    Quantity quantity = eob.getItemFirstRep().getQuantity();

    Quantity compare = new Quantity(666);

    assertTrue(compare.equalsDeep(quantity));
  }

  /** Tests that the transformer sets the expected number of line item adjudications. */
  @Test
  public void shouldHaveLineItemAdjudications() {
    assertEquals(5, eob.getItemFirstRep().getAdjudication().size());
  }

  /** Tests that the transformer sets the expected adjudication denial code. */
  @Test
  public void shouldHaveLineItemAdjudicationRevCntr1stAnsiCd() {
    AdjudicationComponent adjudication =
        TransformerTestUtilsV2.findAdjudicationByReason(
            "CO120", eob.getItemFirstRep().getAdjudication());

    AdjudicationComponent compare =
        new AdjudicationComponent()
            .setCategory(
                new CodeableConcept()
                    .setCoding(
                        Arrays.asList(
                            new Coding(
                                "http://hl7.org/fhir/us/carin-bb/CodeSystem/C4BBAdjudicationDiscriminator",
                                "denialreason",
                                "Denial Reason"))))
            .setReason(
                new CodeableConcept()
                    .setCoding(
                        Arrays.asList(
                            new Coding(
                                "https://bluebutton.cms.gov/resources/variables/rev_cntr_1st_ansi_cd",
                                "CO120",
                                null))));

    assertTrue(compare.equalsDeep(adjudication));
  }

  /** Tests that the transformer sets the expected adjudication center rate amount. */
  @Test
  public void shouldHaveLineItemAdjudicationRevCntrRateAmt() {
    AdjudicationComponent adjudication =
        TransformerTestUtilsV2.findAdjudicationByCategory(
            "https://bluebutton.cms.gov/resources/variables/rev_cntr_rate_amt",
            eob.getItemFirstRep().getAdjudication());

    AdjudicationComponent compare =
        new AdjudicationComponent()
            .setCategory(
                new CodeableConcept()
                    .setCoding(
                        Arrays.asList(
                            new Coding(
                                "http://terminology.hl7.org/CodeSystem/adjudication",
                                "submitted",
                                "Submitted Amount"),
                            new Coding(
                                "https://bluebutton.cms.gov/resources/codesystem/adjudication",
                                "https://bluebutton.cms.gov/resources/variables/rev_cntr_rate_amt",
                                "Revenue Center Rate Amount"))))
            .setAmount(new Money().setValue(0).setCurrency(TransformerConstants.CODED_MONEY_USD));

    assertTrue(compare.equalsDeep(adjudication));
  }

  /** Tests that the transformer sets the expected adjudication revenue center to charge amount. */
  @Test
  public void shouldHaveLineItemAdjudicationRevCntrTotChrgAmt() {
    AdjudicationComponent adjudication =
        TransformerTestUtilsV2.findAdjudicationByCategory(
            "https://bluebutton.cms.gov/resources/variables/rev_cntr_tot_chrg_amt",
            eob.getItemFirstRep().getAdjudication());

    // Need to maintain trailing 0s in USD amount
    BigDecimal amt = new BigDecimal(25.00);
    amt = amt.setScale(2, RoundingMode.HALF_DOWN);

    AdjudicationComponent compare =
        new AdjudicationComponent()
            .setCategory(
                new CodeableConcept()
                    .setCoding(
                        Arrays.asList(
                            new Coding(
                                "http://terminology.hl7.org/CodeSystem/adjudication",
                                "submitted",
                                "Submitted Amount"),
                            new Coding(
                                "https://bluebutton.cms.gov/resources/codesystem/adjudication",
                                "https://bluebutton.cms.gov/resources/variables/rev_cntr_tot_chrg_amt",
                                "Revenue Center Total Charge Amount"))))
            .setAmount(new Money().setValue(amt).setCurrency(TransformerConstants.CODED_MONEY_USD));

    assertTrue(compare.equalsDeep(adjudication));
  }

  /**
   * Tests that the transformer sets the expected adjudication revenue center non-covered charge
   * amount.
   */
  @Test
  public void shouldHaveLineItemAdjudicationRevCntrNcrvdChrgAmt() {
    AdjudicationComponent adjudication =
        TransformerTestUtilsV2.findAdjudicationByCategory(
            "https://bluebutton.cms.gov/resources/variables/rev_cntr_ncvrd_chrg_amt",
            eob.getItemFirstRep().getAdjudication());

    // Need to maintain trailing 0s in USD amount
    BigDecimal amt = new BigDecimal(24.00);
    amt = amt.setScale(2, RoundingMode.HALF_DOWN);

    AdjudicationComponent compare =
        new AdjudicationComponent()
            .setCategory(
                new CodeableConcept()
                    .setCoding(
                        Arrays.asList(
                            new Coding(
                                "http://hl7.org/fhir/us/carin-bb/CodeSystem/C4BBAdjudication",
                                "noncovered",
                                "Noncovered"),
                            new Coding(
                                "https://bluebutton.cms.gov/resources/codesystem/adjudication",
                                "https://bluebutton.cms.gov/resources/variables/rev_cntr_ncvrd_chrg_amt",
                                "Revenue Center Non-Covered Charge Amount"))))
            .setAmount(new Money().setValue(amt).setCurrency(TransformerConstants.CODED_MONEY_USD));

    assertTrue(compare.equalsDeep(adjudication));
  }

  /** Tests that the transformer sets the expected adjudication revenue center payment amount. */
  @Test
  public void shouldHaveLineItemAdjudicationRevCntrPmtAmtAmt() {
    AdjudicationComponent adjudication =
        TransformerTestUtilsV2.findAdjudicationByCategory(
            "https://bluebutton.cms.gov/resources/variables/rev_cntr_pmt_amt_amt",
            eob.getItemFirstRep().getAdjudication());

    // Need to maintain trailing 0s in USD amount
    BigDecimal amt = new BigDecimal(26.00);
    amt = amt.setScale(2, RoundingMode.HALF_DOWN);

    AdjudicationComponent compare =
        new AdjudicationComponent()
            .setCategory(
                new CodeableConcept()
                    .setCoding(
                        Arrays.asList(
                            new Coding(
                                "http://terminology.hl7.org/CodeSystem/adjudication",
                                "submitted",
                                "Submitted Amount"),
                            new Coding(
                                "https://bluebutton.cms.gov/resources/codesystem/adjudication",
                                "https://bluebutton.cms.gov/resources/variables/rev_cntr_pmt_amt_amt",
                                "Revenue Center (Medicare) Payment Amount"))))
            .setAmount(new Money().setValue(amt).setCurrency(TransformerConstants.CODED_MONEY_USD));

    assertTrue(compare.equalsDeep(adjudication));
  }

  /** Tests that the transformer sets the expected claim total charge amount entries. */
  @Test
  public void shouldHaveClmTotChrgAmtTotal() {
    // Only one so just pull it directly and compare
    TotalComponent total = eob.getTotalFirstRep();

    TotalComponent compare =
        new TotalComponent()
            .setCategory(
                new CodeableConcept()
                    .setCoding(
                        Arrays.asList(
                            new Coding(
                                "http://terminology.hl7.org/CodeSystem/adjudication",
                                "submitted",
                                "Submitted Amount"),
                            new Coding(
                                "https://bluebutton.cms.gov/resources/codesystem/adjudication",
                                "https://bluebutton.cms.gov/resources/variables/clm_tot_chrg_amt",
                                "Claim Total Charge Amount"))))
            .setAmount(
                new Money().setValue(199.99).setCurrency(TransformerConstants.CODED_MONEY_USD));

    assertTrue(compare.equalsDeep(total));
  }

  /** Tests that the transformer sets the expected payment value. */
  @Test
  public void shouldHavePayment() {
    // Need to maintain trailing 0s in USD amount
    BigDecimal amt = new BigDecimal(188.00);
    amt = amt.setScale(2, RoundingMode.HALF_DOWN);

    PaymentComponent compare =
        new PaymentComponent()
            .setAmount(new Money().setValue(amt).setCurrency(TransformerConstants.CODED_MONEY_USD));

    assertTrue(compare.equalsDeep(eob.getPayment()));
  }

  /** Tests that the transformer sets the expected number of total entries. */
  @Test
  public void shouldHaveTotal() {
    assertEquals(1, eob.getTotal().size());
  }

  /**
   * Ensures the rev_cntr_unit_cnt is correctly mapped to an eob item as an extension when the unit
   * quantity is not zero.
   */
  @Test
  public void shouldHaveRevenueCenterUnit() {
    TransformerTestUtilsV2.assertExtensionQuantityEquals(
        CcwCodebookMissingVariable.REV_CNTR_UNIT_CNT, BigDecimal.valueOf(1), eob.getItem());
  }

  /**
   * Tests that the transformer sets the expected number of benefit balance entries and the correct
   * values.
   */
  @Test
  public void shouldHaveBenefitBalance() {
    assertEquals(1, eob.getBenefitBalance().size());

    // Test Category here
    CodeableConcept compare =
        new CodeableConcept()
            .setCoding(
                Arrays.asList(
                    new Coding(
                        "http://terminology.hl7.org/CodeSystem/ex-benefitcategory",
                        "1",
                        "Medical Care")));

    assertTrue(compare.equalsDeep(eob.getBenefitBalanceFirstRep().getCategory()));
  }

  /** Tests that the transformer sets the expected number of benefit balance financial entries. */
  @Test
  public void shouldHaveBenefitBalanceFinancial() {
    assertEquals(1, eob.getBenefitBalanceFirstRep().getFinancial().size());
  }

  /** Tests that the transformer sets the expected NCH primary payer claim paid amount. */
  @Test
  public void shouldHavePrpayAmtFinancial() {
    BenefitComponent benefit =
        TransformerTestUtilsV2.findFinancial(
            "https://bluebutton.cms.gov/resources/variables/prpayamt",
            eob.getBenefitBalanceFirstRep().getFinancial());

    BenefitComponent compare =
        new BenefitComponent()
            .setType(
                new CodeableConcept()
                    .setCoding(
                        Arrays.asList(
                            new Coding(
                                "https://bluebutton.cms.gov/resources/codesystem/benefit-balance",
                                "https://bluebutton.cms.gov/resources/variables/prpayamt",
                                "NCH Primary Payer (if not Medicare) Claim Paid Amount"))))
            .setUsed(
                new Money()
                    .setValueElement(new DecimalType("11.00"))
                    .setCurrency(TransformerConstants.CODED_MONEY_USD));

    assertTrue(compare.equalsDeep(benefit));
  }

  /**
   * Ensure that when the revenue status code exists in the claim, it should be mapped to an
   * extension.
   *
   * <p>The specific code value of the extension is tested in {@link
   * TransformerUtilsV2Test#mapEobCommonItemRevenueStatusCodeWhenStatusCodeExistsExpectExtensionOnItem()}
   */
  @Test
  public void shouldHaveRevenueStatusCode() {

    String expectedExtensionUrl =
        "https://bluebutton.cms.gov/resources/variables/rev_cntr_stus_ind_cd";

    assertNotNull(eob.getItem());
    assertTrue(eob.getItem().size() > 0);
    ExplanationOfBenefit.ItemComponent item = eob.getItem().get(0);
    assertNotNull(item);
    assertNotNull(item.getRevenue());
    assertNotNull(item.getRevenue().getExtension());
    assertEquals(1, item.getRevenue().getExtension().size());
    Extension ext = item.getRevenue().getExtensionByUrl(expectedExtensionUrl);
    assertNotNull(ext);
    assertEquals(expectedExtensionUrl, ext.getUrl());
    assertTrue(ext.getValue() instanceof Coding);
    assertNotNull(((Coding) ext.getValue()).getCode());
  }

  /**
   * Ensures the fi_num is correctly mapped to an eob as an extension when the
   * fiscalIntermediaryNumber is present.
   */
  @Test
  public void shouldHaveFiNumberExtension() {

    String expectedDiscriminator = "https://bluebutton.cms.gov/resources/variables/fi_num";

    assertNotNull(eob.getExtension());
    assertFalse(eob.getExtension().isEmpty());
    Extension fiNumExtension =
        eob.getExtension().stream()
            .filter(e -> expectedDiscriminator.equals(e.getUrl()))
            .findFirst()
            .orElse(null);
    assertNotNull(fiNumExtension);
    assertEquals("15999", ((Coding) fiNumExtension.getValue()).getCode());
  }

  /**
   * Ensures the Fi_Clm_Proc_Dt is correctly mapped to an eob as an extension when the
   * fiscalIntermediaryClaimProcessDate is present.
   */
  @Test
  public void shouldHaveFiClaimProcessDateExtension() {
    assertNotNull(eob.getExtension());
    assertFalse(eob.getExtension().isEmpty());

    Extension ex =
        TransformerTestUtilsV2.findExtensionByUrl(
            "https://bluebutton.cms.gov/resources/variables/fi_clm_proc_dt", eob.getExtension());

    Extension compare =
        new Extension(
            "https://bluebutton.cms.gov/resources/variables/fi_clm_proc_dt",
            new DateType("2015-10-30"));

    assertTrue(compare.equalsDeep(ex));
  }

  /** Should have organization with correct fake display. */
  @Test
  public void shouldHaveOrganizationWithFakeDisplay() {
    Optional<Resource> organization =
        eob.getContained().stream()
            .filter(o -> o.getResourceType().equals(ResourceType.Organization))
            .findFirst();

    Organization org = (Organization) organization.get();
    Optional<Identifier> identifier =
        org.getIdentifier().stream()
            .filter(i -> i.getValue().equals(RDATestUtils.FAKE_NPI_NUMBER))
            .findFirst();
    assertEquals(RDATestUtils.FAKE_NPI_NUMBER, identifier.get().getValue());
    assertEquals(RDATestUtils.FAKE_NPI_ORG_NAME, org.getName());
  }
}<|MERGE_RESOLUTION|>--- conflicted
+++ resolved
@@ -130,17 +130,12 @@
 
     hhaClaimTransformer = new HHAClaimTransformerV2(metricRegistry, securityTagManager, false);
     claim = generateClaim();
-<<<<<<< HEAD
-    ExplanationOfBenefit genEob = hhaClaimTransformer.transform(claim, false);
+    ExplanationOfBenefit genEob =
+        hhaClaimTransformer.transform(new ClaimWithSecurityTags<>(claim, securityTags), false);
     TransformerUtilsV2.enrichEob(
         genEob,
         RDATestUtils.createTestNpiOrgLookup(),
         RDATestUtils.createFdaDrugCodeDisplayLookup());
-=======
-    ExplanationOfBenefit genEob =
-        hhaClaimTransformer.transform(new ClaimWithSecurityTags<>(claim, securityTags), false);
-    TransformerUtilsV2.enrichEob(genEob, RDATestUtils.createTestNpiOrgLookup());
->>>>>>> 6735a635
     IParser parser = fhirContext.newJsonParser();
     String json = parser.encodeResourceToString(genEob);
     eob = parser.parseResource(ExplanationOfBenefit.class, json);
@@ -240,17 +235,12 @@
     claim.setClaimQueryCode(Optional.empty());
     claim.setLastUpdated(Instant.now());
 
-<<<<<<< HEAD
-    ExplanationOfBenefit genEob = hhaClaimTransformer.transform(claim, false);
+    ExplanationOfBenefit genEob =
+        hhaClaimTransformer.transform(new ClaimWithSecurityTags<>(claim, securityTags), false);
     TransformerUtilsV2.enrichEob(
         genEob,
         RDATestUtils.createTestNpiOrgLookup(),
         RDATestUtils.createFdaDrugCodeDisplayLookup());
-=======
-    ExplanationOfBenefit genEob =
-        hhaClaimTransformer.transform(new ClaimWithSecurityTags<>(claim, securityTags), false);
-    TransformerUtilsV2.enrichEob(genEob, RDATestUtils.createTestNpiOrgLookup());
->>>>>>> 6735a635
     IParser parser = fhirContext.newJsonParser();
     String json = parser.encodeResourceToString(genEob);
     eob = parser.parseResource(ExplanationOfBenefit.class, json);
@@ -275,17 +265,12 @@
     claim.setClaimQueryCode(Optional.of('3'));
     claim.setLastUpdated(Instant.now());
 
-<<<<<<< HEAD
-    ExplanationOfBenefit genEob = hhaClaimTransformer.transform(claim, false);
+    ExplanationOfBenefit genEob =
+        hhaClaimTransformer.transform(new ClaimWithSecurityTags<>(claim, securityTags), false);
     TransformerUtilsV2.enrichEob(
         genEob,
         RDATestUtils.createTestNpiOrgLookup(),
         RDATestUtils.createFdaDrugCodeDisplayLookup());
-=======
-    ExplanationOfBenefit genEob =
-        hhaClaimTransformer.transform(new ClaimWithSecurityTags<>(claim, securityTags), false);
-    TransformerUtilsV2.enrichEob(genEob, RDATestUtils.createTestNpiOrgLookup());
->>>>>>> 6735a635
     IParser parser = fhirContext.newJsonParser();
     String json = parser.encodeResourceToString(genEob);
     eob = parser.parseResource(ExplanationOfBenefit.class, json);
