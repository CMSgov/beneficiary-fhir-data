package gov.cms.bfd.server.war.r4.providers;

import static org.junit.jupiter.api.Assertions.assertEquals;
import static org.junit.jupiter.api.Assertions.assertFalse;
import static org.junit.jupiter.api.Assertions.assertNotNull;
import static org.junit.jupiter.api.Assertions.assertNull;
import static org.junit.jupiter.api.Assertions.assertTrue;

import ca.uhn.fhir.context.FhirContext;
import ca.uhn.fhir.model.api.TemporalPrecisionEnum;
import ca.uhn.fhir.parser.IParser;
import com.codahale.metrics.MetricRegistry;
import gov.cms.bfd.model.rif.HHAClaim;
import gov.cms.bfd.model.rif.samples.StaticRifResourceGroup;
import gov.cms.bfd.server.war.ServerTestUtils;
import gov.cms.bfd.server.war.commons.FdaDrugCodeDisplayLookup;
import gov.cms.bfd.server.war.commons.ProfileConstants;
import gov.cms.bfd.server.war.commons.TransformerConstants;
import gov.cms.bfd.server.war.commons.TransformerContext;
import java.math.BigDecimal;
import java.math.RoundingMode;
import java.text.SimpleDateFormat;
import java.time.Instant;
import java.util.Arrays;
import java.util.List;
import java.util.Optional;
import org.hl7.fhir.exceptions.FHIRException;
import org.hl7.fhir.r4.model.Address;
import org.hl7.fhir.r4.model.CodeableConcept;
import org.hl7.fhir.r4.model.Coding;
import org.hl7.fhir.r4.model.DateType;
import org.hl7.fhir.r4.model.DecimalType;
import org.hl7.fhir.r4.model.ExplanationOfBenefit;
import org.hl7.fhir.r4.model.ExplanationOfBenefit.AdjudicationComponent;
import org.hl7.fhir.r4.model.ExplanationOfBenefit.BenefitComponent;
import org.hl7.fhir.r4.model.ExplanationOfBenefit.CareTeamComponent;
import org.hl7.fhir.r4.model.ExplanationOfBenefit.DiagnosisComponent;
import org.hl7.fhir.r4.model.ExplanationOfBenefit.ExplanationOfBenefitStatus;
import org.hl7.fhir.r4.model.ExplanationOfBenefit.InsuranceComponent;
import org.hl7.fhir.r4.model.ExplanationOfBenefit.PaymentComponent;
import org.hl7.fhir.r4.model.ExplanationOfBenefit.SupportingInformationComponent;
import org.hl7.fhir.r4.model.ExplanationOfBenefit.TotalComponent;
import org.hl7.fhir.r4.model.ExplanationOfBenefit.Use;
import org.hl7.fhir.r4.model.Extension;
import org.hl7.fhir.r4.model.Money;
import org.hl7.fhir.r4.model.Period;
import org.hl7.fhir.r4.model.Quantity;
import org.hl7.fhir.r4.model.Reference;
import org.junit.jupiter.api.BeforeEach;
import org.junit.jupiter.api.Disabled;
import org.junit.jupiter.api.Test;

public class HHAClaimTransformerV2Test {
  HHAClaim claim;
  ExplanationOfBenefit eob;

  /**
   * Generates the Claim object to be used in multiple tests
   *
   * @return
   * @throws FHIRException
   */
  public HHAClaim generateClaim() throws FHIRException {
    List<Object> parsedRecords =
        ServerTestUtils.parseData(Arrays.asList(StaticRifResourceGroup.SAMPLE_A.getResources()));

    HHAClaim claim =
        parsedRecords.stream()
            .filter(r -> r instanceof HHAClaim)
            .map(r -> (HHAClaim) r)
            .findFirst()
            .get();

    claim.setLastUpdated(Instant.now());

    return claim;
  }

  @BeforeEach
  public void before() {
    claim = generateClaim();
    ExplanationOfBenefit genEob =
        HHAClaimTransformerV2.transform(
<<<<<<< HEAD
            new TransformerContext(
                new MetricRegistry(),
                claim,
                Optional.empty(),
                FdaDrugCodeDisplayLookup.createDrugCodeLookupForTesting()));
=======
            new MetricRegistry(),
            claim,
            Optional.empty(),
            FdaDrugCodeDisplayLookup.createDrugCodeLookupForTesting());
>>>>>>> 773c89da
    IParser parser = fhirContext.newJsonParser();
    String json = parser.encodeResourceToString(genEob);
    eob = parser.parseResource(ExplanationOfBenefit.class, json);
  }

  private static final FhirContext fhirContext = FhirContext.forR4();

  @Test
  public void shouldSetID() {
    assertEquals("ExplanationOfBenefit/hha-" + claim.getClaimId(), eob.getId());
  }

  @Test
  public void shouldSetLastUpdated() {
    assertNotNull(eob.getMeta().getLastUpdated());
  }

  @Test
  public void shouldSetCorrectProfile() {
    // The base CanonicalType doesn't seem to compare correctly so lets convert it
    // to a string
    assertTrue(
        eob.getMeta().getProfile().stream()
            .map(ct -> ct.getValueAsString())
            .anyMatch(v -> v.equals(ProfileConstants.C4BB_EOB_NONCLINICIAN_PROFILE_URL)));
  }

  @Test
  public void shouldSetUse() {
    assertEquals(Use.CLAIM, eob.getUse());
  }

  @Test
  public void shouldSetFinalAction() {
    assertEquals(ExplanationOfBenefitStatus.ACTIVE, eob.getStatus());
  }

  @Test
  public void shouldSetBillablePeriod() throws Exception {
    // We just want to make sure it is set
    assertNotNull(eob.getBillablePeriod());
    assertEquals(
        (new SimpleDateFormat("yyy-MM-dd")).parse("2015-06-23"),
        eob.getBillablePeriod().getStart());
    assertEquals(
        (new SimpleDateFormat("yyy-MM-dd")).parse("2015-06-23"), eob.getBillablePeriod().getEnd());
  }

  @Test
  public void shouldReferencePatient() {
    assertNotNull(eob.getPatient());
    assertEquals("Patient/567834", eob.getPatient().getReference());
  }

  @Test
  public void shouldHaveCreatedDate() {
    assertNotNull(eob.getCreated());
  }

  @Test
  public void shouldHaveFacilityTypeExtension() {
    assertNotNull(eob.getFacility());
    assertEquals(1, eob.getFacility().getExtension().size());

    Extension ex =
        TransformerTestUtilsV2.findExtensionByUrl(
            "https://bluebutton.cms.gov/resources/variables/clm_fac_type_cd",
            eob.getFacility().getExtension());

    Extension compare =
        new Extension(
            "https://bluebutton.cms.gov/resources/variables/clm_fac_type_cd",
            new Coding(
                "https://bluebutton.cms.gov/resources/variables/clm_fac_type_cd",
                "3",
                "Home Health Agency (HHA)"));

    assertTrue(compare.equalsDeep(ex));
  }

  /**
   * CareTeam list
   *
   * <p>Based on how the code currently works, we can assume that the same CareTeam members always
   * are added in the same order. This means we can look them up by sequence number.
   */
  @Test
  public void shouldHaveCareTeamList() {
    assertEquals(2, eob.getCareTeam().size());
  }

  /**
   * Testing all of these in one test, just because there isn't a distinct identifier really for
   * each
   */
  @Test
  public void shouldHaveCareTeamMembers() {
    // First member
    CareTeamComponent member1 = TransformerTestUtilsV2.findCareTeamBySequence(1, eob.getCareTeam());
    CareTeamComponent compare1 =
        TransformerTestUtilsV2.createNpiCareTeamMember(
            1,
            "2222222222",
            "http://hl7.org/fhir/us/carin-bb/CodeSystem/C4BBClaimCareTeamRole",
            "attending",
            "Attending");

    assertTrue(compare1.equalsDeep(member1));

    // Second member
    CareTeamComponent member2 = TransformerTestUtilsV2.findCareTeamBySequence(2, eob.getCareTeam());
    CareTeamComponent compare2 =
        TransformerTestUtilsV2.createNpiCareTeamMember(
            2,
            "345345345",
            "http://hl7.org/fhir/us/carin-bb/CodeSystem/C4BBClaimCareTeamRole",
            "performing",
            "Performing provider");

    assertTrue(compare2.equalsDeep(member2));
  }

  /** SupportingInfo items */
  @Test
  public void shouldHaveSupportingInfoList() {
    assertEquals(9, eob.getSupportingInfo().size());
  }

  @Test
  public void shouldHaveClaimReceivedDateSupInfo() {
    SupportingInformationComponent sic =
        TransformerTestUtilsV2.findSupportingInfoByCode("clmrecvddate", eob.getSupportingInfo());

    SupportingInformationComponent compare =
        TransformerTestUtilsV2.createSupportingInfo(
                // We don't care what the sequence number is here
                sic.getSequence(),
                // Category
                Arrays.asList(
                    new Coding(
                        "http://hl7.org/fhir/us/carin-bb/CodeSystem/C4BBSupportingInfoType",
                        "clmrecvddate",
                        "Claim Received Date"),
                    new Coding(
                        "https://bluebutton.cms.gov/resources/codesystem/information",
                        "https://bluebutton.cms.gov/resources/variables/nch_wkly_proc_dt",
                        "NCH Weekly Claim Processing Date")))
            // timingDate
            .setTiming(new DateType("2015-11-06"));

    assertTrue(compare.equalsDeep(sic));
  }

  @Test
  public void shouldHaveTypeOfBillSupInfo() {
    SupportingInformationComponent sic =
        TransformerTestUtilsV2.findSupportingInfoByCode("typeofbill", eob.getSupportingInfo());

    SupportingInformationComponent compare =
        TransformerTestUtilsV2.createSupportingInfo(
            // We don't care what the sequence number is here
            sic.getSequence(),
            // Category
            Arrays.asList(
                new Coding(
                    "http://hl7.org/fhir/us/carin-bb/CodeSystem/C4BBSupportingInfoType",
                    "typeofbill",
                    "Type of Bill")),
            // Code
            new Coding(
                "https://bluebutton.cms.gov/resources/variables/clm_freq_cd",
                "1",
                "Admit thru discharge claim"));

    assertTrue(compare.equalsDeep(sic));
  }

  @Test
  public void shouldHaveDischargeStatusSupInfo() {
    SupportingInformationComponent sic =
        TransformerTestUtilsV2.findSupportingInfoByCode(
            "discharge-status", eob.getSupportingInfo());

    SupportingInformationComponent compare =
        TransformerTestUtilsV2.createSupportingInfo(
            // We don't care what the sequence number is here
            sic.getSequence(),
            // Category
            Arrays.asList(
                new Coding(
                    "http://hl7.org/fhir/us/carin-bb/CodeSystem/C4BBSupportingInfoType",
                    "discharge-status",
                    "Discharge Status")),
            // Code
            new Coding(
                "https://bluebutton.cms.gov/resources/variables/ptnt_dschrg_stus_cd",
                "30",
                "Still patient."));

    assertTrue(compare.equalsDeep(sic));
  }

  @Test
  public void shouldHaveNchPrmryPyrCdSupInfo() {
    SupportingInformationComponent sic =
        TransformerTestUtilsV2.findSupportingInfoByCode(
            "https://bluebutton.cms.gov/resources/variables/nch_prmry_pyr_cd",
            eob.getSupportingInfo());

    SupportingInformationComponent compare =
        TransformerTestUtilsV2.createSupportingInfo(
            // We don't care what the sequence number is here
            sic.getSequence(),
            // Category
            Arrays.asList(
                new Coding(
                    "http://terminology.hl7.org/CodeSystem/claiminformationcategory",
                    "info",
                    "Information"),
                new Coding(
                    "https://bluebutton.cms.gov/resources/codesystem/information",
                    "https://bluebutton.cms.gov/resources/variables/nch_prmry_pyr_cd",
                    "NCH Primary Payer Code (if not Medicare)")),
            // Code
            new Coding(
                "https://bluebutton.cms.gov/resources/variables/nch_prmry_pyr_cd",
                "A",
                "Employer group health plan (EGHP) insurance for an aged beneficiary"));

    assertTrue(compare.equalsDeep(sic));
  }

  @Test
  public void shouldHaveClmMcoPdSwSupInfo() {
    SupportingInformationComponent sic =
        TransformerTestUtilsV2.findSupportingInfoByCode(
            "https://bluebutton.cms.gov/resources/variables/clm_pps_ind_cd",
            eob.getSupportingInfo());

    SupportingInformationComponent compare =
        TransformerTestUtilsV2.createSupportingInfo(
            // We don't care what the sequence number is here
            sic.getSequence(),
            // Category
            Arrays.asList(
                new Coding(
                    "http://terminology.hl7.org/CodeSystem/claiminformationcategory",
                    "info",
                    "Information"),
                new Coding(
                    "https://bluebutton.cms.gov/resources/codesystem/information",
                    "https://bluebutton.cms.gov/resources/variables/clm_pps_ind_cd",
                    "Claim PPS Indicator Code")),
            // Code
            new Coding(
                "https://bluebutton.cms.gov/resources/variables/clm_pps_ind_cd",
                "2",
                "PPS bill; claim contains PPS indicator"));

    assertTrue(compare.equalsDeep(sic));
  }

  @Test
  public void shouldHaveClmHhaLupaIndCdSupInfo() {
    SupportingInformationComponent sic =
        TransformerTestUtilsV2.findSupportingInfoByCode(
            "https://bluebutton.cms.gov/resources/variables/clm_hha_lupa_ind_cd",
            eob.getSupportingInfo());

    SupportingInformationComponent compare =
        TransformerTestUtilsV2.createSupportingInfo(
            // We don't care what the sequence number is here
            sic.getSequence(),
            // Category
            Arrays.asList(
                new Coding(
                    "http://terminology.hl7.org/CodeSystem/claiminformationcategory",
                    "info",
                    "Information"),
                new Coding(
                    "https://bluebutton.cms.gov/resources/codesystem/information",
                    "https://bluebutton.cms.gov/resources/variables/clm_hha_lupa_ind_cd",
                    "Claim HHA Low Utilization Payment Adjustment (LUPA) Indicator Code")),
            // Code
            new Coding(
                "https://bluebutton.cms.gov/resources/variables/clm_hha_lupa_ind_cd",
                "L",
                "Low utilization payment adjustment (LUPA) claim"));

    assertTrue(compare.equalsDeep(sic));
  }

  @Test
  public void shouldHaveClmHhaRfrlCdSupInfo() {
    SupportingInformationComponent sic =
        TransformerTestUtilsV2.findSupportingInfoByCode(
            "https://bluebutton.cms.gov/resources/variables/clm_hha_rfrl_cd",
            eob.getSupportingInfo());

    SupportingInformationComponent compare =
        TransformerTestUtilsV2.createSupportingInfo(
            // We don't care what the sequence number is here
            sic.getSequence(),
            // Category
            Arrays.asList(
                new Coding(
                    "http://terminology.hl7.org/CodeSystem/claiminformationcategory",
                    "info",
                    "Information"),
                new Coding(
                    "https://bluebutton.cms.gov/resources/codesystem/information",
                    "https://bluebutton.cms.gov/resources/variables/clm_hha_rfrl_cd",
                    "Claim HHA Referral Code")),
            // Code
            new Coding(
                "https://bluebutton.cms.gov/resources/variables/clm_hha_rfrl_cd",
                "1",
                "Physician referral - The patient was admitted upon the recommendation of a personal physician."));

    assertTrue(compare.equalsDeep(sic));
  }

  @Test
  public void shouldHaveClmHhaTotVisitCntSupInfo() {
    SupportingInformationComponent sic =
        TransformerTestUtilsV2.findSupportingInfoByCode(
            "https://bluebutton.cms.gov/resources/variables/clm_hha_tot_visit_cnt",
            eob.getSupportingInfo());

    SupportingInformationComponent compare =
        TransformerTestUtilsV2.createSupportingInfo(
                // We don't care what the sequence number is here
                sic.getSequence(),
                // Category
                Arrays.asList(
                    new Coding(
                        "http://terminology.hl7.org/CodeSystem/claiminformationcategory",
                        "info",
                        "Information"),
                    new Coding(
                        "https://bluebutton.cms.gov/resources/codesystem/information",
                        "https://bluebutton.cms.gov/resources/variables/clm_hha_tot_visit_cnt",
                        "Claim HHA Total Visit Count")))
            // valueQuantity
            .setValue(new Quantity().setValue(3));

    assertTrue(compare.equalsDeep(sic));
  }

  @Test
  public void shouldHaveAdmissionPeriodSupInfo() throws Exception {
    SupportingInformationComponent sic =
        TransformerTestUtilsV2.findSupportingInfoByCode("admissionperiod", eob.getSupportingInfo());

    SupportingInformationComponent compare =
        TransformerTestUtilsV2.createSupportingInfo(
            // We don't care what the sequence number is here
            sic.getSequence(),
            // Category
            Arrays.asList(
                new Coding(
                    "http://hl7.org/fhir/us/carin-bb/CodeSystem/C4BBSupportingInfoType",
                    "admissionperiod",
                    "Admission Period")));
    // timingPeriod
    Period period = new Period();
    period.setStart(
        new SimpleDateFormat("yyy-MM-dd").parse("2015-06-23"), TemporalPrecisionEnum.DAY);

    compare.setTiming(period);

    assertTrue(compare.equalsDeep(sic));
  }

  /** Diagnosis elements */
  @Test
  public void shouldHaveDiagnosesList() {
    assertEquals(4, eob.getDiagnosis().size());
  }

  @Test
  public void shouldHaveDiagnosesMembers() {
    DiagnosisComponent diag1 =
        TransformerTestUtilsV2.findDiagnosisByCode("H5555", eob.getDiagnosis());

    DiagnosisComponent cmp1 =
        TransformerTestUtilsV2.createDiagnosis(
            // Order doesn't matter
            diag1.getSequence(),
            new Coding("http://hl7.org/fhir/sid/icd-9-cm", "H5555", null),
            new Coding(
                "http://terminology.hl7.org/CodeSystem/ex-diagnosistype", "principal", "principal"),
            null,
            null);

    assertTrue(cmp1.equalsDeep(diag1));

    DiagnosisComponent diag2 =
        TransformerTestUtilsV2.findDiagnosisByCode("H8888", eob.getDiagnosis());

    DiagnosisComponent cmp2 =
        TransformerTestUtilsV2.createDiagnosis(
            // Order doesn't matter
            diag2.getSequence(),
            new Coding("http://hl7.org/fhir/sid/icd-10", "H8888", null),
            new Coding(
                "http://hl7.org/fhir/us/carin-bb/CodeSystem/C4BBClaimDiagnosisType",
                "secondary",
                "Secondary"),
            null,
            null);

    assertTrue(cmp2.equalsDeep(diag2));

    DiagnosisComponent diag3 =
        TransformerTestUtilsV2.findDiagnosisByCode("R2222", eob.getDiagnosis());

    DiagnosisComponent cmp3 =
        TransformerTestUtilsV2.createDiagnosis(
            // Order doesn't matter
            diag3.getSequence(),
            new Coding("http://hl7.org/fhir/sid/icd-10", "R2222", null),
            new Coding(
                "http://hl7.org/fhir/us/carin-bb/CodeSystem/C4BBClaimDiagnosisType",
                "secondary",
                "Secondary"),
            null,
            null);

    assertTrue(cmp3.equalsDeep(diag3));

    DiagnosisComponent diag4 =
        TransformerTestUtilsV2.findDiagnosisByCode("R3333", eob.getDiagnosis());

    DiagnosisComponent cmp4 =
        TransformerTestUtilsV2.createDiagnosis(
            // Order doesn't matter
            diag4.getSequence(),
            new Coding("http://hl7.org/fhir/sid/icd-10", "R3333", null),
            new Coding(
                "http://hl7.org/fhir/us/carin-bb/CodeSystem/C4BBClaimDiagnosisType",
                "secondary",
                "Secondary"),
            null,
            null);

    assertTrue(cmp4.equalsDeep(diag4));
  }

  /** Insurance */
  @Test
  public void shouldReferenceCoverageInInsurance() {
    //     // Only one insurance object if there is more than we need to fix the focal set to point
    // to the correct insurance
    assertEquals(false, eob.getInsurance().size() > 1);
    assertEquals(1, eob.getInsurance().size());

    InsuranceComponent insurance = eob.getInsuranceFirstRep();

    InsuranceComponent compare =
        new InsuranceComponent()
            .setFocal(true)
            .setCoverage(new Reference().setReference("Coverage/part-b-567834"));

    assertTrue(compare.equalsDeep(insurance));
  }

  /** Line Items */
  @Test
  public void shouldHaveLineItems() {
    assertEquals(1, eob.getItem().size());
  }

  @Test
  public void shouldHaveLineItemSequence() {
    assertEquals(1, eob.getItemFirstRep().getSequence());
  }

  @Test
  public void shouldHaveLineItemCareTeamRef() {
    // The order isn't important but this should reference a care team member
    assertNotNull(eob.getItemFirstRep().getCareTeamSequence());
    assertEquals(1, eob.getItemFirstRep().getCareTeamSequence().size());
  }

  @Test
  public void shouldHaveLineItemRevenue() {
    CodeableConcept revenue = eob.getItemFirstRep().getRevenue();

    Coding code1 =
        revenue.getCoding().stream()
            .filter(
                coding ->
                    coding
                        .getSystem()
                        .equals("https://bluebutton.cms.gov/resources/variables/rev_cntr"))
            .findFirst()
            .orElse(null);
    Coding code2 =
        revenue.getCoding().stream()
            .filter(
                coding -> coding.getSystem().equals("https://www.nubc.org/CodeSystem/RevenueCodes"))
            .findFirst()
            .orElse(null);
    Coding code3 =
        revenue.getCoding().stream()
            .filter(
                coding ->
                    coding
                        .getSystem()
                        .equals(
                            "https://bluebutton.cms.gov/resources/variables/rev_cntr_ddctbl_coinsrnc_cd"))
            .findFirst()
            .orElse(null);

    assertNotNull(code1, "Missing expected rev_cntr coding");
    assertEquals("0023", code1.getCode());
    assertEquals(
        "Home Health services paid under PPS submitted as TOB 32X and 33X, effective 10/00. This code may appear multiple times on a claim to identify different HIPPS/Home Health Resource Groups (HRG).",
        code1.getDisplay());

    assertNotNull(code2, "Missing expected RevenueCodes coding");
    assertEquals("4", code2.getCode());
    assertNull(code2.getDisplay());

    assertNotNull(code3, "Missing expected rev_cntr_ddctbl_coinsrnc_cd coding");
    assertEquals("4", code3.getCode());
    assertEquals(
        "No charge or units associated with this revenue center code. (For multiple HCPCS per single revenue center code) For revenue center code 0001, the following MSP override values may be present:",
        code3.getDisplay());
  }

  @Test
  public void shouldHaveLineItemProductOrServiceCoding() {
    CodeableConcept pos = eob.getItemFirstRep().getProductOrService();

    CodeableConcept compare =
        new CodeableConcept()
            .setCoding(
                Arrays.asList(
                    new Coding(
                        "https://bluebutton.cms.gov/resources/codesystem/hcpcs", "2GGGG", null)));

    assertTrue(compare.equalsDeep(pos));
  }

  @Test
  public void shouldHaveLineItemModifier() {
    assertEquals(2, eob.getItemFirstRep().getModifier().size());

    CodeableConcept modifier = eob.getItemFirstRep().getModifierFirstRep();

    CodeableConcept compare =
        new CodeableConcept()
            .setCoding(
                Arrays.asList(
                    new Coding(
                        "https://bluebutton.cms.gov/resources/codesystem/hcpcs", "KO", null)));

    assertTrue(compare.equalsDeep(modifier));
  }

  @Test
  public void shouldHaveLineItemServicedDate() {
    DateType servicedDate = eob.getItemFirstRep().getServicedDateType();

    DateType compare = new DateType("2015-06-23");

    assertEquals(servicedDate.toString(), compare.toString());
  }

  @Test
  public void shouldHaveLineItemLocation() {
    Address address = eob.getItemFirstRep().getLocationAddress();

    Address compare = new Address().setState("UT");

    assertTrue(compare.equalsDeep(address));
  }

  @Test
  public void shouldHaveLineItemQuantity() {
    Quantity quantity = eob.getItemFirstRep().getQuantity();

    Quantity compare = new Quantity(666);

    assertTrue(compare.equalsDeep(quantity));
  }

  @Test
  public void shouldHaveLineItemAdjudications() {
    assertEquals(5, eob.getItemFirstRep().getAdjudication().size());
  }

  @Test
  public void shouldHaveLineItemAdjudicationRevCntr1stAnsiCd() {
    AdjudicationComponent adjudication =
        TransformerTestUtilsV2.findAdjudicationByReason(
            "CO120", eob.getItemFirstRep().getAdjudication());

    AdjudicationComponent compare =
        new AdjudicationComponent()
            .setCategory(
                new CodeableConcept()
                    .setCoding(
                        Arrays.asList(
                            new Coding(
                                "http://hl7.org/fhir/us/carin-bb/CodeSystem/C4BBAdjudicationDiscriminator",
                                "denialreason",
                                "Denial Reason"))))
            .setReason(
                new CodeableConcept()
                    .setCoding(
                        Arrays.asList(
                            new Coding(
                                "https://bluebutton.cms.gov/resources/variables/rev_cntr_1st_ansi_cd",
                                "CO120",
                                null))));

    assertTrue(compare.equalsDeep(adjudication));
  }

  @Test
  public void shouldHaveLineItemAdjudicationRevCntrRateAmt() {
    AdjudicationComponent adjudication =
        TransformerTestUtilsV2.findAdjudicationByCategory(
            "https://bluebutton.cms.gov/resources/variables/rev_cntr_rate_amt",
            eob.getItemFirstRep().getAdjudication());

    AdjudicationComponent compare =
        new AdjudicationComponent()
            .setCategory(
                new CodeableConcept()
                    .setCoding(
                        Arrays.asList(
                            new Coding(
                                "http://terminology.hl7.org/CodeSystem/adjudication",
                                "submitted",
                                "Submitted Amount"),
                            new Coding(
                                "https://bluebutton.cms.gov/resources/codesystem/adjudication",
                                "https://bluebutton.cms.gov/resources/variables/rev_cntr_rate_amt",
                                "Revenue Center Rate Amount"))))
            .setAmount(new Money().setValue(0).setCurrency(TransformerConstants.CODED_MONEY_USD));

    assertTrue(compare.equalsDeep(adjudication));
  }

  @Test
  public void shouldHaveLineItemAdjudicationRevCntrTotChrgAmt() {
    AdjudicationComponent adjudication =
        TransformerTestUtilsV2.findAdjudicationByCategory(
            "https://bluebutton.cms.gov/resources/variables/rev_cntr_tot_chrg_amt",
            eob.getItemFirstRep().getAdjudication());

    // Need to maintain trailing 0s in USD amount
    BigDecimal amt = new BigDecimal(25.00);
    amt = amt.setScale(2, RoundingMode.HALF_DOWN);

    AdjudicationComponent compare =
        new AdjudicationComponent()
            .setCategory(
                new CodeableConcept()
                    .setCoding(
                        Arrays.asList(
                            new Coding(
                                "http://terminology.hl7.org/CodeSystem/adjudication",
                                "submitted",
                                "Submitted Amount"),
                            new Coding(
                                "https://bluebutton.cms.gov/resources/codesystem/adjudication",
                                "https://bluebutton.cms.gov/resources/variables/rev_cntr_tot_chrg_amt",
                                "Revenue Center Total Charge Amount"))))
            .setAmount(new Money().setValue(amt).setCurrency(TransformerConstants.CODED_MONEY_USD));

    assertTrue(compare.equalsDeep(adjudication));
  }

  @Test
  public void shouldHaveLineItemAdjudicationRevCntrNcrvdChrgAmt() {
    AdjudicationComponent adjudication =
        TransformerTestUtilsV2.findAdjudicationByCategory(
            "https://bluebutton.cms.gov/resources/variables/rev_cntr_ncvrd_chrg_amt",
            eob.getItemFirstRep().getAdjudication());

    // Need to maintain trailing 0s in USD amount
    BigDecimal amt = new BigDecimal(24.00);
    amt = amt.setScale(2, RoundingMode.HALF_DOWN);

    AdjudicationComponent compare =
        new AdjudicationComponent()
            .setCategory(
                new CodeableConcept()
                    .setCoding(
                        Arrays.asList(
                            new Coding(
                                "http://hl7.org/fhir/us/carin-bb/CodeSystem/C4BBAdjudication",
                                "noncovered",
                                "Noncovered"),
                            new Coding(
                                "https://bluebutton.cms.gov/resources/codesystem/adjudication",
                                "https://bluebutton.cms.gov/resources/variables/rev_cntr_ncvrd_chrg_amt",
                                "Revenue Center Non-Covered Charge Amount"))))
            .setAmount(new Money().setValue(amt).setCurrency(TransformerConstants.CODED_MONEY_USD));

    assertTrue(compare.equalsDeep(adjudication));
  }

  @Test
  public void shouldHaveLineItemAdjudicationRevCntrPmtAmtAmt() {
    AdjudicationComponent adjudication =
        TransformerTestUtilsV2.findAdjudicationByCategory(
            "https://bluebutton.cms.gov/resources/variables/rev_cntr_pmt_amt_amt",
            eob.getItemFirstRep().getAdjudication());

    // Need to maintain trailing 0s in USD amount
    BigDecimal amt = new BigDecimal(26.00);
    amt = amt.setScale(2, RoundingMode.HALF_DOWN);

    AdjudicationComponent compare =
        new AdjudicationComponent()
            .setCategory(
                new CodeableConcept()
                    .setCoding(
                        Arrays.asList(
                            new Coding(
                                "http://terminology.hl7.org/CodeSystem/adjudication",
                                "submitted",
                                "Submitted Amount"),
                            new Coding(
                                "https://bluebutton.cms.gov/resources/codesystem/adjudication",
                                "https://bluebutton.cms.gov/resources/variables/rev_cntr_pmt_amt_amt",
                                "Revenue Center (Medicare) Payment Amount"))))
            .setAmount(new Money().setValue(amt).setCurrency(TransformerConstants.CODED_MONEY_USD));

    assertTrue(compare.equalsDeep(adjudication));
  }

  @Test
  public void shouldHaveClmTotChrgAmtTotal() {
    // Only one so just pull it directly and compare
    TotalComponent total = eob.getTotalFirstRep();

    TotalComponent compare =
        new TotalComponent()
            .setCategory(
                new CodeableConcept()
                    .setCoding(
                        Arrays.asList(
                            new Coding(
                                "http://terminology.hl7.org/CodeSystem/adjudication",
                                "submitted",
                                "Submitted Amount"),
                            new Coding(
                                "https://bluebutton.cms.gov/resources/codesystem/adjudication",
                                "https://bluebutton.cms.gov/resources/variables/clm_tot_chrg_amt",
                                "Claim Total Charge Amount"))))
            .setAmount(
                new Money().setValue(199.99).setCurrency(TransformerConstants.CODED_MONEY_USD));

    assertTrue(compare.equalsDeep(total));
  }
  /** Payment */
  @Test
  public void shouldHavePayment() {
    // Need to maintain trailing 0s in USD amount
    BigDecimal amt = new BigDecimal(188.00);
    amt = amt.setScale(2, RoundingMode.HALF_DOWN);

    PaymentComponent compare =
        new PaymentComponent()
            .setAmount(new Money().setValue(amt).setCurrency(TransformerConstants.CODED_MONEY_USD));

    assertTrue(compare.equalsDeep(eob.getPayment()));
  }

  /** Total */
  @Test
  public void shouldHaveTotal() {
    assertEquals(1, eob.getTotal().size());
  }

  /** Benefit Balance */
  @Test
  public void shouldHaveBenefitBalance() {
    assertEquals(1, eob.getBenefitBalance().size());

    // Test Category here
    CodeableConcept compare =
        new CodeableConcept()
            .setCoding(
                Arrays.asList(
                    new Coding(
                        "http://terminology.hl7.org/CodeSystem/ex-benefitcategory",
                        "1",
                        "Medical Care")));

    assertTrue(compare.equalsDeep(eob.getBenefitBalanceFirstRep().getCategory()));
  }

  @Test
  public void shouldHaveBenefitBalanceFinancial() {
    assertEquals(1, eob.getBenefitBalanceFirstRep().getFinancial().size());
  }

  @Test
  public void shouldHavePrpayAmtFinancial() {
    BenefitComponent benefit =
        TransformerTestUtilsV2.findFinancial(
            "https://bluebutton.cms.gov/resources/variables/prpayamt",
            eob.getBenefitBalanceFirstRep().getFinancial());

    BenefitComponent compare =
        new BenefitComponent()
            .setType(
                new CodeableConcept()
                    .setCoding(
                        Arrays.asList(
                            new Coding(
                                "https://bluebutton.cms.gov/resources/codesystem/benefit-balance",
                                "https://bluebutton.cms.gov/resources/variables/prpayamt",
                                "NCH Primary Payer (if not Medicare) Claim Paid Amount"))))
            .setUsed(
                new Money()
                    .setValueElement(new DecimalType("11.00"))
                    .setCurrency(TransformerConstants.CODED_MONEY_USD));

    assertTrue(compare.equalsDeep(benefit));
  }

  /**
   * Ensure that when the revenue status code exists in the claim, it should be mapped to an
   * extension.
   *
   * <p>The specific code value of the extension is tested in {@link
   * TransformerUtilsV2Test#mapEobCommonItemRevenueStatusCodeWhenStatusCodeExistsExpectExtensionOnItem()}
   */
  @Test
  public void shouldHaveRevenueStatusCode() {

    String expectedExtensionUrl =
        "https://bluebutton.cms.gov/resources/variables/rev_cntr_stus_ind_cd";

    assertNotNull(eob.getItem());
    assertTrue(eob.getItem().size() > 0);
    ExplanationOfBenefit.ItemComponent item = eob.getItem().get(0);
    assertNotNull(item);
    assertNotNull(item.getRevenue());
    assertNotNull(item.getRevenue().getExtension());
    assertEquals(1, item.getRevenue().getExtension().size());
    Extension ext = item.getRevenue().getExtensionByUrl(expectedExtensionUrl);
    assertNotNull(ext);
    assertEquals(expectedExtensionUrl, ext.getUrl());
    assertTrue(ext.getValue() instanceof Coding);
    assertNotNull(((Coding) ext.getValue()).getCode());
  }

  /**
   * Ensures the fi_num is correctly mapped to an eob as an extension when the
   * fiscalIntermediaryNumber is present.
   */
  @Test
  public void shouldHaveFiNumberExtension() {

    String expectedDiscriminator = "https://bluebutton.cms.gov/resources/variables/fi_num";

    assertNotNull(eob.getExtension());
    assertFalse(eob.getExtension().isEmpty());
    Extension fiNumExtension =
        eob.getExtension().stream()
            .filter(e -> expectedDiscriminator.equals(e.getUrl()))
            .findFirst()
            .orElse(null);
    assertNotNull(fiNumExtension);
    assertEquals("15999", ((Coding) fiNumExtension.getValue()).getCode());
  }

  /**
   * Serializes the EOB and prints to the command line
   *
   * @throws FHIRException
   */
  @Disabled
  @Test
  public void serializeSampleARecord() throws FHIRException {
    ExplanationOfBenefit eob =
        HHAClaimTransformerV2.transform(
<<<<<<< HEAD
            new TransformerContext(
                new MetricRegistry(),
                generateClaim(),
                Optional.of(false),
                FdaDrugCodeDisplayLookup.createDrugCodeLookupForTesting()));
=======
            new MetricRegistry(),
            generateClaim(),
            Optional.of(false),
            FdaDrugCodeDisplayLookup.createDrugCodeLookupForTesting());
>>>>>>> 773c89da
    System.out.println(fhirContext.newJsonParser().encodeResourceToString(eob));
  }
}<|MERGE_RESOLUTION|>--- conflicted
+++ resolved
@@ -81,18 +81,11 @@
     claim = generateClaim();
     ExplanationOfBenefit genEob =
         HHAClaimTransformerV2.transform(
-<<<<<<< HEAD
             new TransformerContext(
                 new MetricRegistry(),
                 claim,
                 Optional.empty(),
                 FdaDrugCodeDisplayLookup.createDrugCodeLookupForTesting()));
-=======
-            new MetricRegistry(),
-            claim,
-            Optional.empty(),
-            FdaDrugCodeDisplayLookup.createDrugCodeLookupForTesting());
->>>>>>> 773c89da
     IParser parser = fhirContext.newJsonParser();
     String json = parser.encodeResourceToString(genEob);
     eob = parser.parseResource(ExplanationOfBenefit.class, json);
@@ -980,18 +973,12 @@
   public void serializeSampleARecord() throws FHIRException {
     ExplanationOfBenefit eob =
         HHAClaimTransformerV2.transform(
-<<<<<<< HEAD
             new TransformerContext(
                 new MetricRegistry(),
                 generateClaim(),
                 Optional.of(false),
                 FdaDrugCodeDisplayLookup.createDrugCodeLookupForTesting()));
-=======
-            new MetricRegistry(),
-            generateClaim(),
-            Optional.of(false),
-            FdaDrugCodeDisplayLookup.createDrugCodeLookupForTesting());
->>>>>>> 773c89da
+
     System.out.println(fhirContext.newJsonParser().encodeResourceToString(eob));
   }
 }