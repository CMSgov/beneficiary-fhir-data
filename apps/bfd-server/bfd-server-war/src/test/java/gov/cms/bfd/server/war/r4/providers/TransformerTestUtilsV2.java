--- conflicted
+++ resolved
@@ -29,10 +29,7 @@
 import org.hl7.fhir.r4.model.Extension;
 import org.hl7.fhir.r4.model.Identifier;
 import org.hl7.fhir.r4.model.Money;
-<<<<<<< HEAD
 import org.hl7.fhir.r4.model.Period;
-=======
->>>>>>> 77a2f17f
 import org.hl7.fhir.r4.model.Quantity;
 import org.hl7.fhir.r4.model.Reference;
 import org.hl7.fhir.r4.model.Resource;
@@ -670,7 +667,6 @@
           actualResource.getMeta().getLastUpdated());
     }
   }
-<<<<<<< HEAD
 
   /**
    * @param expectedStartDate the expected value for {@link Period#getStart()}
@@ -687,6 +683,4 @@
     if (expectedEndDate.isPresent())
       assertDateEquals(expectedEndDate.get(), actualPeriod.getEndElement());
   }
-=======
->>>>>>> 77a2f17f
 }