package gov.cms.bfd.server.war.r4.providers;

import static org.junit.jupiter.api.Assertions.assertEquals;
import static org.junit.jupiter.api.Assertions.assertFalse;
import static org.junit.jupiter.api.Assertions.assertNotNull;
import static org.junit.jupiter.api.Assertions.assertTrue;

import ca.uhn.fhir.context.FhirContext;
import ca.uhn.fhir.model.api.TemporalPrecisionEnum;
import gov.cms.bfd.model.codebook.data.CcwCodebookVariable;
import gov.cms.bfd.model.codebook.model.CcwCodebookInterface;
import gov.cms.bfd.server.war.commons.CCWUtils;
import gov.cms.bfd.server.war.commons.MedicareSegment;
import gov.cms.bfd.server.war.commons.TransformerConstants;
import gov.cms.bfd.server.war.commons.carin.C4BBClaimProfessionalAndNonClinicianCareTeamRole;
import gov.cms.bfd.sharedutils.exceptions.BadCodeMonkeyException;
import java.lang.reflect.InvocationTargetException;
import java.lang.reflect.Method;
import java.math.BigDecimal;
import java.math.RoundingMode;
import java.time.Duration;
import java.time.Instant;
import java.time.LocalDate;
import java.time.format.DateTimeFormatter;
import java.util.Arrays;
import java.util.List;
import java.util.Optional;
import org.hl7.fhir.exceptions.FHIRException;
import org.hl7.fhir.instance.model.api.IAnyResource;
import org.hl7.fhir.instance.model.api.IBaseExtension;
import org.hl7.fhir.instance.model.api.IBaseHasExtensions;
import org.hl7.fhir.r4.model.BaseDateTimeType;
import org.hl7.fhir.r4.model.CodeableConcept;
import org.hl7.fhir.r4.model.Coding;
import org.hl7.fhir.r4.model.ExplanationOfBenefit;
import org.hl7.fhir.r4.model.ExplanationOfBenefit.AdjudicationComponent;
import org.hl7.fhir.r4.model.ExplanationOfBenefit.BenefitComponent;
import org.hl7.fhir.r4.model.ExplanationOfBenefit.CareTeamComponent;
import org.hl7.fhir.r4.model.ExplanationOfBenefit.DiagnosisComponent;
import org.hl7.fhir.r4.model.ExplanationOfBenefit.ItemComponent;
import org.hl7.fhir.r4.model.ExplanationOfBenefit.ProcedureComponent;
import org.hl7.fhir.r4.model.ExplanationOfBenefit.SupportingInformationComponent;
import org.hl7.fhir.r4.model.Extension;
import org.hl7.fhir.r4.model.Identifier;
import org.hl7.fhir.r4.model.Money;
import org.hl7.fhir.r4.model.Period;
import org.hl7.fhir.r4.model.Quantity;
import org.hl7.fhir.r4.model.Reference;
import org.hl7.fhir.r4.model.Resource;

public final class TransformerTestUtilsV2 {
  /* Do this very slow operation once */
  private static final FhirContext fhirContext = FhirContext.forR4();
  /**
   * Test the transformation of common group level header fields between all claim types
   *
   * @param eob the {@link ExplanationOfBenefit} to modify
   * @param claimId CLM_ID
   * @param beneficiaryId BENE_ID
   * @param claimType {@link gov.cms.bfd.server.war.stu3.providers.ClaimType} to process
   * @param claimGroupId CLM_GRP_ID
   * @param coverageType {@link gov.cms.bfd.server.war.stu3.providers.MedicareSegment}
   * @param dateFrom CLM_FROM_DT
   * @param dateThrough CLM_THRU_DT
   * @param paymentAmount CLM_PMT_AMT
   * @param finalAction FINAL_ACTION
   */
  static void assertEobCommonClaimHeaderData(
      ExplanationOfBenefit eob,
      String claimId,
      String beneficiaryId,
      ClaimTypeV2 claimType,
      String claimGroupId,
      MedicareSegment coverageType,
      Optional<LocalDate> dateFrom,
      Optional<LocalDate> dateThrough,
      Optional<BigDecimal> paymentAmount,
      char finalAction) {

    assertNoEncodedOptionals(eob);

    assertEquals(TransformerUtilsV2.buildEobId(claimType, claimId), eob.getIdElement().getIdPart());

    if (claimType.equals(ClaimTypeV2.PDE)) {
      assertHasIdentifier(CcwCodebookVariable.PDE_ID, claimId, eob.getIdentifier());
    } else {
      assertHasIdentifier(CcwCodebookVariable.CLM_ID, claimId, eob.getIdentifier());
    }

    assertIdentifierExists(
        TransformerConstants.IDENTIFIER_SYSTEM_BBAPI_CLAIM_GROUP_ID,
        claimGroupId,
        eob.getIdentifier());

    assertEquals(
        TransformerUtilsV2.referencePatient(beneficiaryId).getReference(),
        eob.getPatient().getReference());

    assertEquals(
        TransformerUtilsV2.referenceCoverage(beneficiaryId, coverageType).getReference(),
        eob.getInsuranceFirstRep().getCoverage().getReference());

    switch (finalAction) {
      case 'F':
        assertEquals("active", eob.getStatus().toCode());
        break;
      case 'N':
        assertEquals("cancelled", eob.getStatus().toCode());
        break;
      default:
        throw new BadCodeMonkeyException();
    }

    if (paymentAmount.isPresent()) {
      assertEquals(paymentAmount.get(), eob.getPayment().getAmount().getValue());
    }
  }

  /**
   * Verifies that the specified FHIR {@link Resource} has no unwrapped {@link Optional} values.
   * This is important, as such values don't serialize to FHIR correctly.
   *
   * @param resource the FHIR {@link Resource} to check
   */
  static void assertNoEncodedOptionals(Resource resource) {
    String encodedResourceXml = fhirContext.newXmlParser().encodeResourceToString(resource);
    assertFalse(encodedResourceXml.contains("Optional"));
  }

  /**
   * Tests the provider number field is set as expected in the EOB. This field is common among these
   * claim types: Inpatient, Outpatient, Hospice, HHA and SNF.
   *
   * @param eob the {@link ExplanationOfBenefit} this method will test against
   * @param providerNumber a {@link String} PRVDR_NUM: representing the expected provider number for
   *     the claim
   */
  static void assertProviderNPI(ExplanationOfBenefit eob, Optional<String> providerNumber) {
    Reference reference = eob.getProvider();

    assertTrue(reference.hasIdentifier(), "Bad reference: " + reference);
    assertEquals(TransformerConstants.CODING_NPI_US, reference.getIdentifier().getSystem());
    assertEquals(providerNumber.get(), reference.getIdentifier().getValue());
  }

  /**
   * @param expectedSystem the expected {@link Identifier#getSystem()} value
   * @param expectedId the expected {@link Identifier#getValue()} value
   * @param actuals the actual {@link Identifier} to verify
   */
  static void assertIdentifierExists(
      String expectedSystem, String expectedId, List<Identifier> actuals) {
    assertTrue(
        actuals.stream()
            .filter(i -> expectedSystem.equals(i.getSystem()))
            .anyMatch(i -> expectedId.equals(i.getValue())));
  }

  /**
   * @param expectedIdentifierSystem the expected {@link Identifier#getSystem()} value
   * @param expectedIdentifierValue the expected {@link Identifier#getValue()} value
   * @param reference the actual {@link Reference} to verify
   */
  static void assertReferenceIdentifierEquals(
      String expectedIdentifierSystem, String expectedIdentifierValue, Reference reference) {
    assertTrue(reference.hasIdentifier(), "Bad reference: " + reference);
    assertEquals(expectedIdentifierSystem, reference.getIdentifier().getSystem());
    assertEquals(expectedIdentifierValue, reference.getIdentifier().getValue());
    assertEquals(
        TransformerUtilsV2.retrieveNpiCodeDisplay(expectedIdentifierValue), reference.getDisplay());
  }

  /**
   * @param ccwVariable the {@link CcwCodebookVariable} that was mapped
   * @param expectedIdentifierValue the expected {@link Identifier#getValue()} of the {@link
   *     Reference#getIdentifier()}
   * @param actualReference the actual {@link Reference} to verify
   */
  private static void assertReferenceIdentifierEquals(
      CcwCodebookInterface ccwVariable, String expectedIdentifierValue, Reference actualReference) {
    assertTrue(actualReference.hasIdentifier(), "Bad reference: " + actualReference);
    assertEquals(
        CCWUtils.calculateVariableReferenceUrl(ccwVariable),
        actualReference.getIdentifier().getSystem());
    assertEquals(expectedIdentifierValue, actualReference.getIdentifier().getValue());
  }

  /**
   * @param ccwVariable the {@link CcwCodebookVariable} that was mapped
   * @param expectedCode the expected {@link Coding#getCode()}
   * @param actualElement the FHIR element to find and verify the {@link Extension} of
   */
  static void assertExtensionCodingEquals(
      CcwCodebookInterface ccwVariable, Object expectedCode, IBaseHasExtensions actualElement) {
    // Jumping through hoops to cope with overloaded method:
    Optional<?> expectedCodeCast =
        expectedCode instanceof Optional ? (Optional<?>) expectedCode : Optional.of(expectedCode);
    assertExtensionCodingEquals(ccwVariable, expectedCodeCast, actualElement);
  }

  /**
   * FIXME change name of this and related methods to assertHasExtensionCoding(...)
   *
   * @param ccwVariable the {@link CcwCodebookVariable} that the expected {@link Extension} / {@link
   *     Coding} are for
   * @param expectedCode the expected {@link Coding#getCode()}
   * @param actualElement the FHIR element to find and verify the {@link Extension} of
   */
  static void assertExtensionCodingEquals(
      CcwCodebookInterface ccwVariable,
      Optional<?> expectedCode,
      IBaseHasExtensions actualElement) {
    String expectedExtensionUrl = CCWUtils.calculateVariableReferenceUrl(ccwVariable);
    String expectedCodingSystem = expectedExtensionUrl;
    Optional<? extends IBaseExtension<?, ?>> extensionForUrl =
        actualElement.getExtension().stream()
            .filter(e -> e.getUrl().equals(expectedExtensionUrl))
            .findFirst();

    assertEquals(expectedCode.isPresent(), extensionForUrl.isPresent());
    if (expectedCode.isPresent())
      assertCodingEquals(
          expectedCodingSystem, expectedCode.get(), (Coding) extensionForUrl.get().getValue());
  }

  /**
   * @param fhirElement the FHIR element to check the extension of
   * @param expectedExtensionUrl the expected {@link Extension#getUrl()} of the {@link Extension} to
   *     look for
   * @param expectedCodingSystem the expected {@link Coding#getSystem()}
   * @param expectedCode the expected {@link Coding#getCode()}
   */
  static void assertExtensionCodingEquals(
      IBaseHasExtensions fhirElement,
      String expectedExtensionUrl,
      String expectedCodingSystem,
      String expectedCode) {
    IBaseExtension<?, ?> extensionForUrl =
        fhirElement.getExtension().stream()
            .filter(e -> e.getUrl().equals(expectedExtensionUrl))
            .findFirst()
            .get();
    assertHasCoding(expectedCodingSystem, expectedCode, (Coding) extensionForUrl.getValue());
  }

  /**
   * @param ccwVariable the {@link CcwCodebookVariable} that was mapped
   * @param expectedValue the expected {@link Identifier#getValue()} value
   * @param actualIdentifiers the actual {@link Identifier}s to verify a match can be found within
   */
  private static void assertHasIdentifier(
      CcwCodebookInterface ccwVariable, String expectedValue, List<Identifier> actualIdentifiers) {
    if (expectedValue == null) throw new IllegalArgumentException();

    assertNotNull(actualIdentifiers);

    String expectedSystem = CCWUtils.calculateVariableReferenceUrl(ccwVariable);
    Optional<Identifier> matchingIdentifier =
        actualIdentifiers.stream()
            .filter(i -> expectedSystem.equals(i.getSystem()))
            .filter(i -> expectedValue.equals(i.getValue()))
            .findAny();
    assertTrue(matchingIdentifier.isPresent());
  }

  /**
   * @param expectedSystem the expected {@link Coding#getSystem()} value
   * @param expectedCode the expected {@link Coding#getCode()} value
   * @param actualCode the actual {@link Coding} to verify
   */
  static void assertHasCoding(String expectedSystem, String expectedCode, Coding actualCode) {
    assertHasCoding(expectedSystem, null, null, expectedCode, Arrays.asList(actualCode));
  }

  /**
   * @param expectedSystem the expected {@link Coding#getSystem()} value
   * @param expectedCode the expected {@link Coding#getCode()} value
   * @param actualCode the actual {@link List}&lt;{@link Coding}&gt; to verify
   */
  static void assertHasCoding(String expectedSystem, String expectedCode, List<Coding> actualCode) {
    assertHasCoding(expectedSystem, null, null, expectedCode, actualCode);
  }

  /**
   * @param expectedSystem the expected {@link Coding#getSystem()} value
   * @param expectedVersion the expected {@link Coding#getVersion()} value
   * @param expectedVersion the expected {@link Coding#getDisplay()} value
   * @param expectedCode the expected {@link Coding#getCode()} value
   * @param actualCode the actual {@link List}&lt;{@link Coding}&gt; to verify
   */
  static void assertHasCoding(
      String expectedSystem,
      String expectedVersion,
      String expectedDisplay,
      String expectedCode,
      List<Coding> actualCode) {
    assertTrue(
        actualCode.stream()
            .anyMatch(
                c -> {
                  if (!expectedSystem.equals(c.getSystem())
                      || (expectedVersion != null && !expectedVersion.equals(c.getVersion()))
                      || (expectedDisplay != null && !expectedDisplay.equals(c.getDisplay()))
                      || !expectedCode.equals(c.getCode())) {
                    return false;
                  }
                  return true;
                }),
        "No matching Coding found: " + actualCode.toString());
  }

  /**
   * @param ccwVariable the {@link CcwCodebookVariable} that was mapped
   * @param expectedValue the expected {@link Identifier#getValue()} value
   * @param actual the actual {@link Identifier} to verify
   */
  static void assertIdentifierEquals(
      CcwCodebookInterface ccwVariable, String expectedValue, Identifier actual) {
    if (expectedValue == null) throw new IllegalArgumentException();

    assertNotNull(actual);
    assertEquals(CCWUtils.calculateVariableReferenceUrl(ccwVariable), actual.getSystem());
    assertEquals(expectedValue, actual.getValue());
  }

  /**
   * @param expected the expected {@link LocalDate}
   * @param actual the actual {@link BaseDateTimeType} to verify
   */
  static void assertDateEquals(LocalDate expected, BaseDateTimeType actual) {
    assertEquals(TransformerUtilsV2.convertToDate(expected), actual.getValue());
    assertEquals(TemporalPrecisionEnum.DAY, actual.getPrecision());
  }

  /**
   * @param expectedProviderNpi the {@link Identifier#getValue()} of the provider to find a matching
   *     {@link CareTeamComponent} for
   * @param careTeam the {@link List} of {@link CareTeamComponent}s to search
   * @return the {@link CareTeamComponent} whose {@link CareTeamComponent#getProvider()} is an
   *     {@link Identifier} with the specified provider NPI, or else <code>null</code> if no such
   *     {@link CareTeamComponent} was found
   */
  static CareTeamComponent findCareTeamEntryForProviderIdentifier(
      String expectedProviderNpi, List<CareTeamComponent> careTeam) {
    return findCareTeamEntryForProviderIdentifier(
        Optional.of(TransformerConstants.CODING_NPI_US), expectedProviderNpi, null, careTeam);
  }

  /**
   * @param expectedProviderTaxNumber the {@link Identifier#getValue()} of the provider to find a
   *     matching {@link CareTeamComponent} for
   * @param careTeam the {@link List} of {@link CareTeamComponent}s to search
   * @return the {@link CareTeamComponent} whose {@link CareTeamComponent#getProvider()} is an
   *     {@link Identifier} with the specified provider tax number, or else <code>null</code> if no
   *     such {@link CareTeamComponent} was found
   */
  static CareTeamComponent findCareTeamEntryForProviderTaxNumber(
      String expectedProviderTaxNumber, List<CareTeamComponent> careTeam) {
    return findCareTeamEntryForProviderIdentifier(
        Optional.empty(),
        expectedProviderTaxNumber,
        C4BBClaimProfessionalAndNonClinicianCareTeamRole.OTHER,
        careTeam);
  }

  /**
   * @param expectedIdentifierSystem the {@link Identifier#getSystem()} of the provider to find a
   *     matching {@link CareTeamComponent} for
   * @param expectedIdentifierValue the {@link Identifier#getValue()} of the provider to find a
   *     matching {@link CareTeamComponent} for
   * @param careTeam the {@link List} of {@link CareTeamComponent}s to search
   * @return the {@link CareTeamComponent} whose {@link CareTeamComponent#getProvider()} is an
   *     {@link Identifier} with the specified provider NPI, or else <code>null</code> if no such
   *     {@link CareTeamComponent} was found
   */
  public static CareTeamComponent findCareTeamEntryForProviderIdentifier(
      Optional<String> expectedIdentifierSystem,
      String expectedIdentifierValue,
      C4BBClaimProfessionalAndNonClinicianCareTeamRole expectedRole,
      List<CareTeamComponent> careTeam) {
    Optional<CareTeamComponent> careTeamEntry =
        careTeam.stream()
            .filter(
                ctc ->
                    doesReferenceMatchIdentifier(
                        expectedIdentifierSystem, expectedIdentifierValue, ctc.getProvider()))
            .filter(ctc -> doesCareTeamComponentMatchRole(expectedRole, ctc))
            .findFirst();
    return careTeamEntry.orElse(null);
  }

  /**
   * @param expectedIdentifierSystem the expected {@link Identifier#getSystem()} to match
   * @param expectedIdentifierValue the expected {@link Identifier#getValue()} to match
   * @param actualReference the {@link Reference} to check
   * @return <code>true</code> if the specified {@link Reference} matches the expected {@link
   *     Identifier}
   */
  private static boolean doesReferenceMatchIdentifier(
      Optional<String> expectedIdentifierSystem,
      String expectedIdentifierValue,
      Reference actualReference) {
    if (!actualReference.hasIdentifier()) return false;

    if (expectedIdentifierSystem.isPresent()) {
      return expectedIdentifierSystem.get().equals(actualReference.getIdentifier().getSystem())
          && expectedIdentifierValue.equals(actualReference.getIdentifier().getValue());
    } else {
      return expectedIdentifierValue.equals(actualReference.getIdentifier().getValue());
    }
  }

  /**
   * Does the role of the care team component match what is expected
   *
   * @param expectedRole expected role; maybe empty
   * @param actualComponent the Care Team Component to test
   * @return iff it matches or expected role is empty
   */
  private static boolean doesCareTeamComponentMatchRole(
      C4BBClaimProfessionalAndNonClinicianCareTeamRole expectedRole,
      CareTeamComponent actualComponent) {
    if (expectedRole == null) return true;
    if (!actualComponent.hasRole()) return false;
    final Coding actualRole = actualComponent.getRole().getCodingFirstRep();
    return actualRole.getCode().equals(expectedRole.toCode());
    // TODO - fix this
    // && actualRole.getSystem().equals(ClaimCareteamrole.NULL.getSystem());
  }

  /**
   * @param categoryVariable the {@link CcwCodebookVariable} matching the {@link
   *     SupportingInformationComponent#getCategory()} to find
   * @param codeSystemVariable the {@link CcwCodebookVariable} that should have been mapped to
   *     {@link SupportingInformationComponent#getCode()}'s {@link Coding#getSystem()}
   * @param codeValue the value that should have been mapped to {@link
   *     SupportingInformationComponent#getCode()}'s {@link Coding#getCode()}
   * @param eob the actual {@link ExplanationOfBenefit} to search
   */
  static void assertInfoWithCodeEquals(
      CcwCodebookVariable categoryVariable,
      CcwCodebookVariable codeSystemVariable,
      Optional<?> codeValue,
      ExplanationOfBenefit eob) {
    SupportingInformationComponent info = assertHasInfo(categoryVariable, eob);
    assertHasCoding(codeSystemVariable, codeValue, info.getCode());
  }

  /**
   * Tests that the hcpcs code and hcpcs modifier codes are set as expected in the item component.
   * The hcpcsCode field is common among these claim types: Carrier, Inpatient, Outpatient, DME,
   * Hospice, HHA and SNF. The modifier fields are common among these claim types: Carrier,
   * Outpatient, DME, Hospice and HHA.
   *
   * @param item the {@link ItemComponent} this method will test against
   * @param hcpcsCode the {@link Optional}&lt;{@link String}&gt; HCPCS_CD: representing the hcpcs
   *     code for the claim
   * @param hcpcsInitialModifierCode the {@link Optional}&lt;{@link String}&gt; HCPCS_1ST_MDFR_CD:
   *     representing the expected hcpcs initial modifier code for the claim
   * @param hcpcsSecondModifierCode the {@link Optional}&lt;{@link String}&gt; HCPCS_2ND_MDFR_CD:
   *     representing the expected hcpcs second modifier code for the claim
   * @param hcpcsYearCode the {@link Optional}&lt;{@link Character}&gt; CARR_CLM_HCPCS_YR_CD:
   *     representing the hcpcs year code for the claim
   * @param index the {@link int} modifier index in the item containing the expected code
   */
  static void assertHcpcsCodes(
      ItemComponent item,
      Optional<String> hcpcsCode,
      Optional<String> hcpcsInitialModifierCode,
      Optional<String> hcpcsSecondModifierCode,
      Optional<Character> hcpcsYearCode,
      int index) {
    // TODO - fix this
    /*
    if (hcpcsYearCode.isPresent()) { // some claim types have a year code...
      assertHasCoding(
          TransformerConstants.CODING_SYSTEM_HCPCS,
          "" + hcpcsYearCode.get(),
          null,
          hcpcsInitialModifierCode.get(),
          item.getModifier().get(index).getCoding());
      assertHasCoding(
          TransformerConstants.CODING_SYSTEM_HCPCS,
          "" + hcpcsYearCode.get(),
          null,
          hcpcsCode.get(),
          item.getService().getCoding());
    } else { // while others do not...
      if (hcpcsInitialModifierCode.isPresent()) {
        assertHasCoding(
            TransformerConstants.CODING_SYSTEM_HCPCS,
            hcpcsInitialModifierCode.get(),
            item.getModifier().get(index).getCoding());
      }
      if (hcpcsCode.isPresent()) {
        assertHasCoding(
            TransformerConstants.CODING_SYSTEM_HCPCS,
            hcpcsCode.get(),
            item.getService().getCoding());
      }
    }
    */

    assertFalse(hcpcsSecondModifierCode.isPresent());
  }

  /**
   * Test the transformation of the item level data elements between the {@link CarrierClaimLine}
   * and {@link DMEClaimLine} claim types to FHIR. The method parameter fields from {@link
   * CarrierClaimLine} and {@link DMEClaimLine} are listed below and their corresponding RIF CCW
   * fields (denoted in all CAPS below from {@link CarrierClaimColumn} and {@link DMEClaimColumn}).
   *
   * @param item the {@ ItemComponent} to test
   * @param eob the {@ ExplanationOfBenefit} to test
   * @param serviceCount LINE_SRVC_CNT,
   * @param placeOfServiceCode LINE_PLACE_OF_SRVC_CD,
   * @param firstExpenseDate LINE_1ST_EXPNS_DT,
   * @param lastExpenseDate LINE_LAST_EXPNS_DT,
   * @param beneficiaryPaymentAmount LINE_BENE_PMT_AMT,
   * @param providerPaymentAmount LINE_PRVDR_PMT_AMT,
   * @param beneficiaryPartBDeductAmount LINE_BENE_PTB_DDCTBL_AMT,
   * @param primaryPayerCode LINE_BENE_PRMRY_PYR_CD,
   * @param primaryPayerPaidAmount LINE_BENE_PRMRY_PYR_PD_AMT,
   * @param betosCode BETOS_CD,
   * @param paymentAmount LINE_NCH_PMT_AMT,
   * @param paymentCode LINE_PMT_80_100_CD,
   * @param coinsuranceAmount LINE_COINSRNC_AMT,
   * @param submittedChargeAmount LINE_SBMTD_CHRG_AMT,
   * @param allowedChargeAmount LINE_ALOWD_CHRG_AMT,
   * @param processingIndicatorCode LINE_PRCSG_IND_CD,
   * @param serviceDeductibleCode LINE_SERVICE_DEDUCTIBLE,
   * @param diagnosisCode LINE_ICD_DGNS_CD,
   * @param diagnosisCodeVersion LINE_ICD_DGNS_VRSN_CD,
   * @param hctHgbTestTypeCode LINE_HCT_HGB_TYPE_CD
   * @param hctHgbTestResult LINE_HCT_HGB_RSLT_NUM,
   * @param cmsServiceTypeCode LINE_CMS_TYPE_SRVC_CD,
   * @param nationalDrugCode LINE_NDC_CD
   * @throws FHIRException
   */
  static void assertEobCommonItemCarrierDMEEquals(
      ItemComponent item,
      ExplanationOfBenefit eob,
      Optional<Boolean> includeTaxNumbers,
      BigDecimal serviceCount,
      String placeOfServiceCode,
      Optional<LocalDate> firstExpenseDate,
      Optional<LocalDate> lastExpenseDate,
      BigDecimal beneficiaryPaymentAmount,
      BigDecimal providerPaymentAmount,
      BigDecimal beneficiaryPartBDeductAmount,
      Optional<Character> primaryPayerCode,
      BigDecimal primaryPayerPaidAmount,
      Optional<String> betosCode,
      BigDecimal paymentAmount,
      Optional<Character> paymentCode,
      BigDecimal coinsuranceAmount,
      BigDecimal submittedChargeAmount,
      BigDecimal allowedChargeAmount,
      Optional<String> processingIndicatorCode,
      Optional<Character> serviceDeductibleCode,
      Optional<String> diagnosisCode,
      Optional<Character> diagnosisCodeVersion,
      Optional<String> hctHgbTestTypeCode,
      BigDecimal hctHgbTestResult,
      char cmsServiceTypeCode,
      Optional<String> nationalDrugCode,
      String taxNumber)
      throws FHIRException {

    assertEquals(serviceCount, item.getQuantity().getValue());

    assertHasCoding(
        CcwCodebookVariable.LINE_CMS_TYPE_SRVC_CD, cmsServiceTypeCode, item.getCategory());
    assertHasCoding(
        CcwCodebookVariable.LINE_PLACE_OF_SRVC_CD,
        placeOfServiceCode,
        item.getLocationCodeableConcept());
    assertExtensionCodingEquals(CcwCodebookVariable.BETOS_CD, betosCode, item);
    assertDateEquals(firstExpenseDate.get(), item.getServicedPeriod().getStartElement());
    assertDateEquals(lastExpenseDate.get(), item.getServicedPeriod().getEndElement());

    // TODO - fix this
    /*
    AdjudicationComponent adjudicationForPayment =
        assertAdjudicationAmountEquals(
            CcwCodebookVariable.LINE_NCH_PMT_AMT, paymentAmount, item.getAdjudication());
    assertExtensionCodingEquals(
        CcwCodebookVariable.LINE_PMT_80_100_CD, paymentCode, adjudicationForPayment);
    assertAdjudicationAmountEquals(
        CcwCodebookVariable.LINE_BENE_PMT_AMT, beneficiaryPaymentAmount, item.getAdjudication());
    assertAdjudicationAmountEquals(
        CcwCodebookVariable.LINE_PRVDR_PMT_AMT, providerPaymentAmount, item.getAdjudication());
    assertAdjudicationAmountEquals(
        CcwCodebookVariable.LINE_BENE_PTB_DDCTBL_AMT,
        beneficiaryPartBDeductAmount,
        item.getAdjudication());
    assertExtensionCodingEquals(CcwCodebookVariable.LINE_BENE_PRMRY_PYR_CD, primaryPayerCode, item);
    assertAdjudicationAmountEquals(
        CcwCodebookVariable.LINE_BENE_PRMRY_PYR_PD_AMT,
        primaryPayerPaidAmount,
        item.getAdjudication());
    assertAdjudicationAmountEquals(
        CcwCodebookVariable.LINE_COINSRNC_AMT, coinsuranceAmount, item.getAdjudication());
    assertAdjudicationAmountEquals(
        CcwCodebookVariable.LINE_SBMTD_CHRG_AMT, submittedChargeAmount, item.getAdjudication());
    assertAdjudicationAmountEquals(
        CcwCodebookVariable.LINE_ALOWD_CHRG_AMT, allowedChargeAmount, item.getAdjudication());
    assertAdjudicationReasonEquals(
        CcwCodebookVariable.LINE_PRCSG_IND_CD, processingIndicatorCode, item.getAdjudication());
    assertExtensionCodingEquals(
        CcwCodebookVariable.LINE_SERVICE_DEDUCTIBLE, serviceDeductibleCode, item);

    assertDiagnosisLinkPresent(Diagnosis.from(diagnosisCode, diagnosisCodeVersion), eob, item);

    List<Extension> hctHgbObservationExtension =
        item.getExtensionsByUrl(
            TransformerUtils.calculateVariableReferenceUrl(
                CcwCodebookVariable.LINE_HCT_HGB_RSLT_NUM));
    assertEquals(1, hctHgbObservationExtension.size());
    assertTrue(hctHgbObservationExtension.get(0).getValue() instanceof Reference);
    Reference hctHgbReference = (Reference) hctHgbObservationExtension.get(0).getValue();
    assertTrue(hctHgbReference.getResource() instanceof Observation);
    Observation hctHgbObservation = (Observation) hctHgbReference.getResource();
    assertHasCoding(
        CcwCodebookVariable.LINE_HCT_HGB_TYPE_CD, hctHgbTestTypeCode, hctHgbObservation.getCode());
    assertEquals(hctHgbTestResult, hctHgbObservation.getValueQuantity().getValue());

    assertExtensionCodingEquals(
        item,
        TransformerConstants.CODING_NDC,
        TransformerConstants.CODING_NDC,
        nationalDrugCode.get());
        */
  }

  static void assertEobCommonItemCarrierDMETaxNumberEquals(
      ExplanationOfBenefit eob, Optional<Boolean> includeTaxNumbers, String taxNumber) {
    CareTeamComponent taxNumberCareTeamEntry =
        TransformerTestUtilsV2.findCareTeamEntryForProviderTaxNumber(taxNumber, eob.getCareTeam());

    if (includeTaxNumbers.orElse(false)) {
      Assert.assertNotNull(taxNumberCareTeamEntry);
    } else {
      Assert.assertNull(taxNumberCareTeamEntry);
    }
  }

  /**
   * @param categoryVariable the {@link CcwCodebookVariable} matching the {@link
   *     SupportingInformationComponent#getCategory()} to find
   * @param eob the {@link ExplanationOfBenefit} to search
   * @return the {@link SupportingInformationComponent} that was found (if one wasn't, the method
   *     will instead fail with an {@link AssertionFailedError})
   */
  static SupportingInformationComponent assertHasInfo(
      CcwCodebookVariable categoryVariable, ExplanationOfBenefit eob) {
    Optional<SupportingInformationComponent> info =
        eob.getSupportingInfo().stream()
            .filter(
                i ->
                    isCodeInConcept(
                        i.getCategory(),
                        TransformerConstants.CODING_BBAPI_INFORMATION_CATEGORY,
                        CCWUtils.calculateVariableReferenceUrl(categoryVariable)))
            .findFirst();
    assertTrue(info.isPresent());

    return info.get();
  }

  /**
   * @param concept the {@link CodeableConcept} to check
   * @param codingSystem the {@link Coding#getSystem()} to match
   * @param codingCode the {@link Coding#getCode()} to match
   * @return <code>true</code> if the specified {@link CodeableConcept} contains the specified
   *     {@link Coding}, <code>false</code> if it does not
   */
  static boolean isCodeInConcept(CodeableConcept concept, String codingSystem, String codingCode) {
    return isCodeInConcept(concept, codingSystem, null, codingCode);
  }

  /**
   * @param concept the {@link CodeableConcept} to check
   * @param codingSystem the {@link Coding#getSystem()} to match
   * @param codingSystem the {@link Coding#getVersion()} to match
   * @param codingCode the {@link Coding#getCode()} to match
   * @return <code>true</code> if the specified {@link CodeableConcept} contains the specified
   *     {@link Coding}, <code>false</code> if it does not
   */
  static boolean isCodeInConcept(
      CodeableConcept concept, String codingSystem, String codingVersion, String codingCode) {
    return concept.getCoding().stream()
        .anyMatch(
            c -> {
              if (!codingSystem.equals(c.getSystem())) return false;
              if (codingVersion != null && !codingVersion.equals(c.getVersion())) return false;
              if (!codingCode.equals(c.getCode())) return false;

              return true;
            });
  }

  /**
   * @param ccwVariable the {@link CcwCodebookVariable} that the expected {@link Extension} / {@link
   *     Coding} are for
   * @param expectedDateYear the expected {@link Coding#getCode()}
   * @param actualElement the FHIR element to find and verify the {@link Extension} of
   */
  static void assertExtensionDateYearEquals(
      CcwCodebookInterface ccwVariable,
      Optional<?> expectedDateYear,
      IBaseHasExtensions actualElement) {
    String expectedExtensionUrl = CCWUtils.calculateVariableReferenceUrl(ccwVariable);
    String expectedCodingSystem = expectedExtensionUrl;
    Optional<? extends IBaseExtension<?, ?>> extensionForUrl =
        actualElement.getExtension().stream()
            .filter(e -> e.getUrl().equals(expectedExtensionUrl))
            .findFirst();

    assertEquals(expectedDateYear.isPresent(), extensionForUrl.isPresent());
  }

  /**
   * @param ccwVariable the {@link CcwCodebookVariable} that was mapped
   * @param expectedCode the expected {@link Coding#getCode()}
   * @param actualConcept the FHIR {@link CodeableConcept} to verify
   */
  static void assertHasCoding(
      CcwCodebookInterface ccwVariable, Object expectedCode, CodeableConcept actualConcept) {
    // Jumping through hoops to cope with overloaded method:
    Optional<?> expectedCodeCast =
        expectedCode instanceof Optional ? (Optional<?>) expectedCode : Optional.of(expectedCode);
    assertHasCoding(ccwVariable, expectedCodeCast, actualConcept);
  }

  /**
   * @param ccwVariable the {@link CcwCodebookVariable} that was mapped
   * @param expectedCode the expected {@link Coding#getCode()}
   * @param actualConcept the FHIR {@link CodeableConcept} to verify
   */
  static void assertHasCoding(
      CcwCodebookInterface ccwVariable, Optional<?> expectedCode, CodeableConcept actualConcept) {
    String expectedCodingSystem = CCWUtils.calculateVariableReferenceUrl(ccwVariable);
    Optional<Coding> codingForSystem =
        actualConcept.getCoding().stream()
            .filter(c -> c.getSystem().equals(expectedCodingSystem))
            .findFirst();

    assertEquals(expectedCode.isPresent(), codingForSystem.isPresent());
    if (expectedCode.isPresent()) {
      assertCodingEquals(expectedCodingSystem, expectedCode.get(), codingForSystem.get());
    }
  }

  /**
   * @param expectedSystem the expected {@link Coding#getSystem()} value
   * @param expectedCode the expected {@link Coding#getCode()} value
   * @param actual the actual {@link Coding} to verify
   */
  static void assertCodingEquals(String expectedSystem, Object expectedCode, Coding actual) {
    assertCodingEquals(expectedSystem, null, expectedCode, actual);
  }

  /**
   * @param expectedSystem the expected {@link Coding#getSystem()} value
   * @param expectedVersion the expected {@link Coding#getVersion()} value
   * @param expectedCode the expected {@link Coding#getCode()} value
   * @param actual the actual {@link Coding} to verify
   */
  private static void assertCodingEquals(
      String expectedSystem, String expectedVersion, Object expectedCode, Coding actual) {
    assertEquals(expectedSystem, actual.getSystem());
    assertEquals(expectedVersion, actual.getVersion());

    /*
     * The code parameter is an Object to avoid needing multiple copies of this and
     * related methods. This if-else block is the price to be paid for that, though.
     */
    if (expectedCode instanceof Character) {
      assertEquals(((Character) expectedCode).toString(), actual.getCode());
    } else if (expectedCode instanceof String) {
      assertEquals(((String) expectedCode).trim(), actual.getCode());
    } else {
      throw new BadCodeMonkeyException();
    }
  }

  /**
   * @param expectedValue the expected {@link Quantity#getValue()}
   * @param actual the actual {@link Quantity} to verify
   */
  static void assertQuantityEquals(Number expectedValue, Quantity actual) {
    assertNotNull(actual);

    if (expectedValue instanceof BigDecimal) assertEquals(expectedValue, actual.getValue());
    else throw new BadCodeMonkeyException();
  }

  /**
   * @param categoryVariable the {@link CcwCodebookVariable} for the {@link Extension#getUrl()} to
   *     find and verify
   * @param expectedAmountValue the expected {@link Extension#getValue()} {@link Money#getValue()}
   *     value to verify
   * @param eob the actual {@link ExplanationOfBenefit} to verify the adjudication total in
   */
  static void assertAdjudicationTotalAmountEquals(
      CcwCodebookVariable categoryVariable,
      Optional<BigDecimal> expectedAmountValue,
      ExplanationOfBenefit eob) {
    String expectedExtensionUrl = CCWUtils.calculateVariableReferenceUrl(categoryVariable);
    Optional<Extension> adjudicationTotalExtension =
        eob.getExtension().stream().filter(e -> expectedExtensionUrl.equals(e.getUrl())).findAny();
    assertEquals(expectedAmountValue.isPresent(), adjudicationTotalExtension.isPresent());

    if (expectedAmountValue.isPresent()) {
      assertNotNull(adjudicationTotalExtension.get().getValue());
      assertMoneyValue(
          expectedAmountValue.get(), (Money) adjudicationTotalExtension.get().getValue());
    }
  }

  /**
   * @param categoryVariable the {@link CcwCodebookVariable} for the {@link Extension#getUrl()} to
   *     find and verify
   * @param expectedAmountValue the expected {@link Extension#getValue()} {@link Money#getValue()}
   *     value to verify
   * @param eob the actual {@link ExplanationOfBenefit} to verify the adjudication total in
   */
  static void assertAdjudicationTotalAmountEquals(
      CcwCodebookVariable categoryVariable,
      BigDecimal expectedAmountValue,
      ExplanationOfBenefit eob) {
    assertAdjudicationTotalAmountEquals(categoryVariable, Optional.of(expectedAmountValue), eob);
  }

  /**
   * @param expectedAmountValue the expected {@link Money#getValue()}
   * @param actualValue the actual {@link Money} to verify
   */
  private static void assertMoneyValue(BigDecimal expectedAmountValue, Money actualValue) {
    /**
     * TODO: Money coding? assertEquals(TransformerConstants.CODING_MONEY, actualValue.getSystem());
     * assertEquals(TransformerConstants.CODED_MONEY_USD, actualValue.getCode());
     */
    assertEquivalent(expectedAmountValue, actualValue.getValue());
  }

  /**
   * Verifies that the specific "actual" {@link BigDecimal} value is equivalent to the "expected"
   * value, with no loss of precision or scale.
   *
   * @param expected the "expected" {@link BigDecimal} value
   * @param actual the "actual" {@link BigDecimal} value
   */
  static void assertEquivalent(BigDecimal expected, BigDecimal actual) {
    assertTrue(actual.precision() >= expected.precision());
    assertTrue(actual.scale() >= expected.scale());
    assertEquals(0, expected.compareTo(actual));
  }

  /**
   * @param ccwVariable the {@link CcwCodebookVariable} that was mapped
   * @param expectedValue the expected {@link Identifier#getValue()}
   * @param actualElement the FHIR element to find and verify the {@link Extension} of
   */
  static void assertExtensionIdentifierEquals(
      CcwCodebookInterface ccwVariable, String expectedValue, IBaseHasExtensions actualElement) {
    assertExtensionIdentifierEquals(ccwVariable, Optional.of(expectedValue), actualElement);
  }

  /**
   * @param ccwVariable the {@link CcwCodebookVariable} that the expected {@link Extension} / {@link
   *     Coding} are for
   * @param expectedValue the expected {@link Quantity#getValue()}
   * @param actualElement the FHIR element to find and verify the {@link Extension} of
   */
  static void assertExtensionIdentifierEquals(
      CcwCodebookInterface ccwVariable,
      Optional<String> expectedValue,
      IBaseHasExtensions actualElement) {
    String expectedExtensionUrl = CCWUtils.calculateVariableReferenceUrl(ccwVariable);
    Optional<? extends IBaseExtension<?, ?>> extensionForUrl =
        actualElement.getExtension().stream()
            .filter(e -> e.getUrl().equals(expectedExtensionUrl))
            .findFirst();

    assertEquals(expectedValue.isPresent(), extensionForUrl.isPresent());
    if (expectedValue.isPresent())
      assertIdentifierEquals(
          ccwVariable, expectedValue.get(), (Identifier) extensionForUrl.get().getValue());
  }

  /**
   * @param ccwVariable the {@link CcwCodebookVariable} that was mapped
   * @param expectedValue the expected {@link Quantity#getValue()}
   * @param actualElement the FHIR element to find and verify the {@link Extension} of
   */
  // FIXME rename this and friends to include "Value"
  static void assertExtensionQuantityEquals(
      CcwCodebookInterface ccwVariable, Number expectedValue, IBaseHasExtensions actualElement) {
    assertExtensionQuantityEquals(ccwVariable, Optional.of(expectedValue), actualElement);
  }

  /**
   * @param ccwVariable the {@link CcwCodebookVariable} that the expected {@link Extension} / {@link
   *     Coding} are for
   * @param expectedValue the expected {@link Quantity#getValue()}
   * @param actualElement the FHIR element to find and verify the {@link Extension} of
   */
  static void assertExtensionQuantityEquals(
      CcwCodebookInterface ccwVariable,
      Optional<? extends Number> expectedValue,
      IBaseHasExtensions actualElement) {
    String expectedExtensionUrl = CCWUtils.calculateVariableReferenceUrl(ccwVariable);
    Optional<? extends IBaseExtension<?, ?>> extensionForUrl =
        actualElement.getExtension().stream()
            .filter(e -> e.getUrl().equals(expectedExtensionUrl))
            .findFirst();

    assertEquals(expectedValue.isPresent(), extensionForUrl.isPresent());
    if (expectedValue.isPresent())
      assertQuantityEquals(expectedValue.get(), (Quantity) extensionForUrl.get().getValue());
  }

  /**
   * Uses the setters of the specified record to set all {@link Optional} fields to {@link
   * Optional#empty()}.
   *
   * @param record the record to modify
   */
  static void setAllOptionalsToEmpty(Object record) {
    try {
      for (Method method : record.getClass().getMethods()) {
        if (!method.getName().startsWith("set")) continue;
        if (method.getParameterTypes().length != 1) continue;
        if (!method.getParameterTypes()[0].equals(Optional.class)) continue;

        method.invoke(record, Optional.empty());
      }
    } catch (IllegalAccessException | IllegalArgumentException | InvocationTargetException e) {
      throw new IllegalStateException(e);
    }
  }

  /**
   * Test that the resource being tested has a matching lastUpdated
   *
   * @param expectedDateTime from the entity
   * @param actualResource that is being created by the transform
   */
  static void assertLastUpdatedEquals(
      Optional<Instant> expectedDateTime, IAnyResource actualResource) {
    if (expectedDateTime.isPresent()) {
      /* Dev Note: We often run our tests in parallel, so there is subtle race condition because we
       * use one instance of an IT DB with the same resources for most tests.
       * The actual resources a test finds may have a lastUpdated value slightly after the time the test wrote it
       * because another test over wrote the same resource.
       * To handle this case, dates that are within a second of each other match.
       */
      final Instant expectedLastUpdated = expectedDateTime.get();
      final Instant actualLastUpdated = actualResource.getMeta().getLastUpdated().toInstant();
      final Duration diff = Duration.between(expectedLastUpdated, actualLastUpdated);
      assertTrue(
          diff.compareTo(Duration.ofSeconds(10)) <= 0,
          "Expect the actual lastUpdated to be equal or after the loaded resources");
    } else {
      assertEquals(
          TransformerConstants.FALLBACK_LAST_UPDATED,
          actualResource.getMeta().getLastUpdated().toInstant(),
          "Expect lastUpdated to be the fallback value");
    }
  }

  /**
   * Test the transformation of the common group level data elements between the {@link
   * CarrierClaim} and {@link DMEClaim} claim types to FHIR. The method parameter fields from {@link
   * CarrierClaim} and {@link DMEClaim} are listed below and their corresponding RIF CCW fields
   * (denoted in all CAPS below from {@link CarrierClaimColumn} and {@link DMEClaimColumn}).
   *
   * @param eob the {@link ExplanationOfBenefit} to test
   * @param benficiaryId BENE_ID, *
   * @param carrierNumber CARR_NUM,
   * @param clinicalTrialNumber CLM_CLNCL_TRIL_NUM,
   * @param beneficiaryPartBDeductAmount CARR_CLM_CASH_DDCTBL_APLD_AMT,
   * @param paymentDenialCode CARR_CLM_PMT_DNL_CD,
   * @param referringPhysicianNpi RFR_PHYSN_NPI,
   * @param providerAssignmentIndicator CARR_CLM_PRVDR_ASGNMT_IND_SW,
   * @param providerPaymentAmount NCH_CLM_PRVDR_PMT_AMT,
   * @param beneficiaryPaymentAmount NCH_CLM_BENE_PMT_AMT,
   * @param submittedChargeAmount NCH_CARR_CLM_SBMTD_CHRG_AMT,
   * @param allowedChargeAmount NCH_CARR_CLM_ALOWD_AMT,
   */
  static void assertEobCommonGroupCarrierDMEEquals(
      ExplanationOfBenefit eob,
      String beneficiaryId,
      String carrierNumber,
      Optional<String> clinicalTrialNumber,
      BigDecimal beneficiaryPartBDeductAmount,
      String paymentDenialCode,
      Optional<String> referringPhysicianNpi,
      Optional<Character> providerAssignmentIndicator,
      BigDecimal providerPaymentAmount,
      BigDecimal beneficiaryPaymentAmount,
      BigDecimal submittedChargeAmount,
      BigDecimal allowedChargeAmount) {

    assertExtensionCodingEquals(CcwCodebookVariable.CARR_CLM_PMT_DNL_CD, paymentDenialCode, eob);

<<<<<<< HEAD
=======
    /*
        ReferralRequest referral = (ReferralRequest) eob.getReferral().getResource();
        assertEquals(
            TransformerUtilsV2.referencePatient(beneficiaryId).getReference(),
            referral.getSubject().getReference());
        assertReferenceIdentifierEquals(
            TransformerConstants.CODING_NPI_US,
            referringPhysicianNpi.get(),
            referral.getRequester().getAgent());
        assertEquals(1, referral.getRecipient().size());
        assertReferenceIdentifierEquals(
            TransformerConstants.CODING_NPI_US,
            referringPhysicianNpi.get(),
            referral.getRecipientFirstRep());
    */
>>>>>>> 1e78878e
    assertExtensionCodingEquals(CcwCodebookVariable.ASGMNTCD, providerAssignmentIndicator, eob);

    assertExtensionIdentifierEquals(CcwCodebookVariable.CARR_NUM, carrierNumber, eob);
    assertExtensionIdentifierEquals(
        CcwCodebookVariable.CLM_CLNCL_TRIL_NUM, clinicalTrialNumber, eob);
    assertAdjudicationTotalAmountEquals(
        CcwCodebookVariable.CARR_CLM_CASH_DDCTBL_APLD_AMT, beneficiaryPartBDeductAmount, eob);
    assertAdjudicationTotalAmountEquals(
        CcwCodebookVariable.NCH_CLM_PRVDR_PMT_AMT, providerPaymentAmount, eob);
    assertAdjudicationTotalAmountEquals(
        CcwCodebookVariable.NCH_CLM_BENE_PMT_AMT, beneficiaryPaymentAmount, eob);
    assertAdjudicationTotalAmountEquals(
        CcwCodebookVariable.NCH_CARR_CLM_SBMTD_CHRG_AMT, submittedChargeAmount, eob);
    assertAdjudicationTotalAmountEquals(
        CcwCodebookVariable.NCH_CARR_CLM_ALOWD_AMT, allowedChargeAmount, eob);
  }

  /*
   * @param expectedStartDate the expected value for {@link Period#getStart()}
   * @param expectedEndDate the expected value for {@link Period#getEnd()}
   * @param actualPeriod the {@link Period} to verify
   */
  static void assertPeriodEquals(
      Optional<LocalDate> expectedStartDate,
      Optional<LocalDate> expectedEndDate,
      Period actualPeriod) {
    assertTrue(expectedStartDate.isPresent() || expectedEndDate.isPresent());
    if (expectedStartDate.isPresent())
      assertDateEquals(expectedStartDate.get(), actualPeriod.getStartElement());
    if (expectedEndDate.isPresent())
      assertDateEquals(expectedEndDate.get(), actualPeriod.getEndElement());
  }

  /**
   * Finds an {@link Identifier} in a list based on the System URL
   *
   * @param system
   * @param identifiers
   */
  static Identifier findIdentifierBySystem(String system, List<Identifier> identifiers) {
    Optional<Identifier> id =
        identifiers.stream().filter(i -> system.equals(i.getSystem())).findFirst();

    assertTrue(id.isPresent());

    return id.get();
  }

  /**
   * Creates an {@link Identifier} to be used in tests
   *
   * @param system
   * @param identifiers
   */
  static Identifier createIdentifier(
      String system, String value, String codeSystem, String code, String codeDisplay) {
    return new Identifier()
        .setType(
            new CodeableConcept()
                .setCoding(Arrays.asList(new Coding(codeSystem, code, codeDisplay))))
        .setSystem(system)
        .setValue(value);
  }

  /**
   * Finds an {@link Extension} in a list based on the Extension URL
   *
   * @param url
   * @param extensions
   */
  static Extension findExtensionByUrl(String url, List<Extension> extensions) {
    Optional<Extension> ex = extensions.stream().filter(e -> url.equals(e.getUrl())).findFirst();

    assertTrue(ex.isPresent());

    return ex.get();
  }

  /**
   * Finds a specific {@link Coding} in a list given the system
   *
   * @param system
   * @param codings
   */
  static Coding findCodingBySystem(String system, List<Coding> codings) {
    Optional<Coding> coding =
        codings.stream().filter(c -> system.equals(c.getSystem())).findFirst();

    assertTrue(coding.isPresent());

    return coding.get();
  }

  /**
   * Finds a Care Team member by Sequence value
   *
   * @param seq
   * @param team
   */
  static CareTeamComponent findCareTeamBySequence(int seq, List<CareTeamComponent> team) {
    Optional<CareTeamComponent> ctc = team.stream().filter(c -> c.getSequence() == seq).findFirst();

    assertTrue(ctc.isPresent());

    return ctc.get();
  }

  /**
   * Helper that creates a {@link CareTeamComponent} to be used in unit tests
   *
   * @param sequence The sequence to set
   * @param npi The NPI for the member
   * @param system System defining the type of member
   * @param code Code defining the type of member
   * @param display Display for the type of member
   * @return {@link CareTeamComponent}
   */
  static CareTeamComponent createNpiCareTeamMember(
      int sequence, String npi, String system, String code, String display) {
    return new CareTeamComponent()
        .setSequence(sequence)
        .setProvider(
            new Reference()
                .setIdentifier(
                    createIdentifier(
                        null,
                        npi,
                        "http://hl7.org/fhir/us/carin-bb/CodeSystem/C4BBIdentifierType",
                        "npi",
                        "National Provider Identifier")))
        .setRole(new CodeableConcept().setCoding(Arrays.asList(new Coding(system, code, display))));
  }

  /**
   * Helper that creates a {@link CareTeamComponent} to be used in unit tests
   *
   * @param sequence The sequence to set
   * @param npi The NPI for the member
   * @param system System defining the type of member
   * @param code Code defining the type of member
   * @param display Display for the type of member
   * @return {@link CareTeamComponent}
   */
  static CareTeamComponent createCareTeamMember(int sequence, Resource resource) {
    return new CareTeamComponent().setSequence(sequence).setProvider(new Reference(resource));
  }

  /**
   * Finds a {@link SupportingInformationComponent} based on the value of a Code of the Category
   *
   * @param code
   * @param components
   * @return
   */
  static SupportingInformationComponent findSupportingInfoByCode(
      String code, List<SupportingInformationComponent> components) {
    Optional<SupportingInformationComponent> si =
        components.stream()
            .filter(
                cmp ->
                    cmp.getCategory().getCoding().stream()
                            .filter(c -> code.equals(c.getCode()))
                            .count()
                        > 0)
            .findFirst();

    assertTrue(si.isPresent());

    return si.get();
  }

  /**
   * Helper to create a {@link SupportingInformationComponent}
   *
   * @param sequence The sequence number to set
   * @param category A list of {@link Coding} elements to use for Category
   * @param code A Coding to use for Code
   * @return
   */
  static SupportingInformationComponent createSupportingInfo(
      int sequence, List<Coding> category, Coding code) {
    return new SupportingInformationComponent()
        .setSequence(sequence)
        .setCategory(new CodeableConcept().setCoding(category))
        .setCode(new CodeableConcept().setCoding(Arrays.asList(code)));
  }

  /**
   * Helper to create a {@link SupportingInformationComponent}
   *
   * @param sequence The sequence number to set
   * @param category A list of {@link Coding} elements to use for Category
   * @return
   */
  static SupportingInformationComponent createSupportingInfo(int sequence, List<Coding> category) {
    return new SupportingInformationComponent()
        .setSequence(sequence)
        .setCategory(new CodeableConcept().setCoding(category));
  }

  /**
   * Finds a {@link DiagnosisComponent} in a list based on the coding of the diagnosis
   *
   * @param code
   * @param components
   * @return
   */
  static DiagnosisComponent findDiagnosisByCode(String code, List<DiagnosisComponent> components) {
    Optional<DiagnosisComponent> diag =
        components.stream()
            .filter(
                cmp ->
                    cmp.getDiagnosis().castToCodeableConcept(cmp.getDiagnosis()).getCoding()
                            .stream()
                            .filter(c -> code.equals(c.getCode()))
                            .count()
                        > 0)
            .findFirst();

    assertTrue(diag.isPresent());

    return diag.get();
  }

  /**
   * Helper that creates a {@link DiagnosisComponent} for testing
   *
   * @param seq The sequence number
   * @param code A coding to use for the Diagnosis CodeableConcept
   * @param type A coding to use for the Diagnosis Type
   * @param poasw Nullable - The increment for the "Present on Admission" extension
   * @param poaval Nullable - The type for the "Present on Admission" extension
   * @param poa Nullable - The Code to set for "Present on Admission" ("Y" or "N")
   * @return
   */
  static DiagnosisComponent createDiagnosis(
      int seq, Coding code, Coding type, Integer poasw, String poaval, String poa) {
    DiagnosisComponent diag =
        new DiagnosisComponent()
            .setSequence(seq)
            .setDiagnosis(new CodeableConcept().setCoding(Arrays.asList(code)))
            .setType(Arrays.asList(new CodeableConcept().setCoding(Arrays.asList(type))));

    if (poasw != null) {
      diag.addExtension()
          .setUrl("https://bluebutton.cms.gov/resources/variables/" + poa + poasw)
          .setValue(
              new Coding(
                  "https://bluebutton.cms.gov/resources/variables/" + poa + poasw,
                  poaval,
                  "Y".equals(poaval)
                      ? "Diagnosis was present at the time of admission (POA)"
                      : "Diagnosis was not present at the time of admission"));
    }

    return diag;
  }

  /** Creates a {@link DiagnosisComponent} using the "clm_poa_ind_sw" type */
  static DiagnosisComponent createDiagnosis(
      int seq, Coding code, Coding type, Integer poasw, String poaval) {
    return createDiagnosis(seq, code, type, poasw, poaval, "clm_poa_ind_sw");
  }

  /** Creates a {@link DiagnosisComponent} using the "clm_e_poa_ind_sw" (external) type */
  static DiagnosisComponent createExDiagnosis(
      int seq, Coding code, Coding type, Integer poasw, String poaval) {
    return createDiagnosis(seq, code, type, poasw, poaval, "clm_e_poa_ind_sw");
  }

  /**
   * Finds a {@link ProcedureComponent} in a list, based on a code in the Procedure's
   * CodeableConcept
   *
   * @param code
   * @param components
   * @return
   */
  static ProcedureComponent findProcedureByCode(String code, List<ProcedureComponent> components) {
    Optional<ProcedureComponent> proc =
        components.stream()
            .filter(
                cmp ->
                    cmp.getProcedureCodeableConcept().getCoding().stream()
                            .filter(c -> code.equals(c.getCode()))
                            .count()
                        > 0)
            .findFirst();

    assertTrue(proc.isPresent());

    return proc.get();
  }

  /**
   * Creates a {@link ProcedureComponent} for use in testing
   *
   * @param seq The sequence number to set
   * @param code A {@link Coding} to set to the procedureCodeableConcept
   * @param date A String date when the procedure was performed
   * @return
   */
  static ProcedureComponent createProcedure(int seq, Coding code, String date) {
    // The CCW Procedure extraction uses a LocalDate and converts it to Date
    LocalDate ldate =
        LocalDate.parse(date, DateTimeFormatter.ofPattern("yyyy-MM-dd'T'HH:mm:ssXXX"));

    return new ProcedureComponent()
        .setSequence(seq)
        .setProcedure(new CodeableConcept().setCoding(Arrays.asList(code)))
        .setDate(TransformerUtilsV2.convertToDate(ldate));
  }

  /**
   * Finds an {@link AdjudicationComponent} using a code in the category
   *
   * @param code
   * @param components
   * @return
   */
  static AdjudicationComponent findAdjudicationByCategory(
      String code, List<AdjudicationComponent> components) {
    Optional<AdjudicationComponent> adjudication =
        components.stream()
            .filter(
                cmp ->
                    cmp.getCategory().getCoding().stream()
                            .filter(c -> code.equals(c.getCode()))
                            .count()
                        > 0)
            .findFirst();

    assertTrue(adjudication.isPresent());

    return adjudication.get();
  }

  /**
   * Finds an {@link AdjudicationComponent} using a code in the category and value in amount
   *
   * @param code
   * @param amount
   * @param components
   * @return
   */
  static AdjudicationComponent findAdjudicationByCategoryAndAmount(
      String code, BigDecimal amount, List<AdjudicationComponent> components) {
    final BigDecimal amt = amount.setScale(2, RoundingMode.HALF_DOWN);

    Optional<AdjudicationComponent> adjudication =
        components.stream()
            .filter(cmp -> (amt.equals(cmp.getAmount().getValue())))
            .filter(
                cmp ->
                    cmp.getCategory().getCoding().stream()
                            .filter(c -> code.equals(c.getCode()))
                            .count()
                        > 0)
            .findFirst();

    assertTrue(adjudication.isPresent());

    return adjudication.get();
  }

  /**
   * Finds an {@link AdjudicationComponent} using a code in the reason
   *
   * @param code
   * @param components
   * @return
   */
  static AdjudicationComponent findAdjudicationByReason(
      String code, List<AdjudicationComponent> components) {
    Optional<AdjudicationComponent> adjudication =
        components.stream()
            .filter(
                cmp ->
                    cmp.getReason().getCoding().stream()
                            .filter(c -> code.equals(c.getCode()))
                            .count()
                        > 0)
            .findFirst();

    assertTrue(adjudication.isPresent());

    return adjudication.get();
  }

  /**
   * Finds a {@link BenefitComponent} in a list based on a Code in the component's Type
   *
   * @param code
   * @param components
   * @return
   */
  static BenefitComponent findFinancial(String code, List<BenefitComponent> components) {
    Optional<BenefitComponent> benefit =
        components.stream()
            .filter(
                cmp ->
                    cmp.getType().getCoding().stream().filter(c -> code.equals(c.getCode())).count()
                        > 0)
            .findFirst();

    assertTrue(benefit.isPresent());

    return benefit.get();
  }
}<|MERGE_RESOLUTION|>--- conflicted
+++ resolved
@@ -639,9 +639,9 @@
         TransformerTestUtilsV2.findCareTeamEntryForProviderTaxNumber(taxNumber, eob.getCareTeam());
 
     if (includeTaxNumbers.orElse(false)) {
-      Assert.assertNotNull(taxNumberCareTeamEntry);
+      assertNotNull(taxNumberCareTeamEntry);
     } else {
-      Assert.assertNull(taxNumberCareTeamEntry);
+      assertEquals(null, taxNumberCareTeamEntry);
     }
   }
 
@@ -1006,24 +1006,6 @@
 
     assertExtensionCodingEquals(CcwCodebookVariable.CARR_CLM_PMT_DNL_CD, paymentDenialCode, eob);
 
-<<<<<<< HEAD
-=======
-    /*
-        ReferralRequest referral = (ReferralRequest) eob.getReferral().getResource();
-        assertEquals(
-            TransformerUtilsV2.referencePatient(beneficiaryId).getReference(),
-            referral.getSubject().getReference());
-        assertReferenceIdentifierEquals(
-            TransformerConstants.CODING_NPI_US,
-            referringPhysicianNpi.get(),
-            referral.getRequester().getAgent());
-        assertEquals(1, referral.getRecipient().size());
-        assertReferenceIdentifierEquals(
-            TransformerConstants.CODING_NPI_US,
-            referringPhysicianNpi.get(),
-            referral.getRecipientFirstRep());
-    */
->>>>>>> 1e78878e
     assertExtensionCodingEquals(CcwCodebookVariable.ASGMNTCD, providerAssignmentIndicator, eob);
 
     assertExtensionIdentifierEquals(CcwCodebookVariable.CARR_NUM, carrierNumber, eob);
