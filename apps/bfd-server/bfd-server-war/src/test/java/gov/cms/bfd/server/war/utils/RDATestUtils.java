package gov.cms.bfd.server.war.utils;

import gov.cms.bfd.model.rda.Mbi;
import gov.cms.bfd.model.rda.PreAdjFissClaim;
import gov.cms.bfd.model.rda.PreAdjFissDiagnosisCode;
import gov.cms.bfd.model.rda.PreAdjFissPayer;
import gov.cms.bfd.model.rda.PreAdjFissProcCode;
import gov.cms.bfd.model.rda.PreAdjMcsClaim;
import gov.cms.bfd.model.rda.PreAdjMcsDetail;
import gov.cms.bfd.model.rda.PreAdjMcsDiagnosisCode;
import gov.cms.bfd.model.rif.schema.DatabaseTestUtils;
import java.io.BufferedReader;
import java.io.IOException;
import java.io.InputStream;
import java.io.InputStreamReader;
import java.math.BigDecimal;
import java.time.Instant;
import java.time.LocalDate;
import java.util.List;
import java.util.Map;
import java.util.Set;
import java.util.function.Consumer;
import javax.persistence.EntityManager;
import javax.persistence.Persistence;
import javax.sql.DataSource;

/** Supplies test data for the RDA based unit tests. */
public class RDATestUtils {

  /** Tracking entities (tables) so they can be cleaned after. */
  private static final List<Class<?>> TABLE_ENTITIES =
      List.of(
          PreAdjFissPayer.class,
          PreAdjFissDiagnosisCode.class,
          PreAdjFissProcCode.class,
          PreAdjFissClaim.class,
          PreAdjMcsDetail.class,
          PreAdjMcsDiagnosisCode.class,
          PreAdjMcsClaim.class,
          Mbi.class);

  public static final String PERSISTENCE_UNIT_NAME = "gov.cms.bfd.rda";
  public static final String MBI = "123456MBI";
  public static final String MBI_HASH = "a7f8e93f09";
  public static final String MBI_OLD_HASH = "3816a4c752";

  private EntityManager entityManager;

  public void init() {
    final DataSource dataSource = DatabaseTestUtils.get().getUnpooledDataSource();

    final Map<String, Object> hibernateProperties =
        Map.of(org.hibernate.cfg.AvailableSettings.DATASOURCE, dataSource);

    entityManager =
        Persistence.createEntityManagerFactory(PERSISTENCE_UNIT_NAME, hibernateProperties)
            .createEntityManager();
  }

  public void destroy() {
    if (entityManager != null) {
      entityManager.close();
    }
  }

  /** Seed data into the database for testing. */
  public void seedData() {
    doTransaction(
        em -> {
          Mbi mbi = em.merge(Mbi.builder().mbi(MBI).hash(MBI_HASH).oldHash(MBI_OLD_HASH).build());
          em.merge(fissTestDataA(mbi));
          em.merge(fissTestDataB(mbi));
          em.merge(mcsTestDataA(mbi));
        });
  }

  /** Delete all the test data from the db. */
  public void truncateTables() {
    doTransaction(
        em ->
            TABLE_ENTITIES.forEach(
                e -> em.createQuery("delete from " + e.getSimpleName() + " f").executeUpdate()));
  }

  /**
   * Helper method to perform transactions with the db.
   *
   * @param transaction Lambda containing the queries to commit to this transaction.
   */
  private void doTransaction(Consumer<EntityManager> transaction) {
    entityManager.getTransaction().begin();
    transaction.accept(entityManager);
    entityManager.getTransaction().commit();
  }

  /**
   * Fetches the expected response for a given requestId.
   *
   * <p>Each expected response is a dedicated json file in the test resources folder.
   *
   * @param requestId The ID associated with the request made.
   * @return The expected json string response associated to the given requestId.
   */
  public String expectedResponseFor(String requestId) {
    StringBuilder expectedResponse = new StringBuilder();
    InputStream fileStream =
        this.getClass()
            .getClassLoader()
            .getResourceAsStream("endpoint-responses/v2/" + requestId + ".json");

    if (fileStream != null) {
      try (BufferedReader br = new BufferedReader(new InputStreamReader(fileStream))) {

        String line;
        while ((line = br.readLine()) != null) {
          expectedResponse.append(line.trim());
        }
      } catch (IOException e) {
        e.printStackTrace();
      }
    }

    return expectedResponse.toString();
  }

  /**
   * One FISS claim for testing
   *
   * @return The FISS test claim A
   */
  private PreAdjFissClaim fissTestDataA(Mbi mbi) {
    PreAdjFissClaim claim =
        PreAdjFissClaim.builder()
            .sequenceNumber(1L)
            .dcn("123456")
            .hicNo("hicnumber")
            .currStatus('a')
            .currLoc1('z')
            .currLoc2("Somda")
            .medaProvId("meda12345")
            .fedTaxNumber("tax12345")
            .totalChargeAmount(new BigDecimal("1234.32"))
            .receivedDate(LocalDate.ofEpochDay(0))
            .currTranDate(LocalDate.ofEpochDay(1))
            .admitDiagCode("admitcd")
            .principleDiag("princcd")
            .npiNumber("8876543211")
            .mbiRecord(mbi)
            .fedTaxNumber("abc123")
            .lobCd("r")
            .lastUpdated(Instant.ofEpochMilli(0))
            .stmtCovFromDate(LocalDate.ofEpochDay(200))
            .stmtCovToDate(LocalDate.ofEpochDay(200))
            .servTypeCd("A")
            .freqCd("C")
            .build();

    Set<PreAdjFissProcCode> procCodes =
        Set.of(
            PreAdjFissProcCode.builder()
                .dcn("123456")
                .priority((short) 0)
                .procCode("CODEABC")
                .procFlag("FLAG")
                .procDate(LocalDate.ofEpochDay(200))
                .lastUpdated(Instant.ofEpochMilli(0))
                .build(),
            PreAdjFissProcCode.builder()
                .dcn("123456")
                .priority((short) 1)
                .procCode("CODECBA")
                .procFlag("FLA2")
                .lastUpdated(Instant.ofEpochMilli(0))
                .build());

    Set<PreAdjFissDiagnosisCode> diagnosisCodes =
        Set.of(
            PreAdjFissDiagnosisCode.builder()
                .dcn("123456")
                .priority((short) 0)
                .diagCd2("admitcd")
                .diagPoaInd("Z")
                .build(),
            PreAdjFissDiagnosisCode.builder()
                .dcn("123456")
                .priority((short) 1)
                .diagCd2("other")
                .diagPoaInd("U")
                .build(),
            PreAdjFissDiagnosisCode.builder()
                .dcn("123456")
                .priority((short) 2)
                .diagCd2("princcd")
                .diagPoaInd("n")
                .build());

    Set<PreAdjFissPayer> payers =
        Set.of(
            PreAdjFissPayer.builder()
                .dcn("123456")
                .priority((short) 0)
                .beneFirstName("jim")
                .beneMidInit("k")
                .beneLastName("baker")
                .beneSex("m")
                .beneDob(LocalDate.of(1975, 3, 1))
                .payerType(PreAdjFissPayer.PayerType.BeneZ)
                .payersName("MEDICARE")
                .build(),
            PreAdjFissPayer.builder()
                .dcn("123456")
                .priority((short) 1)
                .insuredName("BAKER  JIM  K")
                .payerType(PreAdjFissPayer.PayerType.Insured)
                .payersName("BCBS KC")
                .build());

    claim.setPayers(payers);
    claim.setProcCodes(procCodes);
    claim.setDiagCodes(diagnosisCodes);

    return claim;
  }

  /**
   * One FISS claim for testing
   *
   * @return The FISS test claim B
   */
  private PreAdjFissClaim fissTestDataB(Mbi mbi) {
    PreAdjFissClaim claim =
        PreAdjFissClaim.builder()
            .sequenceNumber(2L)
            .dcn("123457")
            .hicNo("hicnumbe2")
            .currStatus('t')
            .currLoc1('r')
            .currLoc2("Somdb")
            .medaProvId("meda12346")
            .fedTaxNumber("tax12345")
            .totalChargeAmount(new BigDecimal("1235.32"))
            .receivedDate(LocalDate.ofEpochDay(8))
            .currTranDate(LocalDate.ofEpochDay(12))
            .admitDiagCode("admitcc")
            .principleDiag("princcc")
            .npiNumber("8876543212")
            .mbiRecord(mbi)
            .fedTaxNumber("abc124")
            .lobCd("k")
            .lastUpdated(Instant.ofEpochMilli(5000))
            .stmtCovFromDate(LocalDate.ofEpochDay(211))
            .stmtCovToDate(LocalDate.ofEpochDay(211))
            .servTypeCd("A")
            .freqCd("C")
            .build();

    Set<PreAdjFissProcCode> procCodes =
        Set.of(
            PreAdjFissProcCode.builder()
                .dcn("123457")
                .priority((short) 0)
                .procCode("CODEABD")
                .procFlag("FLAC")
                .procDate(LocalDate.ofEpochDay(211))
                .lastUpdated(Instant.ofEpochMilli(5000))
                .build());

    Set<PreAdjFissDiagnosisCode> diagnosisCodes =
        Set.of(
            PreAdjFissDiagnosisCode.builder()
                .dcn("123457")
                .priority((short) 0)
                .diagCd2("princcc")
                .diagPoaInd("Y")
                .build(),
            PreAdjFissDiagnosisCode.builder()
                .dcn("123457")
                .priority((short) 1)
                .diagCd2("other2")
                .diagPoaInd("w")
                .build(),
            PreAdjFissDiagnosisCode.builder()
                .dcn("123457")
                .priority((short) 2)
                .diagCd2("admitcc")
                .diagPoaInd("1")
                .build());

    Set<PreAdjFissPayer> payers =
        Set.of(
            PreAdjFissPayer.builder()
                .dcn("123457")
                .priority((short) 0)
                .beneFirstName("alice")
                .beneMidInit("r")
                .beneLastName("smith")
                .beneSex("f")
                .beneDob(LocalDate.of(1981, 8, 13))
                .payerType(PreAdjFissPayer.PayerType.BeneZ)
                .payersName("MEDICARE")
                .build(),
            PreAdjFissPayer.builder()
                .dcn("123457")
                .priority((short) 1)
                .insuredName("SMITH  ALICE  R")
                .payerType(PreAdjFissPayer.PayerType.Insured)
                .payersName("BCBS KC")
                .build());

    claim.setPayers(payers);
    claim.setProcCodes(procCodes);
    claim.setDiagCodes(diagnosisCodes);

    return claim;
  }

  /**
<<<<<<< HEAD
=======
   * Provides a set of MCS related test data.
   *
   * @return The MCS related test data.
   */
  public List<PreAdjMcsClaim> mcsTestData() {
    return List.of(mcsTestDataA(), mcsTestDataB());
  }

  /**
>>>>>>> 041e9722
   * One MCS claim for testing
   *
   * @return The MCS test claim A
   */
  private PreAdjMcsClaim mcsTestDataA(Mbi mbi) {
    PreAdjMcsClaim claim =
        PreAdjMcsClaim.builder()
            .sequenceNumber(1L)
            .idrClmHdIcn("654321")
            .idrContrId("contr")
            .idrHic("HicValue")
            .idrClaimType("R")
            .idrDtlCnt(56)
            .idrBeneLast_1_6("SMITH")
            .idrBeneFirstInit("J")
            .idrBeneMidInit("D")
            .idrBeneSex("M")
            .idrStatusCode("5")
            .idrStatusDate(LocalDate.ofEpochDay(191))
            .idrBillProvNpi("9876789102")
            .idrBillProvNum("4444422222")
            .idrBillProvEin("1231231231")
            .idrBillProvType("AB")
            .idrBillProvSpec("BA")
            .idrBillProvGroupInd("A")
            .idrBillProvPriceSpec("FF")
            .idrBillProvCounty("GG")
            .idrBillProvLoc("HH")
            .idrTotAllowed(new BigDecimal("323.45"))
            .idrCoinsurance(new BigDecimal("300.45"))
            .idrDeductible(new BigDecimal("23.00"))
            .idrBillProvStatusCd("Z")
            .idrTotBilledAmt(new BigDecimal("23.00"))
            .idrClaimReceiptDate(LocalDate.ofEpochDay(54))
            .mbiRecord(mbi)
            .idrHdrFromDateOfSvc(LocalDate.ofEpochDay(210))
            .idrHdrToDateOfSvc(LocalDate.ofEpochDay(210))
            .lastUpdated(Instant.ofEpochMilli(4000))
            .build();

    Set<PreAdjMcsDetail> procCodes =
        Set.of(
            PreAdjMcsDetail.builder()
                .priority((short) 0)
                .idrClmHdIcn("654321")
                .idrDtlToDate(LocalDate.ofEpochDay(208))
                .idrProcCode("FDSAE")
                .idrModOne("A")
                .build(),
            PreAdjMcsDetail.builder()
                .priority((short) 1)
                .idrClmHdIcn("654321")
                .idrProcCode("FDAAA")
                .idrModTwo("B")
                .build());

    claim.setDetails(procCodes);

    claim.setDiagCodes(
        Set.of(
            new PreAdjMcsDiagnosisCode(
                "654321", (short) 0, "0", "HF3IJIF", Instant.ofEpochMilli(4000)),
            new PreAdjMcsDiagnosisCode(
                "654321", (short) 1, "1", "HF3IJIG", Instant.ofEpochMilli(4000))));

    return claim;
  }

  /**
   * One MCS claim for testing
   *
   * @return The MCS test claim B
   */
  private PreAdjMcsClaim mcsTestDataB() {
    PreAdjMcsClaim claim =
        PreAdjMcsClaim.builder()
            .sequenceNumber(1L)
            .idrClmHdIcn("654323")
            .idrContrId("contr")
            .idrHic("HicValue")
            .idrClaimType("R")
            .idrDtlCnt(56)
            .idrBeneLast_1_6("SMITH")
            .idrBeneFirstInit("J")
            .idrBeneMidInit("D")
            .idrBeneSex("M")
            .idrStatusCode(null)
            .idrStatusDate(LocalDate.ofEpochDay(2))
            .idrBillProvNpi("9876789102")
            .idrBillProvNum("4444422222")
            .idrBillProvEin("1231231231")
            .idrBillProvType("AB")
            .idrBillProvSpec("BA")
            .idrBillProvGroupInd("A")
            .idrBillProvPriceSpec("FF")
            .idrBillProvCounty("GG")
            .idrBillProvLoc("HH")
            .idrTotAllowed(new BigDecimal("224.41"))
            .idrCoinsurance(new BigDecimal("14.32"))
            .idrDeductible(new BigDecimal("11.00"))
            .idrBillProvStatusCd(null)
            .idrTotBilledAmt(new BigDecimal("23.00"))
            .idrClaimReceiptDate(LocalDate.ofEpochDay(54))
            .idrClaimMbi("123456MBI")
            .idrClaimMbiHash("a7f8e93f09")
            .idrHdrFromDateOfSvc(LocalDate.ofEpochDay(200))
            .idrHdrToDateOfSvc(LocalDate.ofEpochDay(200))
            .lastUpdated(Instant.ofEpochMilli(4000))
            .build();

    Set<PreAdjMcsDetail> procCodes =
        Set.of(
            PreAdjMcsDetail.builder()
                .priority((short) 0)
                .idrClmHdIcn("654323")
                .idrDtlToDate(LocalDate.ofEpochDay(208))
                .idrProcCode("FDSAE")
                .idrModOne("A")
                .build(),
            PreAdjMcsDetail.builder()
                .priority((short) 1)
                .idrClmHdIcn("654323")
                .idrProcCode("FDAAA")
                .idrModTwo("B")
                .build());

    claim.setDetails(procCodes);

    claim.setDiagCodes(
        Set.of(
            new PreAdjMcsDiagnosisCode(
                "654323", (short) 0, "0", "HF3IJIF", Instant.ofEpochMilli(4000)),
            new PreAdjMcsDiagnosisCode(
                "654323", (short) 1, "1", "HF3IJIG", Instant.ofEpochMilli(4000))));

    return claim;
  }
}<|MERGE_RESOLUTION|>--- conflicted
+++ resolved
@@ -71,6 +71,7 @@
           em.merge(fissTestDataA(mbi));
           em.merge(fissTestDataB(mbi));
           em.merge(mcsTestDataA(mbi));
+          em.merge(mcsTestDataB(mbi));
         });
   }
 
@@ -315,18 +316,6 @@
   }
 
   /**
-<<<<<<< HEAD
-=======
-   * Provides a set of MCS related test data.
-   *
-   * @return The MCS related test data.
-   */
-  public List<PreAdjMcsClaim> mcsTestData() {
-    return List.of(mcsTestDataA(), mcsTestDataB());
-  }
-
-  /**
->>>>>>> 041e9722
    * One MCS claim for testing
    *
    * @return The MCS test claim A
@@ -400,7 +389,7 @@
    *
    * @return The MCS test claim B
    */
-  private PreAdjMcsClaim mcsTestDataB() {
+  private PreAdjMcsClaim mcsTestDataB(Mbi mbi) {
     PreAdjMcsClaim claim =
         PreAdjMcsClaim.builder()
             .sequenceNumber(1L)
@@ -430,8 +419,7 @@
             .idrBillProvStatusCd(null)
             .idrTotBilledAmt(new BigDecimal("23.00"))
             .idrClaimReceiptDate(LocalDate.ofEpochDay(54))
-            .idrClaimMbi("123456MBI")
-            .idrClaimMbiHash("a7f8e93f09")
+            .mbiRecord(mbi)
             .idrHdrFromDateOfSvc(LocalDate.ofEpochDay(200))
             .idrHdrToDateOfSvc(LocalDate.ofEpochDay(200))
             .lastUpdated(Instant.ofEpochMilli(4000))
