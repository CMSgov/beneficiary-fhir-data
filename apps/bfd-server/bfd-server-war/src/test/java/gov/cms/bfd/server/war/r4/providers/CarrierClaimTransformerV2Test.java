package gov.cms.bfd.server.war.r4.providers;

import static org.junit.jupiter.api.Assertions.assertEquals;
import static org.junit.jupiter.api.Assertions.assertFalse;
import static org.junit.jupiter.api.Assertions.assertNotNull;
import static org.junit.jupiter.api.Assertions.assertTrue;
import static org.mockito.ArgumentMatchers.any;
import static org.mockito.Mockito.mock;
import static org.mockito.Mockito.times;
import static org.mockito.Mockito.verify;
import static org.mockito.Mockito.when;

import ca.uhn.fhir.context.FhirContext;
import ca.uhn.fhir.parser.IParser;
import com.codahale.metrics.MetricRegistry;
import com.codahale.metrics.Timer;
import gov.cms.bfd.data.fda.lookup.FdaDrugCodeDisplayLookup;
import gov.cms.bfd.data.npi.lookup.NPIOrgLookup;
import gov.cms.bfd.model.codebook.data.CcwCodebookVariable;
import gov.cms.bfd.model.rif.entities.CarrierClaim;
import gov.cms.bfd.model.rif.entities.CarrierClaimLine;
import gov.cms.bfd.model.rif.samples.StaticRifResource;
import gov.cms.bfd.model.rif.samples.StaticRifResourceGroup;
import gov.cms.bfd.server.war.ServerTestUtils;
import gov.cms.bfd.server.war.commons.CCWUtils;
import gov.cms.bfd.server.war.commons.ClaimType;
import gov.cms.bfd.server.war.commons.MedicareSegment;
import gov.cms.bfd.server.war.commons.SecurityTagManager;
import gov.cms.bfd.server.war.commons.TransformerConstants;
import gov.cms.bfd.server.war.commons.carin.C4BBClaimProfessionalAndNonClinicianCareTeamRole;
import gov.cms.bfd.server.war.commons.carin.C4BBPractitionerIdentifierType;
import gov.cms.bfd.server.war.utils.RDATestUtils;
import java.io.IOException;
import java.math.BigDecimal;
import java.text.SimpleDateFormat;
import java.time.Instant;
import java.util.Arrays;
import java.util.List;
import java.util.Optional;
import org.hl7.fhir.exceptions.FHIRException;
import org.hl7.fhir.r4.model.CodeableConcept;
import org.hl7.fhir.r4.model.Coding;
import org.hl7.fhir.r4.model.DateType;
import org.hl7.fhir.r4.model.DecimalType;
import org.hl7.fhir.r4.model.ExplanationOfBenefit;
import org.hl7.fhir.r4.model.ExplanationOfBenefit.AdjudicationComponent;
import org.hl7.fhir.r4.model.ExplanationOfBenefit.BenefitComponent;
import org.hl7.fhir.r4.model.ExplanationOfBenefit.CareTeamComponent;
import org.hl7.fhir.r4.model.ExplanationOfBenefit.DiagnosisComponent;
import org.hl7.fhir.r4.model.ExplanationOfBenefit.ExplanationOfBenefitStatus;
import org.hl7.fhir.r4.model.ExplanationOfBenefit.SupportingInformationComponent;
import org.hl7.fhir.r4.model.ExplanationOfBenefit.TotalComponent;
import org.hl7.fhir.r4.model.ExplanationOfBenefit.Use;
import org.hl7.fhir.r4.model.Extension;
import org.hl7.fhir.r4.model.Identifier;
import org.hl7.fhir.r4.model.Money;
import org.hl7.fhir.r4.model.Quantity;
import org.hl7.fhir.r4.model.Reference;
import org.junit.jupiter.api.AfterEach;
import org.junit.jupiter.api.BeforeEach;
import org.junit.jupiter.api.Test;
import org.junit.jupiter.api.extension.ExtendWith;
import org.mockito.Mock;
import org.mockito.MockedStatic;
import org.mockito.junit.jupiter.MockitoExtension;
import org.mockito.junit.jupiter.MockitoSettings;
import org.mockito.quality.Strictness;

/** Tests the {@link CarrierClaimTransformerV2}. */
@ExtendWith(MockitoExtension.class)
@MockitoSettings(strictness = Strictness.LENIENT)
public class CarrierClaimTransformerV2Test {
  /** The claim under test. */
  CarrierClaim claim;

  /** The eob loaded before each test from a file. */
  ExplanationOfBenefit eob;

  /** The fhir context for parsing the file data. */
  private static final FhirContext fhirContext = FhirContext.forR4();

  /** The transformer under test. */
  CarrierClaimTransformerV2 carrierClaimTransformer;

  /** The mock metric registry. */
  @Mock MetricRegistry metricRegistry;

  /** The mock metric timer. */
  @Mock Timer metricsTimer;

  /** The mock metric timer context (used to stop the metric). */
  @Mock Timer.Context metricsTimerContext;

  /** The mock NPIOrgLookup. */
  private MockedStatic<NPIOrgLookup> npiOrgLookup;

  /** The mock FdaDrugCodeDisplayLookup. */
  private MockedStatic<FdaDrugCodeDisplayLookup> fdaDrugCodeDisplayLookup;

  /**
   * Generates the sample A claim object to be used in multiple tests.
   *
   * @return the claim object
   * @throws FHIRException if there is an issue parsing the claim
   */
  public CarrierClaim generateClaim() throws FHIRException {
    List<Object> parsedRecords =
        ServerTestUtils.parseData(Arrays.asList(StaticRifResourceGroup.SAMPLE_A.getResources()));

    CarrierClaim claim =
        parsedRecords.stream()
            .filter(r -> r instanceof CarrierClaim)
            .map(CarrierClaim.class::cast)
            .findFirst()
            .get();
    claim.setLastUpdated(Instant.now());

    return claim;
  }

  /**
   * Loads the test data needed for each test.
   *
   * @throws IOException if there is an issue loading the file
   */
  @BeforeEach
  public void before() throws IOException {
    when(metricRegistry.timer(any())).thenReturn(metricsTimer);
    when(metricsTimer.time()).thenReturn(metricsTimerContext);
    npiOrgLookup = RDATestUtils.mockNPIOrgLookup();
    FdaDrugCodeDisplayLookup drugCodeDisplayLookup = RDATestUtils.fdaFakeDrugCodeDisplayLookup();
    SecurityTagManager securityTagManager = mock(SecurityTagManager.class);

    carrierClaimTransformer =
        new CarrierClaimTransformerV2(
<<<<<<< HEAD
            metricRegistry,
            drugCodeDisplayLookup,
            NPIOrgLookup.createNpiOrgLookup(),
            securityTagManager);
=======
            metricRegistry, drugCodeDisplayLookup, NPIOrgLookup.createTestNpiOrgLookup());
>>>>>>> 28f0afbc

    claim = generateClaim();
    ExplanationOfBenefit genEob = carrierClaimTransformer.transform(claim, false);
    IParser parser = fhirContext.newJsonParser();
    String json = parser.encodeResourceToString(genEob);
    eob = parser.parseResource(ExplanationOfBenefit.class, json);
  }

  /** Releases the static mock NPIOrgLookup and FdaDrugCodeDisplayLookup. */
  @AfterEach
  public void after() {
    npiOrgLookup.close();
  }

  /**
   * Verifies that when transform is called, the metric registry is passed the correct class and
   * subtype name, is started, and stopped. Note that timer.stop() and timer.close() are equivalent
   * and one or the other may be called based on how the timer is used in code.
   */
  @Test
  public void testTransformRunsMetricTimer() {
    String expectedTimerName = carrierClaimTransformer.getClass().getSimpleName() + ".transform";
    verify(metricRegistry, times(1)).timer(expectedTimerName);
    // time() starts the timer
    verify(metricsTimer, times(1)).time();
    verify(metricsTimerContext, times(1)).close();
  }

  /**
   * Verifies that {@link gov.cms.bfd.server.war.r4.providers.CarrierClaimTransformerV2#transform}
   * works as expected when run against the {@link StaticRifResource#SAMPLE_A_CARRIER} {@link
   * CarrierClaim}.
   *
   * @throws FHIRException (indicates test failure)
   */
  @Test
  public void transformSampleARecord() throws FHIRException, IOException {
    CarrierClaim claim = generateClaim();

    assertMatches(claim, carrierClaimTransformer.transform(claim, false));
  }

  /** Tests that the transformer sets the provider (CARR_CLM_BLG_NPI_NUM). */
  @Test
  public void shouldSetProvider() {
    // Make sure the field was in the claim data
    assertTrue(claim.getCarrierClaimBlgNpiNumber().isPresent());

    // Check the value was mapped correctly
    assertNotNull(eob.getProvider());
    assertEquals(
        claim.getCarrierClaimBlgNpiNumber().get(), eob.getProvider().getIdentifier().getValue());
    assertEquals(
        CCWUtils.calculateVariableReferenceUrl(CcwCodebookVariable.CARR_CLM_BLG_NPI_NUM),
        eob.getProvider().getIdentifier().getSystem());
  }

  /**
   * Tests that the transformer sets the provider to the default "UNKNOWN" when CARR_CLM_BLG_NPI_NUM
   * is not present in the claim.
   */
  @Test
  public void shouldSetProviderDefaultWhenNoClaimBlgNumberPresent() {
    // Remove CARR_CLM_BLG_NPI_NUM from the claim
    claim = generateClaim();
    claim.setCarrierClaimBlgNpiNumber(Optional.empty());
    ExplanationOfBenefit genEob = carrierClaimTransformer.transform(claim, false);
    IParser parser = fhirContext.newJsonParser();
    String json = parser.encodeResourceToString(genEob);
    eob = parser.parseResource(ExplanationOfBenefit.class, json);

    // Make sure the field is no longer present
    assertFalse(claim.getCarrierClaimBlgNpiNumber().isPresent());

    // Check the value was set to UNKNOWN
    assertNotNull(eob.getProvider());
    assertEquals("UNKNOWN", eob.getProvider().getIdentifier().getValue());
    assertEquals(
        CCWUtils.calculateVariableReferenceUrl(CcwCodebookVariable.CARR_CLM_BLG_NPI_NUM),
        eob.getProvider().getIdentifier().getSystem());
  }

  /**
   * Tests that the transformer sets the billable period.
   *
   * @throws Exception should not be thrown
   */
  @Test
  public void shouldSetBillablePeriod() throws Exception {
    // We just want to make sure it is set
    assertNotNull(eob.getBillablePeriod());
    assertEquals(
        (new SimpleDateFormat("yyy-MM-dd")).parse("1999-10-27"),
        eob.getBillablePeriod().getStart());
    assertEquals(
        (new SimpleDateFormat("yyy-MM-dd")).parse("1999-10-27"), eob.getBillablePeriod().getEnd());
  }

  /** Verifies that a {@link CarrierClaim} has a Billing NPI Number. */
  @Test
  public void shouldHaveBillingNPINum() throws Exception {
    // We just want to make sure it is set
    assertNotNull(eob.getProvider().getIdentifier());
    assertEquals(
        "https://bluebutton.cms.gov/resources/variables/carr_clm_blg_npi_num",
        eob.getProvider().getIdentifier().getSystem());
    assertEquals("1234567890", eob.getProvider().getIdentifier().getValue());
  }

  /** Tests that the transformer sets the expected identifiers. */
  @Test
  public void shouldHaveIdentifiers() {
    assertEquals(2, eob.getIdentifier().size());

    Identifier clmGrp1 =
        TransformerTestUtilsV2.findIdentifierBySystem(
            "https://bluebutton.cms.gov/resources/variables/clm_id", eob.getIdentifier());

    Identifier compare1 =
        TransformerTestUtilsV2.createIdentifier(
            "https://bluebutton.cms.gov/resources/variables/clm_id",
            "9991831999",
            "http://hl7.org/fhir/us/carin-bb/CodeSystem/C4BBIdentifierType",
            "uc",
            "Unique Claim ID");

    assertTrue(compare1.equalsDeep(clmGrp1));

    Identifier clmGrp2 =
        TransformerTestUtilsV2.findIdentifierBySystem(
            "https://bluebutton.cms.gov/resources/identifier/claim-group", eob.getIdentifier());

    Identifier compare2 =
        TransformerTestUtilsV2.createIdentifier(
            "https://bluebutton.cms.gov/resources/identifier/claim-group",
            "900",
            "http://hl7.org/fhir/us/carin-bb/CodeSystem/C4BBIdentifierType",
            "uc",
            "Unique Claim ID");

    assertTrue(compare2.equalsDeep(clmGrp2));
  }

  /** Tests that the transformer sets the expected number of extensions for this claim type. */
  @Test
  public void shouldHaveExtensions() {
    assertEquals(7, eob.getExtension().size());
  }

  /** Tests that the transformer sets the expected "near line" extensions. */
  @Test
  public void shouldHaveExtensionsWithNearLineCode() {
    Extension ex =
        TransformerTestUtilsV2.findExtensionByUrl(
            "https://bluebutton.cms.gov/resources/variables/nch_near_line_rec_ident_cd",
            eob.getExtension());

    Extension compare =
        new Extension(
            "https://bluebutton.cms.gov/resources/variables/nch_near_line_rec_ident_cd",
            new Coding(
                "https://bluebutton.cms.gov/resources/variables/nch_near_line_rec_ident_cd",
                "O",
                "Part B physician/supplier claim record (processed by local carriers; can include DMEPOS services)"));

    assertTrue(compare.equalsDeep(ex));
  }

  /** Tests that the transformer sets the expected carrier number extensions. */
  @Test
  public void shouldHaveExtensionsWithCarrierNumber() {
    Extension ex =
        TransformerTestUtilsV2.findExtensionByUrl(
            "https://bluebutton.cms.gov/resources/variables/carr_num", eob.getExtension());

    Identifier identifier =
        new Identifier()
            .setSystem("https://bluebutton.cms.gov/resources/variables/carr_num")
            .setValue("61026");

    Extension compare =
        new Extension("https://bluebutton.cms.gov/resources/variables/carr_num", identifier);

    assertTrue(compare.equalsDeep(ex));
  }

  /** Tests that the transformer sets the expected carrier claim control number extensions. */
  @Test
  public void shouldHaveExtensionsWithCarrierClaimControlNumber() {

    Extension ex =
        TransformerTestUtilsV2.findExtensionByUrl(
            "https://bluebutton.cms.gov/resources/variables/carr_clm_cntl_num", eob.getExtension());

    Identifier identifier =
        new Identifier()
            .setSystem("https://bluebutton.cms.gov/resources/variables/carr_clm_cntl_num")
            .setValue("74655592568216");

    Extension compare =
        new Extension(
            "https://bluebutton.cms.gov/resources/variables/carr_clm_cntl_num", identifier);

    assertTrue(compare.equalsDeep(ex));
  }

  /** Tests that the transformer sets the expected payment download code extensions. */
  @Test
  public void shouldHaveExtensionsWithCarrierClaimPaymentDownloadCode() {

    Extension ex =
        TransformerTestUtilsV2.findExtensionByUrl(
            "https://bluebutton.cms.gov/resources/variables/carr_clm_pmt_dnl_cd",
            eob.getExtension());

    Coding coding =
        new Coding()
            .setSystem("https://bluebutton.cms.gov/resources/variables/carr_clm_pmt_dnl_cd")
            .setDisplay("Physician/supplier")
            .setCode("1");

    Extension compare =
        new Extension("https://bluebutton.cms.gov/resources/variables/carr_clm_pmt_dnl_cd", coding);

    assertTrue(compare.equalsDeep(ex));
  }

  /** Tests that the transformer sets the expected assigned claim extensions. */
  @Test
  public void shouldHaveExtensionsWithCarrierAssignedClaim() {

    Extension ex =
        TransformerTestUtilsV2.findExtensionByUrl(
            "https://bluebutton.cms.gov/resources/variables/asgmntcd", eob.getExtension());

    Coding coding =
        new Coding()
            .setSystem("https://bluebutton.cms.gov/resources/variables/asgmntcd")
            .setDisplay("Assigned claim")
            .setCode("A");

    Extension compare =
        new Extension("https://bluebutton.cms.gov/resources/variables/asgmntcd", coding);

    assertTrue(compare.equalsDeep(ex));
  }

  /** Tests that the transformer sets the expected clinical trial number extensions. */
  @Test
  public void shouldHaveExtensionsWithClaimClinicalTrailNumber() {

    Extension ex =
        TransformerTestUtilsV2.findExtensionByUrl(
            "https://bluebutton.cms.gov/resources/variables/clm_clncl_tril_num",
            eob.getExtension());

    Identifier identifier =
        new Identifier()
            .setSystem("https://bluebutton.cms.gov/resources/variables/clm_clncl_tril_num")
            .setValue("0");

    Extension compare =
        new Extension(
            "https://bluebutton.cms.gov/resources/variables/clm_clncl_tril_num", identifier);

    assertTrue(compare.equalsDeep(ex));
  }

  /** Tests that the transformer sets the expected claim entry code extensions. */
  @Test
  public void shouldHaveExtensionsWithClaimEntryCodeNumber() {

    Extension ex =
        TransformerTestUtilsV2.findExtensionByUrl(
            "https://bluebutton.cms.gov/resources/variables/carr_clm_entry_cd", eob.getExtension());

    Coding coding =
        new Coding()
            .setSystem("https://bluebutton.cms.gov/resources/variables/carr_clm_entry_cd")
            .setDisplay(
                "Original debit; void of original debit (If CLM_DISP_CD = 3, code 1 means voided original debit)")
            .setCode("1");

    Extension compare =
        new Extension("https://bluebutton.cms.gov/resources/variables/carr_clm_entry_cd", coding);

    assertTrue(compare.equalsDeep(ex));
  }

  /** Tests that the transformer sets the expected number of supporting info entries. */
  @Test
  public void shouldHaveSupportingInfoList() {
    assertEquals(2, eob.getSupportingInfo().size());
  }

  /** Tests that the transformer sets the expected supporting info claim received date. */
  @Test
  public void shouldHaveSupportingInfoListForClaimReceivedDate() {

    SupportingInformationComponent sic =
        TransformerTestUtilsV2.findSupportingInfoByCode("clmrecvddate", eob.getSupportingInfo());

    SupportingInformationComponent compare =
        TransformerTestUtilsV2.createSupportingInfo(
            // We don't care what the sequence number is here
            sic.getSequence(),
            // Category
            Arrays.asList(
                new Coding(
                    "http://hl7.org/fhir/us/carin-bb/CodeSystem/C4BBSupportingInfoType",
                    "clmrecvddate",
                    "Claim Received Date"),
                new Coding(
                    "https://bluebutton.cms.gov/resources/codesystem/information",
                    "https://bluebutton.cms.gov/resources/variables/nch_wkly_proc_dt",
                    "NCH Weekly Claim Processing Date")));

    compare.setTiming(new DateType("1999-11-06"));

    assertTrue(compare.equalsDeep(sic));
  }

  /**
   * Tests that the transformer sets the expected supporting info line observation info.
   *
   * <p>TODO: Is this test named correctly?
   */
  @Test
  public void shouldHaveSupportingInfoListForClaimReceivedDate2() {

    SupportingInformationComponent sic =
        TransformerTestUtilsV2.findSupportingInfoByCode("info", eob.getSupportingInfo());

    SupportingInformationComponent compare =
        TransformerTestUtilsV2.createSupportingInfo(
            // We don't care what the sequence number is here
            sic.getSequence(),
            // Category
            Arrays.asList(
                new Coding(
                    "http://terminology.hl7.org/CodeSystem/claiminformationcategory",
                    "info",
                    "Information"),
                new Coding(
                    "https://bluebutton.cms.gov/resources/codesystem/information",
                    "https://bluebutton.cms.gov/resources/variables/line_hct_hgb_rslt_num",
                    "Hematocrit / Hemoglobin Test Results")));

    compare.setValue(new Reference("#line-observation-6"));

    assertTrue(compare.equalsDeep(sic));
  }

  /** Tests that the transformer sets the expected creation date. */
  @Test
  public void shouldHaveCreatedDate() {
    assertNotNull(eob.getCreated());
  }

  /** Tests that the transformer sets the expected patient reference. */
  @Test
  public void shouldReferencePatient() {
    assertNotNull(eob.getPatient());
    assertEquals("Patient/567834", eob.getPatient().getReference());
  }

  /** Tests that the transformer sets the expected insurance coverage reference. */
  @Test
  public void shouldInsuranceCoverage() {
    assertNotNull(eob.getInsurance());
    assertEquals("Coverage/part-b-567834", eob.getInsurance().get(0).getCoverage().getReference());
  }

  /** Tests that the transformer sets the expected final action status. */
  @Test
  public void shouldSetFinalAction() {
    assertEquals(ExplanationOfBenefitStatus.ACTIVE, eob.getStatus());
  }

  /** Tests that the transformer sets the expected 'nature of request' value. */
  @Test
  public void shouldSetUse() {
    assertEquals(Use.CLAIM, eob.getUse());
  }

  /** Tests that the transformer sets the expected id. */
  @Test
  public void shouldSetID() {
    assertEquals("ExplanationOfBenefit/carrier-" + claim.getClaimId(), eob.getId());
  }

  /** Tests that the transformer sets the expected last updated date in the metadata. */
  @Test
  public void shouldSetLastUpdated() {
    assertNotNull(eob.getMeta().getLastUpdated());
  }

  /** Tests that the transformer sets the expected Coding for line item produce/service. */
  @Test
  public void shouldHaveLineItemProductOrServiceCoding() {
    CodeableConcept pos = eob.getItemFirstRep().getProductOrService();

    CodeableConcept compare =
        new CodeableConcept()
            .setCoding(
                Arrays.asList(
                    new Coding(
                        "https://bluebutton.cms.gov/resources/codesystem/hcpcs", "92999", null)));

    compare.setExtension(
        Arrays.asList(
            new Extension(
                "http://hl7.org/fhir/sid/ndc",
                new Coding("http://hl7.org/fhir/sid/ndc", "000000000", "Fake Diluent - WATER"))));

    assertTrue(compare.equalsDeep(pos));
  }

  /**
   * Tests that the transformer sets the expected Supporting Information for claim received date.
   */
  @Test
  public void shouldHaveClaimReceivedDateSupInfo() {
    SupportingInformationComponent sic =
        TransformerTestUtilsV2.findSupportingInfoByCode("clmrecvddate", eob.getSupportingInfo());

    SupportingInformationComponent compare =
        TransformerTestUtilsV2.createSupportingInfo(
                // We don't care what the sequence number is here
                sic.getSequence(),
                // Category
                Arrays.asList(
                    new Coding(
                        "http://hl7.org/fhir/us/carin-bb/CodeSystem/C4BBSupportingInfoType",
                        "clmrecvddate",
                        "Claim Received Date"),
                    new Coding(
                        "https://bluebutton.cms.gov/resources/codesystem/information",
                        "https://bluebutton.cms.gov/resources/variables/nch_wkly_proc_dt",
                        "NCH Weekly Claim Processing Date")))
            // timingDate
            .setTiming(new DateType("1999-11-06"));

    assertTrue(compare.equalsDeep(sic));
  }

  /** Tests that the transformer sets the expected number of diagnosis. */
  @Test
  public void shouldHaveDiagnosesList() {
    assertEquals(5, eob.getDiagnosis().size());
  }

  /** Tests that the transformer sets the expected diagnosis entries. */
  @Test
  public void shouldHaveDiagnosesMembers() {

    DiagnosisComponent diag1 =
        TransformerTestUtilsV2.findDiagnosisByCode("A02", eob.getDiagnosis());

    DiagnosisComponent cmp1 =
        TransformerTestUtilsV2.createDiagnosis(
            // Order doesn't matter
            diag1.getSequence(),
            List.of(
                new Coding(
                    "http://hl7.org/fhir/sid/icd-10-cm", "A02", "OTHER SALMONELLA INFECTIONS"),
                new Coding("http://hl7.org/fhir/sid/icd-10", "A02", "OTHER SALMONELLA INFECTIONS")),
            new Coding(
                "http://terminology.hl7.org/CodeSystem/ex-diagnosistype", "principal", "principal"),
            null,
            null);

    assertTrue(cmp1.equalsDeep(diag1));

    DiagnosisComponent diag2 =
        TransformerTestUtilsV2.findDiagnosisByCode("A06", eob.getDiagnosis());

    DiagnosisComponent cmp2 =
        TransformerTestUtilsV2.createDiagnosis(
            // Order doesn't matter
            diag2.getSequence(),
            List.of(
                new Coding("http://hl7.org/fhir/sid/icd-10-cm", "A06", "AMEBIASIS"),
                new Coding("http://hl7.org/fhir/sid/icd-10", "A06", "AMEBIASIS")),
            new Coding(
                "http://hl7.org/fhir/us/carin-bb/CodeSystem/C4BBClaimDiagnosisType",
                "secondary",
                "Secondary"),
            null,
            null);

    assertTrue(cmp2.equalsDeep(diag2));

    DiagnosisComponent diag3 =
        TransformerTestUtilsV2.findDiagnosisByCode("B04", eob.getDiagnosis());

    DiagnosisComponent cmp3 =
        TransformerTestUtilsV2.createDiagnosis(
            // Order doesn't matter
            diag3.getSequence(),
            List.of(
                new Coding("http://hl7.org/fhir/sid/icd-10-cm", "B04", "MONKEYPOX"),
                new Coding("http://hl7.org/fhir/sid/icd-10", "B04", "MONKEYPOX")),
            new Coding(
                "http://hl7.org/fhir/us/carin-bb/CodeSystem/C4BBClaimDiagnosisType",
                "secondary",
                "Secondary"),
            null,
            null);

    assertTrue(cmp3.equalsDeep(diag3));

    DiagnosisComponent diag4 =
        TransformerTestUtilsV2.findDiagnosisByCode("B05", eob.getDiagnosis());

    DiagnosisComponent cmp4 =
        TransformerTestUtilsV2.createDiagnosis(
            // Order doesn't matter
            diag4.getSequence(),
            List.of(
                new Coding("http://hl7.org/fhir/sid/icd-10-cm", "B05", "MEASLES"),
                new Coding("http://hl7.org/fhir/sid/icd-10", "B05", "MEASLES")),
            new Coding(
                "http://hl7.org/fhir/us/carin-bb/CodeSystem/C4BBClaimDiagnosisType",
                "secondary",
                "Secondary"),
            null,
            null);

    assertTrue(cmp4.equalsDeep(diag4));

    DiagnosisComponent diag5 =
        TransformerTestUtilsV2.findDiagnosisByCode("A52", eob.getDiagnosis());

    DiagnosisComponent cmp5 =
        TransformerTestUtilsV2.createDiagnosis(
            // Order doesn't matter
            diag5.getSequence(),
            List.of(
                new Coding("http://hl7.org/fhir/sid/icd-10-cm", "A52", "LATE SYPHILIS"),
                new Coding("http://hl7.org/fhir/sid/icd-10", "A52", "LATE SYPHILIS")),
            new Coding(
                "http://hl7.org/fhir/us/carin-bb/CodeSystem/C4BBClaimDiagnosisType",
                "secondary",
                "Secondary"),
            null,
            null);

    assertTrue(cmp5.equalsDeep(diag5));
  }

  /** Tests that the transformer sets the expected number of top level category type codings. */
  @Test
  public void shouldHaveExpectedTypeCoding() {
    assertEquals(3, eob.getType().getCoding().size());
  }

  /** Tests that the transformer sets the expected values for the top level type codings. */
  @Test
  public void shouldHaveExpectedCodingValues() {
    CodeableConcept compare =
        new CodeableConcept()
            .setCoding(
                Arrays.asList(
                    new Coding(
                        "https://bluebutton.cms.gov/resources/variables/nch_clm_type_cd",
                        "71",
                        "Local carrier non-durable medical equipment, prosthetics, orthotics, and supplies (DMEPOS) claim"),
                    new Coding(
                        "https://bluebutton.cms.gov/resources/codesystem/eob-type",
                        "CARRIER",
                        null),
                    new Coding(
                        "http://terminology.hl7.org/CodeSystem/claim-type",
                        "professional",
                        "Professional")));

    assertTrue(compare.equalsDeep(eob.getType()));
  }

  /** Tests that the transformer sets the expected number of care team entries. */
  @Test
  public void shouldHaveCareTeamList() {
    assertEquals(4, eob.getCareTeam().size());
  }

  /**
   * Tests that the transformer sets the expected values for the care team member entries, and does
   * not contain duplicate entries.
   */
  @Test
  public void shouldHaveCareTeamMembers() {

    // Load a claim with multiple lines, to test we dont get duplicate entries
    List<Object> parsedRecords =
        ServerTestUtils.parseData(
            Arrays.asList(StaticRifResourceGroup.SAMPLE_A_MULTIPLE_CARRIER_LINES.getResources()));

    CarrierClaim loadedClaim =
        parsedRecords.stream()
            .filter(r -> r instanceof CarrierClaim)
            .map(CarrierClaim.class::cast)
            .findFirst()
            .get();
    loadedClaim.setLastUpdated(Instant.now());

    ExplanationOfBenefit genEob = carrierClaimTransformer.transform(loadedClaim, false);

    // First member
    CareTeamComponent member1 =
        TransformerTestUtilsV2.findCareTeamBySequence(1, genEob.getCareTeam());
    CareTeamComponent compare1 =
        TransformerTestUtilsV2.createNpiCareTeamMember(
            1,
            "8765676",
            "http://hl7.org/fhir/us/carin-bb/CodeSystem/C4BBClaimCareTeamRole",
            "referring",
            "Referring");

    assertTrue(compare1.equalsDeep(member1));

    // Second member
    CareTeamComponent member2 =
        TransformerTestUtilsV2.findCareTeamBySequence(2, genEob.getCareTeam());
    CareTeamComponent compare2 =
        TransformerTestUtilsV2.createNpiCareTeamMember(
            2,
            "K25852",
            "http://hl7.org/fhir/us/carin-bb/CodeSystem/C4BBClaimCareTeamRole",
            "referring",
            "Referring");

    assertTrue(compare2.equalsDeep(member2));

    // Third member
    CareTeamComponent member3 =
        TransformerTestUtilsV2.findCareTeamBySequence(3, genEob.getCareTeam());
    CareTeamComponent compare3 =
        TransformerTestUtilsV2.createNpiCareTeamMember(
            3,
            "1923124",
            "http://hl7.org/fhir/us/carin-bb/CodeSystem/C4BBClaimCareTeamRole",
            "performing",
            "Performing provider");

    compare3.setResponsible(true);
    compare3.setQualification(
        new CodeableConcept()
            .setCoding(
                Arrays.asList(
                    new Coding()
                        .setSystem("http://nucc.org/provider-taxonomy")
                        .setDisplay("Health Care")
                        .setCode("390200000X"),
                    new Coding()
                        .setSystem("https://bluebutton.cms.gov/resources/variables/prvdr_spclty")
                        .setDisplay("Optometrist")
                        .setCode("41"))));
    compare3.addExtension(
        "https://bluebutton.cms.gov/resources/variables/carr_line_prvdr_type_cd",
        new Coding()
            .setSystem("https://bluebutton.cms.gov/resources/variables/carr_line_prvdr_type_cd")
            .setCode("0"));

    compare3.addExtension(
        "https://bluebutton.cms.gov/resources/variables/prtcptng_ind_cd",
        new Coding()
            .setSystem("https://bluebutton.cms.gov/resources/variables/prtcptng_ind_cd")
            .setCode("1")
            .setDisplay("Participating"));

    assertTrue(compare3.equalsDeep(member3));

    // Fourth member
    CareTeamComponent member4 =
        TransformerTestUtilsV2.findCareTeamBySequence(4, genEob.getCareTeam());
    CareTeamComponent compare4 =
        TransformerTestUtilsV2.createNpiCareTeamMember(
            4,
            "0000000000",
            "http://terminology.hl7.org/CodeSystem/claimcareteamrole",
            "primary",
            "Primary provider");
    compare4.getProvider().setDisplay(RDATestUtils.FAKE_NPI_ORG_NAME);

    assertTrue(compare4.equalsDeep(member4));

    assertEquals(4, genEob.getCareTeam().size());
  }

  /**
   * Tests that the transformer sets the expected values for the care team member extensions and
   * does not error when only the required care team values exist.
   */
  @Test
  public void testCareTeamExtensionsWhenOptionalValuesAbsent() {

    List<Object> parsedRecords =
        ServerTestUtils.parseData(Arrays.asList(StaticRifResourceGroup.SAMPLE_A.getResources()));

    CarrierClaim loadedClaim =
        parsedRecords.stream()
            .filter(r -> r instanceof CarrierClaim)
            .map(CarrierClaim.class::cast)
            .findFirst()
            .get();
    loadedClaim.setLastUpdated(Instant.now());

    // Set the optional care team fields to empty
    for (CarrierClaimLine line : loadedClaim.getLines()) {
      line.setProviderParticipatingIndCode(Optional.empty());
    }

    ExplanationOfBenefit genEob = carrierClaimTransformer.transform(loadedClaim, false);

    // Ensure the extension for PRTCPTNG_IND_CD wasnt added
    // Also the qualification coding should be empty if specialty code is not set
    String prtIndCdUrl =
        CCWUtils.calculateVariableReferenceUrl(CcwCodebookVariable.PRTCPTNG_IND_CD);
    for (CareTeamComponent careTeam : genEob.getCareTeam()) {
      assertFalse(careTeam.getExtension().stream().anyMatch(i -> i.getUrl().equals(prtIndCdUrl)));
    }
  }

  /**
   * Tests the care team entries have the expected number of entries.
   *
   * <p>TODO: This seems like a removable duplicate of the above test(s)
   */
  @Test
  public void shouldHaveFourCareTeamEntries() throws IOException {
    List<Object> parsedRecords =
        ServerTestUtils.parseData(
            Arrays.asList(StaticRifResourceGroup.SAMPLE_A_MULTIPLE_CARRIER_LINES.getResources()));

    CarrierClaim claim =
        parsedRecords.stream()
            .filter(r -> r instanceof CarrierClaim)
            .map(CarrierClaim.class::cast)
            .findFirst()
            .get();
    claim.setLastUpdated(Instant.now());

    ExplanationOfBenefit genEob = carrierClaimTransformer.transform(claim, false);
    IParser parser = fhirContext.newJsonParser();
    String json = parser.encodeResourceToString(genEob);
    eob = parser.parseResource(ExplanationOfBenefit.class, json);

    assertEquals(4, eob.getCareTeam().size());
  }

  /** Tests that the transformer sets the expected line item quantity. */
  @Test
  public void shouldHaveLineItemQuantity() {
    Quantity quantity = eob.getItemFirstRep().getQuantity();

    Quantity compare = new Quantity().setValue(new BigDecimal("1.0"));

    assertTrue(compare.equalsDeep(quantity));
  }

  /**
   * Tests that the transformer sets the expected line item extensions and has the correct number of
   * them.
   */
  @Test
  public void shouldHaveLineItemExtension() {
    assertNotNull(eob.getItemFirstRep().getExtension());
    assertEquals(7, eob.getItemFirstRep().getExtension().size());

    Extension ex1 =
        TransformerTestUtilsV2.findExtensionByUrl(
            "https://bluebutton.cms.gov/resources/variables/carr_line_mtus_cnt",
            eob.getItemFirstRep().getExtension());

    Extension compare1 =
        new Extension(
            "https://bluebutton.cms.gov/resources/variables/carr_line_mtus_cnt",
            new Quantity().setValue(new BigDecimal("1")));

    assertTrue(compare1.equalsDeep(ex1));

    Extension ex2 =
        TransformerTestUtilsV2.findExtensionByUrlAndSystem(
            "https://bluebutton.cms.gov/resources/variables/carr_line_mtus_cnt",
            "https://bluebutton.cms.gov/resources/variables/carr_line_mtus_cnt",
            eob.getItemFirstRep().getExtension());

    Extension compare2 =
        new Extension(
            "https://bluebutton.cms.gov/resources/variables/carr_line_mtus_cnt",
            new Coding()
                .setSystem("https://bluebutton.cms.gov/resources/variables/carr_line_mtus_cnt")
                .setCode("3"));

    assertTrue(compare2.equalsDeep(ex2));

    Extension ex3 =
        TransformerTestUtilsV2.findExtensionByUrl(
            "https://bluebutton.cms.gov/resources/variables/carr_line_mtus_cd",
            eob.getItemFirstRep().getExtension());

    Extension compare3 =
        new Extension(
            "https://bluebutton.cms.gov/resources/variables/carr_line_mtus_cd",
            new Coding()
                .setSystem("https://bluebutton.cms.gov/resources/variables/carr_line_mtus_cd")
                .setCode("3")
                .setDisplay("Services"));

    assertTrue(compare3.equalsDeep(ex3));

    Extension ex4 =
        TransformerTestUtilsV2.findExtensionByUrl(
            "https://bluebutton.cms.gov/resources/variables/betos_cd",
            eob.getItemFirstRep().getExtension());

    Extension compare4 =
        new Extension(
            "https://bluebutton.cms.gov/resources/variables/betos_cd",
            new Coding(
                "https://bluebutton.cms.gov/resources/variables/betos_cd",
                "T2D",
                "Other tests - other"));

    assertTrue(compare4.equalsDeep(ex4));

    Extension ex5 =
        TransformerTestUtilsV2.findExtensionByUrl(
            "https://bluebutton.cms.gov/resources/variables/line_bene_prmry_pyr_cd",
            eob.getItemFirstRep().getExtension());

    Extension compare5 =
        new Extension(
            "https://bluebutton.cms.gov/resources/variables/line_bene_prmry_pyr_cd",
            new Coding(
                "https://bluebutton.cms.gov/resources/variables/line_bene_prmry_pyr_cd",
                "E",
                "Workers' compensation"));

    assertTrue(compare5.equalsDeep(ex5));

    Extension ex6 =
        TransformerTestUtilsV2.findExtensionByUrl(
            "https://bluebutton.cms.gov/resources/variables/line_prcsg_ind_cd",
            eob.getItemFirstRep().getExtension());

    Extension compare6 =
        new Extension(
            "https://bluebutton.cms.gov/resources/variables/line_prcsg_ind_cd",
            new Coding(
                "https://bluebutton.cms.gov/resources/variables/line_prcsg_ind_cd",
                "A",
                "Allowed"));

    assertTrue(compare6.equalsDeep(ex6));

    Extension ex7 =
        TransformerTestUtilsV2.findExtensionByUrl(
            "https://bluebutton.cms.gov/resources/variables/line_service_deductible",
            eob.getItemFirstRep().getExtension());

    Extension compare7 =
        new Extension(
            "https://bluebutton.cms.gov/resources/variables/line_service_deductible",
            new Coding(
                "https://bluebutton.cms.gov/resources/variables/line_service_deductible",
                "0",
                "Service Subject to Deductible"));

    assertTrue(compare7.equalsDeep(ex7));
  }

  /** Tests that the transformer sets the expected number of line item adjudications. */
  @Test
  public void shouldHaveLineItemAdjudications() {
    assertEquals(9, eob.getItemFirstRep().getAdjudication().size());
  }

  /** Tests that the transformer sets the expected line item denial reason adjudication entries. */
  @Test
  public void shouldHaveLineItemDenialReasonAdjudication() {
    AdjudicationComponent adjudication =
        TransformerTestUtilsV2.findAdjudicationByCategory(
            "denialreason", eob.getItemFirstRep().getAdjudication());

    AdjudicationComponent compare =
        new AdjudicationComponent()
            .setCategory(
                new CodeableConcept()
                    .setCoding(
                        Arrays.asList(
                            new Coding(
                                "http://hl7.org/fhir/us/carin-bb/CodeSystem/C4BBAdjudicationDiscriminator",
                                "denialreason",
                                "Denial Reason"))))
            .setReason(
                new CodeableConcept()
                    .setCoding(
                        Arrays.asList(
                            new Coding(
                                "https://bluebutton.cms.gov/resources/variables/carr_line_rdcd_pmt_phys_astn_c",
                                "0",
                                "N/A"))));

    assertTrue(compare.equalsDeep(adjudication));
  }

  /**
   * Tests that the transformer sets the expected line item paid to patient adjudication entries.
   */
  @Test
  public void shouldHaveLineItemPaidToPatientAdjudication() {
    AdjudicationComponent adjudication =
        TransformerTestUtilsV2.findAdjudicationByCategory(
            "paidtopatient", eob.getItemFirstRep().getAdjudication());

    AdjudicationComponent compare =
        new AdjudicationComponent()
            .setCategory(
                new CodeableConcept()
                    .setCoding(
                        Arrays.asList(
                            new Coding(
                                "http://hl7.org/fhir/us/carin-bb/CodeSystem/C4BBAdjudication",
                                "paidtopatient",
                                "Paid to patient"),
                            new Coding(
                                "https://bluebutton.cms.gov/resources/codesystem/adjudication",
                                "https://bluebutton.cms.gov/resources/variables/line_bene_pmt_amt",
                                "Line Payment Amount to Beneficiary"))))
            .setAmount(new Money().setValue(0).setCurrency(TransformerConstants.CODED_MONEY_USD));

    assertTrue(compare.equalsDeep(adjudication));
  }

  /** Tests that the transformer sets the expected line item benefit adjudication entries. */
  @Test
  public void shouldHaveLineItemBenefitAdjudication() {
    AdjudicationComponent adjudication =
        TransformerTestUtilsV2.findAdjudicationByCategory(
            "benefit", eob.getItemFirstRep().getAdjudication());

    AdjudicationComponent compare =
        new AdjudicationComponent()
            .setCategory(
                new CodeableConcept()
                    .setCoding(
                        Arrays.asList(
                            new Coding(
                                "http://terminology.hl7.org/CodeSystem/adjudication",
                                "benefit",
                                "Benefit Amount"),
                            new Coding(
                                "https://bluebutton.cms.gov/resources/codesystem/adjudication",
                                "https://bluebutton.cms.gov/resources/variables/line_nch_pmt_amt",
                                "Line NCH Medicare Payment Amount"))))
            .setAmount(
                new Money().setValue(37.5).setCurrency(TransformerConstants.CODED_MONEY_USD));
    compare.setExtension(
        Arrays.asList(
            new Extension("https://bluebutton.cms.gov/resources/variables/line_pmt_80_100_cd")
                .setValue(
                    new Coding(
                        "https://bluebutton.cms.gov/resources/variables/line_pmt_80_100_cd",
                        "0",
                        "80%"))));
    assertTrue(compare.equalsDeep(adjudication));
  }

  /**
   * Tests that the transformer sets the expected line item paid to provider adjudication entries.
   */
  @Test
  public void shouldHaveLineItemPaidToProviderAdjudication() {
    AdjudicationComponent adjudication =
        TransformerTestUtilsV2.findAdjudicationByCategory(
            "paidtoprovider", eob.getItemFirstRep().getAdjudication());

    AdjudicationComponent compare =
        new AdjudicationComponent()
            .setCategory(
                new CodeableConcept()
                    .setCoding(
                        Arrays.asList(
                            new Coding(
                                "http://hl7.org/fhir/us/carin-bb/CodeSystem/C4BBAdjudication",
                                "paidtoprovider",
                                "Paid to provider"),
                            new Coding(
                                "https://bluebutton.cms.gov/resources/codesystem/adjudication",
                                "https://bluebutton.cms.gov/resources/variables/line_prvdr_pmt_amt",
                                "Line Provider Payment Amount"))))
            .setAmount(
                new Money().setValue(37.5).setCurrency(TransformerConstants.CODED_MONEY_USD));

    assertTrue(compare.equalsDeep(adjudication));
  }

  /** Tests that the transformer sets the expected line item deductible adjudication. */
  @Test
  public void shouldHaveLineItemDeductibleAdjudication() {
    AdjudicationComponent adjudication =
        TransformerTestUtilsV2.findAdjudicationByCategory(
            "deductible", eob.getItemFirstRep().getAdjudication());

    AdjudicationComponent compare =
        new AdjudicationComponent()
            .setCategory(
                new CodeableConcept()
                    .setCoding(
                        Arrays.asList(
                            new Coding(
                                "http://terminology.hl7.org/CodeSystem/adjudication",
                                "deductible",
                                "Deductible"),
                            new Coding(
                                "https://bluebutton.cms.gov/resources/codesystem/adjudication",
                                "https://bluebutton.cms.gov/resources/variables/line_bene_ptb_ddctbl_amt",
                                "Line Beneficiary Part B Deductible Amount"))))
            .setAmount(new Money().setValue(0).setCurrency(TransformerConstants.CODED_MONEY_USD));

    assertTrue(compare.equalsDeep(adjudication));
  }

  /** Tests that the transformer sets the expected prior payer paid adjudication. */
  @Test
  public void shouldHaveLineItemPriorPayerPaidAdjudication() {
    AdjudicationComponent adjudication =
        TransformerTestUtilsV2.findAdjudicationByCategory(
            "priorpayerpaid", eob.getItemFirstRep().getAdjudication());

    AdjudicationComponent compare =
        new AdjudicationComponent()
            .setCategory(
                new CodeableConcept()
                    .setCoding(
                        Arrays.asList(
                            new Coding(
                                "http://hl7.org/fhir/us/carin-bb/CodeSystem/C4BBAdjudication",
                                "priorpayerpaid",
                                "Prior payer paid"),
                            new Coding(
                                "https://bluebutton.cms.gov/resources/codesystem/adjudication",
                                "https://bluebutton.cms.gov/resources/variables/line_bene_prmry_pyr_pd_amt",
                                "Line Primary Payer (if not Medicare) Paid Amount"))))
            .setAmount(new Money().setValue(0).setCurrency(TransformerConstants.CODED_MONEY_USD));

    assertTrue(compare.equalsDeep(adjudication));
  }

  /** Tests that the transformer sets the expected line item co-insurance adjudication entries. */
  @Test
  public void shouldHaveLineItemCoInsuranceAdjudication() {
    AdjudicationComponent adjudication =
        TransformerTestUtilsV2.findAdjudicationByCategory(
            "coinsurance", eob.getItemFirstRep().getAdjudication());

    AdjudicationComponent compare =
        new AdjudicationComponent()
            .setCategory(
                new CodeableConcept()
                    .setCoding(
                        Arrays.asList(
                            new Coding(
                                "http://hl7.org/fhir/us/carin-bb/CodeSystem/C4BBAdjudication",
                                "coinsurance",
                                "Co-insurance"),
                            new Coding(
                                "https://bluebutton.cms.gov/resources/codesystem/adjudication",
                                "https://bluebutton.cms.gov/resources/variables/line_coinsrnc_amt",
                                "Line Beneficiary Coinsurance Amount"))))
            .setAmount(
                new Money().setValue(9.57).setCurrency(TransformerConstants.CODED_MONEY_USD));

    assertTrue(compare.equalsDeep(adjudication));
  }

  /** Tests that the transformer sets the expected line item submitted adjudication entries. */
  @Test
  public void shouldHaveLineItemSubmittedAdjudication() {
    AdjudicationComponent adjudication =
        TransformerTestUtilsV2.findAdjudicationByCategory(
            "submitted", eob.getItemFirstRep().getAdjudication());

    AdjudicationComponent compare =
        new AdjudicationComponent()
            .setCategory(
                new CodeableConcept()
                    .setCoding(
                        Arrays.asList(
                            new Coding(
                                "http://terminology.hl7.org/CodeSystem/adjudication",
                                "submitted",
                                "Submitted Amount"),
                            new Coding(
                                "https://bluebutton.cms.gov/resources/codesystem/adjudication",
                                "https://bluebutton.cms.gov/resources/variables/line_sbmtd_chrg_amt",
                                "Line Submitted Charge Amount"))))
            .setAmount(new Money().setValue(75).setCurrency(TransformerConstants.CODED_MONEY_USD));

    assertTrue(compare.equalsDeep(adjudication));
  }

  /** Tests that the transformer sets the expected line item eligible adjudication entries. */
  @Test
  public void shouldHaveLineItemEligibleAdjudication() {
    AdjudicationComponent adjudication =
        TransformerTestUtilsV2.findAdjudicationByCategory(
            "eligible", eob.getItemFirstRep().getAdjudication());

    AdjudicationComponent compare =
        new AdjudicationComponent()
            .setCategory(
                new CodeableConcept()
                    .setCoding(
                        Arrays.asList(
                            new Coding(
                                "http://terminology.hl7.org/CodeSystem/adjudication",
                                "eligible",
                                "Eligible Amount"),
                            new Coding(
                                "https://bluebutton.cms.gov/resources/codesystem/adjudication",
                                "https://bluebutton.cms.gov/resources/variables/line_alowd_chrg_amt",
                                "Line Allowed Charge Amount"))))
            .setAmount(
                new Money().setValue(47.84).setCurrency(TransformerConstants.CODED_MONEY_USD));

    assertTrue(compare.equalsDeep(adjudication));
  }

  /** Tests that the transformer sets the expected number of benefit balance financial entries. */
  @Test
  public void shouldHaveBenefitBalanceFinancial() {
    assertEquals(5, eob.getBenefitBalanceFirstRep().getFinancial().size());
  }

  /**
   * Tests that the transformer sets the expected claim pass thru cash deductible financial entries.
   */
  @Test
  public void shouldHaveClmPassThruCashDeductibleFinancial() {
    BenefitComponent benefit =
        TransformerTestUtilsV2.findFinancial(
            "https://bluebutton.cms.gov/resources/variables/carr_clm_cash_ddctbl_apld_amt",
            eob.getBenefitBalanceFirstRep().getFinancial());

    BenefitComponent compare =
        new BenefitComponent()
            .setType(
                new CodeableConcept()
                    .setCoding(
                        Arrays.asList(
                            new Coding(
                                "https://bluebutton.cms.gov/resources/codesystem/benefit-balance",
                                "https://bluebutton.cms.gov/resources/variables/carr_clm_cash_ddctbl_apld_amt",
                                "Carrier Claim Cash Deductible Applied Amount (sum of all line-level deductible amounts)"))))
            .setUsed(
                new Money()
                    .setValueElement(new DecimalType("777.00"))
                    .setCurrency(TransformerConstants.CODED_MONEY_USD));

    assertTrue(compare.equalsDeep(benefit));
  }

  /**
   * Tests that the transformer sets the expected claim pass thru claim provider payment amount
   * entries.
   */
  @Test
  public void shouldHaveClmPassThruClaimProviderPaymentAmountFinancial() {
    BenefitComponent benefit =
        TransformerTestUtilsV2.findFinancial(
            "https://bluebutton.cms.gov/resources/variables/nch_clm_prvdr_pmt_amt",
            eob.getBenefitBalanceFirstRep().getFinancial());

    BenefitComponent compare =
        new BenefitComponent()
            .setType(
                new CodeableConcept()
                    .setCoding(
                        Arrays.asList(
                            new Coding(
                                "https://bluebutton.cms.gov/resources/codesystem/benefit-balance",
                                "https://bluebutton.cms.gov/resources/variables/nch_clm_prvdr_pmt_amt",
                                "NCH Claim Provider Payment Amount"))))
            .setUsed(
                new Money()
                    .setValueElement(new DecimalType("123.45"))
                    .setCurrency(TransformerConstants.CODED_MONEY_USD));

    assertTrue(compare.equalsDeep(benefit));
  }

  /**
   * Tests that the transformer sets the expected claim pass thru claim provider payment amount to
   * beneficiary entries.
   */
  @Test
  public void shouldHaveClmPassThruClaimProviderPaymentAmountToBeneficiaryFinancial() {
    BenefitComponent benefit =
        TransformerTestUtilsV2.findFinancial(
            "https://bluebutton.cms.gov/resources/variables/nch_clm_bene_pmt_amt",
            eob.getBenefitBalanceFirstRep().getFinancial());

    BenefitComponent compare =
        new BenefitComponent()
            .setType(
                new CodeableConcept()
                    .setCoding(
                        Arrays.asList(
                            new Coding(
                                "https://bluebutton.cms.gov/resources/codesystem/benefit-balance",
                                "https://bluebutton.cms.gov/resources/variables/nch_clm_bene_pmt_amt",
                                "NCH Claim Payment Amount to Beneficiary"))))
            .setUsed(
                new Money()
                    .setValueElement(new DecimalType("888.00"))
                    .setCurrency(TransformerConstants.CODED_MONEY_USD));

    assertTrue(compare.equalsDeep(benefit));
  }

  /**
   * Tests that the transformer sets the expected claim pass thru submitted charge financial
   * entries.
   */
  @Test
  public void shouldHaveClmPassThruClaimSubmittedChargeFinancial() {
    BenefitComponent benefit =
        TransformerTestUtilsV2.findFinancial(
            "https://bluebutton.cms.gov/resources/variables/nch_carr_clm_sbmtd_chrg_amt",
            eob.getBenefitBalanceFirstRep().getFinancial());

    BenefitComponent compare =
        new BenefitComponent()
            .setType(
                new CodeableConcept()
                    .setCoding(
                        Arrays.asList(
                            new Coding(
                                "https://bluebutton.cms.gov/resources/codesystem/benefit-balance",
                                "https://bluebutton.cms.gov/resources/variables/nch_carr_clm_sbmtd_chrg_amt",
                                "NCH Carrier Claim Submitted Charge Amount (sum of all line-level submitted charges)"))))
            .setUsed(
                new Money()
                    .setValueElement(new DecimalType("245.04"))
                    .setCurrency(TransformerConstants.CODED_MONEY_USD));

    assertTrue(compare.equalsDeep(benefit));
  }

  /**
   * Tests that the transformer sets the expected claim pass thru allowed charge financial entries.
   */
  @Test
  public void shouldHaveClmPassThruClaimAllowedChargeFinancial() {
    BenefitComponent benefit =
        TransformerTestUtilsV2.findFinancial(
            "https://bluebutton.cms.gov/resources/variables/nch_carr_clm_alowd_amt",
            eob.getBenefitBalanceFirstRep().getFinancial());

    BenefitComponent compare =
        new BenefitComponent()
            .setType(
                new CodeableConcept()
                    .setCoding(
                        Arrays.asList(
                            new Coding(
                                "https://bluebutton.cms.gov/resources/codesystem/benefit-balance",
                                "https://bluebutton.cms.gov/resources/variables/nch_carr_clm_alowd_amt",
                                "NCH Carrier Claim Allowed Charge Amount (sum of all line-level allowed charges)"))))
            .setUsed(
                new Money()
                    .setValueElement(new DecimalType("166.23"))
                    .setCurrency(TransformerConstants.CODED_MONEY_USD));

    assertTrue(compare.equalsDeep(benefit));
  }

  /** Tests that the transformer sets the expected claim total charge amount entries. */
  @Test
  public void shouldHaveClmTotChrgAmtTotal() {
    // Only one so just pull it directly and compare
    TotalComponent total = eob.getTotalFirstRep();

    TotalComponent compare =
        new TotalComponent()
            .setCategory(
                new CodeableConcept()
                    .setCoding(
                        Arrays.asList(
                            new Coding(
                                "http://hl7.org/fhir/us/carin-bb/CodeSystem/C4BBAdjudication",
                                "priorpayerpaid",
                                "Prior payer paid"),
                            new Coding(
                                "https://bluebutton.cms.gov/resources/codesystem/adjudication",
                                "https://bluebutton.cms.gov/resources/variables/clm_tot_chrg_amt",
                                "Claim Total Charge Amount"))))
            .setAmount(new Money().setValue(0).setCurrency(TransformerConstants.CODED_MONEY_USD));

    assertTrue(compare.equalsDeep(total));
  }

  /** Tests that the transformer sets the expected number of procedure entries. */
  @Test
  public void shouldHaveProcedureList() {
    assertEquals(0, eob.getProcedure().size());
  }

  /** Test that should not have a npi entry for organization. */
  @Test
  public void shouldNotHaveNpiEntryForOrgWhenNoOrganizationNpi() throws IOException {
    List<Object> parsedRecords =
        ServerTestUtils.parseData(Arrays.asList(StaticRifResourceGroup.SAMPLE_A.getResources()));

    CarrierClaim claimWithoutNpi =
        parsedRecords.stream()
            .filter(r -> r instanceof CarrierClaim)
            .map(CarrierClaim.class::cast)
            .findFirst()
            .get();
    claimWithoutNpi.setLastUpdated(Instant.now());

    claimWithoutNpi.getLines().get(0).setOrganizationNpi(Optional.empty());
    ExplanationOfBenefit genEob = carrierClaimTransformer.transform(claimWithoutNpi, false);
    IParser parser = fhirContext.newJsonParser();
    String json = parser.encodeResourceToString(genEob);
    ExplanationOfBenefit eobWithoutNpi = parser.parseResource(ExplanationOfBenefit.class, json);

    C4BBPractitionerIdentifierType type = C4BBPractitionerIdentifierType.NPI;
    C4BBClaimProfessionalAndNonClinicianCareTeamRole role =
        C4BBClaimProfessionalAndNonClinicianCareTeamRole.PRIMARY;

    CareTeamComponent careTeamEntry =
        eobWithoutNpi.getCareTeam().stream()
            .filter(
                ctc ->
                    ctc.getProvider().getIdentifier().getType().getCoding().stream()
                        .anyMatch(
                            c ->
                                c.getSystem().equalsIgnoreCase(type.getSystem())
                                    && c.getCode().equalsIgnoreCase(type.toCode())))
            .filter(
                ctc ->
                    role.toCode().equalsIgnoreCase(ctc.getRole().getCodingFirstRep().getCode())
                        && role.getSystem()
                            .equalsIgnoreCase(ctc.getRole().getCodingFirstRep().getSystem()))
            .findAny()
            .orElse(null);

    assertEquals(null, careTeamEntry);
  }

  /** Test that should have a npi entry for organization. */
  @Test
  public void shouldHaveAnNpiEntryForOrganizationWhenTheClaimsOrganizationNpiIsPresent()
      throws IOException {

    C4BBPractitionerIdentifierType type = C4BBPractitionerIdentifierType.NPI;
    C4BBClaimProfessionalAndNonClinicianCareTeamRole role =
        C4BBClaimProfessionalAndNonClinicianCareTeamRole.PRIMARY;

    CareTeamComponent careTeamEntry =
        eob.getCareTeam().stream()
            .filter(
                ctc ->
                    ctc.getProvider().getIdentifier().getType().getCoding().stream()
                        .anyMatch(
                            c ->
                                c.getSystem().equalsIgnoreCase(type.getSystem())
                                    && c.getCode().equalsIgnoreCase(type.toCode())))
            .filter(
                ctc ->
                    role.toCode().equalsIgnoreCase(ctc.getRole().getCodingFirstRep().getCode())
                        && role.getSystem()
                            .equalsIgnoreCase(ctc.getRole().getCodingFirstRep().getSystem()))
            .findAny()
            .orElse(null);
    assertEquals("primary", careTeamEntry.getRole().getCoding().get(0).getCode());
    assertEquals(RDATestUtils.FAKE_NPI_ORG_NAME, careTeamEntry.getProvider().getDisplay());
    assertEquals(
        "npi", careTeamEntry.getProvider().getIdentifier().getType().getCoding().get(0).getCode());
    assertEquals(
        "National Provider Identifier",
        careTeamEntry.getProvider().getIdentifier().getType().getCoding().get(0).getDisplay());
  }

  /**
   * Verifies that the {@link ExplanationOfBenefit} "looks like" it should, if it were produced from
   * the specified {@link CarrierClaim}.
   *
   * @param claim the {@link CarrierClaim} that the {@link ExplanationOfBenefit} was generated from
   * @param eob the {@link ExplanationOfBenefit} that was generated from the specified {@link
   *     CarrierClaim}
   * @throws FHIRException (indicates test failure)
   */
  static void assertMatches(CarrierClaim claim, ExplanationOfBenefit eob) throws FHIRException {
    // Test to ensure group level fields between all claim types match
    TransformerTestUtilsV2.assertEobCommonClaimHeaderData(
        eob,
        claim.getClaimId(),
        claim.getBeneficiaryId(),
        ClaimType.CARRIER,
        String.valueOf(claim.getClaimGroupId()),
        MedicareSegment.PART_B,
        Optional.of(claim.getDateFrom()),
        Optional.of(claim.getDateThrough()),
        Optional.of(claim.getPaymentAmount()),
        claim.getFinalAction());
  }
}<|MERGE_RESOLUTION|>--- conflicted
+++ resolved
@@ -133,14 +133,7 @@
 
     carrierClaimTransformer =
         new CarrierClaimTransformerV2(
-<<<<<<< HEAD
-            metricRegistry,
-            drugCodeDisplayLookup,
-            NPIOrgLookup.createNpiOrgLookup(),
-            securityTagManager);
-=======
-            metricRegistry, drugCodeDisplayLookup, NPIOrgLookup.createTestNpiOrgLookup());
->>>>>>> 28f0afbc
+            metricRegistry, drugCodeDisplayLookup, NPIOrgLookup.createTestNpiOrgLookup(), securityTagManager);
 
     claim = generateClaim();
     ExplanationOfBenefit genEob = carrierClaimTransformer.transform(claim, false);
