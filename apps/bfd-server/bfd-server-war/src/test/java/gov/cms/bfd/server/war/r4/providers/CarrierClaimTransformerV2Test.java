--- conflicted
+++ resolved
@@ -131,24 +131,16 @@
     SecurityTagManager securityTagManager = mock(SecurityTagManager.class);
 
     carrierClaimTransformer =
-<<<<<<< HEAD
         new CarrierClaimTransformerV2(
             metricRegistry,
             drugCodeDisplayLookup,
-            NPIOrgLookup.createTestNpiOrgLookup(),
             securityTagManager,
             false);
 
     claim = generateClaim();
     ExplanationOfBenefit genEob =
         carrierClaimTransformer.transform(new ClaimWithSecurityTags<>(claim, securityTags), false);
-=======
-        new CarrierClaimTransformerV2(metricRegistry, drugCodeDisplayLookup, securityTagManager);
-
-    claim = generateClaim();
-    ExplanationOfBenefit genEob = carrierClaimTransformer.transform(claim, false);
-    TransformerUtilsV2.enrichEob(genEob, RDATestUtils.createTestNpiOrgLookup());
->>>>>>> b30d9b81
+      TransformerUtilsV2.enrichEob(genEob, RDATestUtils.createTestNpiOrgLookup());
     IParser parser = fhirContext.newJsonParser();
     String json = parser.encodeResourceToString(genEob);
     eob = parser.parseResource(ExplanationOfBenefit.class, json);
@@ -208,13 +200,9 @@
     // Remove CARR_CLM_BLG_NPI_NUM from the claim
     claim = generateClaim();
     claim.setCarrierClaimBlgNpiNumber(Optional.empty());
-<<<<<<< HEAD
     ExplanationOfBenefit genEob =
         carrierClaimTransformer.transform(new ClaimWithSecurityTags<>(claim, securityTags), false);
-=======
-    ExplanationOfBenefit genEob = carrierClaimTransformer.transform(claim, false);
     TransformerUtilsV2.enrichEob(genEob, RDATestUtils.createTestNpiOrgLookup());
->>>>>>> b30d9b81
     IParser parser = fhirContext.newJsonParser();
     String json = parser.encodeResourceToString(genEob);
     eob = parser.parseResource(ExplanationOfBenefit.class, json);
@@ -754,15 +742,11 @@
             .get();
     loadedClaim.setLastUpdated(Instant.now());
 
-<<<<<<< HEAD
     ExplanationOfBenefit genEob =
         carrierClaimTransformer.transform(
             new ClaimWithSecurityTags<>(loadedClaim, securityTags), false);
-
-=======
-    ExplanationOfBenefit genEob = carrierClaimTransformer.transform(loadedClaim, false);
     TransformerUtilsV2.enrichEob(genEob, RDATestUtils.createTestNpiOrgLookup());
->>>>>>> b30d9b81
+
     // First member
     CareTeamComponent member1 =
         TransformerTestUtilsV2.findCareTeamBySequence(1, genEob.getCareTeam());
@@ -868,15 +852,11 @@
       line.setProviderParticipatingIndCode(Optional.empty());
     }
 
-<<<<<<< HEAD
     ExplanationOfBenefit genEob =
         carrierClaimTransformer.transform(
             new ClaimWithSecurityTags<>(loadedClaim, securityTags), false);
-
-=======
-    ExplanationOfBenefit genEob = carrierClaimTransformer.transform(loadedClaim, false);
     TransformerUtilsV2.enrichEob(genEob, RDATestUtils.createTestNpiOrgLookup());
->>>>>>> b30d9b81
+
     // Ensure the extension for PRTCPTNG_IND_CD wasnt added
     // Also the qualification coding should be empty if specialty code is not set
     String prtIndCdUrl =
@@ -905,13 +885,8 @@
             .get();
     claim.setLastUpdated(Instant.now());
 
-<<<<<<< HEAD
-    ExplanationOfBenefit genEob =
-        carrierClaimTransformer.transform(new ClaimWithSecurityTags<>(claim, securityTags), false);
-=======
-    ExplanationOfBenefit genEob = carrierClaimTransformer.transform(claim, false);
+    ExplanationOfBenefit genEob = carrierClaimTransformer.transform(new ClaimWithSecurityTags<>(claim, securityTags), false);
     TransformerUtilsV2.enrichEob(genEob, RDATestUtils.createTestNpiOrgLookup());
->>>>>>> b30d9b81
     IParser parser = fhirContext.newJsonParser();
     String json = parser.encodeResourceToString(genEob);
     eob = parser.parseResource(ExplanationOfBenefit.class, json);
@@ -1494,14 +1469,10 @@
     claimWithoutNpi.setLastUpdated(Instant.now());
 
     claimWithoutNpi.getLines().get(0).setOrganizationNpi(Optional.empty());
-<<<<<<< HEAD
     ExplanationOfBenefit genEob =
         carrierClaimTransformer.transform(
             new ClaimWithSecurityTags<>(claimWithoutNpi, securityTags), false);
-=======
-    ExplanationOfBenefit genEob = carrierClaimTransformer.transform(claimWithoutNpi, false);
     TransformerUtilsV2.enrichEob(genEob, RDATestUtils.createTestNpiOrgLookup());
->>>>>>> b30d9b81
     IParser parser = fhirContext.newJsonParser();
     String json = parser.encodeResourceToString(genEob);
     ExplanationOfBenefit eobWithoutNpi = parser.parseResource(ExplanationOfBenefit.class, json);
