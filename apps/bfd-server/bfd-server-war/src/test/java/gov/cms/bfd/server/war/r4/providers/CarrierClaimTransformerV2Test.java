package gov.cms.bfd.server.war.r4.providers;

import static org.junit.jupiter.api.Assertions.assertEquals;
import static org.junit.jupiter.api.Assertions.assertFalse;
import static org.junit.jupiter.api.Assertions.assertNotNull;
import static org.junit.jupiter.api.Assertions.assertTrue;
import static org.mockito.ArgumentMatchers.any;
import static org.mockito.Mockito.mock;
import static org.mockito.Mockito.times;
import static org.mockito.Mockito.verify;
import static org.mockito.Mockito.when;

import ca.uhn.fhir.context.FhirContext;
import ca.uhn.fhir.parser.IParser;
import com.codahale.metrics.MetricRegistry;
import com.codahale.metrics.Timer;
import gov.cms.bfd.model.codebook.data.CcwCodebookVariable;
import gov.cms.bfd.model.rif.entities.CarrierClaim;
import gov.cms.bfd.model.rif.entities.CarrierClaimLine;
import gov.cms.bfd.model.rif.samples.StaticRifResource;
import gov.cms.bfd.model.rif.samples.StaticRifResourceGroup;
import gov.cms.bfd.server.war.ServerTestUtils;
import gov.cms.bfd.server.war.commons.CCWUtils;
import gov.cms.bfd.server.war.commons.ClaimType;
import gov.cms.bfd.server.war.commons.MedicareSegment;
import gov.cms.bfd.server.war.commons.SecurityTagManager;
import gov.cms.bfd.server.war.commons.TransformerConstants;
import gov.cms.bfd.server.war.commons.carin.C4BBClaimProfessionalAndNonClinicianCareTeamRole;
import gov.cms.bfd.server.war.commons.carin.C4BBPractitionerIdentifierType;
import gov.cms.bfd.server.war.r4.providers.pac.common.ClaimWithSecurityTags;
import gov.cms.bfd.server.war.utils.RDATestUtils;
import java.io.IOException;
import java.math.BigDecimal;
import java.text.SimpleDateFormat;
import java.time.Instant;
import java.util.Arrays;
import java.util.HashSet;
import java.util.List;
import java.util.Optional;
import java.util.Set;
import org.hl7.fhir.exceptions.FHIRException;
import org.hl7.fhir.r4.model.CodeableConcept;
import org.hl7.fhir.r4.model.Coding;
import org.hl7.fhir.r4.model.DateType;
import org.hl7.fhir.r4.model.DecimalType;
import org.hl7.fhir.r4.model.ExplanationOfBenefit;
import org.hl7.fhir.r4.model.ExplanationOfBenefit.AdjudicationComponent;
import org.hl7.fhir.r4.model.ExplanationOfBenefit.BenefitComponent;
import org.hl7.fhir.r4.model.ExplanationOfBenefit.CareTeamComponent;
import org.hl7.fhir.r4.model.ExplanationOfBenefit.DiagnosisComponent;
import org.hl7.fhir.r4.model.ExplanationOfBenefit.ExplanationOfBenefitStatus;
import org.hl7.fhir.r4.model.ExplanationOfBenefit.SupportingInformationComponent;
import org.hl7.fhir.r4.model.ExplanationOfBenefit.TotalComponent;
import org.hl7.fhir.r4.model.ExplanationOfBenefit.Use;
import org.hl7.fhir.r4.model.Extension;
import org.hl7.fhir.r4.model.Identifier;
import org.hl7.fhir.r4.model.Money;
import org.hl7.fhir.r4.model.Quantity;
import org.hl7.fhir.r4.model.Reference;
import org.junit.jupiter.api.BeforeEach;
import org.junit.jupiter.api.Test;
import org.junit.jupiter.api.extension.ExtendWith;
import org.mockito.Mock;
import org.mockito.junit.jupiter.MockitoExtension;
import org.mockito.junit.jupiter.MockitoSettings;
import org.mockito.quality.Strictness;

/** Tests the {@link CarrierClaimTransformerV2}. */
@ExtendWith(MockitoExtension.class)
@MockitoSettings(strictness = Strictness.LENIENT)
public class CarrierClaimTransformerV2Test {
  /** The claim under test. */
  CarrierClaim claim;

  /** The eob loaded before each test from a file. */
  ExplanationOfBenefit eob;

  /** The fhir context for parsing the file data. */
  private static final FhirContext fhirContext = FhirContext.forR4();

  /** The transformer under test. */
  CarrierClaimTransformerV2 carrierClaimTransformer;

  /** The mock metric registry. */
  @Mock MetricRegistry metricRegistry;

  /** The mock metric timer. */
  @Mock Timer metricsTimer;

  /** The mock metric timer context (used to stop the metric). */
  @Mock Timer.Context metricsTimerContext;

<<<<<<< HEAD
=======
  /** The mock FdaDrugCodeDisplayLookup. */
  private MockedStatic<FdaDrugCodeDisplayLookup> fdaDrugCodeDisplayLookup;

  Set<String> securityTags = new HashSet<>();

>>>>>>> 6735a635
  /**
   * Generates the sample A claim object to be used in multiple tests.
   *
   * @return the claim object
   * @throws FHIRException if there is an issue parsing the claim
   */
  public CarrierClaim generateClaim() throws FHIRException {
    List<Object> parsedRecords =
        ServerTestUtils.parseData(Arrays.asList(StaticRifResourceGroup.SAMPLE_A.getResources()));

    CarrierClaim claim =
        parsedRecords.stream()
            .filter(r -> r instanceof CarrierClaim)
            .map(CarrierClaim.class::cast)
            .findFirst()
            .get();
    claim.setLastUpdated(Instant.now());

    return claim;
  }

  /**
   * Loads the test data needed for each test.
   *
   * @throws IOException if there is an issue loading the file
   */
  @BeforeEach
  public void before() throws IOException {
    when(metricRegistry.timer(any())).thenReturn(metricsTimer);
    when(metricsTimer.time()).thenReturn(metricsTimerContext);
    SecurityTagManager securityTagManager = mock(SecurityTagManager.class);

<<<<<<< HEAD
    carrierClaimTransformer = new CarrierClaimTransformerV2(metricRegistry, securityTagManager);

    claim = generateClaim();
    ExplanationOfBenefit genEob = carrierClaimTransformer.transform(claim, false);
    TransformerUtilsV2.enrichEob(
        genEob,
        RDATestUtils.createTestNpiOrgLookup(),
        RDATestUtils.createFdaDrugCodeDisplayLookup());
=======
    carrierClaimTransformer =
        new CarrierClaimTransformerV2(
            metricRegistry, drugCodeDisplayLookup, securityTagManager, false);

    claim = generateClaim();
    ExplanationOfBenefit genEob =
        carrierClaimTransformer.transform(new ClaimWithSecurityTags<>(claim, securityTags), false);
    TransformerUtilsV2.enrichEob(genEob, RDATestUtils.createTestNpiOrgLookup());
>>>>>>> 6735a635
    IParser parser = fhirContext.newJsonParser();
    String json = parser.encodeResourceToString(genEob);
    eob = parser.parseResource(ExplanationOfBenefit.class, json);
  }

  /**
   * Verifies that when transform is called, the metric registry is passed the correct class and
   * subtype name, is started, and stopped. Note that timer.stop() and timer.close() are equivalent
   * and one or the other may be called based on how the timer is used in code.
   */
  @Test
  public void testTransformRunsMetricTimer() {
    String expectedTimerName = carrierClaimTransformer.getClass().getSimpleName() + ".transform";
    verify(metricRegistry, times(1)).timer(expectedTimerName);
    // time() starts the timer
    verify(metricsTimer, times(1)).time();
    verify(metricsTimerContext, times(1)).close();
  }

  /**
   * Verifies that {@link gov.cms.bfd.server.war.r4.providers.CarrierClaimTransformerV2#transform}
   * works as expected when run against the {@link StaticRifResource#SAMPLE_A_CARRIER} {@link
   * CarrierClaim}.
   *
   * @throws FHIRException (indicates test failure)
   */
  @Test
  public void transformSampleARecord() throws FHIRException, IOException {
    CarrierClaim claim = generateClaim();

    assertMatches(
        claim,
        carrierClaimTransformer.transform(new ClaimWithSecurityTags<>(claim, securityTags), false));
  }

  /** Tests that the transformer sets the provider (CARR_CLM_BLG_NPI_NUM). */
  @Test
  public void shouldSetProvider() {
    // Make sure the field was in the claim data
    assertTrue(claim.getCarrierClaimBlgNpiNumber().isPresent());

    // Check the value was mapped correctly
    assertNotNull(eob.getProvider());
    assertEquals(
        claim.getCarrierClaimBlgNpiNumber().get(), eob.getProvider().getIdentifier().getValue());
    assertEquals(
        CCWUtils.calculateVariableReferenceUrl(CcwCodebookVariable.CARR_CLM_BLG_NPI_NUM),
        eob.getProvider().getIdentifier().getSystem());
  }

  /**
   * Tests that the transformer sets the provider to the default "UNKNOWN" when CARR_CLM_BLG_NPI_NUM
   * is not present in the claim.
   */
  @Test
  public void shouldSetProviderDefaultWhenNoClaimBlgNumberPresent() {
    // Remove CARR_CLM_BLG_NPI_NUM from the claim
    claim = generateClaim();
    claim.setCarrierClaimBlgNpiNumber(Optional.empty());
<<<<<<< HEAD
    ExplanationOfBenefit genEob = carrierClaimTransformer.transform(claim, false);
    TransformerUtilsV2.enrichEob(
        genEob,
        RDATestUtils.createTestNpiOrgLookup(),
        RDATestUtils.createFdaDrugCodeDisplayLookup());
=======
    ExplanationOfBenefit genEob =
        carrierClaimTransformer.transform(new ClaimWithSecurityTags<>(claim, securityTags), false);
    TransformerUtilsV2.enrichEob(genEob, RDATestUtils.createTestNpiOrgLookup());
>>>>>>> 6735a635
    IParser parser = fhirContext.newJsonParser();
    String json = parser.encodeResourceToString(genEob);
    eob = parser.parseResource(ExplanationOfBenefit.class, json);

    // Make sure the field is no longer present
    assertFalse(claim.getCarrierClaimBlgNpiNumber().isPresent());

    // Check the value was set to UNKNOWN
    assertNotNull(eob.getProvider());
    assertEquals("UNKNOWN", eob.getProvider().getIdentifier().getValue());
    assertEquals(
        CCWUtils.calculateVariableReferenceUrl(CcwCodebookVariable.CARR_CLM_BLG_NPI_NUM),
        eob.getProvider().getIdentifier().getSystem());
  }

  /**
   * Tests that the transformer sets the billable period.
   *
   * @throws Exception should not be thrown
   */
  @Test
  public void shouldSetBillablePeriod() throws Exception {
    // We just want to make sure it is set
    assertNotNull(eob.getBillablePeriod());
    assertEquals(
        (new SimpleDateFormat("yyy-MM-dd")).parse("1999-10-27"),
        eob.getBillablePeriod().getStart());
    assertEquals(
        (new SimpleDateFormat("yyy-MM-dd")).parse("1999-10-27"), eob.getBillablePeriod().getEnd());
  }

  /** Verifies that a {@link CarrierClaim} has a Billing NPI Number. */
  @Test
  public void shouldHaveBillingNPINum() throws Exception {
    // We just want to make sure it is set
    assertNotNull(eob.getProvider().getIdentifier());
    assertEquals(
        "https://bluebutton.cms.gov/resources/variables/carr_clm_blg_npi_num",
        eob.getProvider().getIdentifier().getSystem());
    assertEquals("1234567890", eob.getProvider().getIdentifier().getValue());
  }

  /** Tests that the transformer sets the expected identifiers. */
  @Test
  public void shouldHaveIdentifiers() {
    assertEquals(2, eob.getIdentifier().size());

    Identifier clmGrp1 =
        TransformerTestUtilsV2.findIdentifierBySystem(
            "https://bluebutton.cms.gov/resources/variables/clm_id", eob.getIdentifier());

    Identifier compare1 =
        TransformerTestUtilsV2.createIdentifier(
            "https://bluebutton.cms.gov/resources/variables/clm_id",
            "9991831999",
            "http://hl7.org/fhir/us/carin-bb/CodeSystem/C4BBIdentifierType",
            "uc",
            "Unique Claim ID");

    assertTrue(compare1.equalsDeep(clmGrp1));

    Identifier clmGrp2 =
        TransformerTestUtilsV2.findIdentifierBySystem(
            "https://bluebutton.cms.gov/resources/identifier/claim-group", eob.getIdentifier());

    Identifier compare2 =
        TransformerTestUtilsV2.createIdentifier(
            "https://bluebutton.cms.gov/resources/identifier/claim-group",
            "900",
            "http://hl7.org/fhir/us/carin-bb/CodeSystem/C4BBIdentifierType",
            "uc",
            "Unique Claim ID");

    assertTrue(compare2.equalsDeep(clmGrp2));
  }

  /** Tests that the transformer sets the expected number of extensions for this claim type. */
  @Test
  public void shouldHaveExtensions() {
    assertEquals(7, eob.getExtension().size());
  }

  /** Tests that the transformer sets the expected "near line" extensions. */
  @Test
  public void shouldHaveExtensionsWithNearLineCode() {
    Extension ex =
        TransformerTestUtilsV2.findExtensionByUrl(
            "https://bluebutton.cms.gov/resources/variables/nch_near_line_rec_ident_cd",
            eob.getExtension());

    Extension compare =
        new Extension(
            "https://bluebutton.cms.gov/resources/variables/nch_near_line_rec_ident_cd",
            new Coding(
                "https://bluebutton.cms.gov/resources/variables/nch_near_line_rec_ident_cd",
                "O",
                "Part B physician/supplier claim record (processed by local carriers; can include DMEPOS services)"));

    assertTrue(compare.equalsDeep(ex));
  }

  /** Tests that the transformer sets the expected carrier number extensions. */
  @Test
  public void shouldHaveExtensionsWithCarrierNumber() {
    Extension ex =
        TransformerTestUtilsV2.findExtensionByUrl(
            "https://bluebutton.cms.gov/resources/variables/carr_num", eob.getExtension());

    Identifier identifier =
        new Identifier()
            .setSystem("https://bluebutton.cms.gov/resources/variables/carr_num")
            .setValue("61026");

    Extension compare =
        new Extension("https://bluebutton.cms.gov/resources/variables/carr_num", identifier);

    assertTrue(compare.equalsDeep(ex));
  }

  /** Tests that the transformer sets the expected carrier claim control number extensions. */
  @Test
  public void shouldHaveExtensionsWithCarrierClaimControlNumber() {

    Extension ex =
        TransformerTestUtilsV2.findExtensionByUrl(
            "https://bluebutton.cms.gov/resources/variables/carr_clm_cntl_num", eob.getExtension());

    Identifier identifier =
        new Identifier()
            .setSystem("https://bluebutton.cms.gov/resources/variables/carr_clm_cntl_num")
            .setValue("74655592568216");

    Extension compare =
        new Extension(
            "https://bluebutton.cms.gov/resources/variables/carr_clm_cntl_num", identifier);

    assertTrue(compare.equalsDeep(ex));
  }

  /** Tests that the transformer sets the expected payment download code extensions. */
  @Test
  public void shouldHaveExtensionsWithCarrierClaimPaymentDownloadCode() {

    Extension ex =
        TransformerTestUtilsV2.findExtensionByUrl(
            "https://bluebutton.cms.gov/resources/variables/carr_clm_pmt_dnl_cd",
            eob.getExtension());

    Coding coding =
        new Coding()
            .setSystem("https://bluebutton.cms.gov/resources/variables/carr_clm_pmt_dnl_cd")
            .setDisplay("Physician/supplier")
            .setCode("1");

    Extension compare =
        new Extension("https://bluebutton.cms.gov/resources/variables/carr_clm_pmt_dnl_cd", coding);

    assertTrue(compare.equalsDeep(ex));
  }

  /** Tests that the transformer sets the expected assigned claim extensions. */
  @Test
  public void shouldHaveExtensionsWithCarrierAssignedClaim() {

    Extension ex =
        TransformerTestUtilsV2.findExtensionByUrl(
            "https://bluebutton.cms.gov/resources/variables/asgmntcd", eob.getExtension());

    Coding coding =
        new Coding()
            .setSystem("https://bluebutton.cms.gov/resources/variables/asgmntcd")
            .setDisplay("Assigned claim")
            .setCode("A");

    Extension compare =
        new Extension("https://bluebutton.cms.gov/resources/variables/asgmntcd", coding);

    assertTrue(compare.equalsDeep(ex));
  }

  /** Tests that the transformer sets the expected clinical trial number extensions. */
  @Test
  public void shouldHaveExtensionsWithClaimClinicalTrailNumber() {

    Extension ex =
        TransformerTestUtilsV2.findExtensionByUrl(
            "https://bluebutton.cms.gov/resources/variables/clm_clncl_tril_num",
            eob.getExtension());

    Identifier identifier =
        new Identifier()
            .setSystem("https://bluebutton.cms.gov/resources/variables/clm_clncl_tril_num")
            .setValue("0");

    Extension compare =
        new Extension(
            "https://bluebutton.cms.gov/resources/variables/clm_clncl_tril_num", identifier);

    assertTrue(compare.equalsDeep(ex));
  }

  /** Tests that the transformer sets the expected claim entry code extensions. */
  @Test
  public void shouldHaveExtensionsWithClaimEntryCodeNumber() {

    Extension ex =
        TransformerTestUtilsV2.findExtensionByUrl(
            "https://bluebutton.cms.gov/resources/variables/carr_clm_entry_cd", eob.getExtension());

    Coding coding =
        new Coding()
            .setSystem("https://bluebutton.cms.gov/resources/variables/carr_clm_entry_cd")
            .setDisplay(
                "Original debit; void of original debit (If CLM_DISP_CD = 3, code 1 means voided original debit)")
            .setCode("1");

    Extension compare =
        new Extension("https://bluebutton.cms.gov/resources/variables/carr_clm_entry_cd", coding);

    assertTrue(compare.equalsDeep(ex));
  }

  /** Tests that the transformer sets the expected number of supporting info entries. */
  @Test
  public void shouldHaveSupportingInfoList() {
    assertEquals(2, eob.getSupportingInfo().size());
  }

  /** Tests that the transformer sets the expected supporting info claim received date. */
  @Test
  public void shouldHaveSupportingInfoListForClaimReceivedDate() {

    SupportingInformationComponent sic =
        TransformerTestUtilsV2.findSupportingInfoByCode("clmrecvddate", eob.getSupportingInfo());

    SupportingInformationComponent compare =
        TransformerTestUtilsV2.createSupportingInfo(
            // We don't care what the sequence number is here
            sic.getSequence(),
            // Category
            Arrays.asList(
                new Coding(
                    "http://hl7.org/fhir/us/carin-bb/CodeSystem/C4BBSupportingInfoType",
                    "clmrecvddate",
                    "Claim Received Date"),
                new Coding(
                    "https://bluebutton.cms.gov/resources/codesystem/information",
                    "https://bluebutton.cms.gov/resources/variables/nch_wkly_proc_dt",
                    "NCH Weekly Claim Processing Date")));

    compare.setTiming(new DateType("1999-11-06"));

    assertTrue(compare.equalsDeep(sic));
  }

  /**
   * Tests that the transformer sets the expected supporting info line observation info.
   *
   * <p>TODO: Is this test named correctly?
   */
  @Test
  public void shouldHaveSupportingInfoListForClaimReceivedDate2() {

    SupportingInformationComponent sic =
        TransformerTestUtilsV2.findSupportingInfoByCode("info", eob.getSupportingInfo());

    SupportingInformationComponent compare =
        TransformerTestUtilsV2.createSupportingInfo(
            // We don't care what the sequence number is here
            sic.getSequence(),
            // Category
            Arrays.asList(
                new Coding(
                    "http://terminology.hl7.org/CodeSystem/claiminformationcategory",
                    "info",
                    "Information"),
                new Coding(
                    "https://bluebutton.cms.gov/resources/codesystem/information",
                    "https://bluebutton.cms.gov/resources/variables/line_hct_hgb_rslt_num",
                    "Hematocrit / Hemoglobin Test Results")));

    compare.setValue(new Reference("#line-observation-6"));

    assertTrue(compare.equalsDeep(sic));
  }

  /** Tests that the transformer sets the expected creation date. */
  @Test
  public void shouldHaveCreatedDate() {
    assertNotNull(eob.getCreated());
  }

  /** Tests that the transformer sets the expected patient reference. */
  @Test
  public void shouldReferencePatient() {
    assertNotNull(eob.getPatient());
    assertEquals("Patient/567834", eob.getPatient().getReference());
  }

  /** Tests that the transformer sets the expected insurance coverage reference. */
  @Test
  public void shouldInsuranceCoverage() {
    assertNotNull(eob.getInsurance());
    assertEquals("Coverage/part-b-567834", eob.getInsurance().get(0).getCoverage().getReference());
  }

  /** Tests that the transformer sets the expected final action status. */
  @Test
  public void shouldSetFinalAction() {
    assertEquals(ExplanationOfBenefitStatus.ACTIVE, eob.getStatus());
  }

  /** Tests that the transformer sets the expected 'nature of request' value. */
  @Test
  public void shouldSetUse() {
    assertEquals(Use.CLAIM, eob.getUse());
  }

  /** Tests that the transformer sets the expected id. */
  @Test
  public void shouldSetID() {
    assertEquals("ExplanationOfBenefit/carrier-" + claim.getClaimId(), eob.getId());
  }

  /** Tests that the transformer sets the expected last updated date in the metadata. */
  @Test
  public void shouldSetLastUpdated() {
    assertNotNull(eob.getMeta().getLastUpdated());
  }

  /** Tests that the transformer sets the expected Coding for line item produce/service. */
  @Test
  public void shouldHaveLineItemProductOrServiceCoding() {
    CodeableConcept pos = eob.getItemFirstRep().getProductOrService();

    CodeableConcept compare =
        new CodeableConcept()
            .setCoding(
                Arrays.asList(
                    new Coding(
                        "https://bluebutton.cms.gov/resources/codesystem/hcpcs", "92999", null)));

    compare.setExtension(
        Arrays.asList(
            new Extension(
                "http://hl7.org/fhir/sid/ndc",
                new Coding("http://hl7.org/fhir/sid/ndc", "000000000", "Fake Diluent - WATER"))));

    assertTrue(compare.equalsDeep(pos));
  }

  /**
   * Tests that the transformer sets the expected Supporting Information for claim received date.
   */
  @Test
  public void shouldHaveClaimReceivedDateSupInfo() {
    SupportingInformationComponent sic =
        TransformerTestUtilsV2.findSupportingInfoByCode("clmrecvddate", eob.getSupportingInfo());

    SupportingInformationComponent compare =
        TransformerTestUtilsV2.createSupportingInfo(
                // We don't care what the sequence number is here
                sic.getSequence(),
                // Category
                Arrays.asList(
                    new Coding(
                        "http://hl7.org/fhir/us/carin-bb/CodeSystem/C4BBSupportingInfoType",
                        "clmrecvddate",
                        "Claim Received Date"),
                    new Coding(
                        "https://bluebutton.cms.gov/resources/codesystem/information",
                        "https://bluebutton.cms.gov/resources/variables/nch_wkly_proc_dt",
                        "NCH Weekly Claim Processing Date")))
            // timingDate
            .setTiming(new DateType("1999-11-06"));

    assertTrue(compare.equalsDeep(sic));
  }

  /** Tests that the transformer sets the expected number of diagnosis. */
  @Test
  public void shouldHaveDiagnosesList() {
    assertEquals(5, eob.getDiagnosis().size());
  }

  /** Tests that the transformer sets the expected diagnosis entries. */
  @Test
  public void shouldHaveDiagnosesMembers() {

    DiagnosisComponent diag1 =
        TransformerTestUtilsV2.findDiagnosisByCode("A02", eob.getDiagnosis());

    DiagnosisComponent cmp1 =
        TransformerTestUtilsV2.createDiagnosis(
            // Order doesn't matter
            diag1.getSequence(),
            List.of(
                new Coding(
                    "http://hl7.org/fhir/sid/icd-10-cm", "A02", "OTHER SALMONELLA INFECTIONS"),
                new Coding("http://hl7.org/fhir/sid/icd-10", "A02", "OTHER SALMONELLA INFECTIONS")),
            new Coding(
                "http://terminology.hl7.org/CodeSystem/ex-diagnosistype", "principal", "principal"),
            null,
            null);

    assertTrue(cmp1.equalsDeep(diag1));

    DiagnosisComponent diag2 =
        TransformerTestUtilsV2.findDiagnosisByCode("A06", eob.getDiagnosis());

    DiagnosisComponent cmp2 =
        TransformerTestUtilsV2.createDiagnosis(
            // Order doesn't matter
            diag2.getSequence(),
            List.of(
                new Coding("http://hl7.org/fhir/sid/icd-10-cm", "A06", "AMEBIASIS"),
                new Coding("http://hl7.org/fhir/sid/icd-10", "A06", "AMEBIASIS")),
            new Coding(
                "http://hl7.org/fhir/us/carin-bb/CodeSystem/C4BBClaimDiagnosisType",
                "secondary",
                "Secondary"),
            null,
            null);

    assertTrue(cmp2.equalsDeep(diag2));

    DiagnosisComponent diag3 =
        TransformerTestUtilsV2.findDiagnosisByCode("B04", eob.getDiagnosis());

    DiagnosisComponent cmp3 =
        TransformerTestUtilsV2.createDiagnosis(
            // Order doesn't matter
            diag3.getSequence(),
            List.of(
                new Coding("http://hl7.org/fhir/sid/icd-10-cm", "B04", "MONKEYPOX"),
                new Coding("http://hl7.org/fhir/sid/icd-10", "B04", "MONKEYPOX")),
            new Coding(
                "http://hl7.org/fhir/us/carin-bb/CodeSystem/C4BBClaimDiagnosisType",
                "secondary",
                "Secondary"),
            null,
            null);

    assertTrue(cmp3.equalsDeep(diag3));

    DiagnosisComponent diag4 =
        TransformerTestUtilsV2.findDiagnosisByCode("B05", eob.getDiagnosis());

    DiagnosisComponent cmp4 =
        TransformerTestUtilsV2.createDiagnosis(
            // Order doesn't matter
            diag4.getSequence(),
            List.of(
                new Coding("http://hl7.org/fhir/sid/icd-10-cm", "B05", "MEASLES"),
                new Coding("http://hl7.org/fhir/sid/icd-10", "B05", "MEASLES")),
            new Coding(
                "http://hl7.org/fhir/us/carin-bb/CodeSystem/C4BBClaimDiagnosisType",
                "secondary",
                "Secondary"),
            null,
            null);

    assertTrue(cmp4.equalsDeep(diag4));

    DiagnosisComponent diag5 =
        TransformerTestUtilsV2.findDiagnosisByCode("A52", eob.getDiagnosis());

    DiagnosisComponent cmp5 =
        TransformerTestUtilsV2.createDiagnosis(
            // Order doesn't matter
            diag5.getSequence(),
            List.of(
                new Coding("http://hl7.org/fhir/sid/icd-10-cm", "A52", "LATE SYPHILIS"),
                new Coding("http://hl7.org/fhir/sid/icd-10", "A52", "LATE SYPHILIS")),
            new Coding(
                "http://hl7.org/fhir/us/carin-bb/CodeSystem/C4BBClaimDiagnosisType",
                "secondary",
                "Secondary"),
            null,
            null);

    assertTrue(cmp5.equalsDeep(diag5));
  }

  /** Tests that the transformer sets the expected number of top level category type codings. */
  @Test
  public void shouldHaveExpectedTypeCoding() {
    assertEquals(3, eob.getType().getCoding().size());
  }

  /** Tests that the transformer sets the expected values for the top level type codings. */
  @Test
  public void shouldHaveExpectedCodingValues() {
    CodeableConcept compare =
        new CodeableConcept()
            .setCoding(
                Arrays.asList(
                    new Coding(
                        "https://bluebutton.cms.gov/resources/variables/nch_clm_type_cd",
                        "71",
                        "Local carrier non-durable medical equipment, prosthetics, orthotics, and supplies (DMEPOS) claim"),
                    new Coding(
                        "https://bluebutton.cms.gov/resources/codesystem/eob-type",
                        "CARRIER",
                        null),
                    new Coding(
                        "http://terminology.hl7.org/CodeSystem/claim-type",
                        "professional",
                        "Professional")));

    assertTrue(compare.equalsDeep(eob.getType()));
  }

  /** Tests that the transformer sets the expected number of care team entries. */
  @Test
  public void shouldHaveCareTeamList() {
    assertEquals(4, eob.getCareTeam().size());
  }

  /**
   * Tests that the transformer sets the expected values for the care team member entries, and does
   * not contain duplicate entries.
   */
  @Test
  public void shouldHaveCareTeamMembers() {

    // Load a claim with multiple lines, to test we dont get duplicate entries
    List<Object> parsedRecords =
        ServerTestUtils.parseData(
            Arrays.asList(StaticRifResourceGroup.SAMPLE_A_MULTIPLE_CARRIER_LINES.getResources()));

    CarrierClaim loadedClaim =
        parsedRecords.stream()
            .filter(r -> r instanceof CarrierClaim)
            .map(CarrierClaim.class::cast)
            .findFirst()
            .get();
    loadedClaim.setLastUpdated(Instant.now());

<<<<<<< HEAD
    ExplanationOfBenefit genEob = carrierClaimTransformer.transform(loadedClaim, false);
    TransformerUtilsV2.enrichEob(
        genEob,
        RDATestUtils.createTestNpiOrgLookup(),
        RDATestUtils.createFdaDrugCodeDisplayLookup());
=======
    ExplanationOfBenefit genEob =
        carrierClaimTransformer.transform(
            new ClaimWithSecurityTags<>(loadedClaim, securityTags), false);
    TransformerUtilsV2.enrichEob(genEob, RDATestUtils.createTestNpiOrgLookup());

>>>>>>> 6735a635
    // First member
    CareTeamComponent member1 =
        TransformerTestUtilsV2.findCareTeamBySequence(1, genEob.getCareTeam());
    CareTeamComponent compare1 =
        TransformerTestUtilsV2.createNpiCareTeamMember(
            1,
            "8765676",
            "http://hl7.org/fhir/us/carin-bb/CodeSystem/C4BBClaimCareTeamRole",
            "referring",
            "Referring");

    assertTrue(compare1.equalsDeep(member1));

    // Second member
    CareTeamComponent member2 =
        TransformerTestUtilsV2.findCareTeamBySequence(2, genEob.getCareTeam());
    CareTeamComponent compare2 =
        TransformerTestUtilsV2.createNpiCareTeamMember(
            2,
            "K25852",
            "http://hl7.org/fhir/us/carin-bb/CodeSystem/C4BBClaimCareTeamRole",
            "referring",
            "Referring");

    assertTrue(compare2.equalsDeep(member2));

    // Third member
    CareTeamComponent member3 =
        TransformerTestUtilsV2.findCareTeamBySequence(3, genEob.getCareTeam());
    CareTeamComponent compare3 =
        TransformerTestUtilsV2.createNpiCareTeamMember(
            3,
            "1923124",
            "http://hl7.org/fhir/us/carin-bb/CodeSystem/C4BBClaimCareTeamRole",
            "performing",
            "Performing provider");

    compare3.setResponsible(true);
    compare3.setQualification(
        new CodeableConcept()
            .setCoding(
                Arrays.asList(
                    new Coding()
                        .setSystem("http://nucc.org/provider-taxonomy")
                        .setDisplay("Health Care")
                        .setCode("390200000X"),
                    new Coding()
                        .setSystem("https://bluebutton.cms.gov/resources/variables/prvdr_spclty")
                        .setDisplay("Optometrist")
                        .setCode("41"))));
    compare3.addExtension(
        "https://bluebutton.cms.gov/resources/variables/carr_line_prvdr_type_cd",
        new Coding()
            .setSystem("https://bluebutton.cms.gov/resources/variables/carr_line_prvdr_type_cd")
            .setCode("0"));

    compare3.addExtension(
        "https://bluebutton.cms.gov/resources/variables/prtcptng_ind_cd",
        new Coding()
            .setSystem("https://bluebutton.cms.gov/resources/variables/prtcptng_ind_cd")
            .setCode("1")
            .setDisplay("Participating"));

    assertTrue(compare3.equalsDeep(member3));

    // Fourth member
    CareTeamComponent member4 =
        TransformerTestUtilsV2.findCareTeamBySequence(4, genEob.getCareTeam());
    CareTeamComponent compare4 =
        TransformerTestUtilsV2.createNpiCareTeamMember(
            4,
            "0000000000",
            "http://terminology.hl7.org/CodeSystem/claimcareteamrole",
            "primary",
            "Primary provider");
    compare4.getProvider().setDisplay(RDATestUtils.FAKE_NPI_ORG_NAME);

    assertTrue(compare4.equalsDeep(member4));

    assertEquals(4, genEob.getCareTeam().size());
  }

  /**
   * Tests that the transformer sets the expected values for the care team member extensions and
   * does not error when only the required care team values exist.
   */
  @Test
  public void testCareTeamExtensionsWhenOptionalValuesAbsent() {

    List<Object> parsedRecords =
        ServerTestUtils.parseData(Arrays.asList(StaticRifResourceGroup.SAMPLE_A.getResources()));

    CarrierClaim loadedClaim =
        parsedRecords.stream()
            .filter(r -> r instanceof CarrierClaim)
            .map(CarrierClaim.class::cast)
            .findFirst()
            .get();
    loadedClaim.setLastUpdated(Instant.now());

    // Set the optional care team fields to empty
    for (CarrierClaimLine line : loadedClaim.getLines()) {
      line.setProviderParticipatingIndCode(Optional.empty());
    }

<<<<<<< HEAD
    ExplanationOfBenefit genEob = carrierClaimTransformer.transform(loadedClaim, false);
    TransformerUtilsV2.enrichEob(
        genEob,
        RDATestUtils.createTestNpiOrgLookup(),
        RDATestUtils.createFdaDrugCodeDisplayLookup());
=======
    ExplanationOfBenefit genEob =
        carrierClaimTransformer.transform(
            new ClaimWithSecurityTags<>(loadedClaim, securityTags), false);
    TransformerUtilsV2.enrichEob(genEob, RDATestUtils.createTestNpiOrgLookup());

>>>>>>> 6735a635
    // Ensure the extension for PRTCPTNG_IND_CD wasnt added
    // Also the qualification coding should be empty if specialty code is not set
    String prtIndCdUrl =
        CCWUtils.calculateVariableReferenceUrl(CcwCodebookVariable.PRTCPTNG_IND_CD);
    for (CareTeamComponent careTeam : genEob.getCareTeam()) {
      assertFalse(careTeam.getExtension().stream().anyMatch(i -> i.getUrl().equals(prtIndCdUrl)));
    }
  }

  /**
   * Tests the care team entries have the expected number of entries.
   *
   * <p>TODO: This seems like a removable duplicate of the above test(s)
   */
  @Test
  public void shouldHaveFourCareTeamEntries() throws IOException {
    List<Object> parsedRecords =
        ServerTestUtils.parseData(
            Arrays.asList(StaticRifResourceGroup.SAMPLE_A_MULTIPLE_CARRIER_LINES.getResources()));

    CarrierClaim claim =
        parsedRecords.stream()
            .filter(r -> r instanceof CarrierClaim)
            .map(CarrierClaim.class::cast)
            .findFirst()
            .get();
    claim.setLastUpdated(Instant.now());

<<<<<<< HEAD
    ExplanationOfBenefit genEob = carrierClaimTransformer.transform(claim, false);
    TransformerUtilsV2.enrichEob(
        genEob,
        RDATestUtils.createTestNpiOrgLookup(),
        RDATestUtils.createFdaDrugCodeDisplayLookup());
=======
    ExplanationOfBenefit genEob =
        carrierClaimTransformer.transform(new ClaimWithSecurityTags<>(claim, securityTags), false);
    TransformerUtilsV2.enrichEob(genEob, RDATestUtils.createTestNpiOrgLookup());
>>>>>>> 6735a635
    IParser parser = fhirContext.newJsonParser();
    String json = parser.encodeResourceToString(genEob);
    eob = parser.parseResource(ExplanationOfBenefit.class, json);

    assertEquals(4, eob.getCareTeam().size());
  }

  /** Tests that the transformer sets the expected line item quantity. */
  @Test
  public void shouldHaveLineItemQuantity() {
    Quantity quantity = eob.getItemFirstRep().getQuantity();

    Quantity compare = new Quantity().setValue(new BigDecimal("1.0"));

    assertTrue(compare.equalsDeep(quantity));
  }

  /**
   * Tests that the transformer sets the expected line item extensions and has the correct number of
   * them.
   */
  @Test
  public void shouldHaveLineItemExtension() {
    assertNotNull(eob.getItemFirstRep().getExtension());
    assertEquals(7, eob.getItemFirstRep().getExtension().size());

    Extension ex1 =
        TransformerTestUtilsV2.findExtensionByUrl(
            "https://bluebutton.cms.gov/resources/variables/carr_line_mtus_cnt",
            eob.getItemFirstRep().getExtension());

    Extension compare1 =
        new Extension(
            "https://bluebutton.cms.gov/resources/variables/carr_line_mtus_cnt",
            new Quantity().setValue(new BigDecimal("1")));

    assertTrue(compare1.equalsDeep(ex1));

    Extension ex2 =
        TransformerTestUtilsV2.findExtensionByUrlAndSystem(
            "https://bluebutton.cms.gov/resources/variables/carr_line_mtus_cnt",
            "https://bluebutton.cms.gov/resources/variables/carr_line_mtus_cnt",
            eob.getItemFirstRep().getExtension());

    Extension compare2 =
        new Extension(
            "https://bluebutton.cms.gov/resources/variables/carr_line_mtus_cnt",
            new Coding()
                .setSystem("https://bluebutton.cms.gov/resources/variables/carr_line_mtus_cnt")
                .setCode("3"));

    assertTrue(compare2.equalsDeep(ex2));

    Extension ex3 =
        TransformerTestUtilsV2.findExtensionByUrl(
            "https://bluebutton.cms.gov/resources/variables/carr_line_mtus_cd",
            eob.getItemFirstRep().getExtension());

    Extension compare3 =
        new Extension(
            "https://bluebutton.cms.gov/resources/variables/carr_line_mtus_cd",
            new Coding()
                .setSystem("https://bluebutton.cms.gov/resources/variables/carr_line_mtus_cd")
                .setCode("3")
                .setDisplay("Services"));

    assertTrue(compare3.equalsDeep(ex3));

    Extension ex4 =
        TransformerTestUtilsV2.findExtensionByUrl(
            "https://bluebutton.cms.gov/resources/variables/betos_cd",
            eob.getItemFirstRep().getExtension());

    Extension compare4 =
        new Extension(
            "https://bluebutton.cms.gov/resources/variables/betos_cd",
            new Coding(
                "https://bluebutton.cms.gov/resources/variables/betos_cd",
                "T2D",
                "Other tests - other"));

    assertTrue(compare4.equalsDeep(ex4));

    Extension ex5 =
        TransformerTestUtilsV2.findExtensionByUrl(
            "https://bluebutton.cms.gov/resources/variables/line_bene_prmry_pyr_cd",
            eob.getItemFirstRep().getExtension());

    Extension compare5 =
        new Extension(
            "https://bluebutton.cms.gov/resources/variables/line_bene_prmry_pyr_cd",
            new Coding(
                "https://bluebutton.cms.gov/resources/variables/line_bene_prmry_pyr_cd",
                "E",
                "Workers' compensation"));

    assertTrue(compare5.equalsDeep(ex5));

    Extension ex6 =
        TransformerTestUtilsV2.findExtensionByUrl(
            "https://bluebutton.cms.gov/resources/variables/line_prcsg_ind_cd",
            eob.getItemFirstRep().getExtension());

    Extension compare6 =
        new Extension(
            "https://bluebutton.cms.gov/resources/variables/line_prcsg_ind_cd",
            new Coding(
                "https://bluebutton.cms.gov/resources/variables/line_prcsg_ind_cd",
                "A",
                "Allowed"));

    assertTrue(compare6.equalsDeep(ex6));

    Extension ex7 =
        TransformerTestUtilsV2.findExtensionByUrl(
            "https://bluebutton.cms.gov/resources/variables/line_service_deductible",
            eob.getItemFirstRep().getExtension());

    Extension compare7 =
        new Extension(
            "https://bluebutton.cms.gov/resources/variables/line_service_deductible",
            new Coding(
                "https://bluebutton.cms.gov/resources/variables/line_service_deductible",
                "0",
                "Service Subject to Deductible"));

    assertTrue(compare7.equalsDeep(ex7));
  }

  /** Tests that the transformer sets the expected number of line item adjudications. */
  @Test
  public void shouldHaveLineItemAdjudications() {
    assertEquals(9, eob.getItemFirstRep().getAdjudication().size());
  }

  /** Tests that the transformer sets the expected line item denial reason adjudication entries. */
  @Test
  public void shouldHaveLineItemDenialReasonAdjudication() {
    AdjudicationComponent adjudication =
        TransformerTestUtilsV2.findAdjudicationByCategory(
            "denialreason", eob.getItemFirstRep().getAdjudication());

    AdjudicationComponent compare =
        new AdjudicationComponent()
            .setCategory(
                new CodeableConcept()
                    .setCoding(
                        Arrays.asList(
                            new Coding(
                                "http://hl7.org/fhir/us/carin-bb/CodeSystem/C4BBAdjudicationDiscriminator",
                                "denialreason",
                                "Denial Reason"))))
            .setReason(
                new CodeableConcept()
                    .setCoding(
                        Arrays.asList(
                            new Coding(
                                "https://bluebutton.cms.gov/resources/variables/carr_line_rdcd_pmt_phys_astn_c",
                                "0",
                                "N/A"))));

    assertTrue(compare.equalsDeep(adjudication));
  }

  /**
   * Tests that the transformer sets the expected line item paid to patient adjudication entries.
   */
  @Test
  public void shouldHaveLineItemPaidToPatientAdjudication() {
    AdjudicationComponent adjudication =
        TransformerTestUtilsV2.findAdjudicationByCategory(
            "paidtopatient", eob.getItemFirstRep().getAdjudication());

    AdjudicationComponent compare =
        new AdjudicationComponent()
            .setCategory(
                new CodeableConcept()
                    .setCoding(
                        Arrays.asList(
                            new Coding(
                                "http://hl7.org/fhir/us/carin-bb/CodeSystem/C4BBAdjudication",
                                "paidtopatient",
                                "Paid to patient"),
                            new Coding(
                                "https://bluebutton.cms.gov/resources/codesystem/adjudication",
                                "https://bluebutton.cms.gov/resources/variables/line_bene_pmt_amt",
                                "Line Payment Amount to Beneficiary"))))
            .setAmount(new Money().setValue(0).setCurrency(TransformerConstants.CODED_MONEY_USD));

    assertTrue(compare.equalsDeep(adjudication));
  }

  /** Tests that the transformer sets the expected line item benefit adjudication entries. */
  @Test
  public void shouldHaveLineItemBenefitAdjudication() {
    AdjudicationComponent adjudication =
        TransformerTestUtilsV2.findAdjudicationByCategory(
            "benefit", eob.getItemFirstRep().getAdjudication());

    AdjudicationComponent compare =
        new AdjudicationComponent()
            .setCategory(
                new CodeableConcept()
                    .setCoding(
                        Arrays.asList(
                            new Coding(
                                "http://terminology.hl7.org/CodeSystem/adjudication",
                                "benefit",
                                "Benefit Amount"),
                            new Coding(
                                "https://bluebutton.cms.gov/resources/codesystem/adjudication",
                                "https://bluebutton.cms.gov/resources/variables/line_nch_pmt_amt",
                                "Line NCH Medicare Payment Amount"))))
            .setAmount(
                new Money().setValue(37.5).setCurrency(TransformerConstants.CODED_MONEY_USD));
    compare.setExtension(
        Arrays.asList(
            new Extension("https://bluebutton.cms.gov/resources/variables/line_pmt_80_100_cd")
                .setValue(
                    new Coding(
                        "https://bluebutton.cms.gov/resources/variables/line_pmt_80_100_cd",
                        "0",
                        "80%"))));
    assertTrue(compare.equalsDeep(adjudication));
  }

  /**
   * Tests that the transformer sets the expected line item paid to provider adjudication entries.
   */
  @Test
  public void shouldHaveLineItemPaidToProviderAdjudication() {
    AdjudicationComponent adjudication =
        TransformerTestUtilsV2.findAdjudicationByCategory(
            "paidtoprovider", eob.getItemFirstRep().getAdjudication());

    AdjudicationComponent compare =
        new AdjudicationComponent()
            .setCategory(
                new CodeableConcept()
                    .setCoding(
                        Arrays.asList(
                            new Coding(
                                "http://hl7.org/fhir/us/carin-bb/CodeSystem/C4BBAdjudication",
                                "paidtoprovider",
                                "Paid to provider"),
                            new Coding(
                                "https://bluebutton.cms.gov/resources/codesystem/adjudication",
                                "https://bluebutton.cms.gov/resources/variables/line_prvdr_pmt_amt",
                                "Line Provider Payment Amount"))))
            .setAmount(
                new Money().setValue(37.5).setCurrency(TransformerConstants.CODED_MONEY_USD));

    assertTrue(compare.equalsDeep(adjudication));
  }

  /** Tests that the transformer sets the expected line item deductible adjudication. */
  @Test
  public void shouldHaveLineItemDeductibleAdjudication() {
    AdjudicationComponent adjudication =
        TransformerTestUtilsV2.findAdjudicationByCategory(
            "deductible", eob.getItemFirstRep().getAdjudication());

    AdjudicationComponent compare =
        new AdjudicationComponent()
            .setCategory(
                new CodeableConcept()
                    .setCoding(
                        Arrays.asList(
                            new Coding(
                                "http://terminology.hl7.org/CodeSystem/adjudication",
                                "deductible",
                                "Deductible"),
                            new Coding(
                                "https://bluebutton.cms.gov/resources/codesystem/adjudication",
                                "https://bluebutton.cms.gov/resources/variables/line_bene_ptb_ddctbl_amt",
                                "Line Beneficiary Part B Deductible Amount"))))
            .setAmount(new Money().setValue(0).setCurrency(TransformerConstants.CODED_MONEY_USD));

    assertTrue(compare.equalsDeep(adjudication));
  }

  /** Tests that the transformer sets the expected prior payer paid adjudication. */
  @Test
  public void shouldHaveLineItemPriorPayerPaidAdjudication() {
    AdjudicationComponent adjudication =
        TransformerTestUtilsV2.findAdjudicationByCategory(
            "priorpayerpaid", eob.getItemFirstRep().getAdjudication());

    AdjudicationComponent compare =
        new AdjudicationComponent()
            .setCategory(
                new CodeableConcept()
                    .setCoding(
                        Arrays.asList(
                            new Coding(
                                "http://hl7.org/fhir/us/carin-bb/CodeSystem/C4BBAdjudication",
                                "priorpayerpaid",
                                "Prior payer paid"),
                            new Coding(
                                "https://bluebutton.cms.gov/resources/codesystem/adjudication",
                                "https://bluebutton.cms.gov/resources/variables/line_bene_prmry_pyr_pd_amt",
                                "Line Primary Payer (if not Medicare) Paid Amount"))))
            .setAmount(new Money().setValue(0).setCurrency(TransformerConstants.CODED_MONEY_USD));

    assertTrue(compare.equalsDeep(adjudication));
  }

  /** Tests that the transformer sets the expected line item co-insurance adjudication entries. */
  @Test
  public void shouldHaveLineItemCoInsuranceAdjudication() {
    AdjudicationComponent adjudication =
        TransformerTestUtilsV2.findAdjudicationByCategory(
            "coinsurance", eob.getItemFirstRep().getAdjudication());

    AdjudicationComponent compare =
        new AdjudicationComponent()
            .setCategory(
                new CodeableConcept()
                    .setCoding(
                        Arrays.asList(
                            new Coding(
                                "http://hl7.org/fhir/us/carin-bb/CodeSystem/C4BBAdjudication",
                                "coinsurance",
                                "Co-insurance"),
                            new Coding(
                                "https://bluebutton.cms.gov/resources/codesystem/adjudication",
                                "https://bluebutton.cms.gov/resources/variables/line_coinsrnc_amt",
                                "Line Beneficiary Coinsurance Amount"))))
            .setAmount(
                new Money().setValue(9.57).setCurrency(TransformerConstants.CODED_MONEY_USD));

    assertTrue(compare.equalsDeep(adjudication));
  }

  /** Tests that the transformer sets the expected line item submitted adjudication entries. */
  @Test
  public void shouldHaveLineItemSubmittedAdjudication() {
    AdjudicationComponent adjudication =
        TransformerTestUtilsV2.findAdjudicationByCategory(
            "submitted", eob.getItemFirstRep().getAdjudication());

    AdjudicationComponent compare =
        new AdjudicationComponent()
            .setCategory(
                new CodeableConcept()
                    .setCoding(
                        Arrays.asList(
                            new Coding(
                                "http://terminology.hl7.org/CodeSystem/adjudication",
                                "submitted",
                                "Submitted Amount"),
                            new Coding(
                                "https://bluebutton.cms.gov/resources/codesystem/adjudication",
                                "https://bluebutton.cms.gov/resources/variables/line_sbmtd_chrg_amt",
                                "Line Submitted Charge Amount"))))
            .setAmount(new Money().setValue(75).setCurrency(TransformerConstants.CODED_MONEY_USD));

    assertTrue(compare.equalsDeep(adjudication));
  }

  /** Tests that the transformer sets the expected line item eligible adjudication entries. */
  @Test
  public void shouldHaveLineItemEligibleAdjudication() {
    AdjudicationComponent adjudication =
        TransformerTestUtilsV2.findAdjudicationByCategory(
            "eligible", eob.getItemFirstRep().getAdjudication());

    AdjudicationComponent compare =
        new AdjudicationComponent()
            .setCategory(
                new CodeableConcept()
                    .setCoding(
                        Arrays.asList(
                            new Coding(
                                "http://terminology.hl7.org/CodeSystem/adjudication",
                                "eligible",
                                "Eligible Amount"),
                            new Coding(
                                "https://bluebutton.cms.gov/resources/codesystem/adjudication",
                                "https://bluebutton.cms.gov/resources/variables/line_alowd_chrg_amt",
                                "Line Allowed Charge Amount"))))
            .setAmount(
                new Money().setValue(47.84).setCurrency(TransformerConstants.CODED_MONEY_USD));

    assertTrue(compare.equalsDeep(adjudication));
  }

  /** Tests that the transformer sets the expected number of benefit balance financial entries. */
  @Test
  public void shouldHaveBenefitBalanceFinancial() {
    assertEquals(5, eob.getBenefitBalanceFirstRep().getFinancial().size());
  }

  /**
   * Tests that the transformer sets the expected claim pass thru cash deductible financial entries.
   */
  @Test
  public void shouldHaveClmPassThruCashDeductibleFinancial() {
    BenefitComponent benefit =
        TransformerTestUtilsV2.findFinancial(
            "https://bluebutton.cms.gov/resources/variables/carr_clm_cash_ddctbl_apld_amt",
            eob.getBenefitBalanceFirstRep().getFinancial());

    BenefitComponent compare =
        new BenefitComponent()
            .setType(
                new CodeableConcept()
                    .setCoding(
                        Arrays.asList(
                            new Coding(
                                "https://bluebutton.cms.gov/resources/codesystem/benefit-balance",
                                "https://bluebutton.cms.gov/resources/variables/carr_clm_cash_ddctbl_apld_amt",
                                "Carrier Claim Cash Deductible Applied Amount (sum of all line-level deductible amounts)"))))
            .setUsed(
                new Money()
                    .setValueElement(new DecimalType("777.00"))
                    .setCurrency(TransformerConstants.CODED_MONEY_USD));

    assertTrue(compare.equalsDeep(benefit));
  }

  /**
   * Tests that the transformer sets the expected claim pass thru claim provider payment amount
   * entries.
   */
  @Test
  public void shouldHaveClmPassThruClaimProviderPaymentAmountFinancial() {
    BenefitComponent benefit =
        TransformerTestUtilsV2.findFinancial(
            "https://bluebutton.cms.gov/resources/variables/nch_clm_prvdr_pmt_amt",
            eob.getBenefitBalanceFirstRep().getFinancial());

    BenefitComponent compare =
        new BenefitComponent()
            .setType(
                new CodeableConcept()
                    .setCoding(
                        Arrays.asList(
                            new Coding(
                                "https://bluebutton.cms.gov/resources/codesystem/benefit-balance",
                                "https://bluebutton.cms.gov/resources/variables/nch_clm_prvdr_pmt_amt",
                                "NCH Claim Provider Payment Amount"))))
            .setUsed(
                new Money()
                    .setValueElement(new DecimalType("123.45"))
                    .setCurrency(TransformerConstants.CODED_MONEY_USD));

    assertTrue(compare.equalsDeep(benefit));
  }

  /**
   * Tests that the transformer sets the expected claim pass thru claim provider payment amount to
   * beneficiary entries.
   */
  @Test
  public void shouldHaveClmPassThruClaimProviderPaymentAmountToBeneficiaryFinancial() {
    BenefitComponent benefit =
        TransformerTestUtilsV2.findFinancial(
            "https://bluebutton.cms.gov/resources/variables/nch_clm_bene_pmt_amt",
            eob.getBenefitBalanceFirstRep().getFinancial());

    BenefitComponent compare =
        new BenefitComponent()
            .setType(
                new CodeableConcept()
                    .setCoding(
                        Arrays.asList(
                            new Coding(
                                "https://bluebutton.cms.gov/resources/codesystem/benefit-balance",
                                "https://bluebutton.cms.gov/resources/variables/nch_clm_bene_pmt_amt",
                                "NCH Claim Payment Amount to Beneficiary"))))
            .setUsed(
                new Money()
                    .setValueElement(new DecimalType("888.00"))
                    .setCurrency(TransformerConstants.CODED_MONEY_USD));

    assertTrue(compare.equalsDeep(benefit));
  }

  /**
   * Tests that the transformer sets the expected claim pass thru submitted charge financial
   * entries.
   */
  @Test
  public void shouldHaveClmPassThruClaimSubmittedChargeFinancial() {
    BenefitComponent benefit =
        TransformerTestUtilsV2.findFinancial(
            "https://bluebutton.cms.gov/resources/variables/nch_carr_clm_sbmtd_chrg_amt",
            eob.getBenefitBalanceFirstRep().getFinancial());

    BenefitComponent compare =
        new BenefitComponent()
            .setType(
                new CodeableConcept()
                    .setCoding(
                        Arrays.asList(
                            new Coding(
                                "https://bluebutton.cms.gov/resources/codesystem/benefit-balance",
                                "https://bluebutton.cms.gov/resources/variables/nch_carr_clm_sbmtd_chrg_amt",
                                "NCH Carrier Claim Submitted Charge Amount (sum of all line-level submitted charges)"))))
            .setUsed(
                new Money()
                    .setValueElement(new DecimalType("245.04"))
                    .setCurrency(TransformerConstants.CODED_MONEY_USD));

    assertTrue(compare.equalsDeep(benefit));
  }

  /**
   * Tests that the transformer sets the expected claim pass thru allowed charge financial entries.
   */
  @Test
  public void shouldHaveClmPassThruClaimAllowedChargeFinancial() {
    BenefitComponent benefit =
        TransformerTestUtilsV2.findFinancial(
            "https://bluebutton.cms.gov/resources/variables/nch_carr_clm_alowd_amt",
            eob.getBenefitBalanceFirstRep().getFinancial());

    BenefitComponent compare =
        new BenefitComponent()
            .setType(
                new CodeableConcept()
                    .setCoding(
                        Arrays.asList(
                            new Coding(
                                "https://bluebutton.cms.gov/resources/codesystem/benefit-balance",
                                "https://bluebutton.cms.gov/resources/variables/nch_carr_clm_alowd_amt",
                                "NCH Carrier Claim Allowed Charge Amount (sum of all line-level allowed charges)"))))
            .setUsed(
                new Money()
                    .setValueElement(new DecimalType("166.23"))
                    .setCurrency(TransformerConstants.CODED_MONEY_USD));

    assertTrue(compare.equalsDeep(benefit));
  }

  /** Tests that the transformer sets the expected claim total charge amount entries. */
  @Test
  public void shouldHaveClmTotChrgAmtTotal() {
    // Only one so just pull it directly and compare
    TotalComponent total = eob.getTotalFirstRep();

    TotalComponent compare =
        new TotalComponent()
            .setCategory(
                new CodeableConcept()
                    .setCoding(
                        Arrays.asList(
                            new Coding(
                                "http://hl7.org/fhir/us/carin-bb/CodeSystem/C4BBAdjudication",
                                "priorpayerpaid",
                                "Prior payer paid"),
                            new Coding(
                                "https://bluebutton.cms.gov/resources/codesystem/adjudication",
                                "https://bluebutton.cms.gov/resources/variables/clm_tot_chrg_amt",
                                "Claim Total Charge Amount"))))
            .setAmount(new Money().setValue(0).setCurrency(TransformerConstants.CODED_MONEY_USD));

    assertTrue(compare.equalsDeep(total));
  }

  /** Tests that the transformer sets the expected number of procedure entries. */
  @Test
  public void shouldHaveProcedureList() {
    assertEquals(0, eob.getProcedure().size());
  }

  /** Test that should not have a npi entry for organization. */
  @Test
  public void shouldNotHaveNpiEntryForOrgWhenNoOrganizationNpi() throws IOException {
    List<Object> parsedRecords =
        ServerTestUtils.parseData(Arrays.asList(StaticRifResourceGroup.SAMPLE_A.getResources()));

    CarrierClaim claimWithoutNpi =
        parsedRecords.stream()
            .filter(r -> r instanceof CarrierClaim)
            .map(CarrierClaim.class::cast)
            .findFirst()
            .get();
    claimWithoutNpi.setLastUpdated(Instant.now());

    claimWithoutNpi.getLines().get(0).setOrganizationNpi(Optional.empty());
<<<<<<< HEAD
    ExplanationOfBenefit genEob = carrierClaimTransformer.transform(claimWithoutNpi, false);
    TransformerUtilsV2.enrichEob(
        genEob,
        RDATestUtils.createTestNpiOrgLookup(),
        RDATestUtils.createFdaDrugCodeDisplayLookup());
=======
    ExplanationOfBenefit genEob =
        carrierClaimTransformer.transform(
            new ClaimWithSecurityTags<>(claimWithoutNpi, securityTags), false);
    TransformerUtilsV2.enrichEob(genEob, RDATestUtils.createTestNpiOrgLookup());
>>>>>>> 6735a635
    IParser parser = fhirContext.newJsonParser();
    String json = parser.encodeResourceToString(genEob);
    ExplanationOfBenefit eobWithoutNpi = parser.parseResource(ExplanationOfBenefit.class, json);

    C4BBPractitionerIdentifierType type = C4BBPractitionerIdentifierType.NPI;
    C4BBClaimProfessionalAndNonClinicianCareTeamRole role =
        C4BBClaimProfessionalAndNonClinicianCareTeamRole.PRIMARY;

    CareTeamComponent careTeamEntry =
        eobWithoutNpi.getCareTeam().stream()
            .filter(
                ctc ->
                    ctc.getProvider().getIdentifier().getType().getCoding().stream()
                        .anyMatch(
                            c ->
                                c.getSystem().equalsIgnoreCase(type.getSystem())
                                    && c.getCode().equalsIgnoreCase(type.toCode())))
            .filter(
                ctc ->
                    role.toCode().equalsIgnoreCase(ctc.getRole().getCodingFirstRep().getCode())
                        && role.getSystem()
                            .equalsIgnoreCase(ctc.getRole().getCodingFirstRep().getSystem()))
            .findAny()
            .orElse(null);

    assertEquals(null, careTeamEntry);
  }

  /** Test that should have a npi entry for organization. */
  @Test
  public void shouldHaveAnNpiEntryForOrganizationWhenTheClaimsOrganizationNpiIsPresent()
      throws IOException {

    C4BBPractitionerIdentifierType type = C4BBPractitionerIdentifierType.NPI;
    C4BBClaimProfessionalAndNonClinicianCareTeamRole role =
        C4BBClaimProfessionalAndNonClinicianCareTeamRole.PRIMARY;

    CareTeamComponent careTeamEntry =
        eob.getCareTeam().stream()
            .filter(
                ctc ->
                    ctc.getProvider().getIdentifier().getType().getCoding().stream()
                        .anyMatch(
                            c ->
                                c.getSystem().equalsIgnoreCase(type.getSystem())
                                    && c.getCode().equalsIgnoreCase(type.toCode())))
            .filter(
                ctc ->
                    role.toCode().equalsIgnoreCase(ctc.getRole().getCodingFirstRep().getCode())
                        && role.getSystem()
                            .equalsIgnoreCase(ctc.getRole().getCodingFirstRep().getSystem()))
            .findAny()
            .orElse(null);
    assertEquals("primary", careTeamEntry.getRole().getCoding().get(0).getCode());
    assertEquals(RDATestUtils.FAKE_NPI_ORG_NAME, careTeamEntry.getProvider().getDisplay());
    assertEquals(
        "npi", careTeamEntry.getProvider().getIdentifier().getType().getCoding().get(0).getCode());
    assertEquals(
        "National Provider Identifier",
        careTeamEntry.getProvider().getIdentifier().getType().getCoding().get(0).getDisplay());
  }

  /**
   * Verifies that the {@link ExplanationOfBenefit} "looks like" it should, if it were produced from
   * the specified {@link CarrierClaim}.
   *
   * @param claim the {@link CarrierClaim} that the {@link ExplanationOfBenefit} was generated from
   * @param eob the {@link ExplanationOfBenefit} that was generated from the specified {@link
   *     CarrierClaim}
   * @throws FHIRException (indicates test failure)
   */
  static void assertMatches(CarrierClaim claim, ExplanationOfBenefit eob) throws FHIRException {
    // Test to ensure group level fields between all claim types match
    TransformerTestUtilsV2.assertEobCommonClaimHeaderData(
        eob,
        claim.getClaimId(),
        claim.getBeneficiaryId(),
        ClaimType.CARRIER,
        String.valueOf(claim.getClaimGroupId()),
        MedicareSegment.PART_B,
        Optional.of(claim.getDateFrom()),
        Optional.of(claim.getDateThrough()),
        Optional.of(claim.getPaymentAmount()),
        claim.getFinalAction());
  }
}<|MERGE_RESOLUTION|>--- conflicted
+++ resolved
@@ -90,14 +90,8 @@
   /** The mock metric timer context (used to stop the metric). */
   @Mock Timer.Context metricsTimerContext;
 
-<<<<<<< HEAD
-=======
-  /** The mock FdaDrugCodeDisplayLookup. */
-  private MockedStatic<FdaDrugCodeDisplayLookup> fdaDrugCodeDisplayLookup;
-
   Set<String> securityTags = new HashSet<>();
 
->>>>>>> 6735a635
   /**
    * Generates the sample A claim object to be used in multiple tests.
    *
@@ -130,25 +124,16 @@
     when(metricsTimer.time()).thenReturn(metricsTimerContext);
     SecurityTagManager securityTagManager = mock(SecurityTagManager.class);
 
-<<<<<<< HEAD
-    carrierClaimTransformer = new CarrierClaimTransformerV2(metricRegistry, securityTagManager);
+    carrierClaimTransformer =
+        new CarrierClaimTransformerV2(metricRegistry, securityTagManager, false);
 
     claim = generateClaim();
-    ExplanationOfBenefit genEob = carrierClaimTransformer.transform(claim, false);
+    ExplanationOfBenefit genEob =
+        carrierClaimTransformer.transform(new ClaimWithSecurityTags<>(claim, securityTags), false);
     TransformerUtilsV2.enrichEob(
         genEob,
         RDATestUtils.createTestNpiOrgLookup(),
         RDATestUtils.createFdaDrugCodeDisplayLookup());
-=======
-    carrierClaimTransformer =
-        new CarrierClaimTransformerV2(
-            metricRegistry, drugCodeDisplayLookup, securityTagManager, false);
-
-    claim = generateClaim();
-    ExplanationOfBenefit genEob =
-        carrierClaimTransformer.transform(new ClaimWithSecurityTags<>(claim, securityTags), false);
-    TransformerUtilsV2.enrichEob(genEob, RDATestUtils.createTestNpiOrgLookup());
->>>>>>> 6735a635
     IParser parser = fhirContext.newJsonParser();
     String json = parser.encodeResourceToString(genEob);
     eob = parser.parseResource(ExplanationOfBenefit.class, json);
@@ -208,17 +193,12 @@
     // Remove CARR_CLM_BLG_NPI_NUM from the claim
     claim = generateClaim();
     claim.setCarrierClaimBlgNpiNumber(Optional.empty());
-<<<<<<< HEAD
-    ExplanationOfBenefit genEob = carrierClaimTransformer.transform(claim, false);
+    ExplanationOfBenefit genEob =
+        carrierClaimTransformer.transform(new ClaimWithSecurityTags<>(claim, securityTags), false);
     TransformerUtilsV2.enrichEob(
         genEob,
         RDATestUtils.createTestNpiOrgLookup(),
         RDATestUtils.createFdaDrugCodeDisplayLookup());
-=======
-    ExplanationOfBenefit genEob =
-        carrierClaimTransformer.transform(new ClaimWithSecurityTags<>(claim, securityTags), false);
-    TransformerUtilsV2.enrichEob(genEob, RDATestUtils.createTestNpiOrgLookup());
->>>>>>> 6735a635
     IParser parser = fhirContext.newJsonParser();
     String json = parser.encodeResourceToString(genEob);
     eob = parser.parseResource(ExplanationOfBenefit.class, json);
@@ -758,19 +738,14 @@
             .get();
     loadedClaim.setLastUpdated(Instant.now());
 
-<<<<<<< HEAD
-    ExplanationOfBenefit genEob = carrierClaimTransformer.transform(loadedClaim, false);
+    ExplanationOfBenefit genEob =
+        carrierClaimTransformer.transform(
+            new ClaimWithSecurityTags<>(loadedClaim, securityTags), false);
+
     TransformerUtilsV2.enrichEob(
         genEob,
         RDATestUtils.createTestNpiOrgLookup(),
         RDATestUtils.createFdaDrugCodeDisplayLookup());
-=======
-    ExplanationOfBenefit genEob =
-        carrierClaimTransformer.transform(
-            new ClaimWithSecurityTags<>(loadedClaim, securityTags), false);
-    TransformerUtilsV2.enrichEob(genEob, RDATestUtils.createTestNpiOrgLookup());
-
->>>>>>> 6735a635
     // First member
     CareTeamComponent member1 =
         TransformerTestUtilsV2.findCareTeamBySequence(1, genEob.getCareTeam());
@@ -876,19 +851,14 @@
       line.setProviderParticipatingIndCode(Optional.empty());
     }
 
-<<<<<<< HEAD
-    ExplanationOfBenefit genEob = carrierClaimTransformer.transform(loadedClaim, false);
+    ExplanationOfBenefit genEob =
+        carrierClaimTransformer.transform(
+            new ClaimWithSecurityTags<>(loadedClaim, securityTags), false);
+
     TransformerUtilsV2.enrichEob(
         genEob,
         RDATestUtils.createTestNpiOrgLookup(),
         RDATestUtils.createFdaDrugCodeDisplayLookup());
-=======
-    ExplanationOfBenefit genEob =
-        carrierClaimTransformer.transform(
-            new ClaimWithSecurityTags<>(loadedClaim, securityTags), false);
-    TransformerUtilsV2.enrichEob(genEob, RDATestUtils.createTestNpiOrgLookup());
-
->>>>>>> 6735a635
     // Ensure the extension for PRTCPTNG_IND_CD wasnt added
     // Also the qualification coding should be empty if specialty code is not set
     String prtIndCdUrl =
@@ -917,17 +887,12 @@
             .get();
     claim.setLastUpdated(Instant.now());
 
-<<<<<<< HEAD
-    ExplanationOfBenefit genEob = carrierClaimTransformer.transform(claim, false);
+    ExplanationOfBenefit genEob =
+        carrierClaimTransformer.transform(new ClaimWithSecurityTags<>(claim, securityTags), false);
     TransformerUtilsV2.enrichEob(
         genEob,
         RDATestUtils.createTestNpiOrgLookup(),
         RDATestUtils.createFdaDrugCodeDisplayLookup());
-=======
-    ExplanationOfBenefit genEob =
-        carrierClaimTransformer.transform(new ClaimWithSecurityTags<>(claim, securityTags), false);
-    TransformerUtilsV2.enrichEob(genEob, RDATestUtils.createTestNpiOrgLookup());
->>>>>>> 6735a635
     IParser parser = fhirContext.newJsonParser();
     String json = parser.encodeResourceToString(genEob);
     eob = parser.parseResource(ExplanationOfBenefit.class, json);
@@ -1510,18 +1475,13 @@
     claimWithoutNpi.setLastUpdated(Instant.now());
 
     claimWithoutNpi.getLines().get(0).setOrganizationNpi(Optional.empty());
-<<<<<<< HEAD
-    ExplanationOfBenefit genEob = carrierClaimTransformer.transform(claimWithoutNpi, false);
+    ExplanationOfBenefit genEob =
+        carrierClaimTransformer.transform(
+            new ClaimWithSecurityTags<>(claimWithoutNpi, securityTags), false);
     TransformerUtilsV2.enrichEob(
         genEob,
         RDATestUtils.createTestNpiOrgLookup(),
         RDATestUtils.createFdaDrugCodeDisplayLookup());
-=======
-    ExplanationOfBenefit genEob =
-        carrierClaimTransformer.transform(
-            new ClaimWithSecurityTags<>(claimWithoutNpi, securityTags), false);
-    TransformerUtilsV2.enrichEob(genEob, RDATestUtils.createTestNpiOrgLookup());
->>>>>>> 6735a635
     IParser parser = fhirContext.newJsonParser();
     String json = parser.encodeResourceToString(genEob);
     ExplanationOfBenefit eobWithoutNpi = parser.parseResource(ExplanationOfBenefit.class, json);
