package gov.cms.bfd.server.war.r4.providers;

import static org.junit.jupiter.api.Assertions.assertEquals;
import static org.junit.jupiter.api.Assertions.assertNotNull;
import static org.junit.jupiter.api.Assertions.assertTrue;

import ca.uhn.fhir.context.FhirContext;
import ca.uhn.fhir.parser.IParser;
import com.codahale.metrics.MetricRegistry;
import gov.cms.bfd.model.rif.CarrierClaim;
import gov.cms.bfd.model.rif.InpatientClaim;
import gov.cms.bfd.model.rif.samples.StaticRifResource;
import gov.cms.bfd.model.rif.samples.StaticRifResourceGroup;
import gov.cms.bfd.server.war.ServerTestUtils;
import gov.cms.bfd.server.war.commons.MedicareSegment;
import gov.cms.bfd.server.war.commons.TransformerConstants;
import java.text.SimpleDateFormat;
import java.time.Instant;
import java.util.Arrays;
import java.util.List;
import java.util.Optional;
import org.hl7.fhir.exceptions.FHIRException;
import org.hl7.fhir.r4.model.CodeableConcept;
import org.hl7.fhir.r4.model.Coding;
import org.hl7.fhir.r4.model.DateType;
import org.hl7.fhir.r4.model.DecimalType;
import org.hl7.fhir.r4.model.ExplanationOfBenefit;
import org.hl7.fhir.r4.model.ExplanationOfBenefit.AdjudicationComponent;
import org.hl7.fhir.r4.model.ExplanationOfBenefit.BenefitComponent;
import org.hl7.fhir.r4.model.ExplanationOfBenefit.CareTeamComponent;
import org.hl7.fhir.r4.model.ExplanationOfBenefit.DiagnosisComponent;
import org.hl7.fhir.r4.model.ExplanationOfBenefit.ExplanationOfBenefitStatus;
import org.hl7.fhir.r4.model.ExplanationOfBenefit.SupportingInformationComponent;
import org.hl7.fhir.r4.model.ExplanationOfBenefit.TotalComponent;
import org.hl7.fhir.r4.model.ExplanationOfBenefit.Use;
import org.hl7.fhir.r4.model.Extension;
import org.hl7.fhir.r4.model.Identifier;
import org.hl7.fhir.r4.model.Money;
import org.hl7.fhir.r4.model.Quantity;
import org.hl7.fhir.r4.model.Reference;
<<<<<<< HEAD
import org.hl7.fhir.r4.model.Resource;
import org.junit.Assert;
import org.junit.Before;
import org.junit.Ignore;
import org.junit.Test;
=======
import org.junit.jupiter.api.BeforeEach;
import org.junit.jupiter.api.Disabled;
import org.junit.jupiter.api.Test;
>>>>>>> 1e78878e

public class CarrierClaimTransformerV2Test {
  static CarrierClaim claim;
  ExplanationOfBenefit eob;
  /**
   * Generates the Claim object to be used in multiple tests
   *
   * @return claim object
   * @throws FHIRException
   */
  public CarrierClaim generateClaim() throws FHIRException {
    List<Object> parsedRecords =
        ServerTestUtils.parseData(Arrays.asList(StaticRifResourceGroup.SAMPLE_A.getResources()));

    claim =
        parsedRecords.stream()
            .filter(r -> r instanceof CarrierClaim)
            .map(r -> (CarrierClaim) r)
            .findFirst()
            .get();
    claim.setLastUpdated(Instant.now());

    return claim;
  }

  @BeforeEach
  public void before() {
    claim = generateClaim();
    ExplanationOfBenefit genEob =
        CarrierClaimTransformerV2.transform(new MetricRegistry(), claim, Optional.of(false));
    IParser parser = fhirContext.newJsonParser();
    String json = parser.encodeResourceToString(genEob);
    eob = parser.parseResource(ExplanationOfBenefit.class, json);
  }

  /**
   * Verifies that {@link
   * gov.cms.bfd.server.war.r4.providers.CarrierClaimTransformerV2#transform(MetricRegistry, Object,
   * Optional<Boolean>)} works as expected when run against the {@link
   * StaticRifResource#SAMPLE_A_INPATIENT} {@link InpatientClaim}.
   *
   * @throws FHIRException (indicates test failure)
   */
  @Test
  public void transformSampleARecord() throws FHIRException {
    assertMatches(
        claim,
        CarrierClaimTransformerV2.transform(new MetricRegistry(), claim, Optional.of(false)),
        false);
  }

  private static final FhirContext fhirContext = FhirContext.forR4();

  /**
   * Serializes the EOB and prints to the command line
   *
   * @throws FHIRException
   */
  @Disabled
  @Test
  public void serializeSampleARecord() throws FHIRException {
    System.out.println(fhirContext.newJsonParser().encodeResourceToString(eob));
  }

  @Test
  public void shouldSetBillablePeriod() throws Exception {
    // We just want to make sure it is set
    assertNotNull(eob.getBillablePeriod());
    assertEquals(
        (new SimpleDateFormat("yyy-MM-dd")).parse("1999-10-27"),
        eob.getBillablePeriod().getStart());
    assertEquals(
        (new SimpleDateFormat("yyy-MM-dd")).parse("1999-10-27"), eob.getBillablePeriod().getEnd());
  }

  @Test
  public void shouldHaveIdentifiers() {
<<<<<<< HEAD
    Assert.assertEquals(2, eob.getIdentifier().size());
=======
    assertEquals(2, eob.getIdentifier().size());

>>>>>>> 1e78878e
    Identifier clmGrp1 =
        TransformerTestUtilsV2.findIdentifierBySystem(
            "https://bluebutton.cms.gov/resources/variables/clm_id", eob.getIdentifier());

    Identifier compare1 =
        TransformerTestUtilsV2.createIdentifier(
            "https://bluebutton.cms.gov/resources/variables/clm_id",
            "9991831999",
            "http://hl7.org/fhir/us/carin-bb/CodeSystem/C4BBIdentifierType",
            "uc",
            "Unique Claim ID");

    assertTrue(compare1.equalsDeep(clmGrp1));

    Identifier clmGrp2 =
        TransformerTestUtilsV2.findIdentifierBySystem(
            "https://bluebutton.cms.gov/resources/identifier/claim-group", eob.getIdentifier());

    Identifier compare2 =
        TransformerTestUtilsV2.createIdentifier(
            "https://bluebutton.cms.gov/resources/identifier/claim-group",
            "900",
            "http://hl7.org/fhir/us/carin-bb/CodeSystem/C4BBIdentifierType",
            "uc",
            "Unique Claim ID");

    assertTrue(compare2.equalsDeep(clmGrp2));
  }

  @Test
  public void shouldHaveEstensions() {
    assertEquals(7, eob.getExtension().size());
  }

  @Test
  public void shouldHaveExtensionsWithNearLineCode() {
    Extension ex =
        TransformerTestUtilsV2.findExtensionByUrl(
            "https://bluebutton.cms.gov/resources/variables/nch_near_line_rec_ident_cd",
            eob.getExtension());

    Extension compare =
        new Extension(
            "https://bluebutton.cms.gov/resources/variables/nch_near_line_rec_ident_cd",
            new Coding(
                "https://bluebutton.cms.gov/resources/variables/nch_near_line_rec_ident_cd",
                "O",
                "Part B physician/supplier claim record (processed by local carriers; can include DMEPOS services)"));

    assertTrue(compare.equalsDeep(ex));
  }

  @Test
  public void shouldHaveExtensionsWithCarrierNumber() {
    Extension ex =
        TransformerTestUtilsV2.findExtensionByUrl(
            "https://bluebutton.cms.gov/resources/variables/carr_num", eob.getExtension());

    Identifier identifier =
        new Identifier()
            .setSystem("https://bluebutton.cms.gov/resources/variables/carr_num")
            .setValue("61026");

    Extension compare =
        new Extension("https://bluebutton.cms.gov/resources/variables/carr_num", identifier);

    assertTrue(compare.equalsDeep(ex));
  }

  @Test
  public void shouldHaveExtensionsWithCarrierClaimControlNumber() {
    Extension ex =
        TransformerTestUtilsV2.findExtensionByUrl(
            "https://bluebutton.cms.gov/resources/variables/carr_clm_cntl_num", eob.getExtension());

    Identifier identifier =
        new Identifier()
            .setSystem("https://bluebutton.cms.gov/resources/variables/carr_clm_cntl_num")
            .setValue("74655592568216");

    Extension compare =
        new Extension(
            "https://bluebutton.cms.gov/resources/variables/carr_clm_cntl_num", identifier);

    assertTrue(compare.equalsDeep(ex));
  }

  @Test
  public void shouldHaveExtensionsWithCarrierClaimPaymentDownloadCode() {
    Extension ex =
        TransformerTestUtilsV2.findExtensionByUrl(
            "https://bluebutton.cms.gov/resources/variables/carr_clm_pmt_dnl_cd",
            eob.getExtension());

    Coding coding =
        new Coding()
            .setSystem("https://bluebutton.cms.gov/resources/variables/carr_clm_pmt_dnl_cd")
            .setDisplay("Physician/supplier")
            .setCode("1");

    Extension compare =
        new Extension("https://bluebutton.cms.gov/resources/variables/carr_clm_pmt_dnl_cd", coding);

    assertTrue(compare.equalsDeep(ex));
  }

  @Test
  public void shouldHaveExtensionsWithCarrierAssignedClaim() {
    Extension ex =
        TransformerTestUtilsV2.findExtensionByUrl(
            "https://bluebutton.cms.gov/resources/variables/asgmntcd", eob.getExtension());

    Coding coding =
        new Coding()
            .setSystem("https://bluebutton.cms.gov/resources/variables/asgmntcd")
            .setDisplay("Assigned claim")
            .setCode("A");

    Extension compare =
        new Extension("https://bluebutton.cms.gov/resources/variables/asgmntcd", coding);

    assertTrue(compare.equalsDeep(ex));
  }

  @Test
  public void shouldHaveExtensionsWithClaimClinicalTrailNumber() {
    Extension ex =
        TransformerTestUtilsV2.findExtensionByUrl(
            "https://bluebutton.cms.gov/resources/variables/clm_clncl_tril_num",
            eob.getExtension());

    Identifier identifier =
        new Identifier()
            .setSystem("https://bluebutton.cms.gov/resources/variables/clm_clncl_tril_num")
            .setValue("0");

    Extension compare =
        new Extension(
            "https://bluebutton.cms.gov/resources/variables/clm_clncl_tril_num", identifier);

    assertTrue(compare.equalsDeep(ex));
  }

  @Test
  public void shouldHaveExtensionsWithClaimEntryCodeNumber() {
    Extension ex =
        TransformerTestUtilsV2.findExtensionByUrl(
            "https://bluebutton.cms.gov/resources/variables/carr_clm_entry_cd", eob.getExtension());

    Coding coding =
        new Coding()
            .setSystem("https://bluebutton.cms.gov/resources/variables/carr_clm_entry_cd")
            .setDisplay(
                "Original debit; void of original debit (If CLM_DISP_CD = 3, code 1 means voided original debit)")
            .setCode("1");

    Extension compare =
        new Extension("https://bluebutton.cms.gov/resources/variables/carr_clm_entry_cd", coding);

    assertTrue(compare.equalsDeep(ex));
  }

  /** SupportingInfo items */
  @Test
  public void shouldHaveSupportingInfoList() {
    assertEquals(2, eob.getSupportingInfo().size());
  }

  @Test
  public void shouldHaveSupportingInfoListForClaimReceivedDate() {
    SupportingInformationComponent sic =
        TransformerTestUtilsV2.findSupportingInfoByCode("clmrecvddate", eob.getSupportingInfo());

    SupportingInformationComponent compare =
        TransformerTestUtilsV2.createSupportingInfo(
            // We don't care what the sequence number is here
            sic.getSequence(),
            // Category
            Arrays.asList(
                new Coding(
                    "http://hl7.org/fhir/us/carin-bb/CodeSystem/C4BBSupportingInfoType",
                    "clmrecvddate",
                    "Claim Received Date"),
                new Coding(
                    "https://bluebutton.cms.gov/resources/codesystem/information",
                    "https://bluebutton.cms.gov/resources/variables/nch_wkly_proc_dt",
                    "NCH Weekly Claim Processing Date")));

    compare.setTiming(new DateType("1999-11-06"));

    assertTrue(compare.equalsDeep(sic));
  }

  @Test
  public void shouldHaveSupportingInfoListForClaimReceivedDate2() {
    SupportingInformationComponent sic =
        TransformerTestUtilsV2.findSupportingInfoByCode("info", eob.getSupportingInfo());

    SupportingInformationComponent compare =
        TransformerTestUtilsV2.createSupportingInfo(
            // We don't care what the sequence number is here
            sic.getSequence(),
            // Category
            Arrays.asList(
                new Coding(
                    "http://terminology.hl7.org/CodeSystem/claiminformationcategory",
                    "info",
                    "Information"),
                new Coding(
                    "https://bluebutton.cms.gov/resources/codesystem/information",
                    "https://bluebutton.cms.gov/resources/variables/line_hct_hgb_rslt_num",
                    "Hematocrit / Hemoglobin Test Results")));

    compare.setValue(new Reference("#line-observation-6"));

    assertTrue(compare.equalsDeep(sic));
  }

  @Test
  public void shouldHaveCreatedDate() {
    assertNotNull(eob.getCreated());
  }

  @Test
  public void shouldReferencePatient() {
    assertNotNull(eob.getPatient());
    assertEquals("Patient/567834", eob.getPatient().getReference());
  }

  @Test
  public void shouldInsuranceCoverage() {
    assertNotNull(eob.getInsurance());
    assertEquals("Coverage/part-b-567834", eob.getInsurance().get(0).getCoverage().getReference());
  }

  @Test
  public void shouldSetFinalAction() {
    assertEquals(ExplanationOfBenefitStatus.ACTIVE, eob.getStatus());
  }

  @Test
  public void shouldSetUse() {
    assertEquals(Use.CLAIM, eob.getUse());
  }

  @Test
  public void shouldSetID() {
    assertEquals("ExplanationOfBenefit/carrier-" + claim.getClaimId(), eob.getId());
  }

  @Test
  public void shouldSetLastUpdated() {
    assertNotNull(eob.getMeta().getLastUpdated());
  }

  @Test
  public void shouldHaveLineItemProductOrServiceCoding() {
    CodeableConcept pos = eob.getItemFirstRep().getProductOrService();

    CodeableConcept compare =
        new CodeableConcept()
            .setCoding(
                Arrays.asList(
                    new Coding(
                        "https://bluebutton.cms.gov/resources/codesystem/hcpcs", "92999", null)));

    compare.setExtension(
        Arrays.asList(
            new Extension(
                "http://hl7.org/fhir/sid/ndc",
                new Coding("http://hl7.org/fhir/sid/ndc", "49035044700", null))));

    assertTrue(compare.equalsDeep(pos));
  }

  @Test
  public void shouldHaveClaimReceivedDateSupInfo() {
    SupportingInformationComponent sic =
        TransformerTestUtilsV2.findSupportingInfoByCode("clmrecvddate", eob.getSupportingInfo());

    SupportingInformationComponent compare =
        TransformerTestUtilsV2.createSupportingInfo(
                // We don't care what the sequence number is here
                sic.getSequence(),
                // Category
                Arrays.asList(
                    new Coding(
                        "http://hl7.org/fhir/us/carin-bb/CodeSystem/C4BBSupportingInfoType",
                        "clmrecvddate",
                        "Claim Received Date"),
                    new Coding(
                        "https://bluebutton.cms.gov/resources/codesystem/information",
                        "https://bluebutton.cms.gov/resources/variables/nch_wkly_proc_dt",
                        "NCH Weekly Claim Processing Date")))
            // timingDate
            .setTiming(new DateType("1999-11-06"));

    assertTrue(compare.equalsDeep(sic));
  }

  /** Diagnosis elements */
  @Test
  public void shouldHaveDiagnosesList() {
    assertEquals(5, eob.getDiagnosis().size());
  }

  @Test
  public void shouldHaveDiagnosesMembers() {
    DiagnosisComponent diag1 =
        TransformerTestUtilsV2.findDiagnosisByCode("H5555", eob.getDiagnosis());

    DiagnosisComponent cmp1 =
        TransformerTestUtilsV2.createDiagnosis(
            // Order doesn't matter
            diag1.getSequence(),
            new Coding("http://hl7.org/fhir/sid/icd-10", "H5555", null),
            new Coding(
                "http://terminology.hl7.org/CodeSystem/ex-diagnosistype", "principal", "principal"),
            null,
            null);

    assertTrue(cmp1.equalsDeep(diag1));

    DiagnosisComponent diag2 =
        TransformerTestUtilsV2.findDiagnosisByCode("H8888", eob.getDiagnosis());

    DiagnosisComponent cmp2 =
        TransformerTestUtilsV2.createDiagnosis(
            // Order doesn't matter
            diag2.getSequence(),
            new Coding("http://hl7.org/fhir/sid/icd-10", "H8888", null),
            new Coding(
                "http://hl7.org/fhir/us/carin-bb/CodeSystem/C4BBClaimDiagnosisType",
                "secondary",
                "Secondary"),
            null,
            null);

    assertTrue(cmp2.equalsDeep(diag2));

    DiagnosisComponent diag3 =
        TransformerTestUtilsV2.findDiagnosisByCode("H66666", eob.getDiagnosis());

    DiagnosisComponent cmp3 =
        TransformerTestUtilsV2.createDiagnosis(
            // Order doesn't matter
            diag3.getSequence(),
            new Coding("http://hl7.org/fhir/sid/icd-10", "H66666", null),
            new Coding(
                "http://hl7.org/fhir/us/carin-bb/CodeSystem/C4BBClaimDiagnosisType",
                "secondary",
                "Secondary"),
            null,
            null);

    assertTrue(cmp3.equalsDeep(diag3));

    DiagnosisComponent diag4 =
        TransformerTestUtilsV2.findDiagnosisByCode("H77777", eob.getDiagnosis());

    DiagnosisComponent cmp4 =
        TransformerTestUtilsV2.createDiagnosis(
            // Order doesn't matter
            diag4.getSequence(),
            new Coding("http://hl7.org/fhir/sid/icd-10", "H77777", null),
            new Coding(
                "http://hl7.org/fhir/us/carin-bb/CodeSystem/C4BBClaimDiagnosisType",
                "secondary",
                "Secondary"),
            null,
            null);

    assertTrue(cmp4.equalsDeep(diag4));

    DiagnosisComponent diag5 =
        TransformerTestUtilsV2.findDiagnosisByCode("H12345", eob.getDiagnosis());

    DiagnosisComponent cmp5 =
        TransformerTestUtilsV2.createDiagnosis(
            // Order doesn't matter
            diag5.getSequence(),
            new Coding("http://hl7.org/fhir/sid/icd-10", "H12345", null),
            new Coding(
                "http://hl7.org/fhir/us/carin-bb/CodeSystem/C4BBClaimDiagnosisType",
                "secondary",
                "Secondary"),
            null,
            null);

    assertTrue(cmp5.equalsDeep(diag5));
  }

  /** Top level Type */
  @Test
  public void shouldHaveExpectedTypeCoding() {
    assertEquals(3, eob.getType().getCoding().size());
  }

  @Test
  public void shouldHaveExpectedCodingValues() {
    CodeableConcept compare =
        new CodeableConcept()
            .setCoding(
                Arrays.asList(
                    new Coding(
                        "https://bluebutton.cms.gov/resources/variables/nch_clm_type_cd",
                        "71",
                        "Local carrier non-durable medical equipment, prosthetics, orthotics, and supplies (DMEPOS) claim"),
                    new Coding(
                        "https://bluebutton.cms.gov/resources/codesystem/eob-type",
                        "CARRIER",
                        null),
                    new Coding(
                        "http://terminology.hl7.org/CodeSystem/claim-type",
                        "professional",
                        "Professional")));

    assertTrue(compare.equalsDeep(eob.getType()));
  }

  /**
   * CareTeam list
   *
   * <p>Based on how the code currently works, we can assume that the same CareTeam members always
   * are added in the same order. This means we can look them up by sequence number.
   */
  @Test
  public void shouldHaveCareTeamList() {
<<<<<<< HEAD
    Assert.assertEquals(5, eob.getCareTeam().size());
=======
    assertEquals(4, eob.getCareTeam().size());
>>>>>>> 1e78878e
  }

  @Test
  public void shouldHaveCareTeamMembers() {
    // First member
    CareTeamComponent member1 = TransformerTestUtilsV2.findCareTeamBySequence(1, eob.getCareTeam());
    CareTeamComponent compare1 =
        TransformerTestUtilsV2.createNpiCareTeamMember(
            1,
            "8765676",
            "http://hl7.org/fhir/us/carin-bb/CodeSystem/C4BBClaimCareTeamRole",
            "referring",
            "Referring");

    assertTrue(compare1.equalsDeep(member1));

    // Second member
    CareTeamComponent member2 = TransformerTestUtilsV2.findCareTeamBySequence(2, eob.getCareTeam());
    CareTeamComponent compare2 =
        TransformerTestUtilsV2.createNpiCareTeamMember(
            2,
            "K25852",
            "http://hl7.org/fhir/us/carin-bb/CodeSystem/C4BBClaimCareTeamRole",
            "referring",
            "Referring");

    assertTrue(compare2.equalsDeep(member2));

    // Third member
    CareTeamComponent member3 = TransformerTestUtilsV2.findCareTeamBySequence(3, eob.getCareTeam());
    Resource resource = eob.getContained().get(0);
    CareTeamComponent compare3 = TransformerTestUtilsV2.createCareTeamMember(3, resource);
    /*
    compare3.setRole(
        new CodeableConcept()
            .setCoding(
                Arrays.asList(
                    new Coding(
                        "http://hl7.org/fhir/us/carin-bb/CodeSystem/C4BBClaimCareTeamRole",
                        "performing",
                        "Performing provider"))));
    compare3.setResponsible(true);
    compare3.setQualification(
        new CodeableConcept()
            .setCoding(
                Arrays.asList(
                    new Coding()
                        .setSystem("https://bluebutton.cms.gov/resources/variables/prvdr_spclty")
                        .setDisplay("Optometrist")
                        .setCode("41"))));
    compare3.addExtension(
        "https://bluebutton.cms.gov/resources/variables/carr_line_prvdr_type_cd",
        new Coding()
            .setSystem("https://bluebutton.cms.gov/resources/variables/carr_line_prvdr_type_cd")
            .setCode("0"));

    compare3.addExtension(
        "https://bluebutton.cms.gov/resources/variables/prtcptng_ind_cd",
        new Coding()
            .setSystem("https://bluebutton.cms.gov/resources/variables/prtcptng_ind_cd")
            .setCode("1")
            .setDisplay("Participating"));

<<<<<<< HEAD
    Assert.assertTrue(compare3.equalsDeep(member3));
    */
=======
    assertTrue(compare3.equalsDeep(member3));

>>>>>>> 1e78878e
    // Fourth member
    CareTeamComponent member4 = TransformerTestUtilsV2.findCareTeamBySequence(5, eob.getCareTeam());
    CareTeamComponent compare4 =
        TransformerTestUtilsV2.createNpiCareTeamMember(
            5,
            "1497758544",
            "http://terminology.hl7.org/CodeSystem/claimcareteamrole",
            "primary",
            "Primary provider");
    compare4.getProvider().setDisplay("CUMBERLAND COUNTY HOSPITAL SYSTEM, INC");

    assertTrue(compare4.equalsDeep(member4));
  }

  @Test
  public void shouldHaveLineItemQuantity() {
    Quantity quantity = eob.getItemFirstRep().getQuantity();

    Quantity compare = new Quantity(1);

    assertTrue(compare.equalsDeep(quantity));
  }

  @Test
  public void shouldHaveLineItemAdjudications() {
    assertEquals(9, eob.getItemFirstRep().getAdjudication().size());
  }

  @Test
  public void shouldHaveLineItemDenialReasonAdjudication() {
    AdjudicationComponent adjudication =
        TransformerTestUtilsV2.findAdjudicationByCategory(
            "denialreason", eob.getItemFirstRep().getAdjudication());

    AdjudicationComponent compare =
        new AdjudicationComponent()
            .setCategory(
                new CodeableConcept()
                    .setCoding(
                        Arrays.asList(
                            new Coding(
                                "http://hl7.org/fhir/us/carin-bb/CodeSystem/C4BBAdjudicationDiscriminator",
                                "denialreason",
                                "Denial Reason"))))
            .setReason(
                new CodeableConcept()
                    .setCoding(
                        Arrays.asList(
                            new Coding(
                                "https://bluebutton.cms.gov/resources/variables/carr_line_rdcd_pmt_phys_astn_c",
                                "0",
                                "N/A"))));

    assertTrue(compare.equalsDeep(adjudication));
  }

  @Test
  public void shouldHaveLineItemPaidToPatientAdjudication() {
    AdjudicationComponent adjudication =
        TransformerTestUtilsV2.findAdjudicationByCategory(
            "paidtopatient", eob.getItemFirstRep().getAdjudication());

    AdjudicationComponent compare =
        new AdjudicationComponent()
            .setCategory(
                new CodeableConcept()
                    .setCoding(
                        Arrays.asList(
                            new Coding(
                                "http://hl7.org/fhir/us/carin-bb/CodeSystem/C4BBAdjudication",
                                "paidtopatient",
                                "Paid to patient"),
                            new Coding(
                                "https://bluebutton.cms.gov/resources/codesystem/adjudication",
                                "https://bluebutton.cms.gov/resources/variables/line_bene_pmt_amt",
                                "Line Payment Amount to Beneficiary"))))
            .setAmount(new Money().setValue(0).setCurrency(TransformerConstants.CODED_MONEY_USD));

    assertTrue(compare.equalsDeep(adjudication));
  }

  @Test
  public void shouldHaveLineItemBenefitAdjudication() {
    AdjudicationComponent adjudication =
        TransformerTestUtilsV2.findAdjudicationByCategory(
            "benefit", eob.getItemFirstRep().getAdjudication());

    AdjudicationComponent compare =
        new AdjudicationComponent()
            .setCategory(
                new CodeableConcept()
                    .setCoding(
                        Arrays.asList(
                            new Coding(
                                "http://terminology.hl7.org/CodeSystem/adjudication",
                                "benefit",
                                "Benefit Amount"),
                            new Coding(
                                "https://bluebutton.cms.gov/resources/codesystem/adjudication",
                                "https://bluebutton.cms.gov/resources/variables/line_nch_pmt_amt",
                                "Line NCH Medicare Payment Amount"))))
            .setAmount(
                new Money().setValue(37.5).setCurrency(TransformerConstants.CODED_MONEY_USD));
    compare.setExtension(
        Arrays.asList(
            new Extension("https://bluebutton.cms.gov/resources/variables/line_pmt_80_100_cd")
                .setValue(
                    new Coding(
                        "https://bluebutton.cms.gov/resources/variables/line_pmt_80_100_cd",
                        "0",
                        "80%"))));
    assertTrue(compare.equalsDeep(adjudication));
  }

  @Test
  public void shouldHaveLineItemPaidToProviderAdjudication() {
    AdjudicationComponent adjudication =
        TransformerTestUtilsV2.findAdjudicationByCategory(
            "paidtoprovider", eob.getItemFirstRep().getAdjudication());

    AdjudicationComponent compare =
        new AdjudicationComponent()
            .setCategory(
                new CodeableConcept()
                    .setCoding(
                        Arrays.asList(
                            new Coding(
                                "http://hl7.org/fhir/us/carin-bb/CodeSystem/C4BBAdjudication",
                                "paidtoprovider",
                                "Paid to provider"),
                            new Coding(
                                "https://bluebutton.cms.gov/resources/codesystem/adjudication",
                                "https://bluebutton.cms.gov/resources/variables/line_prvdr_pmt_amt",
                                "Line Provider Payment Amount"))))
            .setAmount(
                new Money().setValue(37.5).setCurrency(TransformerConstants.CODED_MONEY_USD));

    assertTrue(compare.equalsDeep(adjudication));
  }

  @Test
  public void shouldHaveLineItemDeductibleAdjudication() {
    AdjudicationComponent adjudication =
        TransformerTestUtilsV2.findAdjudicationByCategory(
            "deductible", eob.getItemFirstRep().getAdjudication());

    AdjudicationComponent compare =
        new AdjudicationComponent()
            .setCategory(
                new CodeableConcept()
                    .setCoding(
                        Arrays.asList(
                            new Coding(
                                "http://terminology.hl7.org/CodeSystem/adjudication",
                                "deductible",
                                "Deductible"),
                            new Coding(
                                "https://bluebutton.cms.gov/resources/codesystem/adjudication",
                                "https://bluebutton.cms.gov/resources/variables/line_bene_ptb_ddctbl_amt",
                                "Line Beneficiary Part B Deductible Amount"))))
            .setAmount(new Money().setValue(0).setCurrency(TransformerConstants.CODED_MONEY_USD));

    assertTrue(compare.equalsDeep(adjudication));
  }

  @Test
  public void shouldHaveLineItemPriorPayerPaidAdjudication() {
    AdjudicationComponent adjudication =
        TransformerTestUtilsV2.findAdjudicationByCategory(
            "priorpayerpaid", eob.getItemFirstRep().getAdjudication());

    AdjudicationComponent compare =
        new AdjudicationComponent()
            .setCategory(
                new CodeableConcept()
                    .setCoding(
                        Arrays.asList(
                            new Coding(
                                "http://hl7.org/fhir/us/carin-bb/CodeSystem/C4BBAdjudication",
                                "priorpayerpaid",
                                "Prior payer paid"),
                            new Coding(
                                "https://bluebutton.cms.gov/resources/codesystem/adjudication",
                                "https://bluebutton.cms.gov/resources/variables/line_bene_prmry_pyr_pd_amt",
                                "Line Primary Payer (if not Medicare) Paid Amount"))))
            .setAmount(new Money().setValue(0).setCurrency(TransformerConstants.CODED_MONEY_USD));

    assertTrue(compare.equalsDeep(adjudication));
  }

  @Test
  public void shouldHaveLineItemCoInsuranceAdjudication() {
    AdjudicationComponent adjudication =
        TransformerTestUtilsV2.findAdjudicationByCategory(
            "coinsurance", eob.getItemFirstRep().getAdjudication());

    AdjudicationComponent compare =
        new AdjudicationComponent()
            .setCategory(
                new CodeableConcept()
                    .setCoding(
                        Arrays.asList(
                            new Coding(
                                "http://hl7.org/fhir/us/carin-bb/CodeSystem/C4BBAdjudication",
                                "coinsurance",
                                "Co-insurance"),
                            new Coding(
                                "https://bluebutton.cms.gov/resources/codesystem/adjudication",
                                "https://bluebutton.cms.gov/resources/variables/line_coinsrnc_amt",
                                "Line Beneficiary Coinsurance Amount"))))
            .setAmount(
                new Money().setValue(9.57).setCurrency(TransformerConstants.CODED_MONEY_USD));

    assertTrue(compare.equalsDeep(adjudication));
  }

  @Test
  public void shouldHaveLineItemSubmittedAdjudication() {
    AdjudicationComponent adjudication =
        TransformerTestUtilsV2.findAdjudicationByCategory(
            "submitted", eob.getItemFirstRep().getAdjudication());

    AdjudicationComponent compare =
        new AdjudicationComponent()
            .setCategory(
                new CodeableConcept()
                    .setCoding(
                        Arrays.asList(
                            new Coding(
                                "http://terminology.hl7.org/CodeSystem/adjudication",
                                "submitted",
                                "Submitted Amount"),
                            new Coding(
                                "https://bluebutton.cms.gov/resources/codesystem/adjudication",
                                "https://bluebutton.cms.gov/resources/variables/line_sbmtd_chrg_amt",
                                "Line Submitted Charge Amount"))))
            .setAmount(new Money().setValue(75).setCurrency(TransformerConstants.CODED_MONEY_USD));

    assertTrue(compare.equalsDeep(adjudication));
  }

  @Test
  public void shouldHaveLineItemEligibleAdjudication() {
    AdjudicationComponent adjudication =
        TransformerTestUtilsV2.findAdjudicationByCategory(
            "eligible", eob.getItemFirstRep().getAdjudication());

    AdjudicationComponent compare =
        new AdjudicationComponent()
            .setCategory(
                new CodeableConcept()
                    .setCoding(
                        Arrays.asList(
                            new Coding(
                                "http://terminology.hl7.org/CodeSystem/adjudication",
                                "eligible",
                                "Eligible Amount"),
                            new Coding(
                                "https://bluebutton.cms.gov/resources/codesystem/adjudication",
                                "https://bluebutton.cms.gov/resources/variables/line_alowd_chrg_amt",
                                "Line Allowed Charge Amount"))))
            .setAmount(new Money().setValue(75).setCurrency(TransformerConstants.CODED_MONEY_USD));

    assertTrue(compare.equalsDeep(adjudication));
  }

  @Test
  public void shouldHaveBenefitBalanceFinancial() {
    assertEquals(5, eob.getBenefitBalanceFirstRep().getFinancial().size());
  }

  @Test
  public void shouldHaveClmPassThruCashDeductibleFinancial() {
    BenefitComponent benefit =
        TransformerTestUtilsV2.findFinancial(
            "https://bluebutton.cms.gov/resources/variables/carr_clm_cash_ddctbl_apld_amt",
            eob.getBenefitBalanceFirstRep().getFinancial());

    BenefitComponent compare =
        new BenefitComponent()
            .setType(
                new CodeableConcept()
                    .setCoding(
                        Arrays.asList(
                            new Coding(
                                "https://bluebutton.cms.gov/resources/codesystem/benefit-balance",
                                "https://bluebutton.cms.gov/resources/variables/carr_clm_cash_ddctbl_apld_amt",
                                "Carrier Claim Cash Deductible Applied Amount (sum of all line-level deductible amounts)"))))
            .setUsed(
                new Money()
                    .setValueElement(new DecimalType("777.00"))
                    .setCurrency(TransformerConstants.CODED_MONEY_USD));

    assertTrue(compare.equalsDeep(benefit));
  }

  @Test
  public void shouldHaveClmPassThruClaimProviderPaymentAmountFinancial() {
    BenefitComponent benefit =
        TransformerTestUtilsV2.findFinancial(
            "https://bluebutton.cms.gov/resources/variables/nch_clm_prvdr_pmt_amt",
            eob.getBenefitBalanceFirstRep().getFinancial());

    BenefitComponent compare =
        new BenefitComponent()
            .setType(
                new CodeableConcept()
                    .setCoding(
                        Arrays.asList(
                            new Coding(
                                "https://bluebutton.cms.gov/resources/codesystem/benefit-balance",
                                "https://bluebutton.cms.gov/resources/variables/nch_clm_prvdr_pmt_amt",
                                "NCH Claim Provider Payment Amount"))))
            .setUsed(
                new Money()
                    .setValueElement(new DecimalType("123.45"))
                    .setCurrency(TransformerConstants.CODED_MONEY_USD));

    assertTrue(compare.equalsDeep(benefit));
  }

  @Test
  public void shouldHaveClmPassThruClaimProviderPaymentAmountToBeneficiaryFinancial() {
    BenefitComponent benefit =
        TransformerTestUtilsV2.findFinancial(
            "https://bluebutton.cms.gov/resources/variables/nch_clm_bene_pmt_amt",
            eob.getBenefitBalanceFirstRep().getFinancial());

    BenefitComponent compare =
        new BenefitComponent()
            .setType(
                new CodeableConcept()
                    .setCoding(
                        Arrays.asList(
                            new Coding(
                                "https://bluebutton.cms.gov/resources/codesystem/benefit-balance",
                                "https://bluebutton.cms.gov/resources/variables/nch_clm_bene_pmt_amt",
                                "NCH Claim Payment Amount to Beneficiary"))))
            .setUsed(
                new Money()
                    .setValueElement(new DecimalType("888.00"))
                    .setCurrency(TransformerConstants.CODED_MONEY_USD));

    assertTrue(compare.equalsDeep(benefit));
  }

  @Test
  public void shouldHaveClmPassThruClaimSubmittedChargeFinancial() {
    BenefitComponent benefit =
        TransformerTestUtilsV2.findFinancial(
            "https://bluebutton.cms.gov/resources/variables/nch_carr_clm_sbmtd_chrg_amt",
            eob.getBenefitBalanceFirstRep().getFinancial());

    BenefitComponent compare =
        new BenefitComponent()
            .setType(
                new CodeableConcept()
                    .setCoding(
                        Arrays.asList(
                            new Coding(
                                "https://bluebutton.cms.gov/resources/codesystem/benefit-balance",
                                "https://bluebutton.cms.gov/resources/variables/nch_carr_clm_sbmtd_chrg_amt",
                                "NCH Carrier Claim Submitted Charge Amount (sum of all line-level submitted charges)"))))
            .setUsed(
                new Money()
                    .setValueElement(new DecimalType("245.04"))
                    .setCurrency(TransformerConstants.CODED_MONEY_USD));

    assertTrue(compare.equalsDeep(benefit));
  }

  @Test
  public void shouldHaveClmPassThruClaimAllowedChargeFinancial() {
    BenefitComponent benefit =
        TransformerTestUtilsV2.findFinancial(
            "https://bluebutton.cms.gov/resources/variables/nch_carr_clm_alowd_amt",
            eob.getBenefitBalanceFirstRep().getFinancial());

    BenefitComponent compare =
        new BenefitComponent()
            .setType(
                new CodeableConcept()
                    .setCoding(
                        Arrays.asList(
                            new Coding(
                                "https://bluebutton.cms.gov/resources/codesystem/benefit-balance",
                                "https://bluebutton.cms.gov/resources/variables/nch_carr_clm_alowd_amt",
                                "NCH Carrier Claim Allowed Charge Amount (sum of all line-level allowed charges)"))))
            .setUsed(
                new Money()
                    .setValueElement(new DecimalType("166.23"))
                    .setCurrency(TransformerConstants.CODED_MONEY_USD));

    assertTrue(compare.equalsDeep(benefit));
  }

  @Test
  public void shouldHaveClmTotChrgAmtTotal() {
    // Only one so just pull it directly and compare
    TotalComponent total = eob.getTotalFirstRep();

    TotalComponent compare =
        new TotalComponent()
            .setCategory(
                new CodeableConcept()
                    .setCoding(
                        Arrays.asList(
                            new Coding(
                                "http://hl7.org/fhir/us/carin-bb/CodeSystem/C4BBAdjudication",
                                "priorpayerpaid",
                                "Prior payer paid"),
                            new Coding(
                                "https://bluebutton.cms.gov/resources/codesystem/adjudication",
                                "https://bluebutton.cms.gov/resources/variables/clm_tot_chrg_amt",
                                "Claim Total Charge Amount"))))
            .setAmount(new Money().setValue(0).setCurrency(TransformerConstants.CODED_MONEY_USD));

    assertTrue(compare.equalsDeep(total));
  }

  /** Procedures */
  @Test
  public void shouldHaveProcedureList() {
    assertEquals(0, eob.getProcedure().size());
  }

  /**
   * Verifies that the {@link ExplanationOfBenefit} "looks like" it should, if it were produced from
   * the specified {@link InpatientClaim}.
   *
   * @param claim the {@link InpatientClaim} that the {@link ExplanationOfBenefit} was generated
   *     from
   * @param eob the {@link ExplanationOfBenefit} that was generated from the specified {@link
   *     InpatientClaim}
   * @throws FHIRException (indicates test failure)
   */
  static void assertMatches(CarrierClaim claim, ExplanationOfBenefit eob, Boolean includeTaxNumbers)
      throws FHIRException {
    // Test to ensure group level fields between all claim types match
    TransformerTestUtilsV2.assertEobCommonClaimHeaderData(
        eob,
        claim.getClaimId(),
        claim.getBeneficiaryId(),
        ClaimTypeV2.CARRIER,
        claim.getClaimGroupId().toPlainString(),
        MedicareSegment.PART_B,
        Optional.of(claim.getDateFrom()),
        Optional.of(claim.getDateThrough()),
        Optional.of(claim.getPaymentAmount()),
        claim.getFinalAction());
  }
}<|MERGE_RESOLUTION|>--- conflicted
+++ resolved
@@ -38,17 +38,10 @@
 import org.hl7.fhir.r4.model.Money;
 import org.hl7.fhir.r4.model.Quantity;
 import org.hl7.fhir.r4.model.Reference;
-<<<<<<< HEAD
 import org.hl7.fhir.r4.model.Resource;
-import org.junit.Assert;
-import org.junit.Before;
-import org.junit.Ignore;
-import org.junit.Test;
-=======
 import org.junit.jupiter.api.BeforeEach;
 import org.junit.jupiter.api.Disabled;
 import org.junit.jupiter.api.Test;
->>>>>>> 1e78878e
 
 public class CarrierClaimTransformerV2Test {
   static CarrierClaim claim;
@@ -126,12 +119,8 @@
 
   @Test
   public void shouldHaveIdentifiers() {
-<<<<<<< HEAD
-    Assert.assertEquals(2, eob.getIdentifier().size());
-=======
     assertEquals(2, eob.getIdentifier().size());
 
->>>>>>> 1e78878e
     Identifier clmGrp1 =
         TransformerTestUtilsV2.findIdentifierBySystem(
             "https://bluebutton.cms.gov/resources/variables/clm_id", eob.getIdentifier());
@@ -560,11 +549,7 @@
    */
   @Test
   public void shouldHaveCareTeamList() {
-<<<<<<< HEAD
-    Assert.assertEquals(5, eob.getCareTeam().size());
-=======
     assertEquals(4, eob.getCareTeam().size());
->>>>>>> 1e78878e
   }
 
   @Test
@@ -628,17 +613,12 @@
             .setCode("1")
             .setDisplay("Participating"));
 
-<<<<<<< HEAD
+
     Assert.assertTrue(compare3.equalsDeep(member3));
-    */
-=======
-    assertTrue(compare3.equalsDeep(member3));
-
->>>>>>> 1e78878e
-    // Fourth member
+
+
     CareTeamComponent member4 = TransformerTestUtilsV2.findCareTeamBySequence(5, eob.getCareTeam());
-    CareTeamComponent compare4 =
-        TransformerTestUtilsV2.createNpiCareTeamMember(
+    CareTeamComponent compare4 = TransformerTestUtilsV2.createCareTeamMember(
             5,
             "1497758544",
             "http://terminology.hl7.org/CodeSystem/claimcareteamrole",
@@ -647,6 +627,7 @@
     compare4.getProvider().setDisplay("CUMBERLAND COUNTY HOSPITAL SYSTEM, INC");
 
     assertTrue(compare4.equalsDeep(member4));
+    */
   }
 
   @Test
