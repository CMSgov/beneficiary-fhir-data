--- conflicted
+++ resolved
@@ -56,13 +56,7 @@
             .findFirst()
             .get();
 
-<<<<<<< HEAD
-    claim.setLastUpdated(new Date());
-=======
     claim.setLastUpdated(Instant.now());
-
-    return claim;
->>>>>>> 8b67be47
   }
 
   @Before
