package gov.cms.bfd.server.war.r4.providers;

import ca.uhn.fhir.context.FhirContext;
import ca.uhn.fhir.parser.IParser;
import com.codahale.metrics.MetricRegistry;
import gov.cms.bfd.model.rif.CarrierClaim;
import gov.cms.bfd.model.rif.InpatientClaim;
import gov.cms.bfd.model.rif.samples.StaticRifResource;
import gov.cms.bfd.model.rif.samples.StaticRifResourceGroup;
import gov.cms.bfd.server.war.ServerTestUtils;
import gov.cms.bfd.server.war.commons.MedicareSegment;
import gov.cms.bfd.server.war.commons.TransformerConstants;
import java.text.SimpleDateFormat;
import java.time.Instant;
import java.util.Arrays;
import java.util.List;
import java.util.Optional;
import org.hl7.fhir.exceptions.FHIRException;
import org.hl7.fhir.r4.model.CodeableConcept;
import org.hl7.fhir.r4.model.Coding;
import org.hl7.fhir.r4.model.DateType;
import org.hl7.fhir.r4.model.DecimalType;
import org.hl7.fhir.r4.model.ExplanationOfBenefit;
import org.hl7.fhir.r4.model.ExplanationOfBenefit.AdjudicationComponent;
import org.hl7.fhir.r4.model.ExplanationOfBenefit.BenefitComponent;
import org.hl7.fhir.r4.model.ExplanationOfBenefit.CareTeamComponent;
import org.hl7.fhir.r4.model.ExplanationOfBenefit.DiagnosisComponent;
import org.hl7.fhir.r4.model.ExplanationOfBenefit.ExplanationOfBenefitStatus;
import org.hl7.fhir.r4.model.ExplanationOfBenefit.SupportingInformationComponent;
import org.hl7.fhir.r4.model.ExplanationOfBenefit.TotalComponent;
import org.hl7.fhir.r4.model.ExplanationOfBenefit.Use;
import org.hl7.fhir.r4.model.Extension;
import org.hl7.fhir.r4.model.Identifier;
import org.hl7.fhir.r4.model.Money;
import org.hl7.fhir.r4.model.Quantity;
import org.hl7.fhir.r4.model.Reference;
import org.hl7.fhir.r4.model.Resource;
import org.junit.Assert;
import org.junit.Before;
import org.junit.BeforeClass;
import org.junit.Ignore;
import org.junit.Test;

public class CarrierClaimTransformerV2Test {
  static CarrierClaim claim;
  ExplanationOfBenefit eob;
<<<<<<< HEAD

  @BeforeClass
  public static void loadRifData() {
=======
  /**
   * Generates the Claim object to be used in multiple tests
   *
   * @return claim object
   * @throws FHIRException
   */
  public CarrierClaim generateClaim() throws FHIRException {
>>>>>>> 19704729
    List<Object> parsedRecords =
        ServerTestUtils.parseData(Arrays.asList(StaticRifResourceGroup.SAMPLE_A.getResources()));

    claim =
        parsedRecords.stream()
            .filter(r -> r instanceof CarrierClaim)
            .map(r -> (CarrierClaim) r)
            .findFirst()
            .get();

<<<<<<< HEAD
    claim.setLastUpdated(new Date());
=======
    claim.setLastUpdated(Instant.now());

    return claim;
>>>>>>> 19704729
  }

  @Before
  public void before() {
<<<<<<< HEAD
    eob = CarrierClaimTransformerV2.transform(new MetricRegistry(), claim, Optional.of(false));
    Assert.assertNotNull(eob);
=======
    claim = generateClaim();
    ExplanationOfBenefit genEob =
        CarrierClaimTransformerV2.transform(new MetricRegistry(), claim, Optional.empty());
    IParser parser = fhirContext.newJsonParser();
    String json = parser.encodeResourceToString(genEob);
    eob = parser.parseResource(ExplanationOfBenefit.class, json);
>>>>>>> 19704729
  }

  /**
   * Verifies that {@link
   * gov.cms.bfd.server.war.r4.providers.CarrierClaimTransformerV2#transform(MetricRegistry, Object,
   * Optional<Boolean>)} works as expected when run against the {@link
   * StaticRifResource#SAMPLE_A_INPATIENT} {@link InpatientClaim}.
   *
   * @throws FHIRException (indicates test failure)
   */
  @Test
  public void transformSampleARecord() throws FHIRException {
    assertMatches(
        claim,
        CarrierClaimTransformerV2.transform(new MetricRegistry(), claim, Optional.of(false)),
        false);
  }

  private static final FhirContext fhirContext = FhirContext.forR4();

  /**
   * Serializes the EOB and prints to the command line
   *
   * @throws FHIRException
   */
  @Ignore
  @Test
  public void serializeSampleARecord() throws FHIRException {
    System.out.println(fhirContext.newJsonParser().encodeResourceToString(eob));
  }

  @Test
  public void shouldSetBillablePeriod() throws Exception {
    // We just want to make sure it is set
    Assert.assertNotNull(eob.getBillablePeriod());
    Assert.assertEquals(
        (new SimpleDateFormat("yyy-MM-dd")).parse("1999-10-27"),
        eob.getBillablePeriod().getStart());
    Assert.assertEquals(
        (new SimpleDateFormat("yyy-MM-dd")).parse("1999-10-27"), eob.getBillablePeriod().getEnd());
  }

  @Test
  public void shouldHaveIdentifiers() {
    Assert.assertEquals(2, eob.getIdentifier().size());
    Identifier clmGrp1 =
        TransformerTestUtilsV2.findIdentifierBySystem(
            "https://bluebutton.cms.gov/resources/variables/clm_id", eob.getIdentifier());

    Identifier compare1 =
        TransformerTestUtilsV2.createIdentifier(
            "https://bluebutton.cms.gov/resources/variables/clm_id",
            "9991831999",
            "http://hl7.org/fhir/us/carin-bb/CodeSystem/C4BBIdentifierType",
            "uc",
            "Unique Claim ID");

    Assert.assertTrue(compare1.equalsDeep(clmGrp1));

    Identifier clmGrp2 =
        TransformerTestUtilsV2.findIdentifierBySystem(
            "https://bluebutton.cms.gov/resources/identifier/claim-group", eob.getIdentifier());

    Identifier compare2 =
        TransformerTestUtilsV2.createIdentifier(
            "https://bluebutton.cms.gov/resources/identifier/claim-group",
            "900",
            "http://hl7.org/fhir/us/carin-bb/CodeSystem/C4BBIdentifierType",
            "uc",
            "Unique Claim ID");

    Assert.assertTrue(compare2.equalsDeep(clmGrp2));
  }

  @Test
  public void shouldHaveEstensions() {
    Assert.assertEquals(7, eob.getExtension().size());
  }

  @Test
  public void shouldHaveExtensionsWithNearLineCode() {
    Extension ex =
        TransformerTestUtilsV2.findExtensionByUrl(
            "https://bluebutton.cms.gov/resources/variables/nch_near_line_rec_ident_cd",
            eob.getExtension());

    Extension compare =
        new Extension(
            "https://bluebutton.cms.gov/resources/variables/nch_near_line_rec_ident_cd",
            new Coding(
                "https://bluebutton.cms.gov/resources/variables/nch_near_line_rec_ident_cd",
                "O",
                "Part B physician/supplier claim record (processed by local carriers; can include DMEPOS services)"));

    Assert.assertTrue(compare.equalsDeep(ex));
  }

  @Test
  public void shouldHaveExtensionsWithCarrierNumber() {
    Extension ex =
        TransformerTestUtilsV2.findExtensionByUrl(
            "https://bluebutton.cms.gov/resources/variables/carr_num", eob.getExtension());

    Identifier identifier =
        new Identifier()
            .setSystem("https://bluebutton.cms.gov/resources/variables/carr_num")
            .setValue("61026");

    Extension compare =
        new Extension("https://bluebutton.cms.gov/resources/variables/carr_num", identifier);

    Assert.assertTrue(compare.equalsDeep(ex));
  }

  @Test
  public void shouldHaveExtensionsWithCarrierClaimControlNumber() {
    Extension ex =
        TransformerTestUtilsV2.findExtensionByUrl(
            "https://bluebutton.cms.gov/resources/variables/carr_clm_cntl_num", eob.getExtension());

    Identifier identifier =
        new Identifier()
            .setSystem("https://bluebutton.cms.gov/resources/variables/carr_clm_cntl_num")
            .setValue("74655592568216");

    Extension compare =
        new Extension(
            "https://bluebutton.cms.gov/resources/variables/carr_clm_cntl_num", identifier);

    Assert.assertTrue(compare.equalsDeep(ex));
  }

  @Test
  public void shouldHaveExtensionsWithCarrierClaimPaymentDownloadCode() {
    Extension ex =
        TransformerTestUtilsV2.findExtensionByUrl(
            "https://bluebutton.cms.gov/resources/variables/carr_clm_pmt_dnl_cd",
            eob.getExtension());

    Coding coding =
        new Coding()
            .setSystem("https://bluebutton.cms.gov/resources/variables/carr_clm_pmt_dnl_cd")
            .setDisplay("Physician/supplier")
            .setCode("1");

    Extension compare =
        new Extension("https://bluebutton.cms.gov/resources/variables/carr_clm_pmt_dnl_cd", coding);

    Assert.assertTrue(compare.equalsDeep(ex));
  }

  @Test
  public void shouldHaveExtensionsWithCarrierAssignedClaim() {
    Extension ex =
        TransformerTestUtilsV2.findExtensionByUrl(
            "https://bluebutton.cms.gov/resources/variables/asgmntcd", eob.getExtension());

    Coding coding =
        new Coding()
            .setSystem("https://bluebutton.cms.gov/resources/variables/asgmntcd")
            .setDisplay("Assigned claim")
            .setCode("A");

    Extension compare =
        new Extension("https://bluebutton.cms.gov/resources/variables/asgmntcd", coding);

    Assert.assertTrue(compare.equalsDeep(ex));
  }

  @Test
  public void shouldHaveExtensionsWithClaimClinicalTrailNumber() {
    Extension ex =
        TransformerTestUtilsV2.findExtensionByUrl(
            "https://bluebutton.cms.gov/resources/variables/clm_clncl_tril_num",
            eob.getExtension());

    Identifier identifier =
        new Identifier()
            .setSystem("https://bluebutton.cms.gov/resources/variables/clm_clncl_tril_num")
            .setValue("0");

    Extension compare =
        new Extension(
            "https://bluebutton.cms.gov/resources/variables/clm_clncl_tril_num", identifier);

    Assert.assertTrue(compare.equalsDeep(ex));
  }

  @Test
  public void shouldHaveExtensionsWithClaimEntryCodeNumber() {
    Extension ex =
        TransformerTestUtilsV2.findExtensionByUrl(
            "https://bluebutton.cms.gov/resources/variables/carr_clm_entry_cd", eob.getExtension());

    Coding coding =
        new Coding()
            .setSystem("https://bluebutton.cms.gov/resources/variables/carr_clm_entry_cd")
            .setDisplay(
                "Original debit; void of original debit (If CLM_DISP_CD = 3, code 1 means voided original debit)")
            .setCode("1");

    Extension compare =
        new Extension("https://bluebutton.cms.gov/resources/variables/carr_clm_entry_cd", coding);

    Assert.assertTrue(compare.equalsDeep(ex));
  }

  /** SupportingInfo items */
  @Test
  public void shouldHaveSupportingInfoList() {
    Assert.assertEquals(2, eob.getSupportingInfo().size());
  }

  @Test
  public void shouldHaveSupportingInfoListForClaimReceivedDate() {
    SupportingInformationComponent sic =
        TransformerTestUtilsV2.findSupportingInfoByCode("clmrecvddate", eob.getSupportingInfo());

    SupportingInformationComponent compare =
        TransformerTestUtilsV2.createSupportingInfo(
            // We don't care what the sequence number is here
            sic.getSequence(),
            // Category
            Arrays.asList(
                new Coding(
                    "http://hl7.org/fhir/us/carin-bb/CodeSystem/C4BBSupportingInfoType",
                    "clmrecvddate",
                    "Claim Received Date"),
                new Coding(
                    "https://bluebutton.cms.gov/resources/codesystem/information",
                    "https://bluebutton.cms.gov/resources/variables/nch_wkly_proc_dt",
                    "NCH Weekly Claim Processing Date")));

    compare.setTiming(new DateType("1999-11-06"));

    Assert.assertTrue(compare.equalsDeep(sic));
  }

  @Test
  public void shouldHaveSupportingInfoListForClaimReceivedDate2() {
    SupportingInformationComponent sic =
        TransformerTestUtilsV2.findSupportingInfoByCode("info", eob.getSupportingInfo());

    SupportingInformationComponent compare =
        TransformerTestUtilsV2.createSupportingInfo(
            // We don't care what the sequence number is here
            sic.getSequence(),
            // Category
            Arrays.asList(
                new Coding(
                    "http://terminology.hl7.org/CodeSystem/claiminformationcategory",
                    "info",
                    "Information"),
                new Coding(
                    "https://bluebutton.cms.gov/resources/codesystem/information",
                    "https://bluebutton.cms.gov/resources/variables/line_hct_hgb_rslt_num",
                    "Hematocrit / Hemoglobin Test Results")));

    compare.setValue(new Reference("#line-observation-6"));

    Assert.assertTrue(compare.equalsDeep(sic));
  }

  @Test
  public void shouldHaveCreatedDate() {
    Assert.assertNotNull(eob.getCreated());
  }

  @Test
  public void shouldReferencePatient() {
    Assert.assertNotNull(eob.getPatient());
    Assert.assertEquals("Patient/567834", eob.getPatient().getReference());
  }

  @Test
  public void shouldInsuranceCoverage() {
    Assert.assertNotNull(eob.getInsurance());
    Assert.assertEquals(
        "Coverage/part-b-567834", eob.getInsurance().get(0).getCoverage().getReference());
  }

  @Test
  public void shouldSetFinalAction() {
    Assert.assertEquals(ExplanationOfBenefitStatus.ACTIVE, eob.getStatus());
  }

  @Test
  public void shouldSetUse() {
    Assert.assertEquals(Use.CLAIM, eob.getUse());
  }

  @Test
  public void shouldSetID() {
    Assert.assertEquals("ExplanationOfBenefit/carrier-" + claim.getClaimId(), eob.getId());
  }

  @Test
  public void shouldSetLastUpdated() {
    Assert.assertNotNull(eob.getMeta().getLastUpdated());
  }

  @Test
  public void shouldHaveLineItemProductOrServiceCoding() {
    CodeableConcept pos = eob.getItemFirstRep().getProductOrService();

    CodeableConcept compare =
        new CodeableConcept()
            .setCoding(
                Arrays.asList(
                    new Coding(
                        "https://bluebutton.cms.gov/resources/codesystem/hcpcs", "92999", null)));

    compare.setExtension(
        Arrays.asList(
            new Extension(
                "http://hl7.org/fhir/sid/ndc",
                new Coding("http://hl7.org/fhir/sid/ndc", "49035044700", null))));

    Assert.assertTrue(compare.equalsDeep(pos));
  }

  @Test
  public void shouldHaveClaimReceivedDateSupInfo() {
    SupportingInformationComponent sic =
        TransformerTestUtilsV2.findSupportingInfoByCode("clmrecvddate", eob.getSupportingInfo());

    SupportingInformationComponent compare =
        TransformerTestUtilsV2.createSupportingInfo(
                // We don't care what the sequence number is here
                sic.getSequence(),
                // Category
                Arrays.asList(
                    new Coding(
                        "http://hl7.org/fhir/us/carin-bb/CodeSystem/C4BBSupportingInfoType",
                        "clmrecvddate",
                        "Claim Received Date"),
                    new Coding(
                        "https://bluebutton.cms.gov/resources/codesystem/information",
                        "https://bluebutton.cms.gov/resources/variables/nch_wkly_proc_dt",
                        "NCH Weekly Claim Processing Date")))
            // timingDate
            .setTiming(new DateType("1999-11-06"));

    Assert.assertTrue(compare.equalsDeep(sic));
  }

  /** Diagnosis elements */
  @Test
  public void shouldHaveDiagnosesList() {
    Assert.assertEquals(5, eob.getDiagnosis().size());
  }

  @Test
  public void shouldHaveDiagnosesMembers() {
    DiagnosisComponent diag1 =
        TransformerTestUtilsV2.findDiagnosisByCode("H5555", eob.getDiagnosis());

    DiagnosisComponent cmp1 =
        TransformerTestUtilsV2.createDiagnosis(
            // Order doesn't matter
            diag1.getSequence(),
            new Coding("http://hl7.org/fhir/sid/icd-10", "H5555", null),
            new Coding(
                "http://terminology.hl7.org/CodeSystem/ex-diagnosistype", "principal", "principal"),
            null,
            null);

    Assert.assertTrue(cmp1.equalsDeep(diag1));

    DiagnosisComponent diag2 =
        TransformerTestUtilsV2.findDiagnosisByCode("H8888", eob.getDiagnosis());

    DiagnosisComponent cmp2 =
        TransformerTestUtilsV2.createDiagnosis(
            // Order doesn't matter
            diag2.getSequence(),
            new Coding("http://hl7.org/fhir/sid/icd-10", "H8888", null),
            new Coding(
                "http://hl7.org/fhir/us/carin-bb/CodeSystem/C4BBClaimDiagnosisType",
                "secondary",
                "Secondary"),
            null,
            null);

    Assert.assertTrue(cmp2.equalsDeep(diag2));

    DiagnosisComponent diag3 =
        TransformerTestUtilsV2.findDiagnosisByCode("H66666", eob.getDiagnosis());

    DiagnosisComponent cmp3 =
        TransformerTestUtilsV2.createDiagnosis(
            // Order doesn't matter
            diag3.getSequence(),
            new Coding("http://hl7.org/fhir/sid/icd-10", "H66666", null),
            new Coding(
                "http://hl7.org/fhir/us/carin-bb/CodeSystem/C4BBClaimDiagnosisType",
                "secondary",
                "Secondary"),
            null,
            null);

    Assert.assertTrue(cmp3.equalsDeep(diag3));

    DiagnosisComponent diag4 =
        TransformerTestUtilsV2.findDiagnosisByCode("H77777", eob.getDiagnosis());

    DiagnosisComponent cmp4 =
        TransformerTestUtilsV2.createDiagnosis(
            // Order doesn't matter
            diag4.getSequence(),
            new Coding("http://hl7.org/fhir/sid/icd-10", "H77777", null),
            new Coding(
                "http://hl7.org/fhir/us/carin-bb/CodeSystem/C4BBClaimDiagnosisType",
                "secondary",
                "Secondary"),
            null,
            null);

    Assert.assertTrue(cmp4.equalsDeep(diag4));

    DiagnosisComponent diag5 =
        TransformerTestUtilsV2.findDiagnosisByCode("H12345", eob.getDiagnosis());

    DiagnosisComponent cmp5 =
        TransformerTestUtilsV2.createDiagnosis(
            // Order doesn't matter
            diag5.getSequence(),
            new Coding("http://hl7.org/fhir/sid/icd-10", "H12345", null),
            new Coding(
                "http://hl7.org/fhir/us/carin-bb/CodeSystem/C4BBClaimDiagnosisType",
                "secondary",
                "Secondary"),
            null,
            null);

    Assert.assertTrue(cmp5.equalsDeep(diag5));
  }

  /** Top level Type */
  @Test
  public void shouldHaveExpectedTypeCoding() {
    Assert.assertEquals(3, eob.getType().getCoding().size());
  }

  @Test
  public void shouldHaveExpectedCodingValues() {
    CodeableConcept compare =
        new CodeableConcept()
            .setCoding(
                Arrays.asList(
                    new Coding(
                        "https://bluebutton.cms.gov/resources/variables/nch_clm_type_cd",
                        "71",
                        "Local carrier non-durable medical equipment, prosthetics, orthotics, and supplies (DMEPOS) claim"),
                    new Coding(
                        "https://bluebutton.cms.gov/resources/codesystem/eob-type",
                        "CARRIER",
                        null),
                    new Coding(
                        "http://terminology.hl7.org/CodeSystem/claim-type",
                        "professional",
                        "Professional")));

    Assert.assertTrue(compare.equalsDeep(eob.getType()));
  }

  /**
   * CareTeam list
   *
   * <p>Based on how the code currently works, we can assume that the same CareTeam members always
   * are added in the same order. This means we can look them up by sequence number.
   */
  @Test
  public void shouldHaveCareTeamList() {
    Assert.assertEquals(4, eob.getCareTeam().size());
  }

  @Test
  public void shouldHaveCareTeamMembers() {
    // First member
    CareTeamComponent member1 = TransformerTestUtilsV2.findCareTeamBySequence(1, eob.getCareTeam());
    CareTeamComponent compare1 =
        TransformerTestUtilsV2.createNpiCareTeamMember(
            1,
            "8765676",
            "http://hl7.org/fhir/us/carin-bb/CodeSystem/C4BBClaimCareTeamRole",
            "referring",
            "Referring");

    Assert.assertTrue(compare1.equalsDeep(member1));

    // Second member
    CareTeamComponent member2 = TransformerTestUtilsV2.findCareTeamBySequence(2, eob.getCareTeam());
    CareTeamComponent compare2 =
        TransformerTestUtilsV2.createNpiCareTeamMember(
            2,
            "K25852",
            "http://hl7.org/fhir/us/carin-bb/CodeSystem/C4BBClaimCareTeamRole",
            "referring",
            "Referring");

    Assert.assertTrue(compare2.equalsDeep(member2));

    // Third member
    CareTeamComponent member3 = TransformerTestUtilsV2.findCareTeamBySequence(3, eob.getCareTeam());
    Resource resource = eob.getContained().get(0);
    CareTeamComponent compare3 = TransformerTestUtilsV2.createCareTeamMember(3, resource);
    /*
    compare3.setRole(
        new CodeableConcept()
            .setCoding(
                Arrays.asList(
                    new Coding(
                        "http://hl7.org/fhir/us/carin-bb/CodeSystem/C4BBClaimCareTeamRole",
                        "performing",
                        "Performing provider"))));
    compare3.setResponsible(true);
    compare3.setQualification(
        new CodeableConcept()
            .setCoding(
                Arrays.asList(
                    new Coding()
                        .setSystem("https://bluebutton.cms.gov/resources/variables/prvdr_spclty")
                        .setDisplay("Optometrist")
                        .setCode("41"))));
    compare3.addExtension(
        "https://bluebutton.cms.gov/resources/variables/carr_line_prvdr_type_cd",
        new Coding()
            .setSystem("https://bluebutton.cms.gov/resources/variables/carr_line_prvdr_type_cd")
            .setCode("0"));

    compare3.addExtension(
        "https://bluebutton.cms.gov/resources/variables/prtcptng_ind_cd",
        new Coding()
            .setSystem("https://bluebutton.cms.gov/resources/variables/prtcptng_ind_cd")
            .setCode("1")
            .setDisplay("Participating"));

    Assert.assertTrue(compare3.equalsDeep(member3)); */

    // Fourth member
    CareTeamComponent member4 = TransformerTestUtilsV2.findCareTeamBySequence(4, eob.getCareTeam());
    CareTeamComponent compare4 =
        TransformerTestUtilsV2.createNpiCareTeamMember(
            4,
            "1497758544",
            "http://terminology.hl7.org/CodeSystem/claimcareteamrole",
            "primary",
            "Primary provider");
    compare4.getProvider().setDisplay("CUMBERLAND COUNTY HOSPITAL SYSTEM, INC");

    Assert.assertTrue(compare4.equalsDeep(member4));
  }

  @Test
  public void shouldHaveLineItemQuantity() {
    Quantity quantity = eob.getItemFirstRep().getQuantity();

    Quantity compare = new Quantity(1);

    Assert.assertTrue(compare.equalsDeep(quantity));
  }

  @Test
  public void shouldHaveLineItemAdjudications() {
    Assert.assertEquals(9, eob.getItemFirstRep().getAdjudication().size());
  }

  @Test
  public void shouldHaveLineItemDenialReasonAdjudication() {
    AdjudicationComponent adjudication =
        TransformerTestUtilsV2.findAdjudicationByCategory(
            "denialreason", eob.getItemFirstRep().getAdjudication());

    AdjudicationComponent compare =
        new AdjudicationComponent()
            .setCategory(
                new CodeableConcept()
                    .setCoding(
                        Arrays.asList(
                            new Coding(
                                "http://hl7.org/fhir/us/carin-bb/CodeSystem/C4BBAdjudicationDiscriminator",
                                "denialreason",
                                "Denial Reason"))))
            .setReason(
                new CodeableConcept()
                    .setCoding(
                        Arrays.asList(
                            new Coding(
                                "https://bluebutton.cms.gov/resources/variables/carr_line_rdcd_pmt_phys_astn_c",
                                "0",
                                "N/A"))));

    Assert.assertTrue(compare.equalsDeep(adjudication));
  }

  @Test
  public void shouldHaveLineItemPaidToPatientAdjudication() {
    AdjudicationComponent adjudication =
        TransformerTestUtilsV2.findAdjudicationByCategory(
            "paidtopatient", eob.getItemFirstRep().getAdjudication());

    AdjudicationComponent compare =
        new AdjudicationComponent()
            .setCategory(
                new CodeableConcept()
                    .setCoding(
                        Arrays.asList(
                            new Coding(
                                "http://hl7.org/fhir/us/carin-bb/CodeSystem/C4BBAdjudication",
                                "paidtopatient",
                                "Paid to patient"),
                            new Coding(
                                "https://bluebutton.cms.gov/resources/codesystem/adjudication",
                                "https://bluebutton.cms.gov/resources/variables/line_bene_pmt_amt",
                                "Line Payment Amount to Beneficiary"))))
            .setAmount(new Money().setValue(0).setCurrency(TransformerConstants.CODED_MONEY_USD));

    Assert.assertTrue(compare.equalsDeep(adjudication));
  }

  @Test
  public void shouldHaveLineItemBenefitAdjudication() {
    AdjudicationComponent adjudication =
        TransformerTestUtilsV2.findAdjudicationByCategory(
            "benefit", eob.getItemFirstRep().getAdjudication());

    AdjudicationComponent compare =
        new AdjudicationComponent()
            .setCategory(
                new CodeableConcept()
                    .setCoding(
                        Arrays.asList(
                            new Coding(
                                "http://terminology.hl7.org/CodeSystem/adjudication",
                                "benefit",
                                "Benefit Amount"),
                            new Coding(
                                "https://bluebutton.cms.gov/resources/codesystem/adjudication",
                                "https://bluebutton.cms.gov/resources/variables/line_nch_pmt_amt",
                                "Line NCH Medicare Payment Amount"))))
            .setAmount(
                new Money().setValue(37.5).setCurrency(TransformerConstants.CODED_MONEY_USD));
    compare.setExtension(
        Arrays.asList(
            new Extension("https://bluebutton.cms.gov/resources/variables/line_pmt_80_100_cd")
                .setValue(
                    new Coding(
                        "https://bluebutton.cms.gov/resources/variables/line_pmt_80_100_cd",
                        "0",
                        "80%"))));
    Assert.assertTrue(compare.equalsDeep(adjudication));
  }

  @Test
  public void shouldHaveLineItemPaidToProviderAdjudication() {
    AdjudicationComponent adjudication =
        TransformerTestUtilsV2.findAdjudicationByCategory(
            "paidtoprovider", eob.getItemFirstRep().getAdjudication());

    AdjudicationComponent compare =
        new AdjudicationComponent()
            .setCategory(
                new CodeableConcept()
                    .setCoding(
                        Arrays.asList(
                            new Coding(
                                "http://hl7.org/fhir/us/carin-bb/CodeSystem/C4BBAdjudication",
                                "paidtoprovider",
                                "Paid to provider"),
                            new Coding(
                                "https://bluebutton.cms.gov/resources/codesystem/adjudication",
                                "https://bluebutton.cms.gov/resources/variables/line_prvdr_pmt_amt",
                                "Line Provider Payment Amount"))))
            .setAmount(
                new Money().setValue(37.5).setCurrency(TransformerConstants.CODED_MONEY_USD));

    Assert.assertTrue(compare.equalsDeep(adjudication));
  }

  @Test
  public void shouldHaveLineItemDeductibleAdjudication() {
    AdjudicationComponent adjudication =
        TransformerTestUtilsV2.findAdjudicationByCategory(
            "deductible", eob.getItemFirstRep().getAdjudication());

    AdjudicationComponent compare =
        new AdjudicationComponent()
            .setCategory(
                new CodeableConcept()
                    .setCoding(
                        Arrays.asList(
                            new Coding(
                                "http://terminology.hl7.org/CodeSystem/adjudication",
                                "deductible",
                                "Deductible"),
                            new Coding(
                                "https://bluebutton.cms.gov/resources/codesystem/adjudication",
                                "https://bluebutton.cms.gov/resources/variables/line_bene_ptb_ddctbl_amt",
                                "Line Beneficiary Part B Deductible Amount"))))
            .setAmount(new Money().setValue(0).setCurrency(TransformerConstants.CODED_MONEY_USD));

    Assert.assertTrue(compare.equalsDeep(adjudication));
  }

  @Test
  public void shouldHaveLineItemPriorPayerPaidAdjudication() {
    AdjudicationComponent adjudication =
        TransformerTestUtilsV2.findAdjudicationByCategory(
            "priorpayerpaid", eob.getItemFirstRep().getAdjudication());

    AdjudicationComponent compare =
        new AdjudicationComponent()
            .setCategory(
                new CodeableConcept()
                    .setCoding(
                        Arrays.asList(
                            new Coding(
                                "http://hl7.org/fhir/us/carin-bb/CodeSystem/C4BBAdjudication",
                                "priorpayerpaid",
                                "Prior payer paid"),
                            new Coding(
                                "https://bluebutton.cms.gov/resources/codesystem/adjudication",
                                "https://bluebutton.cms.gov/resources/variables/line_bene_prmry_pyr_pd_amt",
                                "Line Primary Payer (if not Medicare) Paid Amount"))))
            .setAmount(new Money().setValue(0).setCurrency(TransformerConstants.CODED_MONEY_USD));

    Assert.assertTrue(compare.equalsDeep(adjudication));
  }

  @Test
  public void shouldHaveLineItemCoInsuranceAdjudication() {
    AdjudicationComponent adjudication =
        TransformerTestUtilsV2.findAdjudicationByCategory(
            "coinsurance", eob.getItemFirstRep().getAdjudication());

    AdjudicationComponent compare =
        new AdjudicationComponent()
            .setCategory(
                new CodeableConcept()
                    .setCoding(
                        Arrays.asList(
                            new Coding(
                                "http://hl7.org/fhir/us/carin-bb/CodeSystem/C4BBAdjudication",
                                "coinsurance",
                                "Co-insurance"),
                            new Coding(
                                "https://bluebutton.cms.gov/resources/codesystem/adjudication",
                                "https://bluebutton.cms.gov/resources/variables/line_coinsrnc_amt",
                                "Line Beneficiary Coinsurance Amount"))))
            .setAmount(
                new Money().setValue(9.57).setCurrency(TransformerConstants.CODED_MONEY_USD));

    Assert.assertTrue(compare.equalsDeep(adjudication));
  }

  @Test
  public void shouldHaveLineItemSubmittedAdjudication() {
    AdjudicationComponent adjudication =
        TransformerTestUtilsV2.findAdjudicationByCategory(
            "submitted", eob.getItemFirstRep().getAdjudication());

    AdjudicationComponent compare =
        new AdjudicationComponent()
            .setCategory(
                new CodeableConcept()
                    .setCoding(
                        Arrays.asList(
                            new Coding(
                                "http://terminology.hl7.org/CodeSystem/adjudication",
                                "submitted",
                                "Submitted Amount"),
                            new Coding(
                                "https://bluebutton.cms.gov/resources/codesystem/adjudication",
                                "https://bluebutton.cms.gov/resources/variables/line_sbmtd_chrg_amt",
                                "Line Submitted Charge Amount"))))
            .setAmount(new Money().setValue(75).setCurrency(TransformerConstants.CODED_MONEY_USD));

    Assert.assertTrue(compare.equalsDeep(adjudication));
  }

  @Test
  public void shouldHaveLineItemEligibleAdjudication() {
    AdjudicationComponent adjudication =
        TransformerTestUtilsV2.findAdjudicationByCategory(
            "eligible", eob.getItemFirstRep().getAdjudication());

    AdjudicationComponent compare =
        new AdjudicationComponent()
            .setCategory(
                new CodeableConcept()
                    .setCoding(
                        Arrays.asList(
                            new Coding(
                                "http://terminology.hl7.org/CodeSystem/adjudication",
                                "eligible",
                                "Eligible Amount"),
                            new Coding(
                                "https://bluebutton.cms.gov/resources/codesystem/adjudication",
                                "https://bluebutton.cms.gov/resources/variables/line_alowd_chrg_amt",
                                "Line Allowed Charge Amount"))))
            .setAmount(new Money().setValue(75).setCurrency(TransformerConstants.CODED_MONEY_USD));

    Assert.assertTrue(compare.equalsDeep(adjudication));
  }

  @Test
  public void shouldHaveBenefitBalanceFinancial() {
    Assert.assertEquals(5, eob.getBenefitBalanceFirstRep().getFinancial().size());
  }

  @Test
  public void shouldHaveClmPassThruCashDeductibleFinancial() {
    BenefitComponent benefit =
        TransformerTestUtilsV2.findFinancial(
            "https://bluebutton.cms.gov/resources/variables/carr_clm_cash_ddctbl_apld_amt",
            eob.getBenefitBalanceFirstRep().getFinancial());

    BenefitComponent compare =
        new BenefitComponent()
            .setType(
                new CodeableConcept()
                    .setCoding(
                        Arrays.asList(
                            new Coding(
                                "https://bluebutton.cms.gov/resources/codesystem/benefit-balance",
                                "https://bluebutton.cms.gov/resources/variables/carr_clm_cash_ddctbl_apld_amt",
                                "Carrier Claim Cash Deductible Applied Amount (sum of all line-level deductible amounts)"))))
            .setUsed(
                new Money()
                    .setValueElement(new DecimalType("777.00"))
                    .setCurrency(TransformerConstants.CODED_MONEY_USD));

    Assert.assertTrue(compare.equalsDeep(benefit));
  }

  @Test
  public void shouldHaveClmPassThruClaimProviderPaymentAmountFinancial() {
    BenefitComponent benefit =
        TransformerTestUtilsV2.findFinancial(
            "https://bluebutton.cms.gov/resources/variables/nch_clm_prvdr_pmt_amt",
            eob.getBenefitBalanceFirstRep().getFinancial());

    BenefitComponent compare =
        new BenefitComponent()
            .setType(
                new CodeableConcept()
                    .setCoding(
                        Arrays.asList(
                            new Coding(
                                "https://bluebutton.cms.gov/resources/codesystem/benefit-balance",
                                "https://bluebutton.cms.gov/resources/variables/nch_clm_prvdr_pmt_amt",
                                "NCH Claim Provider Payment Amount"))))
            .setUsed(
                new Money()
                    .setValueElement(new DecimalType("123.45"))
                    .setCurrency(TransformerConstants.CODED_MONEY_USD));

    Assert.assertTrue(compare.equalsDeep(benefit));
  }

  @Test
  public void shouldHaveClmPassThruClaimProviderPaymentAmountToBeneficiaryFinancial() {
    BenefitComponent benefit =
        TransformerTestUtilsV2.findFinancial(
            "https://bluebutton.cms.gov/resources/variables/nch_clm_bene_pmt_amt",
            eob.getBenefitBalanceFirstRep().getFinancial());

    BenefitComponent compare =
        new BenefitComponent()
            .setType(
                new CodeableConcept()
                    .setCoding(
                        Arrays.asList(
                            new Coding(
                                "https://bluebutton.cms.gov/resources/codesystem/benefit-balance",
                                "https://bluebutton.cms.gov/resources/variables/nch_clm_bene_pmt_amt",
                                "NCH Claim Payment Amount to Beneficiary"))))
            .setUsed(
                new Money()
                    .setValueElement(new DecimalType("888.00"))
                    .setCurrency(TransformerConstants.CODED_MONEY_USD));

    Assert.assertTrue(compare.equalsDeep(benefit));
  }

  @Test
  public void shouldHaveClmPassThruClaimSubmittedChargeFinancial() {
    BenefitComponent benefit =
        TransformerTestUtilsV2.findFinancial(
            "https://bluebutton.cms.gov/resources/variables/nch_carr_clm_sbmtd_chrg_amt",
            eob.getBenefitBalanceFirstRep().getFinancial());

    BenefitComponent compare =
        new BenefitComponent()
            .setType(
                new CodeableConcept()
                    .setCoding(
                        Arrays.asList(
                            new Coding(
                                "https://bluebutton.cms.gov/resources/codesystem/benefit-balance",
                                "https://bluebutton.cms.gov/resources/variables/nch_carr_clm_sbmtd_chrg_amt",
                                "NCH Carrier Claim Submitted Charge Amount (sum of all line-level submitted charges)"))))
            .setUsed(
                new Money()
                    .setValueElement(new DecimalType("245.04"))
                    .setCurrency(TransformerConstants.CODED_MONEY_USD));

    Assert.assertTrue(compare.equalsDeep(benefit));
  }

  @Test
  public void shouldHaveClmPassThruClaimAllowedChargeFinancial() {
    BenefitComponent benefit =
        TransformerTestUtilsV2.findFinancial(
            "https://bluebutton.cms.gov/resources/variables/nch_carr_clm_alowd_amt",
            eob.getBenefitBalanceFirstRep().getFinancial());

    BenefitComponent compare =
        new BenefitComponent()
            .setType(
                new CodeableConcept()
                    .setCoding(
                        Arrays.asList(
                            new Coding(
                                "https://bluebutton.cms.gov/resources/codesystem/benefit-balance",
                                "https://bluebutton.cms.gov/resources/variables/nch_carr_clm_alowd_amt",
                                "NCH Carrier Claim Allowed Charge Amount (sum of all line-level allowed charges)"))))
            .setUsed(
                new Money()
                    .setValueElement(new DecimalType("166.23"))
                    .setCurrency(TransformerConstants.CODED_MONEY_USD));

    Assert.assertTrue(compare.equalsDeep(benefit));
  }

  @Test
  public void shouldHaveClmTotChrgAmtTotal() {
    // Only one so just pull it directly and compare
    TotalComponent total = eob.getTotalFirstRep();

    TotalComponent compare =
        new TotalComponent()
            .setCategory(
                new CodeableConcept()
                    .setCoding(
                        Arrays.asList(
                            new Coding(
                                "http://hl7.org/fhir/us/carin-bb/CodeSystem/C4BBAdjudication",
                                "priorpayerpaid",
                                "Prior payer paid"),
                            new Coding(
                                "https://bluebutton.cms.gov/resources/codesystem/adjudication",
                                "https://bluebutton.cms.gov/resources/variables/clm_tot_chrg_amt",
                                "Claim Total Charge Amount"))))
            .setAmount(new Money().setValue(0).setCurrency(TransformerConstants.CODED_MONEY_USD));

    Assert.assertTrue(compare.equalsDeep(total));
  }

  /** Procedures */
  @Test
  public void shouldHaveProcedureList() {
    Assert.assertEquals(0, eob.getProcedure().size());
  }

  /**
   * Verifies that the {@link ExplanationOfBenefit} "looks like" it should, if it were produced from
   * the specified {@link InpatientClaim}.
   *
   * @param claim the {@link InpatientClaim} that the {@link ExplanationOfBenefit} was generated
   *     from
   * @param eob the {@link ExplanationOfBenefit} that was generated from the specified {@link
   *     InpatientClaim}
   * @throws FHIRException (indicates test failure)
   */
  static void assertMatches(CarrierClaim claim, ExplanationOfBenefit eob, Boolean includeTaxNumbers)
      throws FHIRException {
    // Test to ensure group level fields between all claim types match
    TransformerTestUtilsV2.assertEobCommonClaimHeaderData(
        eob,
        claim.getClaimId(),
        claim.getBeneficiaryId(),
        ClaimTypeV2.CARRIER,
        claim.getClaimGroupId().toPlainString(),
        MedicareSegment.PART_B,
        Optional.of(claim.getDateFrom()),
        Optional.of(claim.getDateThrough()),
        Optional.of(claim.getPaymentAmount()),
        claim.getFinalAction());
  }
}<|MERGE_RESOLUTION|>--- conflicted
+++ resolved
@@ -44,11 +44,6 @@
 public class CarrierClaimTransformerV2Test {
   static CarrierClaim claim;
   ExplanationOfBenefit eob;
-<<<<<<< HEAD
-
-  @BeforeClass
-  public static void loadRifData() {
-=======
   /**
    * Generates the Claim object to be used in multiple tests
    *
@@ -56,7 +51,6 @@
    * @throws FHIRException
    */
   public CarrierClaim generateClaim() throws FHIRException {
->>>>>>> 19704729
     List<Object> parsedRecords =
         ServerTestUtils.parseData(Arrays.asList(StaticRifResourceGroup.SAMPLE_A.getResources()));
 
@@ -66,29 +60,20 @@
             .map(r -> (CarrierClaim) r)
             .findFirst()
             .get();
-
-<<<<<<< HEAD
-    claim.setLastUpdated(new Date());
-=======
     claim.setLastUpdated(Instant.now());
 
     return claim;
->>>>>>> 19704729
+
   }
 
   @Before
   public void before() {
-<<<<<<< HEAD
-    eob = CarrierClaimTransformerV2.transform(new MetricRegistry(), claim, Optional.of(false));
-    Assert.assertNotNull(eob);
-=======
     claim = generateClaim();
     ExplanationOfBenefit genEob =
-        CarrierClaimTransformerV2.transform(new MetricRegistry(), claim, Optional.empty());
+        CarrierClaimTransformerV2.transform(new MetricRegistry(), claim, Optional.of(false));
     IParser parser = fhirContext.newJsonParser();
     String json = parser.encodeResourceToString(genEob);
     eob = parser.parseResource(ExplanationOfBenefit.class, json);
->>>>>>> 19704729
   }
 
   /**
