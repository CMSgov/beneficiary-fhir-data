package gov.cms.bfd.server.war.r4.providers;

import static org.junit.jupiter.api.Assertions.assertEquals;
import static org.junit.jupiter.api.Assertions.assertNotNull;
import static org.junit.jupiter.api.Assertions.assertTrue;

import ca.uhn.fhir.context.FhirContext;
import ca.uhn.fhir.parser.IParser;
import com.codahale.metrics.MetricRegistry;
import gov.cms.bfd.model.rif.CarrierClaim;
import gov.cms.bfd.model.rif.InpatientClaim;
import gov.cms.bfd.model.rif.samples.StaticRifResource;
import gov.cms.bfd.model.rif.samples.StaticRifResourceGroup;
import gov.cms.bfd.server.war.ServerTestUtils;
import gov.cms.bfd.server.war.commons.FdaDrugCodeDisplayLookup;
import gov.cms.bfd.server.war.commons.MedicareSegment;
import gov.cms.bfd.server.war.commons.TransformerConstants;
import gov.cms.bfd.server.war.commons.TransformerContext;
import java.math.BigDecimal;
import java.text.SimpleDateFormat;
import java.time.Instant;
import java.util.Arrays;
import java.util.List;
import java.util.Optional;
import org.hl7.fhir.exceptions.FHIRException;
import org.hl7.fhir.r4.model.CodeableConcept;
import org.hl7.fhir.r4.model.Coding;
import org.hl7.fhir.r4.model.DateType;
import org.hl7.fhir.r4.model.DecimalType;
import org.hl7.fhir.r4.model.ExplanationOfBenefit;
import org.hl7.fhir.r4.model.ExplanationOfBenefit.AdjudicationComponent;
import org.hl7.fhir.r4.model.ExplanationOfBenefit.BenefitComponent;
import org.hl7.fhir.r4.model.ExplanationOfBenefit.CareTeamComponent;
import org.hl7.fhir.r4.model.ExplanationOfBenefit.DiagnosisComponent;
import org.hl7.fhir.r4.model.ExplanationOfBenefit.ExplanationOfBenefitStatus;
import org.hl7.fhir.r4.model.ExplanationOfBenefit.SupportingInformationComponent;
import org.hl7.fhir.r4.model.ExplanationOfBenefit.TotalComponent;
import org.hl7.fhir.r4.model.ExplanationOfBenefit.Use;
import org.hl7.fhir.r4.model.Extension;
import org.hl7.fhir.r4.model.Identifier;
import org.hl7.fhir.r4.model.Money;
import org.hl7.fhir.r4.model.Quantity;
import org.hl7.fhir.r4.model.Reference;
import org.junit.jupiter.api.BeforeEach;
import org.junit.jupiter.api.Disabled;
import org.junit.jupiter.api.Test;

public class CarrierClaimTransformerV2Test {
  CarrierClaim claim;
  ExplanationOfBenefit eob;
  /**
   * Generates the Claim object to be used in multiple tests
   *
   * @return claim object
   * @throws FHIRException
   */
  public CarrierClaim generateClaim() throws FHIRException {
    List<Object> parsedRecords =
        ServerTestUtils.parseData(Arrays.asList(StaticRifResourceGroup.SAMPLE_A.getResources()));

    CarrierClaim claim =
        parsedRecords.stream()
            .filter(r -> r instanceof CarrierClaim)
            .map(r -> (CarrierClaim) r)
            .findFirst()
            .get();

    claim.setLastUpdated(Instant.now());

    return claim;
  }

  @BeforeEach
  public void before() {
    claim = generateClaim();
    ExplanationOfBenefit genEob =
        CarrierClaimTransformerV2.transform(
            new TransformerContext(
                new MetricRegistry(),
                Optional.empty(),
                FdaDrugCodeDisplayLookup.createDrugCodeLookupForTesting()),
            claim);
    IParser parser = fhirContext.newJsonParser();
    String json = parser.encodeResourceToString(genEob);
    eob = parser.parseResource(ExplanationOfBenefit.class, json);
  }

  /**
   * Verifies that {@link
   * gov.cms.bfd.server.war.r4.providers.CarrierClaimTransformerV2#transform(MetricRegistry, Object,
   * Optional<Boolean>)} works as expected when run against the {@link
   * StaticRifResource#SAMPLE_A_INPATIENT} {@link InpatientClaim}.
   *
   * @throws FHIRException (indicates test failure)
   */
  @Test
  public void transformSampleARecord() throws FHIRException {
    CarrierClaim claim = generateClaim();

    assertMatches(
        claim,
        CarrierClaimTransformerV2.transform(
            new TransformerContext(
                new MetricRegistry(),
                Optional.of(false),
                FdaDrugCodeDisplayLookup.createDrugCodeLookupForTesting()),
            claim));
  }

  private static final FhirContext fhirContext = FhirContext.forR4();

  /**
   * Serializes the EOB and prints to the command line
   *
   * @throws FHIRException
   */
  @Disabled
  @Test
  public void serializeSampleARecord() throws FHIRException {
    ExplanationOfBenefit eob =
        CarrierClaimTransformerV2.transform(
            new TransformerContext(
                new MetricRegistry(),
                Optional.of(false),
                FdaDrugCodeDisplayLookup.createDrugCodeLookupForTesting()),
            generateClaim());
    System.out.println(fhirContext.newJsonParser().encodeResourceToString(eob));
  }

  @Test
  public void shouldSetBillablePeriod() throws Exception {
    // We just want to make sure it is set
    assertNotNull(eob.getBillablePeriod());
    assertEquals(
        (new SimpleDateFormat("yyy-MM-dd")).parse("1999-10-27"),
        eob.getBillablePeriod().getStart());
    assertEquals(
        (new SimpleDateFormat("yyy-MM-dd")).parse("1999-10-27"), eob.getBillablePeriod().getEnd());
  }

  @Test
  public void shouldHaveIdentifiers() {
    assertEquals(2, eob.getIdentifier().size());

    Identifier clmGrp1 =
        TransformerTestUtilsV2.findIdentifierBySystem(
            "https://bluebutton.cms.gov/resources/variables/clm_id", eob.getIdentifier());

    Identifier compare1 =
        TransformerTestUtilsV2.createIdentifier(
            "https://bluebutton.cms.gov/resources/variables/clm_id",
            "9991831999",
            "http://hl7.org/fhir/us/carin-bb/CodeSystem/C4BBIdentifierType",
            "uc",
            "Unique Claim ID");

    assertTrue(compare1.equalsDeep(clmGrp1));

    Identifier clmGrp2 =
        TransformerTestUtilsV2.findIdentifierBySystem(
            "https://bluebutton.cms.gov/resources/identifier/claim-group", eob.getIdentifier());

    Identifier compare2 =
        TransformerTestUtilsV2.createIdentifier(
            "https://bluebutton.cms.gov/resources/identifier/claim-group",
            "900",
            "http://hl7.org/fhir/us/carin-bb/CodeSystem/C4BBIdentifierType",
            "uc",
            "Unique Claim ID");

    assertTrue(compare2.equalsDeep(clmGrp2));
  }

  @Test
  public void shouldHaveEstensions() {
    assertEquals(7, eob.getExtension().size());
  }

  @Test
  public void shouldHaveExtensionsWithNearLineCode() {
    Extension ex =
        TransformerTestUtilsV2.findExtensionByUrl(
            "https://bluebutton.cms.gov/resources/variables/nch_near_line_rec_ident_cd",
            eob.getExtension());

    Extension compare =
        new Extension(
            "https://bluebutton.cms.gov/resources/variables/nch_near_line_rec_ident_cd",
            new Coding(
                "https://bluebutton.cms.gov/resources/variables/nch_near_line_rec_ident_cd",
                "O",
                "Part B physician/supplier claim record (processed by local carriers; can include DMEPOS services)"));

    assertTrue(compare.equalsDeep(ex));
  }

  @Test
  public void shouldHaveExtensionsWithCarrierNumber() {
    Extension ex =
        TransformerTestUtilsV2.findExtensionByUrl(
            "https://bluebutton.cms.gov/resources/variables/carr_num", eob.getExtension());

    Identifier identifier =
        new Identifier()
            .setSystem("https://bluebutton.cms.gov/resources/variables/carr_num")
            .setValue("61026");

    Extension compare =
        new Extension("https://bluebutton.cms.gov/resources/variables/carr_num", identifier);

    assertTrue(compare.equalsDeep(ex));
  }

  @Test
  public void shouldHaveExtensionsWithCarrierClaimControlNumber() {

    Extension ex =
        TransformerTestUtilsV2.findExtensionByUrl(
            "https://bluebutton.cms.gov/resources/variables/carr_clm_cntl_num", eob.getExtension());

    Identifier identifier =
        new Identifier()
            .setSystem("https://bluebutton.cms.gov/resources/variables/carr_clm_cntl_num")
            .setValue("74655592568216");

    Extension compare =
        new Extension(
            "https://bluebutton.cms.gov/resources/variables/carr_clm_cntl_num", identifier);

    assertTrue(compare.equalsDeep(ex));
  }

  @Test
  public void shouldHaveExtensionsWithCarrierClaimPaymentDownloadCode() {

    Extension ex =
        TransformerTestUtilsV2.findExtensionByUrl(
            "https://bluebutton.cms.gov/resources/variables/carr_clm_pmt_dnl_cd",
            eob.getExtension());

    Coding coding =
        new Coding()
            .setSystem("https://bluebutton.cms.gov/resources/variables/carr_clm_pmt_dnl_cd")
            .setDisplay("Physician/supplier")
            .setCode("1");

    Extension compare =
        new Extension("https://bluebutton.cms.gov/resources/variables/carr_clm_pmt_dnl_cd", coding);

    assertTrue(compare.equalsDeep(ex));
  }

  @Test
  public void shouldHaveExtensionsWithCarrierAssignedClaim() {

    Extension ex =
        TransformerTestUtilsV2.findExtensionByUrl(
            "https://bluebutton.cms.gov/resources/variables/asgmntcd", eob.getExtension());

    Coding coding =
        new Coding()
            .setSystem("https://bluebutton.cms.gov/resources/variables/asgmntcd")
            .setDisplay("Assigned claim")
            .setCode("A");

    Extension compare =
        new Extension("https://bluebutton.cms.gov/resources/variables/asgmntcd", coding);

    assertTrue(compare.equalsDeep(ex));
  }

  @Test
  public void shouldHaveExtensionsWithClaimClinicalTrailNumber() {

    Extension ex =
        TransformerTestUtilsV2.findExtensionByUrl(
            "https://bluebutton.cms.gov/resources/variables/clm_clncl_tril_num",
            eob.getExtension());

    Identifier identifier =
        new Identifier()
            .setSystem("https://bluebutton.cms.gov/resources/variables/clm_clncl_tril_num")
            .setValue("0");

    Extension compare =
        new Extension(
            "https://bluebutton.cms.gov/resources/variables/clm_clncl_tril_num", identifier);

    assertTrue(compare.equalsDeep(ex));
  }

  @Test
  public void shouldHaveExtensionsWithClaimEntryCodeNumber() {

    Extension ex =
        TransformerTestUtilsV2.findExtensionByUrl(
            "https://bluebutton.cms.gov/resources/variables/carr_clm_entry_cd", eob.getExtension());

    Coding coding =
        new Coding()
            .setSystem("https://bluebutton.cms.gov/resources/variables/carr_clm_entry_cd")
            .setDisplay(
                "Original debit; void of original debit (If CLM_DISP_CD = 3, code 1 means voided original debit)")
            .setCode("1");

    Extension compare =
        new Extension("https://bluebutton.cms.gov/resources/variables/carr_clm_entry_cd", coding);

    assertTrue(compare.equalsDeep(ex));
  }

  /** SupportingInfo items */
  @Test
  public void shouldHaveSupportingInfoList() {
    assertEquals(2, eob.getSupportingInfo().size());
  }

  @Test
  public void shouldHaveSupportingInfoListForClaimReceivedDate() {

    SupportingInformationComponent sic =
        TransformerTestUtilsV2.findSupportingInfoByCode("clmrecvddate", eob.getSupportingInfo());

    SupportingInformationComponent compare =
        TransformerTestUtilsV2.createSupportingInfo(
            // We don't care what the sequence number is here
            sic.getSequence(),
            // Category
            Arrays.asList(
                new Coding(
                    "http://hl7.org/fhir/us/carin-bb/CodeSystem/C4BBSupportingInfoType",
                    "clmrecvddate",
                    "Claim Received Date"),
                new Coding(
                    "https://bluebutton.cms.gov/resources/codesystem/information",
                    "https://bluebutton.cms.gov/resources/variables/nch_wkly_proc_dt",
                    "NCH Weekly Claim Processing Date")));

    compare.setTiming(new DateType("1999-11-06"));

    assertTrue(compare.equalsDeep(sic));
  }

  @Test
  public void shouldHaveSupportingInfoListForClaimReceivedDate2() {

    SupportingInformationComponent sic =
        TransformerTestUtilsV2.findSupportingInfoByCode("info", eob.getSupportingInfo());

    SupportingInformationComponent compare =
        TransformerTestUtilsV2.createSupportingInfo(
            // We don't care what the sequence number is here
            sic.getSequence(),
            // Category
            Arrays.asList(
                new Coding(
                    "http://terminology.hl7.org/CodeSystem/claiminformationcategory",
                    "info",
                    "Information"),
                new Coding(
                    "https://bluebutton.cms.gov/resources/codesystem/information",
                    "https://bluebutton.cms.gov/resources/variables/line_hct_hgb_rslt_num",
                    "Hematocrit / Hemoglobin Test Results")));

    compare.setValue(new Reference("#line-observation-6"));

    assertTrue(compare.equalsDeep(sic));
  }

  @Test
  public void shouldHaveCreatedDate() {
    assertNotNull(eob.getCreated());
  }

  @Test
  public void shouldReferencePatient() {
    assertNotNull(eob.getPatient());
    assertEquals("Patient/567834", eob.getPatient().getReference());
  }

  @Test
  public void shouldInsuranceCoverage() {
    assertNotNull(eob.getInsurance());
    assertEquals("Coverage/part-b-567834", eob.getInsurance().get(0).getCoverage().getReference());
  }

  @Test
  public void shouldSetFinalAction() {
    assertEquals(ExplanationOfBenefitStatus.ACTIVE, eob.getStatus());
  }

  @Test
  public void shouldSetUse() {
    assertEquals(Use.CLAIM, eob.getUse());
  }

  @Test
  public void shouldSetID() {
    assertEquals("ExplanationOfBenefit/carrier-" + claim.getClaimId(), eob.getId());
  }

  @Test
  public void shouldSetLastUpdated() {
    assertNotNull(eob.getMeta().getLastUpdated());
  }

  @Test
  public void shouldHaveLineItemProductOrServiceCoding() {
    CodeableConcept pos = eob.getItemFirstRep().getProductOrService();

    CodeableConcept compare =
        new CodeableConcept()
            .setCoding(
                Arrays.asList(
                    new Coding(
                        "https://bluebutton.cms.gov/resources/codesystem/hcpcs", "92999", null)));

    compare.setExtension(
        Arrays.asList(
            new Extension(
                "http://hl7.org/fhir/sid/ndc",
                new Coding("http://hl7.org/fhir/sid/ndc", "49035044700", null))));

    assertTrue(compare.equalsDeep(pos));
  }

  @Test
  public void shouldHaveClaimReceivedDateSupInfo() {
    SupportingInformationComponent sic =
        TransformerTestUtilsV2.findSupportingInfoByCode("clmrecvddate", eob.getSupportingInfo());

    SupportingInformationComponent compare =
        TransformerTestUtilsV2.createSupportingInfo(
                // We don't care what the sequence number is here
                sic.getSequence(),
                // Category
                Arrays.asList(
                    new Coding(
                        "http://hl7.org/fhir/us/carin-bb/CodeSystem/C4BBSupportingInfoType",
                        "clmrecvddate",
                        "Claim Received Date"),
                    new Coding(
                        "https://bluebutton.cms.gov/resources/codesystem/information",
                        "https://bluebutton.cms.gov/resources/variables/nch_wkly_proc_dt",
                        "NCH Weekly Claim Processing Date")))
            // timingDate
            .setTiming(new DateType("1999-11-06"));

    assertTrue(compare.equalsDeep(sic));
  }

  /** Diagnosis elements */
  @Test
  public void shouldHaveDiagnosesList() {
    assertEquals(5, eob.getDiagnosis().size());
  }

  @Test
  public void shouldHaveDiagnosesMembers() {

    DiagnosisComponent diag1 =
        TransformerTestUtilsV2.findDiagnosisByCode("A02", eob.getDiagnosis());

    DiagnosisComponent cmp1 =
        TransformerTestUtilsV2.createDiagnosis(
            // Order doesn't matter
            diag1.getSequence(),
<<<<<<< HEAD
            new Coding("http://hl7.org/fhir/sid/icd-10", "A02", "OTHER SALMONELLA INFECTIONS"),
=======
            List.of(
                new Coding("http://hl7.org/fhir/sid/icd-10-cm", "H5555", null),
                new Coding("http://hl7.org/fhir/sid/icd-10", "H5555", null)),
>>>>>>> d82b03a5
            new Coding(
                "http://terminology.hl7.org/CodeSystem/ex-diagnosistype", "principal", "principal"),
            null,
            null);

    assertTrue(cmp1.equalsDeep(diag1));

    DiagnosisComponent diag2 =
        TransformerTestUtilsV2.findDiagnosisByCode("A06", eob.getDiagnosis());

    DiagnosisComponent cmp2 =
        TransformerTestUtilsV2.createDiagnosis(
            // Order doesn't matter
            diag2.getSequence(),
<<<<<<< HEAD
            new Coding("http://hl7.org/fhir/sid/icd-10", "A06", "AMEBIASIS"),
=======
            List.of(
                new Coding("http://hl7.org/fhir/sid/icd-10-cm", "H8888", null),
                new Coding("http://hl7.org/fhir/sid/icd-10", "H8888", null)),
>>>>>>> d82b03a5
            new Coding(
                "http://hl7.org/fhir/us/carin-bb/CodeSystem/C4BBClaimDiagnosisType",
                "secondary",
                "Secondary"),
            null,
            null);

    assertTrue(cmp2.equalsDeep(diag2));

    DiagnosisComponent diag3 =
        TransformerTestUtilsV2.findDiagnosisByCode("B04", eob.getDiagnosis());

    DiagnosisComponent cmp3 =
        TransformerTestUtilsV2.createDiagnosis(
            // Order doesn't matter
            diag3.getSequence(),
<<<<<<< HEAD
            new Coding("http://hl7.org/fhir/sid/icd-10", "B04", "MONKEYPOX"),
=======
            List.of(
                new Coding("http://hl7.org/fhir/sid/icd-10-cm", "H66666", null),
                new Coding("http://hl7.org/fhir/sid/icd-10", "H66666", null)),
>>>>>>> d82b03a5
            new Coding(
                "http://hl7.org/fhir/us/carin-bb/CodeSystem/C4BBClaimDiagnosisType",
                "secondary",
                "Secondary"),
            null,
            null);

    assertTrue(cmp3.equalsDeep(diag3));

    DiagnosisComponent diag4 =
        TransformerTestUtilsV2.findDiagnosisByCode("B05", eob.getDiagnosis());

    DiagnosisComponent cmp4 =
        TransformerTestUtilsV2.createDiagnosis(
            // Order doesn't matter
            diag4.getSequence(),
<<<<<<< HEAD
            new Coding("http://hl7.org/fhir/sid/icd-10", "B05", "MEASLES"),
=======
            List.of(
                new Coding("http://hl7.org/fhir/sid/icd-10-cm", "H77777", null),
                new Coding("http://hl7.org/fhir/sid/icd-10", "H77777", null)),
>>>>>>> d82b03a5
            new Coding(
                "http://hl7.org/fhir/us/carin-bb/CodeSystem/C4BBClaimDiagnosisType",
                "secondary",
                "Secondary"),
            null,
            null);

    assertTrue(cmp4.equalsDeep(diag4));

    DiagnosisComponent diag5 =
        TransformerTestUtilsV2.findDiagnosisByCode("A52", eob.getDiagnosis());

    DiagnosisComponent cmp5 =
        TransformerTestUtilsV2.createDiagnosis(
            // Order doesn't matter
            diag5.getSequence(),
<<<<<<< HEAD
            new Coding("http://hl7.org/fhir/sid/icd-10", "A52", "LATE SYPHILIS"),
=======
            List.of(
                new Coding("http://hl7.org/fhir/sid/icd-10-cm", "H12345", null),
                new Coding("http://hl7.org/fhir/sid/icd-10", "H12345", null)),
>>>>>>> d82b03a5
            new Coding(
                "http://hl7.org/fhir/us/carin-bb/CodeSystem/C4BBClaimDiagnosisType",
                "secondary",
                "Secondary"),
            null,
            null);

    assertTrue(cmp5.equalsDeep(diag5));
  }

  /** Top level Type */
  @Test
  public void shouldHaveExpectedTypeCoding() {
    assertEquals(3, eob.getType().getCoding().size());
  }

  @Test
  public void shouldHaveExpectedCodingValues() {
    CodeableConcept compare =
        new CodeableConcept()
            .setCoding(
                Arrays.asList(
                    new Coding(
                        "https://bluebutton.cms.gov/resources/variables/nch_clm_type_cd",
                        "71",
                        "Local carrier non-durable medical equipment, prosthetics, orthotics, and supplies (DMEPOS) claim"),
                    new Coding(
                        "https://bluebutton.cms.gov/resources/codesystem/eob-type",
                        "CARRIER",
                        null),
                    new Coding(
                        "http://terminology.hl7.org/CodeSystem/claim-type",
                        "professional",
                        "Professional")));

    assertTrue(compare.equalsDeep(eob.getType()));
  }

  /**
   * CareTeam list
   *
   * <p>Based on how the code currently works, we can assume that the same CareTeam members always
   * are added in the same order. This means we can look them up by sequence number.
   */
  @Test
  public void shouldHaveCareTeamList() {
    assertEquals(4, eob.getCareTeam().size());
  }

  @Test
  public void shouldHaveCareTeamMembers() {
    // First member
    CareTeamComponent member1 = TransformerTestUtilsV2.findCareTeamBySequence(1, eob.getCareTeam());
    CareTeamComponent compare1 =
        TransformerTestUtilsV2.createNpiCareTeamMember(
            1,
            "8765676",
            "http://hl7.org/fhir/us/carin-bb/CodeSystem/C4BBClaimCareTeamRole",
            "referring",
            "Referring");

    assertTrue(compare1.equalsDeep(member1));

    // Second member
    CareTeamComponent member2 = TransformerTestUtilsV2.findCareTeamBySequence(2, eob.getCareTeam());
    CareTeamComponent compare2 =
        TransformerTestUtilsV2.createNpiCareTeamMember(
            2,
            "K25852",
            "http://hl7.org/fhir/us/carin-bb/CodeSystem/C4BBClaimCareTeamRole",
            "referring",
            "Referring");

    assertTrue(compare2.equalsDeep(member2));

    //     // Third member
    CareTeamComponent member3 = TransformerTestUtilsV2.findCareTeamBySequence(3, eob.getCareTeam());
    CareTeamComponent compare3 =
        TransformerTestUtilsV2.createNpiCareTeamMember(
            3,
            "1923124",
            "http://hl7.org/fhir/us/carin-bb/CodeSystem/C4BBClaimCareTeamRole",
            "performing",
            "Performing provider");

    compare3.setResponsible(true);
    compare3.setQualification(
        new CodeableConcept()
            .setCoding(
                Arrays.asList(
                    new Coding()
                        .setSystem("https://bluebutton.cms.gov/resources/variables/prvdr_spclty")
                        .setDisplay("Optometrist")
                        .setCode("41"))));
    compare3.addExtension(
        "https://bluebutton.cms.gov/resources/variables/carr_line_prvdr_type_cd",
        new Coding()
            .setSystem("https://bluebutton.cms.gov/resources/variables/carr_line_prvdr_type_cd")
            .setCode("0"));

    compare3.addExtension(
        "https://bluebutton.cms.gov/resources/variables/prtcptng_ind_cd",
        new Coding()
            .setSystem("https://bluebutton.cms.gov/resources/variables/prtcptng_ind_cd")
            .setCode("1")
            .setDisplay("Participating"));

    assertTrue(compare3.equalsDeep(member3));

    // Fourth member
    CareTeamComponent member4 = TransformerTestUtilsV2.findCareTeamBySequence(4, eob.getCareTeam());
    CareTeamComponent compare4 =
        TransformerTestUtilsV2.createNpiCareTeamMember(
            4,
            "1497758544",
            "http://terminology.hl7.org/CodeSystem/claimcareteamrole",
            "primary",
            "Primary provider");
    compare4.getProvider().setDisplay("CUMBERLAND COUNTY HOSPITAL SYSTEM, INC");

    assertTrue(compare4.equalsDeep(member4));
  }

  @Test
  public void shouldHaveLineItemQuantity() {
    Quantity quantity = eob.getItemFirstRep().getQuantity();

    Quantity compare = new Quantity().setValue(new BigDecimal("1.0"));

    assertTrue(compare.equalsDeep(quantity));
  }

  @Test
  public void shouldHaveLineItemExtension() {
    assertNotNull(eob.getItemFirstRep().getExtension());
    assertEquals(7, eob.getItemFirstRep().getExtension().size());

    Extension ex1 =
        TransformerTestUtilsV2.findExtensionByUrl(
            "https://bluebutton.cms.gov/resources/variables/carr_line_mtus_cnt",
            eob.getItemFirstRep().getExtension());

    Extension compare1 =
        new Extension(
            "https://bluebutton.cms.gov/resources/variables/carr_line_mtus_cnt",
            new Quantity().setValue(new BigDecimal("1")));

    assertTrue(compare1.equalsDeep(ex1));

    Extension ex2 =
        TransformerTestUtilsV2.findExtensionByUrlAndSystem(
            "https://bluebutton.cms.gov/resources/variables/carr_line_mtus_cnt",
            "https://bluebutton.cms.gov/resources/variables/carr_line_mtus_cnt",
            eob.getItemFirstRep().getExtension());

    Extension compare2 =
        new Extension(
            "https://bluebutton.cms.gov/resources/variables/carr_line_mtus_cnt",
            new Coding()
                .setSystem("https://bluebutton.cms.gov/resources/variables/carr_line_mtus_cnt")
                .setCode("3"));

    assertTrue(compare2.equalsDeep(ex2));

    Extension ex3 =
        TransformerTestUtilsV2.findExtensionByUrl(
            "https://bluebutton.cms.gov/resources/variables/carr_line_mtus_cd",
            eob.getItemFirstRep().getExtension());

    Extension compare3 =
        new Extension(
            "https://bluebutton.cms.gov/resources/variables/carr_line_mtus_cd",
            new Coding()
                .setSystem("https://bluebutton.cms.gov/resources/variables/carr_line_mtus_cd")
                .setCode("3")
                .setDisplay("Services"));

    assertTrue(compare3.equalsDeep(ex3));

    Extension ex4 =
        TransformerTestUtilsV2.findExtensionByUrl(
            "https://bluebutton.cms.gov/resources/variables/betos_cd",
            eob.getItemFirstRep().getExtension());

    Extension compare4 =
        new Extension(
            "https://bluebutton.cms.gov/resources/variables/betos_cd",
            new Coding(
                "https://bluebutton.cms.gov/resources/variables/betos_cd",
                "T2D",
                "Other tests - other"));

    assertTrue(compare4.equalsDeep(ex4));

    Extension ex5 =
        TransformerTestUtilsV2.findExtensionByUrl(
            "https://bluebutton.cms.gov/resources/variables/line_bene_prmry_pyr_cd",
            eob.getItemFirstRep().getExtension());

    Extension compare5 =
        new Extension(
            "https://bluebutton.cms.gov/resources/variables/line_bene_prmry_pyr_cd",
            new Coding(
                "https://bluebutton.cms.gov/resources/variables/line_bene_prmry_pyr_cd",
                "E",
                "Workers' compensation"));

    assertTrue(compare5.equalsDeep(ex5));

    Extension ex6 =
        TransformerTestUtilsV2.findExtensionByUrl(
            "https://bluebutton.cms.gov/resources/variables/line_prcsg_ind_cd",
            eob.getItemFirstRep().getExtension());

    Extension compare6 =
        new Extension(
            "https://bluebutton.cms.gov/resources/variables/line_prcsg_ind_cd",
            new Coding(
                "https://bluebutton.cms.gov/resources/variables/line_prcsg_ind_cd",
                "A",
                "Allowed"));

    assertTrue(compare6.equalsDeep(ex6));

    Extension ex7 =
        TransformerTestUtilsV2.findExtensionByUrl(
            "https://bluebutton.cms.gov/resources/variables/line_service_deductible",
            eob.getItemFirstRep().getExtension());

    Extension compare7 =
        new Extension(
            "https://bluebutton.cms.gov/resources/variables/line_service_deductible",
            new Coding(
                "https://bluebutton.cms.gov/resources/variables/line_service_deductible",
                "0",
                "Service Subject to Deductible"));

    assertTrue(compare7.equalsDeep(ex7));
  }

  @Test
  public void shouldHaveLineItemAdjudications() {
    assertEquals(9, eob.getItemFirstRep().getAdjudication().size());
  }

  @Test
  public void shouldHaveLineItemDenialReasonAdjudication() {
    AdjudicationComponent adjudication =
        TransformerTestUtilsV2.findAdjudicationByCategory(
            "denialreason", eob.getItemFirstRep().getAdjudication());

    AdjudicationComponent compare =
        new AdjudicationComponent()
            .setCategory(
                new CodeableConcept()
                    .setCoding(
                        Arrays.asList(
                            new Coding(
                                "http://hl7.org/fhir/us/carin-bb/CodeSystem/C4BBAdjudicationDiscriminator",
                                "denialreason",
                                "Denial Reason"))))
            .setReason(
                new CodeableConcept()
                    .setCoding(
                        Arrays.asList(
                            new Coding(
                                "https://bluebutton.cms.gov/resources/variables/carr_line_rdcd_pmt_phys_astn_c",
                                "0",
                                "N/A"))));

    assertTrue(compare.equalsDeep(adjudication));
  }

  @Test
  public void shouldHaveLineItemPaidToPatientAdjudication() {
    AdjudicationComponent adjudication =
        TransformerTestUtilsV2.findAdjudicationByCategory(
            "paidtopatient", eob.getItemFirstRep().getAdjudication());

    AdjudicationComponent compare =
        new AdjudicationComponent()
            .setCategory(
                new CodeableConcept()
                    .setCoding(
                        Arrays.asList(
                            new Coding(
                                "http://hl7.org/fhir/us/carin-bb/CodeSystem/C4BBAdjudication",
                                "paidtopatient",
                                "Paid to patient"),
                            new Coding(
                                "https://bluebutton.cms.gov/resources/codesystem/adjudication",
                                "https://bluebutton.cms.gov/resources/variables/line_bene_pmt_amt",
                                "Line Payment Amount to Beneficiary"))))
            .setAmount(new Money().setValue(0).setCurrency(TransformerConstants.CODED_MONEY_USD));

    assertTrue(compare.equalsDeep(adjudication));
  }

  @Test
  public void shouldHaveLineItemBenefitAdjudication() {
    AdjudicationComponent adjudication =
        TransformerTestUtilsV2.findAdjudicationByCategory(
            "benefit", eob.getItemFirstRep().getAdjudication());

    AdjudicationComponent compare =
        new AdjudicationComponent()
            .setCategory(
                new CodeableConcept()
                    .setCoding(
                        Arrays.asList(
                            new Coding(
                                "http://terminology.hl7.org/CodeSystem/adjudication",
                                "benefit",
                                "Benefit Amount"),
                            new Coding(
                                "https://bluebutton.cms.gov/resources/codesystem/adjudication",
                                "https://bluebutton.cms.gov/resources/variables/line_nch_pmt_amt",
                                "Line NCH Medicare Payment Amount"))))
            .setAmount(
                new Money().setValue(37.5).setCurrency(TransformerConstants.CODED_MONEY_USD));
    compare.setExtension(
        Arrays.asList(
            new Extension("https://bluebutton.cms.gov/resources/variables/line_pmt_80_100_cd")
                .setValue(
                    new Coding(
                        "https://bluebutton.cms.gov/resources/variables/line_pmt_80_100_cd",
                        "0",
                        "80%"))));
    assertTrue(compare.equalsDeep(adjudication));
  }

  @Test
  public void shouldHaveLineItemPaidToProviderAdjudication() {
    AdjudicationComponent adjudication =
        TransformerTestUtilsV2.findAdjudicationByCategory(
            "paidtoprovider", eob.getItemFirstRep().getAdjudication());

    AdjudicationComponent compare =
        new AdjudicationComponent()
            .setCategory(
                new CodeableConcept()
                    .setCoding(
                        Arrays.asList(
                            new Coding(
                                "http://hl7.org/fhir/us/carin-bb/CodeSystem/C4BBAdjudication",
                                "paidtoprovider",
                                "Paid to provider"),
                            new Coding(
                                "https://bluebutton.cms.gov/resources/codesystem/adjudication",
                                "https://bluebutton.cms.gov/resources/variables/line_prvdr_pmt_amt",
                                "Line Provider Payment Amount"))))
            .setAmount(
                new Money().setValue(37.5).setCurrency(TransformerConstants.CODED_MONEY_USD));

    assertTrue(compare.equalsDeep(adjudication));
  }

  @Test
  public void shouldHaveLineItemDeductibleAdjudication() {
    AdjudicationComponent adjudication =
        TransformerTestUtilsV2.findAdjudicationByCategory(
            "deductible", eob.getItemFirstRep().getAdjudication());

    AdjudicationComponent compare =
        new AdjudicationComponent()
            .setCategory(
                new CodeableConcept()
                    .setCoding(
                        Arrays.asList(
                            new Coding(
                                "http://terminology.hl7.org/CodeSystem/adjudication",
                                "deductible",
                                "Deductible"),
                            new Coding(
                                "https://bluebutton.cms.gov/resources/codesystem/adjudication",
                                "https://bluebutton.cms.gov/resources/variables/line_bene_ptb_ddctbl_amt",
                                "Line Beneficiary Part B Deductible Amount"))))
            .setAmount(new Money().setValue(0).setCurrency(TransformerConstants.CODED_MONEY_USD));

    assertTrue(compare.equalsDeep(adjudication));
  }

  @Test
  public void shouldHaveLineItemPriorPayerPaidAdjudication() {
    AdjudicationComponent adjudication =
        TransformerTestUtilsV2.findAdjudicationByCategory(
            "priorpayerpaid", eob.getItemFirstRep().getAdjudication());

    AdjudicationComponent compare =
        new AdjudicationComponent()
            .setCategory(
                new CodeableConcept()
                    .setCoding(
                        Arrays.asList(
                            new Coding(
                                "http://hl7.org/fhir/us/carin-bb/CodeSystem/C4BBAdjudication",
                                "priorpayerpaid",
                                "Prior payer paid"),
                            new Coding(
                                "https://bluebutton.cms.gov/resources/codesystem/adjudication",
                                "https://bluebutton.cms.gov/resources/variables/line_bene_prmry_pyr_pd_amt",
                                "Line Primary Payer (if not Medicare) Paid Amount"))))
            .setAmount(new Money().setValue(0).setCurrency(TransformerConstants.CODED_MONEY_USD));

    assertTrue(compare.equalsDeep(adjudication));
  }

  @Test
  public void shouldHaveLineItemCoInsuranceAdjudication() {
    AdjudicationComponent adjudication =
        TransformerTestUtilsV2.findAdjudicationByCategory(
            "coinsurance", eob.getItemFirstRep().getAdjudication());

    AdjudicationComponent compare =
        new AdjudicationComponent()
            .setCategory(
                new CodeableConcept()
                    .setCoding(
                        Arrays.asList(
                            new Coding(
                                "http://hl7.org/fhir/us/carin-bb/CodeSystem/C4BBAdjudication",
                                "coinsurance",
                                "Co-insurance"),
                            new Coding(
                                "https://bluebutton.cms.gov/resources/codesystem/adjudication",
                                "https://bluebutton.cms.gov/resources/variables/line_coinsrnc_amt",
                                "Line Beneficiary Coinsurance Amount"))))
            .setAmount(
                new Money().setValue(9.57).setCurrency(TransformerConstants.CODED_MONEY_USD));

    assertTrue(compare.equalsDeep(adjudication));
  }

  @Test
  public void shouldHaveLineItemSubmittedAdjudication() {
    AdjudicationComponent adjudication =
        TransformerTestUtilsV2.findAdjudicationByCategory(
            "submitted", eob.getItemFirstRep().getAdjudication());

    AdjudicationComponent compare =
        new AdjudicationComponent()
            .setCategory(
                new CodeableConcept()
                    .setCoding(
                        Arrays.asList(
                            new Coding(
                                "http://terminology.hl7.org/CodeSystem/adjudication",
                                "submitted",
                                "Submitted Amount"),
                            new Coding(
                                "https://bluebutton.cms.gov/resources/codesystem/adjudication",
                                "https://bluebutton.cms.gov/resources/variables/line_sbmtd_chrg_amt",
                                "Line Submitted Charge Amount"))))
            .setAmount(new Money().setValue(75).setCurrency(TransformerConstants.CODED_MONEY_USD));

    assertTrue(compare.equalsDeep(adjudication));
  }

  @Test
  public void shouldHaveLineItemEligibleAdjudication() {
    AdjudicationComponent adjudication =
        TransformerTestUtilsV2.findAdjudicationByCategory(
            "eligible", eob.getItemFirstRep().getAdjudication());

    AdjudicationComponent compare =
        new AdjudicationComponent()
            .setCategory(
                new CodeableConcept()
                    .setCoding(
                        Arrays.asList(
                            new Coding(
                                "http://terminology.hl7.org/CodeSystem/adjudication",
                                "eligible",
                                "Eligible Amount"),
                            new Coding(
                                "https://bluebutton.cms.gov/resources/codesystem/adjudication",
                                "https://bluebutton.cms.gov/resources/variables/line_alowd_chrg_amt",
                                "Line Allowed Charge Amount"))))
            .setAmount(
                new Money().setValue(47.84).setCurrency(TransformerConstants.CODED_MONEY_USD));

    assertTrue(compare.equalsDeep(adjudication));
  }

  @Test
  public void shouldHaveBenefitBalanceFinancial() {
    assertEquals(5, eob.getBenefitBalanceFirstRep().getFinancial().size());
  }

  @Test
  public void shouldHaveClmPassThruCashDeductibleFinancial() {
    BenefitComponent benefit =
        TransformerTestUtilsV2.findFinancial(
            "https://bluebutton.cms.gov/resources/variables/carr_clm_cash_ddctbl_apld_amt",
            eob.getBenefitBalanceFirstRep().getFinancial());

    BenefitComponent compare =
        new BenefitComponent()
            .setType(
                new CodeableConcept()
                    .setCoding(
                        Arrays.asList(
                            new Coding(
                                "https://bluebutton.cms.gov/resources/codesystem/benefit-balance",
                                "https://bluebutton.cms.gov/resources/variables/carr_clm_cash_ddctbl_apld_amt",
                                "Carrier Claim Cash Deductible Applied Amount (sum of all line-level deductible amounts)"))))
            .setUsed(
                new Money()
                    .setValueElement(new DecimalType("777.00"))
                    .setCurrency(TransformerConstants.CODED_MONEY_USD));

    assertTrue(compare.equalsDeep(benefit));
  }

  @Test
  public void shouldHaveClmPassThruClaimProviderPaymentAmountFinancial() {
    BenefitComponent benefit =
        TransformerTestUtilsV2.findFinancial(
            "https://bluebutton.cms.gov/resources/variables/nch_clm_prvdr_pmt_amt",
            eob.getBenefitBalanceFirstRep().getFinancial());

    BenefitComponent compare =
        new BenefitComponent()
            .setType(
                new CodeableConcept()
                    .setCoding(
                        Arrays.asList(
                            new Coding(
                                "https://bluebutton.cms.gov/resources/codesystem/benefit-balance",
                                "https://bluebutton.cms.gov/resources/variables/nch_clm_prvdr_pmt_amt",
                                "NCH Claim Provider Payment Amount"))))
            .setUsed(
                new Money()
                    .setValueElement(new DecimalType("123.45"))
                    .setCurrency(TransformerConstants.CODED_MONEY_USD));

    assertTrue(compare.equalsDeep(benefit));
  }

  @Test
  public void shouldHaveClmPassThruClaimProviderPaymentAmountToBeneficiaryFinancial() {
    BenefitComponent benefit =
        TransformerTestUtilsV2.findFinancial(
            "https://bluebutton.cms.gov/resources/variables/nch_clm_bene_pmt_amt",
            eob.getBenefitBalanceFirstRep().getFinancial());

    BenefitComponent compare =
        new BenefitComponent()
            .setType(
                new CodeableConcept()
                    .setCoding(
                        Arrays.asList(
                            new Coding(
                                "https://bluebutton.cms.gov/resources/codesystem/benefit-balance",
                                "https://bluebutton.cms.gov/resources/variables/nch_clm_bene_pmt_amt",
                                "NCH Claim Payment Amount to Beneficiary"))))
            .setUsed(
                new Money()
                    .setValueElement(new DecimalType("888.00"))
                    .setCurrency(TransformerConstants.CODED_MONEY_USD));

    assertTrue(compare.equalsDeep(benefit));
  }

  @Test
  public void shouldHaveClmPassThruClaimSubmittedChargeFinancial() {
    BenefitComponent benefit =
        TransformerTestUtilsV2.findFinancial(
            "https://bluebutton.cms.gov/resources/variables/nch_carr_clm_sbmtd_chrg_amt",
            eob.getBenefitBalanceFirstRep().getFinancial());

    BenefitComponent compare =
        new BenefitComponent()
            .setType(
                new CodeableConcept()
                    .setCoding(
                        Arrays.asList(
                            new Coding(
                                "https://bluebutton.cms.gov/resources/codesystem/benefit-balance",
                                "https://bluebutton.cms.gov/resources/variables/nch_carr_clm_sbmtd_chrg_amt",
                                "NCH Carrier Claim Submitted Charge Amount (sum of all line-level submitted charges)"))))
            .setUsed(
                new Money()
                    .setValueElement(new DecimalType("245.04"))
                    .setCurrency(TransformerConstants.CODED_MONEY_USD));

    assertTrue(compare.equalsDeep(benefit));
  }

  @Test
  public void shouldHaveClmPassThruClaimAllowedChargeFinancial() {
    BenefitComponent benefit =
        TransformerTestUtilsV2.findFinancial(
            "https://bluebutton.cms.gov/resources/variables/nch_carr_clm_alowd_amt",
            eob.getBenefitBalanceFirstRep().getFinancial());

    BenefitComponent compare =
        new BenefitComponent()
            .setType(
                new CodeableConcept()
                    .setCoding(
                        Arrays.asList(
                            new Coding(
                                "https://bluebutton.cms.gov/resources/codesystem/benefit-balance",
                                "https://bluebutton.cms.gov/resources/variables/nch_carr_clm_alowd_amt",
                                "NCH Carrier Claim Allowed Charge Amount (sum of all line-level allowed charges)"))))
            .setUsed(
                new Money()
                    .setValueElement(new DecimalType("166.23"))
                    .setCurrency(TransformerConstants.CODED_MONEY_USD));

    assertTrue(compare.equalsDeep(benefit));
  }

  @Test
  public void shouldHaveClmTotChrgAmtTotal() {
    // Only one so just pull it directly and compare
    TotalComponent total = eob.getTotalFirstRep();

    TotalComponent compare =
        new TotalComponent()
            .setCategory(
                new CodeableConcept()
                    .setCoding(
                        Arrays.asList(
                            new Coding(
                                "http://hl7.org/fhir/us/carin-bb/CodeSystem/C4BBAdjudication",
                                "priorpayerpaid",
                                "Prior payer paid"),
                            new Coding(
                                "https://bluebutton.cms.gov/resources/codesystem/adjudication",
                                "https://bluebutton.cms.gov/resources/variables/clm_tot_chrg_amt",
                                "Claim Total Charge Amount"))))
            .setAmount(new Money().setValue(0).setCurrency(TransformerConstants.CODED_MONEY_USD));

    assertTrue(compare.equalsDeep(total));
  }

  /** Procedures */
  @Test
  public void shouldHaveProcedureList() {
    assertEquals(0, eob.getProcedure().size());
  }

  /**
   * Verifies that the {@link ExplanationOfBenefit} "looks like" it should, if it were produced from
   * the specified {@link InpatientClaim}.
   *
   * @param claim the {@link InpatientClaim} that the {@link ExplanationOfBenefit} was generated
   *     from
   * @param eob the {@link ExplanationOfBenefit} that was generated from the specified {@link
   *     InpatientClaim}
   * @throws FHIRException (indicates test failure)
   */
  static void assertMatches(CarrierClaim claim, ExplanationOfBenefit eob) throws FHIRException {
    // Test to ensure group level fields between all claim types match
    TransformerTestUtilsV2.assertEobCommonClaimHeaderData(
        eob,
        claim.getClaimId(),
        claim.getBeneficiaryId(),
        ClaimTypeV2.CARRIER,
        String.valueOf(claim.getClaimGroupId()),
        MedicareSegment.PART_B,
        Optional.of(claim.getDateFrom()),
        Optional.of(claim.getDateThrough()),
        Optional.of(claim.getPaymentAmount()),
        claim.getFinalAction());
  }
}<|MERGE_RESOLUTION|>--- conflicted
+++ resolved
@@ -465,13 +465,10 @@
         TransformerTestUtilsV2.createDiagnosis(
             // Order doesn't matter
             diag1.getSequence(),
-<<<<<<< HEAD
-            new Coding("http://hl7.org/fhir/sid/icd-10", "A02", "OTHER SALMONELLA INFECTIONS"),
-=======
             List.of(
-                new Coding("http://hl7.org/fhir/sid/icd-10-cm", "H5555", null),
-                new Coding("http://hl7.org/fhir/sid/icd-10", "H5555", null)),
->>>>>>> d82b03a5
+                new Coding(
+                    "http://hl7.org/fhir/sid/icd-10-cm", "A02", "OTHER SALMONELLA INFECTIONS"),
+                new Coding("http://hl7.org/fhir/sid/icd-10", "A02", "OTHER SALMONELLA INFECTIONS")),
             new Coding(
                 "http://terminology.hl7.org/CodeSystem/ex-diagnosistype", "principal", "principal"),
             null,
@@ -486,13 +483,9 @@
         TransformerTestUtilsV2.createDiagnosis(
             // Order doesn't matter
             diag2.getSequence(),
-<<<<<<< HEAD
-            new Coding("http://hl7.org/fhir/sid/icd-10", "A06", "AMEBIASIS"),
-=======
             List.of(
-                new Coding("http://hl7.org/fhir/sid/icd-10-cm", "H8888", null),
-                new Coding("http://hl7.org/fhir/sid/icd-10", "H8888", null)),
->>>>>>> d82b03a5
+                new Coding("http://hl7.org/fhir/sid/icd-10-cm", "A06", "AMEBIASIS"),
+                new Coding("http://hl7.org/fhir/sid/icd-10", "A06", "AMEBIASIS")),
             new Coding(
                 "http://hl7.org/fhir/us/carin-bb/CodeSystem/C4BBClaimDiagnosisType",
                 "secondary",
@@ -509,13 +502,9 @@
         TransformerTestUtilsV2.createDiagnosis(
             // Order doesn't matter
             diag3.getSequence(),
-<<<<<<< HEAD
-            new Coding("http://hl7.org/fhir/sid/icd-10", "B04", "MONKEYPOX"),
-=======
             List.of(
-                new Coding("http://hl7.org/fhir/sid/icd-10-cm", "H66666", null),
-                new Coding("http://hl7.org/fhir/sid/icd-10", "H66666", null)),
->>>>>>> d82b03a5
+                new Coding("http://hl7.org/fhir/sid/icd-10-cm", "B04", "MONKEYPOX"),
+                new Coding("http://hl7.org/fhir/sid/icd-10", "B04", "MONKEYPOX")),
             new Coding(
                 "http://hl7.org/fhir/us/carin-bb/CodeSystem/C4BBClaimDiagnosisType",
                 "secondary",
@@ -532,13 +521,9 @@
         TransformerTestUtilsV2.createDiagnosis(
             // Order doesn't matter
             diag4.getSequence(),
-<<<<<<< HEAD
-            new Coding("http://hl7.org/fhir/sid/icd-10", "B05", "MEASLES"),
-=======
             List.of(
-                new Coding("http://hl7.org/fhir/sid/icd-10-cm", "H77777", null),
-                new Coding("http://hl7.org/fhir/sid/icd-10", "H77777", null)),
->>>>>>> d82b03a5
+                new Coding("http://hl7.org/fhir/sid/icd-10-cm", "B05", "MEASLES"),
+                new Coding("http://hl7.org/fhir/sid/icd-10", "B05", "MEASLES")),
             new Coding(
                 "http://hl7.org/fhir/us/carin-bb/CodeSystem/C4BBClaimDiagnosisType",
                 "secondary",
@@ -555,13 +540,9 @@
         TransformerTestUtilsV2.createDiagnosis(
             // Order doesn't matter
             diag5.getSequence(),
-<<<<<<< HEAD
-            new Coding("http://hl7.org/fhir/sid/icd-10", "A52", "LATE SYPHILIS"),
-=======
             List.of(
-                new Coding("http://hl7.org/fhir/sid/icd-10-cm", "H12345", null),
-                new Coding("http://hl7.org/fhir/sid/icd-10", "H12345", null)),
->>>>>>> d82b03a5
+                new Coding("http://hl7.org/fhir/sid/icd-10-cm", "A52", "LATE SYPHILIS"),
+                new Coding("http://hl7.org/fhir/sid/icd-10", "A52", "LATE SYPHILIS")),
             new Coding(
                 "http://hl7.org/fhir/us/carin-bb/CodeSystem/C4BBClaimDiagnosisType",
                 "secondary",
