--- conflicted
+++ resolved
@@ -56,13 +56,7 @@
             .findFirst()
             .get();
 
-<<<<<<< HEAD
     claim.setLastUpdated(Instant.now());
-=======
-    claim.setLastUpdated(new Date());
-
-    return claim;
->>>>>>> 5d2bc515
   }
 
   @Before
