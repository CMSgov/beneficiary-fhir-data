--- conflicted
+++ resolved
@@ -513,16 +513,10 @@
     Extension compare =
         new Extension(
             "http://hl7.org/fhir/sid/ndc",
-<<<<<<< HEAD
-            new Coding("http://hl7.org/fhir/sid/ndc", "495800192", null));
-    // "Day Time Cold Multi-Symptom Cool Blast - ACETAMINOPHEN; GUAIFENESIN; DEXTROMETHORPHAN
-    // HYDROBROMIDE; PHENYLEPHRINE HYDROCHLORIDE"));
-=======
             new Coding(
                 "http://hl7.org/fhir/sid/ndc",
                 "500904610",
                 "ACETAMINOPHEN AND CODEINE PHOSPHATE - ACETAMINOPHEN; CODEINE PHOSPHATE"));
->>>>>>> a8e5f217
 
     Assert.assertTrue(compare.equalsDeep(ex));
   }
