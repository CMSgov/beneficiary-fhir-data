package gov.cms.bfd.server.war.r4.providers;

import static org.junit.jupiter.api.Assertions.assertEquals;
import static org.junit.jupiter.api.Assertions.assertFalse;
import static org.junit.jupiter.api.Assertions.assertNotNull;
import static org.junit.jupiter.api.Assertions.assertTrue;
import static org.mockito.ArgumentMatchers.any;
import static org.mockito.Mockito.times;
import static org.mockito.Mockito.verify;
import static org.mockito.Mockito.when;

import ca.uhn.fhir.context.FhirContext;
import ca.uhn.fhir.parser.IParser;
import com.codahale.metrics.MetricRegistry;
import com.codahale.metrics.Timer;
import gov.cms.bfd.data.fda.lookup.FdaDrugCodeDisplayLookup;
import gov.cms.bfd.model.codebook.data.CcwCodebookVariable;
import gov.cms.bfd.model.rif.entities.DMEClaim;
import gov.cms.bfd.model.rif.entities.DMEClaimLine;
import gov.cms.bfd.model.rif.npi_fda.NPIData;
import gov.cms.bfd.model.rif.samples.StaticRifResourceGroup;
import gov.cms.bfd.server.war.ServerTestUtils;
import gov.cms.bfd.server.war.commons.CCWUtils;
import gov.cms.bfd.server.war.commons.ProfileConstants;
import gov.cms.bfd.server.war.commons.SecurityTagManager;
import gov.cms.bfd.server.war.commons.TransformerConstants;
import gov.cms.bfd.server.war.r4.providers.pac.common.ClaimWithSecurityTags;
import gov.cms.bfd.server.war.utils.RDATestUtils;
import java.io.IOException;
import java.math.BigDecimal;
import java.math.RoundingMode;
import java.text.SimpleDateFormat;
import java.time.Instant;
import java.util.Arrays;
import java.util.HashSet;
import java.util.List;
import java.util.Optional;
import java.util.Set;
import org.hl7.fhir.exceptions.FHIRException;
import org.hl7.fhir.r4.model.CodeableConcept;
import org.hl7.fhir.r4.model.Coding;
import org.hl7.fhir.r4.model.DateType;
import org.hl7.fhir.r4.model.ExplanationOfBenefit;
import org.hl7.fhir.r4.model.ExplanationOfBenefit.AdjudicationComponent;
import org.hl7.fhir.r4.model.ExplanationOfBenefit.BenefitComponent;
import org.hl7.fhir.r4.model.ExplanationOfBenefit.CareTeamComponent;
import org.hl7.fhir.r4.model.ExplanationOfBenefit.DiagnosisComponent;
import org.hl7.fhir.r4.model.ExplanationOfBenefit.ExplanationOfBenefitStatus;
import org.hl7.fhir.r4.model.ExplanationOfBenefit.InsuranceComponent;
import org.hl7.fhir.r4.model.ExplanationOfBenefit.PaymentComponent;
import org.hl7.fhir.r4.model.ExplanationOfBenefit.SupportingInformationComponent;
import org.hl7.fhir.r4.model.ExplanationOfBenefit.TotalComponent;
import org.hl7.fhir.r4.model.ExplanationOfBenefit.Use;
import org.hl7.fhir.r4.model.Extension;
import org.hl7.fhir.r4.model.Identifier;
import org.hl7.fhir.r4.model.Money;
import org.hl7.fhir.r4.model.Quantity;
import org.hl7.fhir.r4.model.Reference;
import org.junit.jupiter.api.BeforeEach;
import org.junit.jupiter.api.Test;
import org.junit.jupiter.api.extension.ExtendWith;
import org.mockito.Mock;
import org.mockito.junit.jupiter.MockitoExtension;
import org.mockito.junit.jupiter.MockitoSettings;
import org.mockito.quality.Strictness;

/** Unit tests for {@link DMEClaimTransformerV2}. */
@ExtendWith(MockitoExtension.class)
@MockitoSettings(strictness = Strictness.LENIENT)
public final class DMEClaimTransformerV2Test {
  /** The parsed claim used to generate the EOB and for validating with. */
  DMEClaim claim;

  /** The EOB under test created from the {@link #claim}. */
  ExplanationOfBenefit eob;

  /** The transformer under test. */
  DMEClaimTransformerV2 dmeClaimTransformer;

  /** The fhir context for parsing the test file. */
  private static final FhirContext fhirContext = FhirContext.forR4();

  /** The metrics registry. */
  @Mock MetricRegistry metricRegistry;

  /** The metrics timer. Used for determining the timer was started. */
  @Mock Timer metricsTimer;

  /** The metrics timer context. Used for determining the timer was stopped. */
  @Mock Timer.Context metricsTimerContext;

  /** The SamhsaSecurityTag lookup. */
  @Mock SecurityTagManager securityTagManager;

  Set<String> securityTags = new HashSet<>();

  /**
   * Generates the Claim object to be used in multiple tests.
   *
   * @return the claim object
   * @throws FHIRException if there was an issue creating the claim
   */
  public DMEClaim generateClaim() throws FHIRException {
    List<Object> parsedRecords =
        ServerTestUtils.parseData(Arrays.asList(StaticRifResourceGroup.SAMPLE_A.getResources()));

    DMEClaim claim =
        parsedRecords.stream()
            .filter(r -> r instanceof DMEClaim)
            .map(DMEClaim.class::cast)
            .findFirst()
            .get();
    claim.setLastUpdated(Instant.now());
    return claim;
  }

  /**
   * Sets up the claim and EOB before each test.
   *
   * @throws IOException if there is an issue reading the test file
   */
  @BeforeEach
  public void before() throws IOException {
    NPIData npiData =
        NPIData.builder()
            .npi("0000000000")
            .taxonomyCode("207X00000X")
            .taxonomyDisplay("Orthopaedic Surgery")
            .build();

    when(metricRegistry.timer(any())).thenReturn(metricsTimer);
    when(metricsTimer.time()).thenReturn(metricsTimerContext);
    FdaDrugCodeDisplayLookup fdaDrugCodeDisplayLookup = RDATestUtils.fdaFakeDrugCodeDisplayLookup();
    dmeClaimTransformer =
<<<<<<< HEAD
        new DMEClaimTransformerV2(
            metricRegistry, fdaDrugCodeDisplayLookup, mockNpiOrgLookup, securityTagManager, false);
    claim = generateClaim();
    ExplanationOfBenefit genEob =
        dmeClaimTransformer.transform(new ClaimWithSecurityTags<>(claim, securityTags), false);
=======
        new DMEClaimTransformerV2(metricRegistry, fdaDrugCodeDisplayLookup, securityTagManager);
    claim = generateClaim();
    ExplanationOfBenefit genEob = dmeClaimTransformer.transform(claim, false);
    TransformerUtilsV2.enrichEob(genEob, RDATestUtils.createTestNpiOrgLookup());
>>>>>>> b30d9b81
    IParser parser = fhirContext.newJsonParser();
    String json = parser.encodeResourceToString(genEob);
    eob = parser.parseResource(ExplanationOfBenefit.class, json);
  }

  /**
   * Verifies that when transform is called, the metric registry is passed the correct class and
   * subtype name, is started, and stopped. Note that timer.stop() and timer.close() are equivalent
   * and one or the other may be called based on how the timer is used in code.
   */
  @Test
  public void testTransformRunsMetricTimer() {
    String expectedTimerName = dmeClaimTransformer.getClass().getSimpleName() + ".transform";
    verify(metricRegistry, times(1)).timer(expectedTimerName);
    // time() starts the timer
    verify(metricsTimer, times(1)).time();
    verify(metricsTimerContext, times(1)).close();
  }

  /** Tests that the transformer sets the expected id. */
  @Test
  public void shouldSetID() {
    assertEquals("ExplanationOfBenefit/dme-" + claim.getClaimId(), eob.getId());
  }

  /** Tests that the transformer sets the expected last updated date in the metadata. */
  @Test
  public void shouldSetLastUpdated() {
    assertNotNull(eob.getMeta().getLastUpdated());
  }

  /** Tests that the transformer sets the expected profile metadata. */
  @Test
  public void shouldSetCorrectProfile() {
    // The base CanonicalType doesn't seem to compare correctly so lets convert it
    // to a string
    assertTrue(
        eob.getMeta().getProfile().stream()
            .map(ct -> ct.getValueAsString())
            .anyMatch(v -> v.equals(ProfileConstants.C4BB_EOB_INPATIENT_PROFILE_URL)));
  }

  /** Tests that the transformer sets the expected 'nature of request' value. */
  @Test
  public void shouldSetUse() {
    assertEquals(Use.CLAIM, eob.getUse());
  }

  /** Tests that the transformer sets the expected final action status. */
  @Test
  public void shouldSetFinalAction() {
    assertEquals(ExplanationOfBenefitStatus.ACTIVE, eob.getStatus());
  }

  /**
   * Tests that the transformer sets the billable period.
   *
   * @throws Exception should not be thrown
   */
  @Test
  public void shouldSetBillablePeriod() throws Exception {
    // We just want to make sure it is set
    assertNotNull(eob.getBillablePeriod());
    assertEquals(
        (new SimpleDateFormat("yyy-MM-dd")).parse("2014-02-03"),
        eob.getBillablePeriod().getStart());
    assertEquals(
        (new SimpleDateFormat("yyy-MM-dd")).parse("2014-02-03"), eob.getBillablePeriod().getEnd());
  }

  /** Tests that the transformer sets the expected patient reference. */
  @Test
  public void shouldReferencePatient() {
    assertNotNull(eob.getPatient());
    assertEquals("Patient/567834", eob.getPatient().getReference());
  }

  /** Tests that the transformer sets the expected creation date. */
  @Test
  public void shouldHaveCreatedDate() {
    assertNotNull(eob.getCreated());
  }

  /** Tests that the transformer sets the expected referral id. */
  @Test
  public void shouldHaveReferral() {
    assertNotNull(eob.getReferral());
    assertEquals("1306849450", eob.getReferral().getIdentifier().getValue());
  }

  /** Tests that the transformer sets the expected disposition code. */
  @Test
  public void shouldHaveDisposition() {
    assertEquals("01", claim.getClaimDispositionCode());
  }

  /** Tests that the transformer sets the expected number of care team entries. */
  @Test
  public void shouldHaveCareTeamList() {
    assertEquals(2, eob.getCareTeam().size());
  }

  /** Tests that the transformer sets the expected values for the care team member entries. */
  @Test
  public void shouldHaveCareTeamMembers() {
    // First member
    CareTeamComponent member1 = TransformerTestUtilsV2.findCareTeamBySequence(1, eob.getCareTeam());
    assertEquals("1306849450", member1.getProvider().getIdentifier().getValue());
    assertEquals(
        "http://hl7.org/fhir/us/carin-bb/CodeSystem/C4BBClaimCareTeamRole",
        member1.getRole().getCoding().get(0).getSystem());
    assertEquals("referring", member1.getRole().getCoding().get(0).getCode());

    // Second member
    CareTeamComponent member2 = TransformerTestUtilsV2.findCareTeamBySequence(2, eob.getCareTeam());
    assertEquals("1244444444", member2.getProvider().getIdentifier().getValue());
    assertEquals(
        "http://hl7.org/fhir/us/carin-bb/CodeSystem/C4BBClaimCareTeamRole",
        member2.getRole().getCoding().get(0).getSystem());
    assertEquals("performing", member2.getRole().getCoding().get(0).getCode());
    // Check PRTCPTNG_IND_CD extension
    assertEquals(
        "https://bluebutton.cms.gov/resources/variables/prtcptng_ind_cd",
        member2.getExtension().get(0).getUrl());
    assertEquals(
        "https://bluebutton.cms.gov/resources/variables/prtcptng_ind_cd",
        member2.getExtension().get(0).getUrl());
    assertEquals("1", ((Coding) member2.getExtension().get(0).getValue()).getCode());
    assertEquals("Participating", ((Coding) member2.getExtension().get(0).getValue()).getDisplay());
    // Check Qualification
    assertEquals(
        "http://nucc.org/provider-taxonomy",
        member2.getQualification().getCoding().getFirst().getSystem());
    assertEquals(
        "Hematology (Pathology) Physician",
        member2.getQualification().getCoding().getFirst().getDisplay());
    assertEquals("207ZH0000X", member2.getQualification().getCoding().get(0).getCode());

    assertEquals(2, eob.getCareTeam().size());
  }

  /**
   * Tests that the transformer sets the expected values for the care team member extensions and
   * does not error when only the required care team values exist.
   */
  @Test
  public void testCareTeamExtensionsWhenOptionalValuesAbsent() {

    List<Object> parsedRecords =
        ServerTestUtils.parseData(Arrays.asList(StaticRifResourceGroup.SAMPLE_A.getResources()));

    DMEClaim loadedClaim =
        parsedRecords.stream()
            .filter(r -> r instanceof DMEClaim)
            .map(DMEClaim.class::cast)
            .findFirst()
            .get();
    loadedClaim.setLastUpdated(Instant.now());

    // Set the optional care team fields to empty
    for (DMEClaimLine line : loadedClaim.getLines()) {
      line.setProviderParticipatingIndCode(Optional.empty());
      line.setProviderSpecialityCode(Optional.empty());
    }

<<<<<<< HEAD
    ExplanationOfBenefit genEob =
        dmeClaimTransformer.transform(
            new ClaimWithSecurityTags<>(loadedClaim, securityTags), false);

=======
    ExplanationOfBenefit genEob = dmeClaimTransformer.transform(loadedClaim, false);
    TransformerUtilsV2.enrichEob(genEob, RDATestUtils.createTestNpiOrgLookup());
>>>>>>> b30d9b81
    // Ensure the extension for PRTCPTNG_IND_CD wasnt added
    // Also the qualification coding should be empty if specialty code is not set
    String prtIndCdUrl =
        CCWUtils.calculateVariableReferenceUrl(CcwCodebookVariable.PRTCPTNG_IND_CD);
    for (CareTeamComponent careTeam : genEob.getCareTeam()) {
      assertFalse(careTeam.getExtension().stream().anyMatch(i -> i.getUrl().equals(prtIndCdUrl)));
    }
  }

  /** Tests that the transformer sets the expected number of supporting info entries. */
  @Test
  public void shouldHaveSupportingInfoList() {
    assertEquals(2, eob.getSupportingInfo().size());
  }

  /**
   * Tests that the transformer sets the expected Supporting Information for claim received date.
   */
  @Test
  public void shouldHaveClaimReceivedDateSupInfo() {
    SupportingInformationComponent sic =
        TransformerTestUtilsV2.findSupportingInfoByCode("clmrecvddate", eob.getSupportingInfo());

    SupportingInformationComponent compare =
        TransformerTestUtilsV2.createSupportingInfo(
                // We don't care what the sequence number is here
                sic.getSequence(),
                // Category
                Arrays.asList(
                    new Coding(
                        "http://hl7.org/fhir/us/carin-bb/CodeSystem/C4BBSupportingInfoType",
                        "clmrecvddate",
                        "Claim Received Date"),
                    new Coding(
                        "https://bluebutton.cms.gov/resources/codesystem/information",
                        "https://bluebutton.cms.gov/resources/variables/nch_wkly_proc_dt",
                        "NCH Weekly Claim Processing Date")))
            // timingDate
            .setTiming(new DateType("2014-02-14"));

    assertTrue(compare.equalsDeep(sic));
  }

  /** Tests that the transformer sets the expected codings for supporting info. */
  @Test
  public void shouldHaveLineHctHgbRsltNumSupInfo() {
    SupportingInformationComponent sic =
        TransformerTestUtilsV2.findSupportingInfoByCode(
            "https://bluebutton.cms.gov/resources/variables/line_hct_hgb_rslt_num",
            eob.getSupportingInfo());

    SupportingInformationComponent compare =
        TransformerTestUtilsV2.createSupportingInfo(
            // We don't care what the sequence number is here
            sic.getSequence(),
            // Category
            Arrays.asList(
                new Coding(
                    "http://terminology.hl7.org/CodeSystem/claiminformationcategory",
                    "info",
                    "Information"),
                new Coding(
                    "https://bluebutton.cms.gov/resources/codesystem/information",
                    "https://bluebutton.cms.gov/resources/variables/line_hct_hgb_rslt_num",
                    "Hematocrit / Hemoglobin Test Results")));

    compare.setValue(new Reference("#line-observation-1"));

    assertTrue(compare.equalsDeep(sic));
  }

  /** Tests that the transformer sets the expected number of diagnosis. */
  @Test
  public void shouldHaveDiagnosesList() {
    assertEquals(3, eob.getDiagnosis().size());
  }

  /** Tests that the transformer sets the expected diagnosis entries. */
  @Test
  public void shouldHaveDiagnosesMembers() {
    DiagnosisComponent diag1 =
        TransformerTestUtilsV2.findDiagnosisByCode("B04", eob.getDiagnosis());

    DiagnosisComponent cmp1 =
        TransformerTestUtilsV2.createDiagnosis(
            // Order doesn't matter
            diag1.getSequence(),
            List.of(
                new Coding("http://hl7.org/fhir/sid/icd-10-cm", "B04", "MONKEYPOX"),
                new Coding("http://hl7.org/fhir/sid/icd-10", "B04", "MONKEYPOX")),
            new Coding(
                "http://terminology.hl7.org/CodeSystem/ex-diagnosistype",
                "principal",
                "Principal Diagnosis"),
            null,
            null);

    assertTrue(cmp1.equalsDeep(diag1));

    DiagnosisComponent diag2 =
        TransformerTestUtilsV2.findDiagnosisByCode("A37", eob.getDiagnosis());

    DiagnosisComponent cmp2 =
        TransformerTestUtilsV2.createDiagnosis(
            // Order doesn't matter
            diag2.getSequence(),
            List.of(
                new Coding("http://hl7.org/fhir/sid/icd-10-cm", "A37", "WHOOPING COUGH"),
                new Coding("http://hl7.org/fhir/sid/icd-10", "A37", "WHOOPING COUGH")),
            new Coding(
                "http://hl7.org/fhir/us/carin-bb/CodeSystem/C4BBClaimDiagnosisType",
                "other",
                "Other"),
            null,
            null);

    assertTrue(cmp2.equalsDeep(diag2));

    DiagnosisComponent diag3 =
        TransformerTestUtilsV2.findDiagnosisByCode("A25", eob.getDiagnosis());

    DiagnosisComponent cmp3 =
        TransformerTestUtilsV2.createDiagnosis(
            // Order doesn't matter
            diag3.getSequence(),
            List.of(
                new Coding("http://hl7.org/fhir/sid/icd-10-cm", "A25", "RAT-BITE FEVERS"),
                new Coding("http://hl7.org/fhir/sid/icd-10", "A25", "RAT-BITE FEVERS")),
            new Coding(
                "http://hl7.org/fhir/us/carin-bb/CodeSystem/C4BBClaimDiagnosisType",
                "secondary",
                "Secondary"),
            null,
            null);

    assertTrue(cmp3.equalsDeep(diag3));
  }

  /**
   * Tests that the transformer sets the expected number of insurance entries with the expected
   * values.
   */
  @Test
  public void shouldReferenceCoverageInInsurance() {
    // Only one insurance object if there is more than we need to fix the focal set
    // to point to the
    // correct insurance
    assertEquals(false, eob.getInsurance().size() > 1);
    assertEquals(1, eob.getInsurance().size());

    InsuranceComponent insurance = eob.getInsuranceFirstRep();

    InsuranceComponent compare =
        new InsuranceComponent()
            .setFocal(true)
            .setCoverage(new Reference().setReference("Coverage/part-a-567834"));

    assertTrue(compare.equalsDeep(insurance));
  }

  /** Tests that the transformer sets the expected number of line items. */
  @Test
  public void shouldHaveLineItems() {
    assertEquals(1, eob.getItem().size());
  }

  /**
   * Tests that the transformer sets the expected line item extensions and has the correct number of
   * them.
   */
  @Test
  public void shouldHaveLineItemExtension() {
    assertNotNull(eob.getItemFirstRep().getExtension());
    assertEquals(9, eob.getItemFirstRep().getExtension().size());

    Extension ex1 =
        TransformerTestUtilsV2.findExtensionByUrl(
            "https://bluebutton.cms.gov/resources/variables/suplrnum",
            eob.getItemFirstRep().getExtension());

    Extension compare1 =
        new Extension(
            "https://bluebutton.cms.gov/resources/variables/suplrnum",
            new Identifier()
                .setSystem("https://bluebutton.cms.gov/resources/variables/suplrnum")
                .setValue("1219966666"));

    assertTrue(compare1.equalsDeep(ex1));

    Extension ex2 =
        TransformerTestUtilsV2.findExtensionByUrl(
            "https://bluebutton.cms.gov/resources/variables/dmerc_line_scrn_svgs_amt",
            eob.getItemFirstRep().getExtension());

    // Need to maintain trailing 0s in USD amount
    BigDecimal amt2 = new BigDecimal(0.00);
    amt2 = amt2.setScale(2, RoundingMode.HALF_DOWN);

    Extension compare2 =
        new Extension(
            "https://bluebutton.cms.gov/resources/variables/dmerc_line_scrn_svgs_amt",
            new Quantity().setValue(amt2));

    assertTrue(compare2.equalsDeep(ex2));

    Extension ex3 =
        TransformerTestUtilsV2.findExtensionByUrl(
            "https://bluebutton.cms.gov/resources/variables/dmerc_line_mtus_cnt",
            eob.getItemFirstRep().getExtension());

    Extension compare3 =
        new Extension(
            "https://bluebutton.cms.gov/resources/variables/dmerc_line_mtus_cnt",
            new Quantity()
                .setUnit("Number of services")
                .setValue(new BigDecimal("60.234"))
                .setSystem("https://bluebutton.cms.gov/resources/variables/dmerc_line_mtus_cd")
                .setCode("3"));

    assertTrue(compare3.equalsDeep(ex3));

    Extension ex4 =
        TransformerTestUtilsV2.findExtensionByUrl(
            "https://bluebutton.cms.gov/resources/variables/dmerc_line_prcng_state_cd",
            eob.getItemFirstRep().getExtension());

    Extension compare4 =
        new Extension(
            "https://bluebutton.cms.gov/resources/variables/dmerc_line_prcng_state_cd",
            new Coding(
                "https://bluebutton.cms.gov/resources/variables/dmerc_line_prcng_state_cd",
                "AL",
                null));

    assertTrue(compare4.equalsDeep(ex4));

    Extension ex5 =
        TransformerTestUtilsV2.findExtensionByUrl(
            "https://bluebutton.cms.gov/resources/variables/dmerc_line_supplr_type_cd",
            eob.getItemFirstRep().getExtension());

    Extension compare5 =
        new Extension(
            "https://bluebutton.cms.gov/resources/variables/dmerc_line_supplr_type_cd",
            new Coding(
                "https://bluebutton.cms.gov/resources/variables/dmerc_line_supplr_type_cd",
                "3",
                "Suppliers (other than sole proprietorship) for whom employer identification (EI) numbers are used in coding the ID field."));

    assertTrue(compare5.equalsDeep(ex5));

    Extension ex6 =
        TransformerTestUtilsV2.findExtensionByUrl(
            "https://bluebutton.cms.gov/resources/variables/betos_cd",
            eob.getItemFirstRep().getExtension());

    Extension compare6 =
        new Extension(
            "https://bluebutton.cms.gov/resources/variables/betos_cd",
            new Coding("https://bluebutton.cms.gov/resources/variables/betos_cd", "D9Z", null));

    assertTrue(compare6.equalsDeep(ex6));

    Extension ex7 =
        TransformerTestUtilsV2.findExtensionByUrl(
            "https://bluebutton.cms.gov/resources/variables/line_bene_prmry_pyr_cd",
            eob.getItemFirstRep().getExtension());

    Extension compare7 =
        new Extension(
            "https://bluebutton.cms.gov/resources/variables/line_bene_prmry_pyr_cd",
            new Coding(
                "https://bluebutton.cms.gov/resources/variables/line_bene_prmry_pyr_cd",
                "E",
                "Workers' compensation"));

    assertTrue(compare7.equalsDeep(ex7));

    Extension ex8 =
        TransformerTestUtilsV2.findExtensionByUrl(
            "https://bluebutton.cms.gov/resources/variables/line_prcsg_ind_cd",
            eob.getItemFirstRep().getExtension());

    Extension compare8 =
        new Extension(
            "https://bluebutton.cms.gov/resources/variables/line_prcsg_ind_cd",
            new Coding(
                "https://bluebutton.cms.gov/resources/variables/line_prcsg_ind_cd",
                "A",
                "Allowed"));

    assertTrue(compare8.equalsDeep(ex8));

    Extension ex9 =
        TransformerTestUtilsV2.findExtensionByUrl(
            "https://bluebutton.cms.gov/resources/variables/line_service_deductible",
            eob.getItemFirstRep().getExtension());

    Extension compare9 =
        new Extension(
            "https://bluebutton.cms.gov/resources/variables/line_service_deductible",
            new Coding(
                "https://bluebutton.cms.gov/resources/variables/line_service_deductible",
                "0",
                "Service Subject to Deductible"));

    assertTrue(compare9.equalsDeep(ex9));

    Extension ex10 =
        TransformerTestUtilsV2.findExtensionByUrl(
            "https://bluebutton.cms.gov/resources/variables/line_bene_prmry_pyr_cd",
            eob.getItemFirstRep().getExtension());

    Extension compare10 =
        new Extension(
            "https://bluebutton.cms.gov/resources/variables/line_bene_prmry_pyr_cd",
            new Coding(
                "https://bluebutton.cms.gov/resources/variables/line_bene_prmry_pyr_cd",
                "E",
                "Workers' compensation"));

    assertTrue(compare10.equalsDeep(ex10));
  }

  /** Tests that the transformer sets the expected number of line item sequences. */
  @Test
  public void shouldHaveLineItemSequence() {
    assertEquals(1, eob.getItemFirstRep().getSequence());
  }

  /** Tests that the transformer sets the expected line item care team reference. */
  @Test
  public void shouldHaveLineItemCareTeamRef() {
    // The order isn't important but this should reference a care team member
    assertNotNull(eob.getItemFirstRep().getCareTeamSequence());
    assertEquals(1, eob.getItemFirstRep().getCareTeamSequence().size());
  }

  /** Tests that the transformer sets the expected line item diagnosis reference. */
  @Test
  public void shouldHaveLineItemDiagnosisRef() {
    assertNotNull(eob.getItemFirstRep().getDiagnosisSequence());
    assertEquals(1, eob.getItemFirstRep().getDiagnosisSequence().size());
  }

  /** Tests that the transformer sets the expected line item information reference. */
  @Test
  public void shouldHaveLineItemInformationRef() {
    assertNotNull(eob.getItemFirstRep().getInformationSequence());
    assertEquals(1, eob.getItemFirstRep().getInformationSequence().size());
  }

  /** Tests that the transformer sets the expected line item category entry. */
  @Test
  public void shouldHaveLineItemCategory() {
    CodeableConcept category = eob.getItemFirstRep().getCategory();

    CodeableConcept compare =
        new CodeableConcept()
            .setCoding(
                Arrays.asList(
                    new Coding(
                        "https://bluebutton.cms.gov/resources/variables/line_cms_type_srvc_cd",
                        "P",
                        "Lump sum purchase of DME, prosthetics orthotics")));

    assertTrue(compare.equalsDeep(category));
  }

  /** Tests that the transformer sets the expected line item product/service extension. */
  @Test
  public void shouldHaveLineItemProductOrServiceExtension() {
    assertNotNull(eob.getItemFirstRep().getProductOrService());
    assertEquals(1, eob.getItemFirstRep().getProductOrService().getExtension().size());

    Extension ex =
        TransformerTestUtilsV2.findExtensionByUrl(
            "http://hl7.org/fhir/sid/ndc",
            eob.getItemFirstRep().getProductOrService().getExtension());

    Extension compare =
        new Extension(
            "http://hl7.org/fhir/sid/ndc",
            new Coding(
                "http://hl7.org/fhir/sid/ndc", "000000000", RDATestUtils.FAKE_DRUG_CODE_DISPLAY));

    assertTrue(compare.equalsDeep(ex));
  }

  /**
   * Tests that the transformer sets the expected number of line item modifiers and the entries are
   * correct.
   */
  @Test
  public void shouldHaveLineItemModifier() {
    assertEquals(1, eob.getItemFirstRep().getModifier().size());

    CodeableConcept modifier = eob.getItemFirstRep().getModifierFirstRep();

    CodeableConcept compare =
        new CodeableConcept()
            .setCoding(
                Arrays.asList(
                    new Coding("https://bluebutton.cms.gov/resources/codesystem/hcpcs", "YY", null)
                        .setVersion("3")));

    assertTrue(compare.equalsDeep(modifier));
  }

  /**
   * Tests that the transformer sets the expected line item serviced period dates.
   *
   * @throws Exception if there is a date parse error
   */
  @Test
  public void shouldHaveLineItemServicedPeriod() throws Exception {
    assertNotNull(eob.getItemFirstRep().getServicedPeriod().getStart());
    assertNotNull(eob.getItemFirstRep().getServicedPeriod().getEnd());
    assertEquals(
        (new SimpleDateFormat("yyy-MM-dd")).parse("2014-02-03"),
        eob.getItemFirstRep().getServicedPeriod().getStart());
    assertEquals(
        (new SimpleDateFormat("yyy-MM-dd")).parse("2014-02-03"),
        eob.getItemFirstRep().getServicedPeriod().getEnd());
  }

  /** Tests that the transformer sets the expected line item service location extension. */
  @Test
  public void shouldHaveLineItemLocationCodeableConcept() {
    CodeableConcept location = eob.getItemFirstRep().getLocationCodeableConcept();

    CodeableConcept compare =
        new CodeableConcept()
            .setCoding(
                Arrays.asList(
                    new Coding(
                        "https://bluebutton.cms.gov/resources/variables/line_place_of_srvc_cd",
                        "12",
                        "Home. Location, other than a hospital or other facility, where the patient receives care in a private residence.")));

    compare.setExtension(
        Arrays.asList(
            new Extension(
                "https://bluebutton.cms.gov/resources/variables/prvdr_state_cd",
                new Coding(
                    "https://bluebutton.cms.gov/resources/variables/prvdr_state_cd", "MO", null))));

    assertTrue(compare.equalsDeep(location));
  }

  /** Tests that the transformer sets the expected line item quantity. */
  @Test
  public void shouldHaveLineItemQuantity() {
    Quantity quantity = eob.getItemFirstRep().getQuantity();

    Quantity compare = new Quantity(60);

    assertTrue(compare.equalsDeep(quantity));
  }

  /** Tests that the transformer sets the expected number of line item adjudications. */
  @Test
  public void shouldHaveLineItemAdjudications() {
    assertEquals(13, eob.getItemFirstRep().getAdjudication().size());
  }

  /** Tests that the transformer sets the expected line item revenue center provider amount. */
  @Test
  public void shouldHaveLineItemAdjudicationRevCntrPrvdrPmtAmt() {
    AdjudicationComponent adjudication =
        TransformerTestUtilsV2.findAdjudicationByCategory(
            "https://bluebutton.cms.gov/resources/variables/rev_cntr_prvdr_pmt_amt",
            eob.getItemFirstRep().getAdjudication());

    // Need to maintain trailing 0s in USD amount
    BigDecimal amt = new BigDecimal(120.00);
    amt = amt.setScale(2, RoundingMode.HALF_DOWN);

    AdjudicationComponent compare =
        new AdjudicationComponent()
            .setCategory(
                new CodeableConcept()
                    .setCoding(
                        Arrays.asList(
                            new Coding(
                                "http://hl7.org/fhir/us/carin-bb/CodeSystem/C4BBAdjudication",
                                "paidtoprovider",
                                "Paid to provider"),
                            new Coding(
                                "https://bluebutton.cms.gov/resources/codesystem/adjudication",
                                "https://bluebutton.cms.gov/resources/variables/rev_cntr_prvdr_pmt_amt",
                                "Revenue Center (Medicare) Provider Payment Amount"))))
            .setAmount(new Money().setValue(amt).setCurrency(TransformerConstants.CODED_MONEY_USD));

    assertTrue(compare.equalsDeep(adjudication));
  }

  /** Tests that the transformer sets the expected line item adjudication primary charge amount. */
  @Test
  public void shouldHaveLineItemAdjudicationLinePrmryAlowdChrgAmt() {
    AdjudicationComponent adjudication =
        TransformerTestUtilsV2.findAdjudicationByCategory(
            "https://bluebutton.cms.gov/resources/variables/line_prmry_alowd_chrg_amt",
            eob.getItemFirstRep().getAdjudication());

    AdjudicationComponent compare =
        new AdjudicationComponent()
            .setCategory(
                new CodeableConcept()
                    .setCoding(
                        Arrays.asList(
                            new Coding(
                                "http://terminology.hl7.org/CodeSystem/adjudication",
                                "eligible",
                                "Eligible Amount"),
                            new Coding(
                                "https://bluebutton.cms.gov/resources/codesystem/adjudication",
                                "https://bluebutton.cms.gov/resources/variables/line_prmry_alowd_chrg_amt",
                                "Line Primary Payer Allowed Charge Amount"))))
            .setAmount(
                new Money().setValue(20.29).setCurrency(TransformerConstants.CODED_MONEY_USD));

    assertTrue(compare.equalsDeep(adjudication));
  }

  /**
   * Tests that the transformer sets the expected line item adjudication DME purchase price amount.
   */
  @Test
  public void shouldHaveLineItemAdjudicationLineDmePrchsPriceAmt() {
    AdjudicationComponent adjudication =
        TransformerTestUtilsV2.findAdjudicationByCategory(
            "https://bluebutton.cms.gov/resources/variables/line_dme_prchs_price_amt",
            eob.getItemFirstRep().getAdjudication());

    AdjudicationComponent compare =
        new AdjudicationComponent()
            .setCategory(
                new CodeableConcept()
                    .setCoding(
                        Arrays.asList(
                            new Coding(
                                "http://terminology.hl7.org/CodeSystem/adjudication",
                                "submitted",
                                "Submitted Amount"),
                            new Coding(
                                "https://bluebutton.cms.gov/resources/codesystem/adjudication",
                                "https://bluebutton.cms.gov/resources/variables/line_dme_prchs_price_amt",
                                "Line DME Purchase Price Amount"))))
            .setAmount(
                new Money().setValue(82.29).setCurrency(TransformerConstants.CODED_MONEY_USD));

    assertTrue(compare.equalsDeep(adjudication));
  }

  /** Tests that the transformer sets the expected line item NCH medicare payment amount. */
  @Test
  public void shouldHaveLineItemAdjudicationLineNchPmtAmt() {
    AdjudicationComponent adjudication =
        TransformerTestUtilsV2.findAdjudicationByCategory(
            "https://bluebutton.cms.gov/resources/variables/line_nch_pmt_amt",
            eob.getItemFirstRep().getAdjudication());

    AdjudicationComponent compare =
        new AdjudicationComponent()
            .setCategory(
                new CodeableConcept()
                    .setCoding(
                        Arrays.asList(
                            new Coding(
                                "http://terminology.hl7.org/CodeSystem/adjudication",
                                "benefit",
                                "Benefit Amount"),
                            new Coding(
                                "https://bluebutton.cms.gov/resources/codesystem/adjudication",
                                "https://bluebutton.cms.gov/resources/variables/line_nch_pmt_amt",
                                "Line NCH Medicare Payment Amount"))));

    compare.setExtension(
        Arrays.asList(
            new Extension(
                "https://bluebutton.cms.gov/resources/variables/line_pmt_80_100_cd",
                new Coding(
                    "https://bluebutton.cms.gov/resources/variables/line_pmt_80_100_cd",
                    "0",
                    "80%"))));

    compare.setAmount(
        new Money().setValue(123.45).setCurrency(TransformerConstants.CODED_MONEY_USD));

    assertTrue(compare.equalsDeep(adjudication));
  }

  /**
   * Tests that the transformer sets the expected line item adjudication line bene payment amount
   * (paid to patient).
   */
  @Test
  public void shouldHaveLineItemAdjudicationLineBenePmtAmt() {
    AdjudicationComponent adjudication =
        TransformerTestUtilsV2.findAdjudicationByCategory(
            "https://bluebutton.cms.gov/resources/variables/line_bene_pmt_amt",
            eob.getItemFirstRep().getAdjudication());

    // Need to maintain trailing 0s in USD amount
    BigDecimal amt = new BigDecimal(11.00);
    amt = amt.setScale(2, RoundingMode.HALF_DOWN);

    AdjudicationComponent compare =
        new AdjudicationComponent()
            .setCategory(
                new CodeableConcept()
                    .setCoding(
                        Arrays.asList(
                            new Coding(
                                "http://hl7.org/fhir/us/carin-bb/CodeSystem/C4BBAdjudication",
                                "paidtopatient",
                                "Paid to patient"),
                            new Coding(
                                "https://bluebutton.cms.gov/resources/codesystem/adjudication",
                                "https://bluebutton.cms.gov/resources/variables/line_bene_pmt_amt",
                                "Line Payment Amount to Beneficiary"))))
            .setAmount(new Money().setValue(amt).setCurrency(TransformerConstants.CODED_MONEY_USD));

    assertTrue(compare.equalsDeep(adjudication));
  }

  /**
   * Tests that the transformer sets the expected line item adjudication line provider payment
   * amount.
   */
  @Test
  public void shouldHaveLineItemAdjudicationLinePrvdrPmtAmt() {
    AdjudicationComponent adjudication =
        TransformerTestUtilsV2.findAdjudicationByCategory(
            "https://bluebutton.cms.gov/resources/variables/line_prvdr_pmt_amt",
            eob.getItemFirstRep().getAdjudication());

    // Need to maintain trailing 0s in USD amount
    BigDecimal amt = new BigDecimal(120.00);
    amt = amt.setScale(2, RoundingMode.HALF_DOWN);

    AdjudicationComponent compare =
        new AdjudicationComponent()
            .setCategory(
                new CodeableConcept()
                    .setCoding(
                        Arrays.asList(
                            new Coding(
                                "http://hl7.org/fhir/us/carin-bb/CodeSystem/C4BBAdjudication",
                                "paidtoprovider",
                                "Paid to provider"),
                            new Coding(
                                "https://bluebutton.cms.gov/resources/codesystem/adjudication",
                                "https://bluebutton.cms.gov/resources/variables/line_prvdr_pmt_amt",
                                "Line Provider Payment Amount"))))
            .setAmount(new Money().setValue(amt).setCurrency(TransformerConstants.CODED_MONEY_USD));

    assertTrue(compare.equalsDeep(adjudication));
  }

  /** Tests that the transformer sets the expected line item adjudication bene deductible amount. */
  @Test
  public void shouldHaveLineItemAdjudicationLineBenePtbDdctblAmt() {
    AdjudicationComponent adjudication =
        TransformerTestUtilsV2.findAdjudicationByCategory(
            "https://bluebutton.cms.gov/resources/variables/line_bene_ptb_ddctbl_amt",
            eob.getItemFirstRep().getAdjudication());

    // Need to maintain trailing 0s in USD amount
    BigDecimal amt = new BigDecimal(18.00);
    amt = amt.setScale(2, RoundingMode.HALF_DOWN);

    AdjudicationComponent compare =
        new AdjudicationComponent()
            .setCategory(
                new CodeableConcept()
                    .setCoding(
                        Arrays.asList(
                            new Coding(
                                "http://terminology.hl7.org/CodeSystem/adjudication",
                                "deductible",
                                "Deductible"),
                            new Coding(
                                "https://bluebutton.cms.gov/resources/codesystem/adjudication",
                                "https://bluebutton.cms.gov/resources/variables/line_bene_ptb_ddctbl_amt",
                                "Line Beneficiary Part B Deductible Amount"))))
            .setAmount(new Money().setValue(amt).setCurrency(TransformerConstants.CODED_MONEY_USD));

    assertTrue(compare.equalsDeep(adjudication));
  }

  /**
   * Tests that the transformer sets the expected line item adjudication bene primary payer paid
   * amount.
   */
  @Test
  public void shouldHaveLineItemAdjudicationLineBenePrmryPyrPdAmt() {
    AdjudicationComponent adjudication =
        TransformerTestUtilsV2.findAdjudicationByCategory(
            "https://bluebutton.cms.gov/resources/variables/line_bene_prmry_pyr_pd_amt",
            eob.getItemFirstRep().getAdjudication());

    // Need to maintain trailing 0s in USD amount
    BigDecimal amt = new BigDecimal(11.00);
    amt = amt.setScale(2, RoundingMode.HALF_DOWN);

    AdjudicationComponent compare =
        new AdjudicationComponent()
            .setCategory(
                new CodeableConcept()
                    .setCoding(
                        Arrays.asList(
                            new Coding(
                                "http://hl7.org/fhir/us/carin-bb/CodeSystem/C4BBAdjudication",
                                "priorpayerpaid",
                                "Prior payer paid"),
                            new Coding(
                                "https://bluebutton.cms.gov/resources/codesystem/adjudication",
                                "https://bluebutton.cms.gov/resources/variables/line_bene_prmry_pyr_pd_amt",
                                "Line Primary Payer (if not Medicare) Paid Amount"))))
            .setAmount(new Money().setValue(amt).setCurrency(TransformerConstants.CODED_MONEY_USD));

    assertTrue(compare.equalsDeep(adjudication));
  }

  /** Tests that the transformer sets the expected line item adjudication coinsurance amount. */
  @Test
  public void shouldHaveLineItemAdjudicationLineCoinsrncAmt() {
    AdjudicationComponent adjudication =
        TransformerTestUtilsV2.findAdjudicationByCategory(
            "https://bluebutton.cms.gov/resources/variables/line_coinsrnc_amt",
            eob.getItemFirstRep().getAdjudication());

    // Need to maintain trailing 0s in USD amount
    BigDecimal amt = new BigDecimal(20.20);
    amt = amt.setScale(2, RoundingMode.HALF_DOWN);

    AdjudicationComponent compare =
        new AdjudicationComponent()
            .setCategory(
                new CodeableConcept()
                    .setCoding(
                        Arrays.asList(
                            new Coding(
                                "http://hl7.org/fhir/us/carin-bb/CodeSystem/C4BBAdjudication",
                                "coinsurance",
                                "Co-insurance"),
                            new Coding(
                                "https://bluebutton.cms.gov/resources/codesystem/adjudication",
                                "https://bluebutton.cms.gov/resources/variables/line_coinsrnc_amt",
                                "Line Beneficiary Coinsurance Amount"))))
            .setAmount(new Money().setValue(amt).setCurrency(TransformerConstants.CODED_MONEY_USD));

    assertTrue(compare.equalsDeep(adjudication));
  }

  /**
   * Tests that the transformer sets the expected line item adjudication submitted charge amount.
   */
  @Test
  public void shouldHaveLineItemAdjudicationLineSubmtdChrgAmt() {
    AdjudicationComponent adjudication =
        TransformerTestUtilsV2.findAdjudicationByCategory(
            "https://bluebutton.cms.gov/resources/variables/line_sbmtd_chrg_amt",
            eob.getItemFirstRep().getAdjudication());

    AdjudicationComponent compare =
        new AdjudicationComponent()
            .setCategory(
                new CodeableConcept()
                    .setCoding(
                        Arrays.asList(
                            new Coding(
                                "http://terminology.hl7.org/CodeSystem/adjudication",
                                "submitted",
                                "Submitted Amount"),
                            new Coding(
                                "https://bluebutton.cms.gov/resources/codesystem/adjudication",
                                "https://bluebutton.cms.gov/resources/variables/line_sbmtd_chrg_amt",
                                "Line Submitted Charge Amount"))))
            .setAmount(
                new Money().setValue(130.45).setCurrency(TransformerConstants.CODED_MONEY_USD));

    assertTrue(compare.equalsDeep(adjudication));
  }

  /**
   * Tests that the transformer sets the expected line item adjudication line allowed charge amount.
   */
  @Test
  public void shouldHaveLineItemAdjudicationLineAlowdChrgAmt() {
    AdjudicationComponent adjudication =
        TransformerTestUtilsV2.findAdjudicationByCategory(
            "https://bluebutton.cms.gov/resources/variables/line_alowd_chrg_amt",
            eob.getItemFirstRep().getAdjudication());

    AdjudicationComponent compare =
        new AdjudicationComponent()
            .setCategory(
                new CodeableConcept()
                    .setCoding(
                        Arrays.asList(
                            new Coding(
                                "http://terminology.hl7.org/CodeSystem/adjudication",
                                "eligible",
                                "Eligible Amount"),
                            new Coding(
                                "https://bluebutton.cms.gov/resources/codesystem/adjudication",
                                "https://bluebutton.cms.gov/resources/variables/line_alowd_chrg_amt",
                                "Line Allowed Charge Amount"))))
            .setAmount(
                new Money().setValue(129.45).setCurrency(TransformerConstants.CODED_MONEY_USD));

    assertTrue(compare.equalsDeep(adjudication));
  }

  /**
   * Tests that the transformer sets the expected line item adjudication line bene payment amount
   * (paid to provider).
   */
  @Test
  public void shouldHaveLineItemAdjudicationLineBenePmtAmt2() {
    BigDecimal amt = new BigDecimal(82.29);
    amt = amt.setScale(2, RoundingMode.HALF_DOWN);

    AdjudicationComponent adjudication =
        TransformerTestUtilsV2.findAdjudicationByCategoryAndAmount(
            "https://bluebutton.cms.gov/resources/variables/line_bene_pmt_amt",
            amt,
            eob.getItemFirstRep().getAdjudication());

    AdjudicationComponent compare =
        new AdjudicationComponent()
            .setCategory(
                new CodeableConcept()
                    .setCoding(
                        Arrays.asList(
                            new Coding(
                                "http://hl7.org/fhir/us/carin-bb/CodeSystem/C4BBAdjudication",
                                "paidtoprovider",
                                "Paid to provider"),
                            new Coding(
                                "https://bluebutton.cms.gov/resources/codesystem/adjudication",
                                "https://bluebutton.cms.gov/resources/variables/line_bene_pmt_amt",
                                "Line Payment Amount to Beneficiary"))))
            .setAmount(new Money().setValue(amt).setCurrency(TransformerConstants.CODED_MONEY_USD));

    assertTrue(compare.equalsDeep(adjudication));
  }

  /** Tests that the transformer sets the expected claim total charge amount entries. */
  @Test
  public void shouldHaveClmTotChrgAmtTotal() {
    // Only one so just pull it directly and compare
    TotalComponent total = eob.getTotalFirstRep();

    TotalComponent compare =
        new TotalComponent()
            .setCategory(
                new CodeableConcept()
                    .setCoding(
                        Arrays.asList(
                            new Coding(
                                "http://hl7.org/fhir/us/carin-bb/CodeSystem/C4BBAdjudication",
                                "priorpayerpaid",
                                "Prior payer paid"),
                            new Coding(
                                "https://bluebutton.cms.gov/resources/codesystem/adjudication",
                                "https://bluebutton.cms.gov/resources/variables/clm_tot_chrg_amt",
                                "Claim Total Charge Amount"))))
            .setAmount(new Money().setValue(0).setCurrency(TransformerConstants.CODED_MONEY_USD));

    assertTrue(compare.equalsDeep(total));
  }

  /** Tests that the transformer sets the expected payment value. */
  @Test
  public void shouldHavePayment() {
    PaymentComponent compare =
        new PaymentComponent()
            .setAmount(
                new Money().setValue(777.75).setCurrency(TransformerConstants.CODED_MONEY_USD));

    assertTrue(compare.equalsDeep(eob.getPayment()));
  }

  /** Tests that the transformer sets the expected number of total entries. */
  @Test
  public void shouldHaveTotal() {
    assertEquals(1, eob.getTotal().size());
  }

  /**
   * Tests that the transformer sets the expected number of benefit balance entries and the correct
   * values.
   */
  @Test
  public void shouldHaveBenefitBalance() {
    assertEquals(1, eob.getBenefitBalance().size());

    // Test Category here
    CodeableConcept compare =
        new CodeableConcept()
            .setCoding(
                Arrays.asList(
                    new Coding(
                        "http://terminology.hl7.org/CodeSystem/ex-benefitcategory",
                        "1",
                        "Medical Care")));

    assertTrue(compare.equalsDeep(eob.getBenefitBalanceFirstRep().getCategory()));
  }

  /** Tests that the transformer sets the expected number of benefit balance financial entries. */
  @Test
  public void shouldHaveBenefitBalanceFinancial() {
    assertEquals(5, eob.getBenefitBalanceFirstRep().getFinancial().size());
  }

  /**
   * Tests that the transformer sets the expected carrier claim cash deductible applied amount
   * coding.
   */
  @Test
  public void shouldHaveCarrClmCashDdctblAmtFinancial() {
    BenefitComponent benefit =
        TransformerTestUtilsV2.findFinancial(
            "https://bluebutton.cms.gov/resources/variables/carr_clm_cash_ddctbl_apld_amt",
            eob.getBenefitBalanceFirstRep().getFinancial());

    // Need to maintain trailing 0s in USD amount
    BigDecimal amt = new BigDecimal(777.00);
    amt = amt.setScale(2, RoundingMode.HALF_DOWN);

    BenefitComponent compare =
        new BenefitComponent()
            .setType(
                new CodeableConcept()
                    .setCoding(
                        Arrays.asList(
                            new Coding(
                                "https://bluebutton.cms.gov/resources/codesystem/benefit-balance",
                                "https://bluebutton.cms.gov/resources/variables/carr_clm_cash_ddctbl_apld_amt",
                                "Carrier Claim Cash Deductible Applied Amount (sum of all line-level deductible amounts)"))))
            .setUsed(new Money().setValue(amt).setCurrency(TransformerConstants.CODED_MONEY_USD));

    assertTrue(compare.equalsDeep(benefit));
  }

  /** Tests that the transformer sets the expected NCH claim provider payment amount coding. */
  @Test
  public void shouldHaveNchClmPrvdrPmtAmtFinancial() {
    BenefitComponent benefit =
        TransformerTestUtilsV2.findFinancial(
            "https://bluebutton.cms.gov/resources/variables/nch_clm_prvdr_pmt_amt",
            eob.getBenefitBalanceFirstRep().getFinancial());

    BenefitComponent compare =
        new BenefitComponent()
            .setType(
                new CodeableConcept()
                    .setCoding(
                        Arrays.asList(
                            new Coding(
                                "https://bluebutton.cms.gov/resources/codesystem/benefit-balance",
                                "https://bluebutton.cms.gov/resources/variables/nch_clm_prvdr_pmt_amt",
                                "NCH Claim Provider Payment Amount"))))
            .setUsed(
                new Money().setValue(666.75).setCurrency(TransformerConstants.CODED_MONEY_USD));

    assertTrue(compare.equalsDeep(benefit));
  }

  /** Tests that the transformer sets the expected NCH claim payment amount to bene coding. */
  @Test
  public void shouldHaveNchClmBenePmtAmtFinancial() {
    BenefitComponent benefit =
        TransformerTestUtilsV2.findFinancial(
            "https://bluebutton.cms.gov/resources/variables/nch_clm_bene_pmt_amt",
            eob.getBenefitBalanceFirstRep().getFinancial());

    BenefitComponent compare =
        new BenefitComponent()
            .setType(
                new CodeableConcept()
                    .setCoding(
                        Arrays.asList(
                            new Coding(
                                "https://bluebutton.cms.gov/resources/codesystem/benefit-balance",
                                "https://bluebutton.cms.gov/resources/variables/nch_clm_bene_pmt_amt",
                                "NCH Claim Payment Amount to Beneficiary"))))
            .setUsed(
                new Money().setValue(666.66).setCurrency(TransformerConstants.CODED_MONEY_USD));

    assertTrue(compare.equalsDeep(benefit));
  }

  /** Tests that the transformer sets the expected NCH carrier claim submitted charge amount. */
  @Test
  public void shouldHaveNchCarrClmSubmtdChrgAmtFinancial() {
    BenefitComponent benefit =
        TransformerTestUtilsV2.findFinancial(
            "https://bluebutton.cms.gov/resources/variables/nch_carr_clm_sbmtd_chrg_amt",
            eob.getBenefitBalanceFirstRep().getFinancial());

    BenefitComponent compare =
        new BenefitComponent()
            .setType(
                new CodeableConcept()
                    .setCoding(
                        Arrays.asList(
                            new Coding(
                                "https://bluebutton.cms.gov/resources/codesystem/benefit-balance",
                                "https://bluebutton.cms.gov/resources/variables/nch_carr_clm_sbmtd_chrg_amt",
                                "NCH Carrier Claim Submitted Charge Amount (sum of all line-level submitted charges)"))))
            .setUsed(
                new Money().setValue(1752.75).setCurrency(TransformerConstants.CODED_MONEY_USD));

    assertTrue(compare.equalsDeep(benefit));
  }

  /** Tests that the transformer sets the expected NCH carrier claim allowed charge amount. */
  @Test
  public void shouldHaveNchCarrClmAlwdAmtFinancial() {
    BenefitComponent benefit =
        TransformerTestUtilsV2.findFinancial(
            "https://bluebutton.cms.gov/resources/variables/nch_carr_clm_alowd_amt",
            eob.getBenefitBalanceFirstRep().getFinancial());

    BenefitComponent compare =
        new BenefitComponent()
            .setType(
                new CodeableConcept()
                    .setCoding(
                        Arrays.asList(
                            new Coding(
                                "https://bluebutton.cms.gov/resources/codesystem/benefit-balance",
                                "https://bluebutton.cms.gov/resources/variables/nch_carr_clm_alowd_amt",
                                "NCH Carrier Claim Allowed Charge Amount (sum of all line-level allowed charges)"))))
            .setUsed(
                new Money().setValue(754.79).setCurrency(TransformerConstants.CODED_MONEY_USD));

    assertTrue(compare.equalsDeep(benefit));
  }
}<|MERGE_RESOLUTION|>--- conflicted
+++ resolved
@@ -132,18 +132,12 @@
     when(metricsTimer.time()).thenReturn(metricsTimerContext);
     FdaDrugCodeDisplayLookup fdaDrugCodeDisplayLookup = RDATestUtils.fdaFakeDrugCodeDisplayLookup();
     dmeClaimTransformer =
-<<<<<<< HEAD
         new DMEClaimTransformerV2(
-            metricRegistry, fdaDrugCodeDisplayLookup, mockNpiOrgLookup, securityTagManager, false);
+            metricRegistry, fdaDrugCodeDisplayLookup, securityTagManager, false);
     claim = generateClaim();
     ExplanationOfBenefit genEob =
         dmeClaimTransformer.transform(new ClaimWithSecurityTags<>(claim, securityTags), false);
-=======
-        new DMEClaimTransformerV2(metricRegistry, fdaDrugCodeDisplayLookup, securityTagManager);
-    claim = generateClaim();
-    ExplanationOfBenefit genEob = dmeClaimTransformer.transform(claim, false);
-    TransformerUtilsV2.enrichEob(genEob, RDATestUtils.createTestNpiOrgLookup());
->>>>>>> b30d9b81
+      TransformerUtilsV2.enrichEob(genEob, RDATestUtils.createTestNpiOrgLookup());
     IParser parser = fhirContext.newJsonParser();
     String json = parser.encodeResourceToString(genEob);
     eob = parser.parseResource(ExplanationOfBenefit.class, json);
@@ -309,15 +303,11 @@
       line.setProviderSpecialityCode(Optional.empty());
     }
 
-<<<<<<< HEAD
     ExplanationOfBenefit genEob =
         dmeClaimTransformer.transform(
             new ClaimWithSecurityTags<>(loadedClaim, securityTags), false);
 
-=======
-    ExplanationOfBenefit genEob = dmeClaimTransformer.transform(loadedClaim, false);
-    TransformerUtilsV2.enrichEob(genEob, RDATestUtils.createTestNpiOrgLookup());
->>>>>>> b30d9b81
+      TransformerUtilsV2.enrichEob(genEob, RDATestUtils.createTestNpiOrgLookup());
     // Ensure the extension for PRTCPTNG_IND_CD wasnt added
     // Also the qualification coding should be empty if specialty code is not set
     String prtIndCdUrl =
