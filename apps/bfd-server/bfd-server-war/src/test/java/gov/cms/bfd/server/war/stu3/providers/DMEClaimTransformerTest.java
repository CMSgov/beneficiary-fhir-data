package gov.cms.bfd.server.war.stu3.providers;

import static org.junit.jupiter.api.Assertions.assertEquals;
import static org.junit.jupiter.api.Assertions.assertFalse;
import static org.junit.jupiter.api.Assertions.assertNotNull;
import static org.junit.jupiter.api.Assertions.assertNull;
import static org.junit.jupiter.api.Assertions.assertTrue;
import static org.mockito.ArgumentMatchers.any;
import static org.mockito.Mockito.times;
import static org.mockito.Mockito.verify;
import static org.mockito.Mockito.when;

import com.codahale.metrics.MetricRegistry;
import com.codahale.metrics.Timer;
import gov.cms.bfd.model.codebook.data.CcwCodebookVariable;
import gov.cms.bfd.model.rif.entities.DMEClaim;
import gov.cms.bfd.model.rif.entities.DMEClaimLine;
import gov.cms.bfd.model.rif.samples.StaticRifResource;
import gov.cms.bfd.model.rif.samples.StaticRifResourceGroup;
import gov.cms.bfd.server.war.ServerTestUtils;
import gov.cms.bfd.server.war.commons.CCWUtils;
import gov.cms.bfd.server.war.commons.ClaimType;
import gov.cms.bfd.server.war.commons.MedicareSegment;
import gov.cms.bfd.server.war.commons.SecurityTagManager;
import gov.cms.bfd.server.war.commons.TransformerConstants;
import gov.cms.bfd.server.war.r4.providers.pac.common.ClaimWithSecurityTags;
import gov.cms.bfd.server.war.utils.RDATestUtils;
import java.io.IOException;
import java.time.Instant;
import java.util.Arrays;
import java.util.HashSet;
import java.util.List;
import java.util.Optional;
import java.util.Set;
import org.hl7.fhir.dstu3.model.ExplanationOfBenefit;
import org.hl7.fhir.dstu3.model.ExplanationOfBenefit.CareTeamComponent;
import org.hl7.fhir.dstu3.model.ExplanationOfBenefit.ItemComponent;
import org.hl7.fhir.dstu3.model.codesystems.ClaimCareteamrole;
import org.hl7.fhir.exceptions.FHIRException;
import org.junit.jupiter.api.BeforeEach;
import org.junit.jupiter.api.Test;
import org.junit.jupiter.api.extension.ExtendWith;
import org.mockito.Mock;
import org.mockito.junit.jupiter.MockitoExtension;
import org.mockito.junit.jupiter.MockitoSettings;
import org.mockito.quality.Strictness;

/** Unit tests for {@link gov.cms.bfd.server.war.stu3.providers.DMEClaimTransformer}. */
@ExtendWith(MockitoExtension.class)
@MockitoSettings(strictness = Strictness.LENIENT)
public final class DMEClaimTransformerTest {
  /** The transformer under test. */
  DMEClaimTransformer dmeClaimTransformer;

  /** The Metric Registry to use for the test. */
  @Mock MetricRegistry metricRegistry;

  /** The securityTagManager. */
  @Mock SecurityTagManager securityTagManager;

  /** The metrics timer. Used for determining the timer was started. */
  @Mock Timer metricsTimer;

  /** The metrics timer context. Used for determining the timer was stopped. */
  @Mock Timer.Context metricsTimerContext;

  Set<String> securityTags = new HashSet<>();

  /** One-time setup of objects that are normally injected. */
  @BeforeEach
  protected void setup() {
    TransformerTestUtils.touch();
    when(metricRegistry.timer(any())).thenReturn(metricsTimer);
    when(metricsTimer.time()).thenReturn(metricsTimerContext);

<<<<<<< HEAD
    dmeClaimTransformer = new DMEClaimTransformer(metricRegistry, securityTagManager);
=======
    when(drugDisplayLookup.retrieveFDADrugCodeDisplay(Optional.of(anyString())))
        .thenReturn("UNKNOWN");

    dmeClaimTransformer =
        new DMEClaimTransformer(metricRegistry, drugDisplayLookup, securityTagManager, false);
>>>>>>> 6735a635
  }

  /**
   * Verifies that when transform is called, the metric registry is passed the correct class and
   * subtype name, is started, and stopped. Note that timer.stop() and timer.close() are equivalent
   * and one or the other may be called based on how the timer is used in code.
   */
  @Test
  public void testTransformRunsMetricTimer() {
    List<Object> parsedRecords =
        ServerTestUtils.parseData(Arrays.asList(StaticRifResourceGroup.SAMPLE_A.getResources()));
    DMEClaim claim =
        parsedRecords.stream()
            .filter(r -> r instanceof DMEClaim)
            .map(DMEClaim.class::cast)
            .findFirst()
            .orElseThrow();

    dmeClaimTransformer.transform(new ClaimWithSecurityTags<>(claim, securityTags), true);

    String expectedTimerName = dmeClaimTransformer.getClass().getSimpleName() + ".transform";
    verify(metricRegistry, times(1)).timer(expectedTimerName);
    // time() starts the timer
    verify(metricsTimer, times(1)).time();
    verify(metricsTimerContext, times(1)).close();
  }

  /**
   * Verifies that {@link DMEClaimTransformer#transform} works as expected when run against the
   * {@link StaticRifResource#SAMPLE_A_DME} {@link DMEClaim}.
   *
   * @throws FHIRException (indicates test failure)
   */
  @Test
  public void transformSampleARecord() throws FHIRException, IOException {
    List<Object> parsedRecords =
        ServerTestUtils.parseData(Arrays.asList(StaticRifResourceGroup.SAMPLE_A.getResources()));
    DMEClaim claim =
        parsedRecords.stream()
            .filter(r -> r instanceof DMEClaim)
            .map(DMEClaim.class::cast)
            .findFirst()
            .get();

    ExplanationOfBenefit eob =
        dmeClaimTransformer.transform(new ClaimWithSecurityTags<>(claim, securityTags), true);
    assertMatches(claim, eob, true);
  }

  /**
   * Tests that the transformer sets the expected values for the care team member extensions and
   * does not error when only the required care team values exist.
   */
  @Test
  public void testCareTeamExtensionsWhenOptionalValuesAbsent() {

    List<Object> parsedRecords =
        ServerTestUtils.parseData(Arrays.asList(StaticRifResourceGroup.SAMPLE_A.getResources()));

    DMEClaim loadedClaim =
        parsedRecords.stream()
            .filter(r -> r instanceof DMEClaim)
            .map(DMEClaim.class::cast)
            .findFirst()
            .get();
    loadedClaim.setLastUpdated(Instant.now());

    // Set the optional care team fields to empty
    for (DMEClaimLine line : loadedClaim.getLines()) {
      line.setProviderParticipatingIndCode(Optional.empty());
      line.setProviderSpecialityCode(Optional.empty());
    }

<<<<<<< HEAD
    ExplanationOfBenefit genEob = dmeClaimTransformer.transform(loadedClaim, false);
    TransformerUtils.enrichEob(
        genEob,
        RDATestUtils.createTestNpiOrgLookup(),
        RDATestUtils.createFdaDrugCodeDisplayLookup());
=======
    ExplanationOfBenefit genEob =
        dmeClaimTransformer.transform(
            new ClaimWithSecurityTags<>(loadedClaim, securityTags), false);
    TransformerUtils.enrichEob(genEob, RDATestUtils.createTestNpiOrgLookup());
>>>>>>> 6735a635

    // Ensure the extension for PRTCPTNG_IND_CD wasnt added
    // Also the qualification coding should be empty if specialty code is not set
    String prtIndCdUrl =
        CCWUtils.calculateVariableReferenceUrl(CcwCodebookVariable.PRTCPTNG_IND_CD);
    for (ExplanationOfBenefit.CareTeamComponent careTeam : genEob.getCareTeam()) {
      assertFalse(careTeam.getExtension().stream().anyMatch(i -> i.getUrl().equals(prtIndCdUrl)));
      assertTrue(careTeam.getQualification().getCoding().isEmpty());
    }
  }

  /**
   * Verifies that the {@link ExplanationOfBenefit} "looks like" it should, if it were produced from
   * the specified {@link DMEClaim}.
   *
   * @param claim the {@link DMEClaim} that the {@link ExplanationOfBenefit} was generated from
   * @param eob the {@link ExplanationOfBenefit} that was generated from the specified {@link
   *     DMEClaim}@param includedTaxNumbers whether or not to include tax numbers are expected to be
   *     included in the result (see {@link
   *     ExplanationOfBenefitResourceProvider#HEADER_NAME_INCLUDE_TAX_NUMBERS}, defaults to <code>
   * false</code> )
   * @param includedTaxNumbers the value for IncludeTaxNumbers in the request to inform the expected
   *     result
   * @throws FHIRException (indicates test failure)
   */
  static void assertMatches(DMEClaim claim, ExplanationOfBenefit eob, boolean includedTaxNumbers)
      throws FHIRException {
    // Test to ensure group level fields between all claim types match
    TransformerTestUtils.assertEobCommonClaimHeaderData(
        eob,
        claim.getClaimId(),
        claim.getBeneficiaryId(),
        ClaimType.DME,
        String.valueOf(claim.getClaimGroupId()),
        MedicareSegment.PART_B,
        Optional.of(claim.getDateFrom()),
        Optional.of(claim.getDateThrough()),
        Optional.of(claim.getPaymentAmount()),
        claim.getFinalAction());

    // Test to ensure common group fields between Carrier and DME match
    TransformerTestUtils.assertEobCommonGroupCarrierDMEEquals(
        eob,
        claim.getBeneficiaryId(),
        claim.getCarrierNumber(),
        claim.getClinicalTrialNumber(),
        claim.getBeneficiaryPartBDeductAmount(),
        claim.getPaymentDenialCode(),
        claim.getReferringPhysicianNpi(),
        Optional.of(claim.getProviderAssignmentIndicator()),
        claim.getProviderPaymentAmount(),
        claim.getBeneficiaryPaymentAmount(),
        claim.getSubmittedChargeAmount(),
        claim.getAllowedChargeAmount());

    TransformerTestUtils.assertAdjudicationTotalAmountEquals(
        CcwCodebookVariable.PRPAYAMT, claim.getPrimaryPayerPaidAmount(), eob);

    assertEquals(3, eob.getDiagnosis().size());
    assertEquals(1, eob.getItem().size());
    ItemComponent eobItem0 = eob.getItem().get(0);
    DMEClaimLine claimLine1 = claim.getLines().get(0);
    assertEquals(claimLine1.getLineNumber(), eobItem0.getSequence());

    TransformerTestUtils.assertExtensionIdentifierEquals(
        CcwCodebookVariable.SUPLRNUM, claimLine1.getProviderBillingNumber(), eobItem0);

    TransformerTestUtils.assertCareTeamEquals(
        claimLine1.getProviderNPI().get(), ClaimCareteamrole.PRIMARY, eob);
    CareTeamComponent performingCareTeamEntry =
        TransformerTestUtils.findCareTeamEntryForProviderNpi(
            claimLine1.getProviderNPI().get(), eob.getCareTeam());
    TransformerTestUtils.assertHasCoding(
        CcwCodebookVariable.PRVDR_SPCLTY,
        claimLine1.getProviderSpecialityCode(),
        performingCareTeamEntry.getQualification());
    TransformerTestUtils.assertExtensionCodingEquals(
        CcwCodebookVariable.PRTCPTNG_IND_CD,
        claimLine1.getProviderParticipatingIndCode(),
        performingCareTeamEntry);

    TransformerTestUtils.assertExtensionCodingEquals(
        CcwCodebookVariable.PRVDR_STATE_CD,
        claimLine1.getProviderStateCode(),
        eobItem0.getLocation());

    CareTeamComponent taxNumberCareTeamEntry =
        TransformerTestUtils.findCareTeamEntryForProviderTaxNumber(
            claimLine1.getProviderTaxNumber(), eob.getCareTeam());
    if (includedTaxNumbers) {
      assertNotNull(taxNumberCareTeamEntry);
    } else {
      assertNull(taxNumberCareTeamEntry);
    }

    TransformerTestUtils.assertHcpcsCodes(
        eobItem0,
        claimLine1.getHcpcsCode(),
        claimLine1.getHcpcsInitialModifierCode(),
        claimLine1.getHcpcsSecondModifierCode(),
        claim.getHcpcsYearCode(),
        0 /* index */);
    TransformerTestUtils.assertHasCoding(
        TransformerConstants.CODING_SYSTEM_HCPCS,
        "" + claim.getHcpcsYearCode().get(),
        null,
        claimLine1.getHcpcsCode().get(),
        eobItem0.getService().getCoding());

    TransformerTestUtils.assertAdjudicationAmountEquals(
        CcwCodebookVariable.LINE_PRMRY_ALOWD_CHRG_AMT,
        claimLine1.getPrimaryPayerAllowedChargeAmount(),
        eobItem0.getAdjudication());

    TransformerTestUtils.assertAdjudicationAmountEquals(
        CcwCodebookVariable.LINE_DME_PRCHS_PRICE_AMT,
        claimLine1.getPurchasePriceAmount(),
        eobItem0.getAdjudication());

    TransformerTestUtils.assertExtensionCodingEquals(
        CcwCodebookVariable.DMERC_LINE_PRCNG_STATE_CD,
        claimLine1.getPricingStateCode(),
        eobItem0.getLocation());

    TransformerTestUtils.assertExtensionCodingEquals(
        CcwCodebookVariable.DMERC_LINE_SUPPLR_TYPE_CD,
        claimLine1.getSupplierTypeCode(),
        eobItem0.getLocation());

    TransformerTestUtils.assertExtensionQuantityEquals(
        CcwCodebookVariable.DMERC_LINE_SCRN_SVGS_AMT,
        claimLine1.getScreenSavingsAmount(),
        eobItem0);

    TransformerTestUtils.assertQuantityUnitInfoEquals(
        CcwCodebookVariable.DMERC_LINE_MTUS_CNT,
        CcwCodebookVariable.DMERC_LINE_MTUS_CD,
        claimLine1.getMtusCode(),
        eobItem0);

    TransformerTestUtils.assertExtensionQuantityEquals(
        CcwCodebookVariable.DMERC_LINE_MTUS_CNT, claimLine1.getMtusCount(), eobItem0);

    TransformerTestUtils.assertExtensionCodingEquals(
        eobItem0,
        TransformerConstants.CODING_NDC,
        TransformerConstants.CODING_NDC,
        claimLine1.getNationalDrugCode().get());

    // verify {@link
    // TransformerUtils#mapEobType(CodeableConcept,ClaimType,Optional,Optional)}
    // method worked as expected for this claim type
    TransformerTestUtils.assertMapEobType(
        eob.getType(),
        ClaimType.DME,
        // FUTURE there currently is not an equivalent CODING_FHIR_CLAIM_TYPE mapping
        // for this claim type. If added then the Optional empty parameter below should
        // be updated to match expected result.
        Optional.empty(),
        Optional.of(claim.getNearLineRecordIdCode()),
        Optional.of(claim.getClaimTypeCode()));

    // Test to ensure common item fields between Carrier and DME match
    TransformerTestUtils.assertEobCommonItemCarrierDMEEquals(
        eobItem0,
        eob,
        claimLine1.getServiceCount(),
        claimLine1.getPlaceOfServiceCode(),
        claimLine1.getFirstExpenseDate(),
        claimLine1.getLastExpenseDate(),
        claimLine1.getBeneficiaryPaymentAmount(),
        claimLine1.getProviderPaymentAmount(),
        claimLine1.getBeneficiaryPartBDeductAmount(),
        claimLine1.getPrimaryPayerCode(),
        claimLine1.getPrimaryPayerPaidAmount(),
        claimLine1.getBetosCode(),
        claimLine1.getPaymentAmount(),
        claimLine1.getPaymentCode(),
        claimLine1.getCoinsuranceAmount(),
        claimLine1.getSubmittedChargeAmount(),
        claimLine1.getAllowedChargeAmount(),
        claimLine1.getProcessingIndicatorCode(),
        claimLine1.getServiceDeductibleCode(),
        claimLine1.getDiagnosisCode(),
        claimLine1.getDiagnosisCodeVersion(),
        claimLine1.getHctHgbTestTypeCode(),
        claimLine1.getHctHgbTestResult(),
        claimLine1.getCmsServiceTypeCode(),
        claimLine1.getNationalDrugCode());

    // Test lastUpdated
    TransformerTestUtils.assertLastUpdatedEquals(claim.getLastUpdated(), eob);
  }
}<|MERGE_RESOLUTION|>--- conflicted
+++ resolved
@@ -73,15 +73,7 @@
     when(metricRegistry.timer(any())).thenReturn(metricsTimer);
     when(metricsTimer.time()).thenReturn(metricsTimerContext);
 
-<<<<<<< HEAD
-    dmeClaimTransformer = new DMEClaimTransformer(metricRegistry, securityTagManager);
-=======
-    when(drugDisplayLookup.retrieveFDADrugCodeDisplay(Optional.of(anyString())))
-        .thenReturn("UNKNOWN");
-
-    dmeClaimTransformer =
-        new DMEClaimTransformer(metricRegistry, drugDisplayLookup, securityTagManager, false);
->>>>>>> 6735a635
+    dmeClaimTransformer = new DMEClaimTransformer(metricRegistry, securityTagManager, false);
   }
 
   /**
@@ -155,18 +147,13 @@
       line.setProviderSpecialityCode(Optional.empty());
     }
 
-<<<<<<< HEAD
-    ExplanationOfBenefit genEob = dmeClaimTransformer.transform(loadedClaim, false);
+    ExplanationOfBenefit genEob =
+        dmeClaimTransformer.transform(
+            new ClaimWithSecurityTags<>(loadedClaim, securityTags), false);
     TransformerUtils.enrichEob(
         genEob,
         RDATestUtils.createTestNpiOrgLookup(),
         RDATestUtils.createFdaDrugCodeDisplayLookup());
-=======
-    ExplanationOfBenefit genEob =
-        dmeClaimTransformer.transform(
-            new ClaimWithSecurityTags<>(loadedClaim, securityTags), false);
-    TransformerUtils.enrichEob(genEob, RDATestUtils.createTestNpiOrgLookup());
->>>>>>> 6735a635
 
     // Ensure the extension for PRTCPTNG_IND_CD wasnt added
     // Also the qualification coding should be empty if specialty code is not set
