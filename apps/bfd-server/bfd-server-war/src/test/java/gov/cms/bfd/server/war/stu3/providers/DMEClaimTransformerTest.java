package gov.cms.bfd.server.war.stu3.providers;

import static org.junit.jupiter.api.Assertions.assertEquals;
import static org.junit.jupiter.api.Assertions.assertNotNull;
import static org.junit.jupiter.api.Assertions.assertNull;

import com.codahale.metrics.MetricRegistry;
import gov.cms.bfd.model.codebook.data.CcwCodebookVariable;
import gov.cms.bfd.model.rif.DMEClaim;
import gov.cms.bfd.model.rif.DMEClaimLine;
import gov.cms.bfd.model.rif.samples.StaticRifResource;
import gov.cms.bfd.model.rif.samples.StaticRifResourceGroup;
import gov.cms.bfd.server.war.ServerTestUtils;
import gov.cms.bfd.server.war.commons.MedicareSegment;
import gov.cms.bfd.server.war.commons.TransformerConstants;
import java.math.BigDecimal;
import java.util.Arrays;
import java.util.List;
import java.util.Optional;
import org.hl7.fhir.dstu3.model.ExplanationOfBenefit;
import org.hl7.fhir.dstu3.model.ExplanationOfBenefit.CareTeamComponent;
import org.hl7.fhir.dstu3.model.ExplanationOfBenefit.ItemComponent;
import org.hl7.fhir.exceptions.FHIRException;
import org.junit.jupiter.api.Test;

/** Unit tests for {@link gov.cms.bfd.server.war.stu3.providers.DMEClaimTransformer}. */
public final class DMEClaimTransformerTest {
  /**
   * Verifies that {@link
   * gov.cms.bfd.server.war.stu3.providers.DMEClaimTransformer#transform(Object)} works as expected
   * when run against the {@link StaticRifResource#SAMPLE_A_DME} {@link DMEClaim}.
   *
   * @throws FHIRException (indicates test failure)
   */
  @Test
  public void transformSampleARecord() throws FHIRException {
    List<Object> parsedRecords =
        ServerTestUtils.parseData(Arrays.asList(StaticRifResourceGroup.SAMPLE_A.getResources()));
    DMEClaim claim =
        parsedRecords.stream()
            .filter(r -> r instanceof DMEClaim)
            .map(r -> (DMEClaim) r)
            .findFirst()
            .get();

    ExplanationOfBenefit eob =
        DMEClaimTransformer.transform(new MetricRegistry(), claim, Optional.of(true));
    assertMatches(claim, eob, Optional.of(true));
  }

  /**
   * Verifies that the {@link ExplanationOfBenefit} "looks like" it should, if it were produced from
   * the specified {@link DMEClaim}.
   *
   * @param claim the {@link DMEClaim} that the {@link ExplanationOfBenefit} was generated from
   * @param eob the {@link ExplanationOfBenefit} that was generated from the specified {@link
   *     DMEClaim}@param includedTaxNumbers whether or not to include tax numbers are expected to be
   *     included in the result (see {@link
   *     ExplanationOfBenefitResourceProvider#HEADER_NAME_INCLUDE_TAX_NUMBERS}, defaults to <code>
   *     false</code>)
   * @throws FHIRException (indicates test failure)
   */
  static void assertMatches(
      DMEClaim claim, ExplanationOfBenefit eob, Optional<Boolean> includedTaxNumbers)
      throws FHIRException {
    // Test to ensure group level fields between all claim types match
    TransformerTestUtils.assertEobCommonClaimHeaderData(
        eob,
        claim.getClaimId(),
        claim.getBeneficiaryId(),
        ClaimType.DME,
        claim.getClaimGroupId().toPlainString(),
        MedicareSegment.PART_B,
        Optional.of(claim.getDateFrom()),
        Optional.of(claim.getDateThrough()),
        Optional.of(claim.getPaymentAmount()),
        claim.getFinalAction());

    // Test to ensure common group fields between Carrier and DME match
    TransformerTestUtils.assertEobCommonGroupCarrierDMEEquals(
        eob,
        claim.getBeneficiaryId(),
        claim.getCarrierNumber(),
        claim.getClinicalTrialNumber(),
        claim.getBeneficiaryPartBDeductAmount(),
        claim.getPaymentDenialCode(),
        claim.getReferringPhysicianNpi(),
        Optional.of(claim.getProviderAssignmentIndicator()),
        claim.getProviderPaymentAmount(),
        claim.getBeneficiaryPaymentAmount(),
        claim.getSubmittedChargeAmount(),
        claim.getAllowedChargeAmount());

    TransformerTestUtils.assertAdjudicationTotalAmountEquals(
        CcwCodebookVariable.PRPAYAMT, claim.getPrimaryPayerPaidAmount(), eob);

    assertEquals(3, eob.getDiagnosis().size());
    assertEquals(1, eob.getItem().size());
    ItemComponent eobItem0 = eob.getItem().get(0);
    DMEClaimLine claimLine1 = claim.getLines().get(0);
    assertEquals(claimLine1.getLineNumber(), new BigDecimal(eobItem0.getSequence()));

    TransformerTestUtils.assertExtensionIdentifierEquals(
        CcwCodebookVariable.SUPLRNUM, claimLine1.getProviderBillingNumber(), eobItem0);

    CareTeamComponent performingCareTeamEntry = eob.getCareTeam().get(0);
    TransformerTestUtils.assertHasCoding(
        CcwCodebookVariable.PRVDR_SPCLTY,
        claimLine1.getProviderSpecialityCode(),
        performingCareTeamEntry.getQualification());
    TransformerTestUtils.assertExtensionCodingEquals(
        CcwCodebookVariable.PRTCPTNG_IND_CD,
        claimLine1.getProviderParticipatingIndCode(),
        performingCareTeamEntry);

    TransformerTestUtils.assertExtensionCodingEquals(
        CcwCodebookVariable.PRVDR_STATE_CD,
        claimLine1.getProviderStateCode(),
        eobItem0.getLocation());

<<<<<<< HEAD
=======
    CareTeamComponent taxNumberCareTeamEntry =
        TransformerTestUtils.findCareTeamEntryForProviderTaxNumber(
            claimLine1.getProviderTaxNumber(), eob.getCareTeam());
    if (includedTaxNumbers.orElse(false)) {
      assertNotNull(taxNumberCareTeamEntry);
    } else {
      assertNull(taxNumberCareTeamEntry);
    }

>>>>>>> 1e78878e
    TransformerTestUtils.assertHcpcsCodes(
        eobItem0,
        claimLine1.getHcpcsCode(),
        claimLine1.getHcpcsInitialModifierCode(),
        claimLine1.getHcpcsSecondModifierCode(),
        claim.getHcpcsYearCode(),
        0 /* index */);
    TransformerTestUtils.assertHasCoding(
        TransformerConstants.CODING_SYSTEM_HCPCS,
        "" + claim.getHcpcsYearCode().get(),
        null,
        claimLine1.getHcpcsCode().get(),
        eobItem0.getService().getCoding());

    TransformerTestUtils.assertAdjudicationAmountEquals(
        CcwCodebookVariable.LINE_PRMRY_ALOWD_CHRG_AMT,
        claimLine1.getPrimaryPayerAllowedChargeAmount(),
        eobItem0.getAdjudication());

    TransformerTestUtils.assertAdjudicationAmountEquals(
        CcwCodebookVariable.LINE_DME_PRCHS_PRICE_AMT,
        claimLine1.getPurchasePriceAmount(),
        eobItem0.getAdjudication());

    TransformerTestUtils.assertExtensionCodingEquals(
        CcwCodebookVariable.DMERC_LINE_PRCNG_STATE_CD,
        claimLine1.getPricingStateCode(),
        eobItem0.getLocation());

    TransformerTestUtils.assertExtensionCodingEquals(
        CcwCodebookVariable.DMERC_LINE_SUPPLR_TYPE_CD,
        claimLine1.getSupplierTypeCode(),
        eobItem0.getLocation());

    TransformerTestUtils.assertExtensionQuantityEquals(
        CcwCodebookVariable.DMERC_LINE_SCRN_SVGS_AMT,
        claimLine1.getScreenSavingsAmount(),
        eobItem0);

    TransformerTestUtils.assertQuantityUnitInfoEquals(
        CcwCodebookVariable.DMERC_LINE_MTUS_CNT,
        CcwCodebookVariable.DMERC_LINE_MTUS_CD,
        claimLine1.getMtusCode(),
        eobItem0);

    TransformerTestUtils.assertExtensionQuantityEquals(
        CcwCodebookVariable.DMERC_LINE_MTUS_CNT, claimLine1.getMtusCount(), eobItem0);

    TransformerTestUtils.assertExtensionCodingEquals(
        eobItem0,
        TransformerConstants.CODING_NDC,
        TransformerConstants.CODING_NDC,
        claimLine1.getNationalDrugCode().get());

    // verify {@link
    // TransformerUtils#mapEobType(CodeableConcept,ClaimType,Optional,Optional)}
    // method worked as expected for this claim type
    TransformerTestUtils.assertMapEobType(
        eob.getType(),
        ClaimType.DME,
        // FUTURE there currently is not an equivalent CODING_FHIR_CLAIM_TYPE mapping
        // for this claim type. If added then the Optional empty parameter below should
        // be updated to match expected result.
        Optional.empty(),
        Optional.of(claim.getNearLineRecordIdCode()),
        Optional.of(claim.getClaimTypeCode()));

    // Test to ensure common item fields between Carrier and DME match
    TransformerTestUtils.assertEobCommonItemCarrierDMEEquals(
        eobItem0,
        eob,
        includedTaxNumbers,
        claimLine1.getServiceCount(),
        claimLine1.getPlaceOfServiceCode(),
        claimLine1.getFirstExpenseDate(),
        claimLine1.getLastExpenseDate(),
        claimLine1.getBeneficiaryPaymentAmount(),
        claimLine1.getProviderPaymentAmount(),
        claimLine1.getBeneficiaryPartBDeductAmount(),
        claimLine1.getPrimaryPayerCode(),
        claimLine1.getPrimaryPayerPaidAmount(),
        claimLine1.getBetosCode(),
        claimLine1.getPaymentAmount(),
        claimLine1.getPaymentCode(),
        claimLine1.getCoinsuranceAmount(),
        claimLine1.getSubmittedChargeAmount(),
        claimLine1.getAllowedChargeAmount(),
        claimLine1.getProcessingIndicatorCode(),
        claimLine1.getServiceDeductibleCode(),
        claimLine1.getDiagnosisCode(),
        claimLine1.getDiagnosisCodeVersion(),
        claimLine1.getHctHgbTestTypeCode(),
        claimLine1.getHctHgbTestResult(),
        claimLine1.getCmsServiceTypeCode(),
        claimLine1.getNationalDrugCode(),
        claimLine1.getProviderTaxNumber());

    // Test lastUpdated
    TransformerTestUtils.assertLastUpdatedEquals(claim.getLastUpdated(), eob);
  }
}<|MERGE_RESOLUTION|>--- conflicted
+++ resolved
@@ -118,8 +118,6 @@
         claimLine1.getProviderStateCode(),
         eobItem0.getLocation());
 
-<<<<<<< HEAD
-=======
     CareTeamComponent taxNumberCareTeamEntry =
         TransformerTestUtils.findCareTeamEntryForProviderTaxNumber(
             claimLine1.getProviderTaxNumber(), eob.getCareTeam());
@@ -129,7 +127,6 @@
       assertNull(taxNumberCareTeamEntry);
     }
 
->>>>>>> 1e78878e
     TransformerTestUtils.assertHcpcsCodes(
         eobItem0,
         claimLine1.getHcpcsCode(),
