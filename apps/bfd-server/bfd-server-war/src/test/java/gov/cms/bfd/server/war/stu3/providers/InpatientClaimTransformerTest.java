package gov.cms.bfd.server.war.stu3.providers;

import static org.junit.jupiter.api.Assertions.assertEquals;
import static org.mockito.ArgumentMatchers.any;
import static org.mockito.Mockito.times;
import static org.mockito.Mockito.verify;
import static org.mockito.Mockito.when;

import com.codahale.metrics.MetricRegistry;
import com.codahale.metrics.Timer;
import gov.cms.bfd.data.npi.dto.NPIData;
import gov.cms.bfd.data.npi.lookup.NPIOrgLookup;
import gov.cms.bfd.model.codebook.data.CcwCodebookVariable;
import gov.cms.bfd.model.rif.entities.InpatientClaim;
import gov.cms.bfd.model.rif.entities.InpatientClaimLine;
import gov.cms.bfd.model.rif.samples.StaticRifResource;
import gov.cms.bfd.model.rif.samples.StaticRifResourceGroup;
import gov.cms.bfd.server.war.ServerTestUtils;
import gov.cms.bfd.server.war.commons.CCWProcedure;
import gov.cms.bfd.server.war.commons.ClaimType;
import gov.cms.bfd.server.war.commons.CommonTransformerUtils;
import gov.cms.bfd.server.war.commons.Diagnosis;
import gov.cms.bfd.server.war.commons.MedicareSegment;
import gov.cms.bfd.server.war.commons.SecurityTagManager;
import gov.cms.bfd.server.war.utils.RDATestUtils;
import java.io.IOException;
import java.time.Instant;
import java.util.Arrays;
import java.util.List;
import java.util.Optional;
import org.hl7.fhir.dstu3.model.ExplanationOfBenefit;
import org.hl7.fhir.dstu3.model.ExplanationOfBenefit.ItemComponent;
import org.hl7.fhir.exceptions.FHIRException;
import org.junit.jupiter.api.AfterEach;
import org.junit.jupiter.api.BeforeEach;
import org.junit.jupiter.api.Test;
import org.junit.jupiter.api.extension.ExtendWith;
import org.mockito.Mock;
import org.mockito.MockedStatic;
import org.mockito.junit.jupiter.MockitoExtension;
import org.mockito.junit.jupiter.MockitoSettings;
import org.mockito.quality.Strictness;

/** Unit tests for {@link InpatientClaimTransformer}. */
@ExtendWith(MockitoExtension.class)
@MockitoSettings(strictness = Strictness.LENIENT)
public final class InpatientClaimTransformerTest {
  /** The transformer under test. */
  InpatientClaimTransformer inpatientClaimTransformer;

  /** The Metric Registry to use for the test. */
  @Mock MetricRegistry metricRegistry;

  /** The securityTagManager. */
  @Mock SecurityTagManager securityTagManager;

  /** The metrics timer. Used for determining the timer was started. */
  @Mock Timer metricsTimer;

  /** The metrics timer context. Used for determining the timer was stopped. */
  @Mock Timer.Context metricsTimerContext;

  /** The NPI org lookup to use for the test. */
  private MockedStatic<NPIOrgLookup> npiOrgLookup;

  /** One-time setup of objects that are normally injected. */
  @BeforeEach
  public void setup() throws IOException {
    when(metricRegistry.timer(any())).thenReturn(metricsTimer);
    when(metricsTimer.time()).thenReturn(metricsTimerContext);
    npiOrgLookup = RDATestUtils.mockNPIOrgLookup();

    inpatientClaimTransformer =
<<<<<<< HEAD
        new InpatientClaimTransformer(
            metricRegistry, NPIOrgLookup.createNpiOrgLookup(), securityTagManager);
=======
        new InpatientClaimTransformer(metricRegistry, NPIOrgLookup.createTestNpiOrgLookup());
>>>>>>> 28f0afbc
  }

  /** Releases the static mock NPIOrgLookup. */
  @AfterEach
  public void after() {
    npiOrgLookup.close();
  }

  /**
   * Verifies that when transform is called, the metric registry is passed the correct class and
   * subtype name, is started, and stopped. Note that timer.stop() and timer.close() are equivalent
   * and one or the other may be called based on how the timer is used in code.
   */
  @Test
  public void testTransformRunsMetricTimer() {
    List<Object> parsedRecords =
        ServerTestUtils.parseData(Arrays.asList(StaticRifResourceGroup.SAMPLE_A.getResources()));
    InpatientClaim claim =
        parsedRecords.stream()
            .filter(r -> r instanceof InpatientClaim)
            .map(InpatientClaim.class::cast)
            .findFirst()
            .orElseThrow();

    claim.setLastUpdated(Instant.now());
    inpatientClaimTransformer.transform(claim, false);

    String expectedTimerName = inpatientClaimTransformer.getClass().getSimpleName() + ".transform";
    verify(metricRegistry, times(1)).timer(expectedTimerName);
    // time() starts the timer
    verify(metricsTimer, times(1)).time();
    verify(metricsTimerContext, times(1)).close();
  }

  /**
   * Verifies that {@link InpatientClaimTransformer#transform} works as expected when run against
   * the {@link StaticRifResource#SAMPLE_A_INPATIENT} {@link InpatientClaim}.
   *
   * @throws FHIRException (indicates test failure)
   */
  @Test
  public void transformSampleARecord() throws FHIRException, IOException {
    List<Object> parsedRecords =
        ServerTestUtils.parseData(Arrays.asList(StaticRifResourceGroup.SAMPLE_A.getResources()));
    InpatientClaim claim =
        parsedRecords.stream()
            .filter(r -> r instanceof InpatientClaim)
            .map(InpatientClaim.class::cast)
            .findFirst()
            .get();

    claim.setLastUpdated(Instant.now());
    ExplanationOfBenefit eob = inpatientClaimTransformer.transform(claim, false);
    assertMatches(claim, eob);
  }

  /**
   * Verifies that the {@link ExplanationOfBenefit} "looks like" it should, if it were produced from
   * the specified {@link InpatientClaim}.
   *
   * @param claim the {@link InpatientClaim} that the {@link ExplanationOfBenefit} was generated
   *     from
   * @param eob the {@link ExplanationOfBenefit} that was generated from the specified {@link
   *     InpatientClaim}
   * @throws FHIRException (indicates test failure)
   */
  static void assertMatches(InpatientClaim claim, ExplanationOfBenefit eob)
      throws FHIRException, IOException {
    NPIOrgLookup localNpiLookup = NPIOrgLookup.createTestNpiOrgLookup();

    // Test to ensure group level fields between all claim types match
    TransformerTestUtils.assertEobCommonClaimHeaderData(
        eob,
        claim.getClaimId(),
        claim.getBeneficiaryId(),
        ClaimType.INPATIENT,
        String.valueOf(claim.getClaimGroupId()),
        MedicareSegment.PART_A,
        Optional.of(claim.getDateFrom()),
        Optional.of(claim.getDateThrough()),
        Optional.of(claim.getPaymentAmount()),
        claim.getFinalAction());

    // test the common field provider number is set as expected in the EOB
    TransformerTestUtils.assertProviderNumber(eob, claim.getProviderNumber());

    if (claim.getPatientStatusCd().isPresent())
      TransformerTestUtils.assertInfoWithCodeEquals(
          CcwCodebookVariable.NCH_PTNT_STUS_IND_CD,
          CcwCodebookVariable.NCH_PTNT_STUS_IND_CD,
          claim.getPatientStatusCd(),
          eob);

    TransformerTestUtils.assertAdjudicationTotalAmountEquals(
        CcwCodebookVariable.CLM_PASS_THRU_PER_DIEM_AMT, claim.getPassThruPerDiemAmount(), eob);
    TransformerTestUtils.assertAdjudicationTotalAmountEquals(
        CcwCodebookVariable.NCH_PROFNL_CMPNT_CHRG_AMT, claim.getProfessionalComponentCharge(), eob);
    TransformerTestUtils.assertAdjudicationTotalAmountEquals(
        CcwCodebookVariable.CLM_TOT_PPS_CPTL_AMT, claim.getClaimTotalPPSCapitalAmount(), eob);
    TransformerTestUtils.assertAdjudicationTotalAmountEquals(
        CcwCodebookVariable.IME_OP_CLM_VAL_AMT, claim.getIndirectMedicalEducationAmount(), eob);
    TransformerTestUtils.assertAdjudicationTotalAmountEquals(
        CcwCodebookVariable.DSH_OP_CLM_VAL_AMT, claim.getDisproportionateShareAmount(), eob);
    TransformerTestUtils.assertAdjudicationTotalAmountEquals(
        CcwCodebookVariable.CLM_UNCOMPD_CARE_PMT_AMT, claim.getClaimUncompensatedCareAmount(), eob);

    // test common eob information between Inpatient, HHA, Hospice and SNF claims
    // are set as
    // expected
    TransformerTestUtils.assertEobCommonGroupInpHHAHospiceSNFEquals(
        eob,
        claim.getClaimAdmissionDate(),
        claim.getBeneficiaryDischargeDate(),
        Optional.of(claim.getUtilizationDayCount()));

    // test common benefit components between SNF and Inpatient claims are set as
    // expected
    TransformerTestUtils.assertCommonGroupInpatientSNF(
        eob,
        claim.getCoinsuranceDayCount(),
        claim.getNonUtilizationDayCount(),
        claim.getDeductibleAmount(),
        claim.getPartACoinsuranceLiabilityAmount(),
        claim.getBloodPintsFurnishedQty(),
        claim.getNoncoveredCharge(),
        claim.getTotalDeductionAmount(),
        claim.getClaimPPSCapitalDisproportionateShareAmt(),
        claim.getClaimPPSCapitalExceptionAmount(),
        claim.getClaimPPSCapitalFSPAmount(),
        claim.getClaimPPSCapitalIMEAmount(),
        claim.getClaimPPSCapitalOutlierAmount(),
        claim.getClaimPPSOldCapitalHoldHarmlessAmount());

    // test common eob information between SNF and Inpatient claims are set as
    // expected
    TransformerTestUtils.assertCommonEobInformationInpatientSNF(
        eob,
        claim.getNoncoveredStayFromDate(),
        claim.getNoncoveredStayThroughDate(),
        claim.getCoveredCareThoughDate(),
        claim.getMedicareBenefitsExhaustedDate(),
        claim.getDiagnosisRelatedGroupCd());

    TransformerTestUtils.assertAdjudicationTotalAmountEquals(
        CcwCodebookVariable.NCH_DRG_OUTLIER_APRVD_PMT_AMT,
        claim.getDrgOutlierApprovedPaymentAmount(),
        eob);

    // Test to ensure common group fields between Inpatient, Outpatient and SNF
    // match
    TransformerTestUtils.assertEobCommonGroupInpOutSNFEquals(
        eob,
        claim.getBloodDeductibleLiabilityAmount(),
        claim.getOperatingPhysicianNpi(),
        claim.getOtherPhysicianNpi(),
        claim.getClaimQueryCode(),
        claim.getMcoPaidSw());

    // Test to ensure common group fields between Inpatient, Outpatient HHA, Hospice
    // and SNF match
    TransformerTestUtils.assertEobCommonGroupInpOutHHAHospiceSNFEquals(
        eob,
        claim.getOrganizationNpi(),
        localNpiLookup
            .retrieveNPIOrgDisplay(claim.getOrganizationNpi())
            .map(NPIData::getProviderOrganizationName),
        claim.getClaimFacilityTypeCode(),
        claim.getClaimFrequencyCode(),
        claim.getClaimNonPaymentReasonCode(),
        claim.getPatientDischargeStatusCode(),
        claim.getClaimServiceClassificationTypeCode(),
        claim.getClaimPrimaryPayerCode(),
        claim.getAttendingPhysicianNpi(),
        claim.getTotalChargeAmount(),
        claim.getPrimaryPayerPaidAmount(),
        claim.getFiscalIntermediaryNumber(),
        claim.getFiDocumentClaimControlNumber(),
        claim.getFiOriginalClaimControlNumber());

    assertEquals(9, eob.getDiagnosis().size());

    // test to ensure the diagnosis code display lookup table process works
    Optional<Diagnosis> diagnosis =
        Diagnosis.from(claim.getDiagnosis5Code(), claim.getDiagnosis5CodeVersion());
    TransformerTestUtils.assertHasCoding(
        diagnosis.get().getFhirSystem(),
        null,
        CommonTransformerUtils.retrieveIcdCodeDisplay(diagnosis.get().getCode()),
        diagnosis.get().getCode(),
        eob.getDiagnosis().get(6).getDiagnosisCodeableConcept().getCoding());

    CCWProcedure ccwProcedure =
        new CCWProcedure(
            claim.getProcedure1Code(), claim.getProcedure1CodeVersion(), claim.getProcedure1Date());
    TransformerTestUtils.assertHasCoding(
        ccwProcedure.getFhirSystem(),
        claim.getProcedure1Code().get(),
        eob.getProcedure().get(0).getProcedureCodeableConcept().getCoding());
    assertEquals(
        CommonTransformerUtils.convertToDate(claim.getProcedure1Date().get()),
        eob.getProcedure().get(0).getDate());

    // test to ensure the procedure code display lookup table process works
    CCWProcedure ccwProcedureDisplay =
        new CCWProcedure(
            claim.getProcedure6Code(), claim.getProcedure6CodeVersion(), claim.getProcedure6Date());
    TransformerTestUtils.assertHasCoding(
        ccwProcedureDisplay.getFhirSystem(),
        null,
        CommonTransformerUtils.retrieveProcedureCodeDisplay(claim.getProcedure6Code().get()),
        claim.getProcedure6Code().get(),
        eob.getProcedure().get(5).getProcedureCodeableConcept().getCoding());

    assertEquals(1, eob.getItem().size());
    ItemComponent eobItem0 = eob.getItem().get(0);
    InpatientClaimLine claimLine1 = claim.getLines().get(0);
    assertEquals(claimLine1.getLineNumber(), eobItem0.getSequence());

    assertEquals(claim.getProviderStateCode(), eobItem0.getLocationAddress().getState());

    TransformerTestUtils.assertHcpcsCodes(
        eobItem0,
        claimLine1.getHcpcsCode(),
        Optional.empty(),
        Optional.empty(),
        Optional.empty(),
        0 /* index */);

    // Test to ensure common group field coinsurance between Inpatient, HHA, Hospice
    // and SNF match
    TransformerTestUtils.assertEobCommonGroupInpHHAHospiceSNFCoinsuranceEquals(
        eobItem0, claimLine1.getDeductibleCoinsuranceCd());

    String claimControlNumber = "0000000000";

    // Test to ensure item level fields between Inpatient, Outpatient, HHA, Hopsice
    // and SNF match
    TransformerTestUtils.assertEobCommonItemRevenueEquals(
        eobItem0,
        eob,
        claimLine1.getRevenueCenter(),
        claimLine1.getRateAmount(),
        claimLine1.getTotalChargeAmount(),
        claimLine1.getNonCoveredChargeAmount(),
        claimLine1.getUnitCount(),
        claimControlNumber,
        claimLine1.getNationalDrugCodeQuantity(),
        claimLine1.getNationalDrugCodeQualifierCode(),
        claimLine1.getRevenueCenterRenderingPhysicianNPI(),
        0 /* index */);

    // verify {@link
    // TransformerUtils#mapEobType(CodeableConcept,ClaimType,Optional,Optional)}
    // method worked as expected for this claim type
    TransformerTestUtils.assertMapEobType(
        eob.getType(),
        ClaimType.INPATIENT,
        Optional.of(org.hl7.fhir.dstu3.model.codesystems.ClaimType.INSTITUTIONAL),
        Optional.of(claim.getNearLineRecordIdCode()),
        Optional.of(claim.getClaimTypeCode()));

    // Test lastUpdated
    TransformerTestUtils.assertLastUpdatedEquals(claim.getLastUpdated(), eob);
  }
}<|MERGE_RESOLUTION|>--- conflicted
+++ resolved
@@ -71,12 +71,7 @@
     npiOrgLookup = RDATestUtils.mockNPIOrgLookup();
 
     inpatientClaimTransformer =
-<<<<<<< HEAD
-        new InpatientClaimTransformer(
-            metricRegistry, NPIOrgLookup.createNpiOrgLookup(), securityTagManager);
-=======
-        new InpatientClaimTransformer(metricRegistry, NPIOrgLookup.createTestNpiOrgLookup());
->>>>>>> 28f0afbc
+        new InpatientClaimTransformer(metricRegistry, NPIOrgLookup.createTestNpiOrgLookup(), securityTagManager);
   }
 
   /** Releases the static mock NPIOrgLookup. */
