package gov.cms.bfd.server.war.r4.providers;

import static org.junit.jupiter.api.Assertions.assertEquals;
import static org.junit.jupiter.api.Assertions.assertFalse;
import static org.junit.jupiter.api.Assertions.assertNotNull;
import static org.junit.jupiter.api.Assertions.assertTrue;

import ca.uhn.fhir.context.FhirContext;
import ca.uhn.fhir.parser.IParser;
import com.codahale.metrics.MetricRegistry;
import gov.cms.bfd.model.codebook.data.CcwCodebookMissingVariable;
import gov.cms.bfd.model.rif.InpatientClaim;
import gov.cms.bfd.model.rif.samples.StaticRifResourceGroup;
import gov.cms.bfd.server.war.ServerTestUtils;
import gov.cms.bfd.server.war.commons.FdaDrugCodeDisplayLookup;
import gov.cms.bfd.server.war.commons.ProfileConstants;
import gov.cms.bfd.server.war.commons.TransformerConstants;
import gov.cms.bfd.server.war.commons.TransformerContext;
import java.math.BigDecimal;
import java.text.SimpleDateFormat;
import java.time.Instant;
import java.util.Arrays;
import java.util.List;
import java.util.Optional;
import org.hl7.fhir.exceptions.FHIRException;
import org.hl7.fhir.r4.model.Address;
import org.hl7.fhir.r4.model.CodeableConcept;
import org.hl7.fhir.r4.model.Coding;
import org.hl7.fhir.r4.model.DateTimeType;
import org.hl7.fhir.r4.model.DateType;
import org.hl7.fhir.r4.model.DecimalType;
import org.hl7.fhir.r4.model.ExplanationOfBenefit;
import org.hl7.fhir.r4.model.ExplanationOfBenefit.AdjudicationComponent;
import org.hl7.fhir.r4.model.ExplanationOfBenefit.BenefitComponent;
import org.hl7.fhir.r4.model.ExplanationOfBenefit.CareTeamComponent;
import org.hl7.fhir.r4.model.ExplanationOfBenefit.DiagnosisComponent;
import org.hl7.fhir.r4.model.ExplanationOfBenefit.ExplanationOfBenefitStatus;
import org.hl7.fhir.r4.model.ExplanationOfBenefit.InsuranceComponent;
import org.hl7.fhir.r4.model.ExplanationOfBenefit.PaymentComponent;
import org.hl7.fhir.r4.model.ExplanationOfBenefit.ProcedureComponent;
import org.hl7.fhir.r4.model.ExplanationOfBenefit.SupportingInformationComponent;
import org.hl7.fhir.r4.model.ExplanationOfBenefit.TotalComponent;
import org.hl7.fhir.r4.model.ExplanationOfBenefit.Use;
import org.hl7.fhir.r4.model.Extension;
import org.hl7.fhir.r4.model.Identifier;
import org.hl7.fhir.r4.model.Money;
import org.hl7.fhir.r4.model.Period;
import org.hl7.fhir.r4.model.Quantity;
import org.hl7.fhir.r4.model.Reference;
import org.hl7.fhir.r4.model.UnsignedIntType;
import org.junit.jupiter.api.BeforeEach;
import org.junit.jupiter.api.Disabled;
import org.junit.jupiter.api.Test;

public final class InpatientClaimTransformerV2Test {
  InpatientClaim claim;
  ExplanationOfBenefit eob;
  /**
   * Generates the Claim object to be used in multiple tests
   *
   * @return
   * @throws FHIRException
   */
  public InpatientClaim generateClaim() throws FHIRException {
    List<Object> parsedRecords =
        ServerTestUtils.parseData(Arrays.asList(StaticRifResourceGroup.SAMPLE_A.getResources()));

    InpatientClaim claim =
        parsedRecords.stream()
            .filter(r -> r instanceof InpatientClaim)
            .map(r -> (InpatientClaim) r)
            .findFirst()
            .get();

    claim.setLastUpdated(Instant.now());

    return claim;
  }

  @BeforeEach
  public void before() {
    claim = generateClaim();
    ExplanationOfBenefit genEob =
        InpatientClaimTransformerV2.transform(
            new TransformerContext(
                new MetricRegistry(),
                Optional.empty(),
                FdaDrugCodeDisplayLookup.createDrugCodeLookupForTesting()),
            claim);
    IParser parser = fhirContext.newJsonParser();
    String json = parser.encodeResourceToString(genEob);
    eob = parser.parseResource(ExplanationOfBenefit.class, json);
  }

  private static final FhirContext fhirContext = FhirContext.forR4();

  /** Common top level EOB values */
  @Test
  public void shouldSetID() {
    assertEquals("inpatient-" + claim.getClaimId(), eob.getIdElement().getIdPart());
  }

  @Test
  public void shouldSetLastUpdated() {
    assertNotNull(eob.getMeta().getLastUpdated());
  }

  @Test
  public void shouldSetCorrectProfile() {
    // The base CanonicalType doesn't seem to compare correctly so lets convert it to a string
    assertTrue(
        eob.getMeta().getProfile().stream()
            .map(ct -> ct.getValueAsString())
            .anyMatch(v -> v.equals(ProfileConstants.C4BB_EOB_INPATIENT_PROFILE_URL)));
  }

  @Test
  public void shouldSetUse() {
    assertEquals(Use.CLAIM, eob.getUse());
  }

  @Test
  public void shouldSetFinalAction() {
    assertEquals(ExplanationOfBenefitStatus.ACTIVE, eob.getStatus());
  }

  @Test
  public void shouldSetBillablePeriod() throws Exception {
    // We just want to make sure it is set
    assertNotNull(eob.getBillablePeriod());
    assertEquals(
        (new SimpleDateFormat("yyy-MM-dd")).parse("2016-01-15"),
        eob.getBillablePeriod().getStart());
    assertEquals(
        (new SimpleDateFormat("yyy-MM-dd")).parse("2016-01-27"), eob.getBillablePeriod().getEnd());
  }

  @Test
  public void shouldReferencePatient() {
    assertNotNull(eob.getPatient());
    assertEquals("Patient/567834", eob.getPatient().getReference());
  }

  @Test
  public void shouldHaveCreatedDate() {
    assertNotNull(eob.getCreated());
  }

  @Test
  public void shouldHaveFacilityTypeExtension() {
    assertNotNull(eob.getFacility());
    assertEquals(1, eob.getFacility().getExtension().size());

    Extension ex =
        TransformerTestUtilsV2.findExtensionByUrl(
            "https://bluebutton.cms.gov/resources/variables/clm_fac_type_cd",
            eob.getFacility().getExtension());

    Extension compare =
        new Extension(
            "https://bluebutton.cms.gov/resources/variables/clm_fac_type_cd",
            new Coding(
                "https://bluebutton.cms.gov/resources/variables/clm_fac_type_cd", "1", "Hospital"));

    assertTrue(compare.equalsDeep(ex));
  }

  /**
   * CareTeam list
   *
   * <p>Based on how the code currently works, we can assume that the same CareTeam members always
   * are added in the same order. This means we can look them up by sequence number.
   */
  @Test
  public void shouldHaveCareTeamList() {
    assertEquals(4, eob.getCareTeam().size());
  }

  /**
   * Testing all of these in one test, just because there isn't a distinct identifier really for
   * each
   */
  @Test
  public void shouldHaveCareTeamMembers() {
    // First member
    CareTeamComponent member1 = TransformerTestUtilsV2.findCareTeamBySequence(1, eob.getCareTeam());
    CareTeamComponent compare1 =
        TransformerTestUtilsV2.createNpiCareTeamMember(
            1,
            "161999999",
            "http://hl7.org/fhir/us/carin-bb/CodeSystem/C4BBClaimCareTeamRole",
            "attending",
            "Attending");

    assertTrue(compare1.equalsDeep(member1));

    // Second member
    CareTeamComponent member2 = TransformerTestUtilsV2.findCareTeamBySequence(2, eob.getCareTeam());
    CareTeamComponent compare2 =
        TransformerTestUtilsV2.createNpiCareTeamMember(
            2,
            "3333444555",
            "http://hl7.org/fhir/us/carin-bb/CodeSystem/C4BBClaimCareTeamRole",
            "operating",
            "Operating");

    assertTrue(compare2.equalsDeep(member2));

    // Third member
    CareTeamComponent member3 = TransformerTestUtilsV2.findCareTeamBySequence(3, eob.getCareTeam());
    CareTeamComponent compare3 =
        TransformerTestUtilsV2.createNpiCareTeamMember(
            3,
            "161943433",
            "http://hl7.org/fhir/us/carin-bb/CodeSystem/C4BBClaimCareTeamRole",
            "otheroperating",
            "Other Operating");

    assertTrue(compare3.equalsDeep(member3));

    // Fourth member
    CareTeamComponent member4 = TransformerTestUtilsV2.findCareTeamBySequence(4, eob.getCareTeam());
    CareTeamComponent compare4 =
        TransformerTestUtilsV2.createNpiCareTeamMember(
            4,
            "345345345",
            "http://hl7.org/fhir/us/carin-bb/CodeSystem/C4BBClaimCareTeamRole",
            "performing",
            "Performing provider");

    assertTrue(compare4.equalsDeep(member4));
  }

  /** SupportingInfo items */
  @Test
  public void shouldHaveSupportingInfoList() {
    assertEquals(11, eob.getSupportingInfo().size());
  }

  @Test
  public void shouldHaveNchPtntStusIndCdSupInfo() {
    SupportingInformationComponent sic =
        TransformerTestUtilsV2.findSupportingInfoByCode(
            "https://bluebutton.cms.gov/resources/variables/nch_ptnt_stus_ind_cd",
            eob.getSupportingInfo());

    SupportingInformationComponent compare =
        TransformerTestUtilsV2.createSupportingInfo(
            // We don't care what the sequence number is here
            sic.getSequence(),
            // Category
            Arrays.asList(
                new Coding(
                    "http://terminology.hl7.org/CodeSystem/claiminformationcategory",
                    "info",
                    "Information"),
                new Coding(
                    "https://bluebutton.cms.gov/resources/codesystem/information",
                    "https://bluebutton.cms.gov/resources/variables/nch_ptnt_stus_ind_cd",
                    "NCH Patient Status Indicator Code")),
            // Code
            new Coding(
                "https://bluebutton.cms.gov/resources/variables/nch_ptnt_stus_ind_cd",
                "A",
                "Discharged"));

    assertTrue(compare.equalsDeep(sic));
  }

  @Test
  public void shouldHaveAdmissionPeriodSupInfo() {
    SupportingInformationComponent sic =
        TransformerTestUtilsV2.findSupportingInfoByCode("admissionperiod", eob.getSupportingInfo());

    SupportingInformationComponent compare =
        TransformerTestUtilsV2.createSupportingInfo(
                // We don't care what the sequence number is here
                sic.getSequence(),
                // Category
                Arrays.asList(
                    new Coding(
                        "http://hl7.org/fhir/us/carin-bb/CodeSystem/C4BBSupportingInfoType",
                        "admissionperiod",
                        "Admission Period")))
            .setTiming(
                // Period
                new Period()
                    .setStartElement(new DateTimeType("2016-01-15"))
                    .setEndElement(new DateTimeType("2016-01-27")));

    assertTrue(compare.equalsDeep(sic));
  }

  @Test
  public void shouldHaveClmIpAdmsnTypeCdSupInfo() {
    SupportingInformationComponent sic =
        TransformerTestUtilsV2.findSupportingInfoByCode(
            "https://bluebutton.cms.gov/resources/variables/clm_ip_admsn_type_cd",
            eob.getSupportingInfo());

    SupportingInformationComponent compare =
        TransformerTestUtilsV2.createSupportingInfo(
            // We don't care what the sequence number is here
            sic.getSequence(),
            // Category
            Arrays.asList(
                new Coding(
                    "http://terminology.hl7.org/CodeSystem/claiminformationcategory",
                    "info",
                    "Information"),
                new Coding(
                    "https://bluebutton.cms.gov/resources/codesystem/information",
                    "https://bluebutton.cms.gov/resources/variables/clm_ip_admsn_type_cd",
                    "Claim Inpatient Admission Type Code")),
            // Code
            new Coding(
                "https://bluebutton.cms.gov/resources/variables/clm_ip_admsn_type_cd",
                "1",
                "Emergency - The patient required immediate medical intervention as a result of"
                    + " severe, life threatening, or potentially disabling conditions. Generally,"
                    + " the patient was admitted through the emergency room."));

    assertTrue(compare.equalsDeep(sic));
  }

  @Test
  public void shouldHaveClmSrcIpAdmsnCdSupInfo() {
    SupportingInformationComponent sic =
        TransformerTestUtilsV2.findSupportingInfoByCode(
            "https://bluebutton.cms.gov/resources/variables/clm_src_ip_admsn_cd",
            eob.getSupportingInfo());

    SupportingInformationComponent compare =
        TransformerTestUtilsV2.createSupportingInfo(
            // We don't care what the sequence number is here
            sic.getSequence(),
            // Category
            Arrays.asList(
                new Coding(
                    "http://terminology.hl7.org/CodeSystem/claiminformationcategory",
                    "info",
                    "Information"),
                new Coding(
                    "https://bluebutton.cms.gov/resources/codesystem/information",
                    "https://bluebutton.cms.gov/resources/variables/clm_src_ip_admsn_cd",
                    "Claim Source Inpatient Admission Code")),
            // Code
            new Coding(
                "https://bluebutton.cms.gov/resources/variables/clm_src_ip_admsn_cd", "4", null));
    assertTrue(compare.equalsDeep(sic));
  }

  @Test
  public void shouldHaveClmDrgCdInfo() {
    SupportingInformationComponent sic =
        TransformerTestUtilsV2.findSupportingInfoByCode(
            "https://bluebutton.cms.gov/resources/variables/clm_drg_cd", eob.getSupportingInfo());

    SupportingInformationComponent compare =
        TransformerTestUtilsV2.createSupportingInfo(
            // We don't care what the sequence number is here
            sic.getSequence(),
            // Category
            Arrays.asList(
                new Coding(
                    "http://terminology.hl7.org/CodeSystem/claiminformationcategory",
                    "info",
                    "Information"),
                new Coding(
                    "https://bluebutton.cms.gov/resources/codesystem/information",
                    "https://bluebutton.cms.gov/resources/variables/clm_drg_cd",
                    "Claim Diagnosis Related Group Code (or MS-DRG Code)")),
            // Code
            new Coding("https://bluebutton.cms.gov/resources/variables/clm_drg_cd", "695", null));
    assertTrue(compare.equalsDeep(sic));
  }

  @Test
  public void shouldHaveClmMcoPdSwSupInfo() {
    SupportingInformationComponent sic =
        TransformerTestUtilsV2.findSupportingInfoByCode(
            "https://bluebutton.cms.gov/resources/variables/clm_mco_pd_sw",
            eob.getSupportingInfo());

    SupportingInformationComponent compare =
        TransformerTestUtilsV2.createSupportingInfo(
            // We don't care what the sequence number is here
            sic.getSequence(),
            // Category
            Arrays.asList(
                new Coding(
                    "http://terminology.hl7.org/CodeSystem/claiminformationcategory",
                    "info",
                    "Information"),
                new Coding(
                    "https://bluebutton.cms.gov/resources/codesystem/information",
                    "https://bluebutton.cms.gov/resources/variables/clm_mco_pd_sw",
                    "Claim MCO Paid Switch")),
            // Code
            new Coding(
                "https://bluebutton.cms.gov/resources/variables/clm_mco_pd_sw",
                "0",
                "No managed care organization (MCO) payment"));

    assertTrue(compare.equalsDeep(sic));
  }

  @Test
  public void shouldHaveNchBloodPntsFrnshedQtyInfo() {
    SupportingInformationComponent sic =
        TransformerTestUtilsV2.findSupportingInfoByCode(
            "https://bluebutton.cms.gov/resources/variables/nch_blood_pnts_frnshd_qty",
            eob.getSupportingInfo());

    SupportingInformationComponent compare =
        TransformerTestUtilsV2.createSupportingInfo(
                // We don't care what the sequence number is here
                sic.getSequence(),
                // Category
                Arrays.asList(
                    new Coding(
                        "http://terminology.hl7.org/CodeSystem/claiminformationcategory",
                        "info",
                        "Information"),
                    new Coding(
                        "https://bluebutton.cms.gov/resources/codesystem/information",
                        "https://bluebutton.cms.gov/resources/variables/nch_blood_pnts_frnshd_qty",
                        "NCH Blood Pints Furnished Quantity")))
            // Quantity
            .setValue(
                new Quantity()
                    .setValue(19)
                    .setSystem(TransformerConstants.CODING_SYSTEM_UCUM)
                    .setCode(TransformerConstants.CODING_SYSTEM_UCUM_PINT_CODE)
                    .setUnit(TransformerConstants.CODING_SYSTEM_UCUM_PINT_DISPLAY));

    assertTrue(compare.equalsDeep(sic));
  }

  @Test
  public void shouldHaveTypeOfBillSupInfo() {
    SupportingInformationComponent sic =
        TransformerTestUtilsV2.findSupportingInfoByCode("typeofbill", eob.getSupportingInfo());

    SupportingInformationComponent compare =
        TransformerTestUtilsV2.createSupportingInfo(
            // We don't care what the sequence number is here
            sic.getSequence(),
            // Category
            Arrays.asList(
                new Coding(
                    "http://hl7.org/fhir/us/carin-bb/CodeSystem/C4BBSupportingInfoType",
                    "typeofbill",
                    "Type of Bill")),
            // Code
            new Coding(
                "https://bluebutton.cms.gov/resources/variables/clm_freq_cd",
                "1",
                "Admit thru discharge claim"));

    assertTrue(compare.equalsDeep(sic));
  }

  @Test
  public void shouldHaveDischargeStatusSupInfo() {
    SupportingInformationComponent sic =
        TransformerTestUtilsV2.findSupportingInfoByCode(
            "discharge-status", eob.getSupportingInfo());

    SupportingInformationComponent compare =
        TransformerTestUtilsV2.createSupportingInfo(
            // We don't care what the sequence number is here
            sic.getSequence(),
            // Category
            Arrays.asList(
                new Coding(
                    "http://hl7.org/fhir/us/carin-bb/CodeSystem/C4BBSupportingInfoType",
                    "discharge-status",
                    "Discharge Status")),
            // Code
            new Coding(
                "https://bluebutton.cms.gov/resources/variables/ptnt_dschrg_stus_cd",
                "51",
                "Discharged/transferred to a Hospice – medical facility."));

    assertTrue(compare.equalsDeep(sic));
  }

  @Test
  public void shouldHaveNchPrmryPyrCdSupInfo() {
    SupportingInformationComponent sic =
        TransformerTestUtilsV2.findSupportingInfoByCode(
            "https://bluebutton.cms.gov/resources/variables/nch_prmry_pyr_cd",
            eob.getSupportingInfo());

    SupportingInformationComponent compare =
        TransformerTestUtilsV2.createSupportingInfo(
            // We don't care what the sequence number is here
            sic.getSequence(),
            // Category
            Arrays.asList(
                new Coding(
                    "http://terminology.hl7.org/CodeSystem/claiminformationcategory",
                    "info",
                    "Information"),
                new Coding(
                    "https://bluebutton.cms.gov/resources/codesystem/information",
                    "https://bluebutton.cms.gov/resources/variables/nch_prmry_pyr_cd",
                    "NCH Primary Payer Code (if not Medicare)")),
            // Code
            new Coding(
                "https://bluebutton.cms.gov/resources/variables/nch_prmry_pyr_cd",
                "A",
                "Employer group health plan (EGHP) insurance for an aged beneficiary"));

    assertTrue(compare.equalsDeep(sic));
  }

  @Test
  public void shouldHaveClaimReceivedDateSupInfo() {
    SupportingInformationComponent sic =
        TransformerTestUtilsV2.findSupportingInfoByCode("clmrecvddate", eob.getSupportingInfo());

    SupportingInformationComponent compare =
        TransformerTestUtilsV2.createSupportingInfo(
                // We don't care what the sequence number is here
                sic.getSequence(),
                // Category
                Arrays.asList(
                    new Coding(
                        "http://hl7.org/fhir/us/carin-bb/CodeSystem/C4BBSupportingInfoType",
                        "clmrecvddate",
                        "Claim Received Date"),
                    new Coding(
                        "https://bluebutton.cms.gov/resources/codesystem/information",
                        "https://bluebutton.cms.gov/resources/variables/nch_wkly_proc_dt",
                        "NCH Weekly Claim Processing Date")))
            // timingDate
            .setTiming(new DateType("2016-02-26"));

    assertTrue(compare.equalsDeep(sic));
  }

  /** Provider Local Reference */
  @Test
  public void shouldHaveLocalOrganizationReference() {
    assertNotNull(eob.getProvider());
    assertEquals("#provider-org", eob.getProvider().getReference());
  }

  /** Top level Extensions */
  @Test
  public void shouldHaveKnownExtensions() {
    assertEquals(9, eob.getExtension().size());
  }

  @Test
  public void shouldContainNchNearLineRecIdentCdExt() {
    Extension ex =
        TransformerTestUtilsV2.findExtensionByUrl(
            "https://bluebutton.cms.gov/resources/variables/nch_near_line_rec_ident_cd",
            eob.getExtension());

    Extension compare =
        new Extension(
            "https://bluebutton.cms.gov/resources/variables/nch_near_line_rec_ident_cd",
            new Coding(
                "https://bluebutton.cms.gov/resources/variables/nch_near_line_rec_ident_cd",
                "V",
                "Part A institutional claim record (inpatient [IP], skilled nursing facility"
                    + " [SNF], hospice [HOS], or home health agency [HHA])"));

    assertTrue(compare.equalsDeep(ex));
  }

  @Test
  public void shouldContainImeOpClmValAmtExt() {
    Extension ex =
        TransformerTestUtilsV2.findExtensionByUrl(
            "https://bluebutton.cms.gov/resources/variables/ime_op_clm_val_amt",
            eob.getExtension());

    Extension compare =
        new Extension(
            "https://bluebutton.cms.gov/resources/variables/ime_op_clm_val_amt",
            new Money().setValue(66125.51).setCurrency(TransformerConstants.CODED_MONEY_USD));

    assertTrue(compare.equalsDeep(ex));
  }

  @Test
  public void shouldContainDshOpClmValAmtExt() {
    Extension ex =
        TransformerTestUtilsV2.findExtensionByUrl(
            "https://bluebutton.cms.gov/resources/variables/dsh_op_clm_val_amt",
            eob.getExtension());

    Extension compare =
        new Extension(
            "https://bluebutton.cms.gov/resources/variables/dsh_op_clm_val_amt",
            new Money().setValue(25).setCurrency(TransformerConstants.CODED_MONEY_USD));

    assertTrue(compare.equalsDeep(ex));
  }

  @Test
  public void shouldContainClmMdcrNonPmtRsnCdExt() {
    Extension ex =
        TransformerTestUtilsV2.findExtensionByUrl(
            "https://bluebutton.cms.gov/resources/variables/clm_mdcr_non_pmt_rsn_cd",
            eob.getExtension());

    Extension compare =
        new Extension(
            "https://bluebutton.cms.gov/resources/variables/clm_mdcr_non_pmt_rsn_cd",
            new Coding(
                "https://bluebutton.cms.gov/resources/variables/clm_mdcr_non_pmt_rsn_cd",
                "A",
                "Covered worker's compensation (Obsolete)"));

    assertTrue(compare.equalsDeep(ex));
  }

  @Test
  public void shouldContainClmSrvcClsfctnTypeCdExt() {
    Extension ex =
        TransformerTestUtilsV2.findExtensionByUrl(
            "https://bluebutton.cms.gov/resources/variables/clm_srvc_clsfctn_type_cd",
            eob.getExtension());

    Extension compare =
        new Extension(
            "https://bluebutton.cms.gov/resources/variables/clm_srvc_clsfctn_type_cd",
            new Coding(
                "https://bluebutton.cms.gov/resources/variables/clm_srvc_clsfctn_type_cd",
                "1",
                null));

    assertTrue(compare.equalsDeep(ex));
  }

  /** Top level Identifiers */
  @Test
  public void shouldHaveKnownIdentifiers() {
    assertEquals(2, eob.getIdentifier().size());
  }

  @Test
  public void shouldIncludeClaimIdIdentifier() {
    Identifier clmId =
        TransformerTestUtilsV2.findIdentifierBySystem(
            "https://bluebutton.cms.gov/resources/variables/clm_id", eob.getIdentifier());

    Identifier compare =
        TransformerTestUtilsV2.createIdentifier(
            "https://bluebutton.cms.gov/resources/variables/clm_id",
            "333333222222",
            "http://hl7.org/fhir/us/carin-bb/CodeSystem/C4BBIdentifierType",
            "uc",
            "Unique Claim ID");

    assertTrue(compare.equalsDeep(clmId));
  }

  @Test
  public void shouldIncludeClaimGroupIdentifier() {
    Identifier clmGrp =
        TransformerTestUtilsV2.findIdentifierBySystem(
            "https://bluebutton.cms.gov/resources/identifier/claim-group", eob.getIdentifier());

    Identifier compare =
        TransformerTestUtilsV2.createIdentifier(
            "https://bluebutton.cms.gov/resources/identifier/claim-group",
            "900",
            "http://hl7.org/fhir/us/carin-bb/CodeSystem/C4BBIdentifierType",
            "uc",
            "Unique Claim ID");

    assertTrue(compare.equalsDeep(clmGrp));
  }

  /** Diagnosis elements */
  @Test
  public void shouldHaveDiagnosesList() {
    assertEquals(8, eob.getDiagnosis().size());
  }

  @Test
  public void shouldHaveDiagnosesMembers() {
    DiagnosisComponent diag1 =
        TransformerTestUtilsV2.findDiagnosisByCode("A05", eob.getDiagnosis());

    DiagnosisComponent cmp1 =
        TransformerTestUtilsV2.createDiagnosis(
            // Order doesn't matter
            diag1.getSequence(),
<<<<<<< HEAD
            new Coding(
                "http://hl7.org/fhir/sid/icd-10",
                "A05",
                "\"OTH BACTERIAL FOODBORNE INTOXICATIONS, NEC\""),
=======
            List.of(
                new Coding("http://hl7.org/fhir/sid/icd-10-cm", "R4444", null),
                new Coding("http://hl7.org/fhir/sid/icd-10", "R4444", null)),
>>>>>>> d82b03a5
            new Coding(
                "http://terminology.hl7.org/CodeSystem/ex-diagnosistype",
                "admitting",
                "Admitting Diagnosis"),
            null,
            null);

    assertTrue(cmp1.equalsDeep(diag1));

    DiagnosisComponent diag2 =
        TransformerTestUtilsV2.findDiagnosisByCode("A40", eob.getDiagnosis());

    DiagnosisComponent cmp2 =
        TransformerTestUtilsV2.createDiagnosis(
            // Order doesn't matter
            diag2.getSequence(),
<<<<<<< HEAD
            new Coding("http://hl7.org/fhir/sid/icd-10", "A40", "STREPTOCOCCAL SEPSIS"),
=======
            List.of(
                new Coding("http://hl7.org/fhir/sid/icd-10-cm", "R5555", null),
                new Coding("http://hl7.org/fhir/sid/icd-10", "R5555", null)),
>>>>>>> d82b03a5
            new Coding(
                "http://terminology.hl7.org/CodeSystem/ex-diagnosistype",
                "principal",
                "Principal Diagnosis"),
            1,
            "Y");

    assertTrue(cmp2.equalsDeep(diag2));

    DiagnosisComponent diag3 =
        TransformerTestUtilsV2.findDiagnosisByCode("A52", eob.getDiagnosis());

    DiagnosisComponent cmp3 =
        TransformerTestUtilsV2.createDiagnosis(
            // Order doesn't matter
            diag3.getSequence(),
<<<<<<< HEAD
            new Coding("http://hl7.org/fhir/sid/icd-10", "A52", "LATE SYPHILIS"),
=======
            List.of(
                new Coding("http://hl7.org/fhir/sid/icd-10-cm", "A7777", null),
                new Coding("http://hl7.org/fhir/sid/icd-10", "A7777", null)),
>>>>>>> d82b03a5
            new Coding(
                "http://hl7.org/fhir/us/carin-bb/CodeSystem/C4BBClaimDiagnosisType",
                "other",
                "Other"),
            2,
            "N");

    assertTrue(cmp3.equalsDeep(diag3));

    DiagnosisComponent diag4 =
        TransformerTestUtilsV2.findDiagnosisByCode("A06", eob.getDiagnosis());

    DiagnosisComponent cmp4 =
        TransformerTestUtilsV2.createDiagnosis(
            // Order doesn't matter
            diag4.getSequence(),
<<<<<<< HEAD
            new Coding("http://hl7.org/fhir/sid/icd-10", "A06", "AMEBIASIS"),
=======
            List.of(
                new Coding("http://hl7.org/fhir/sid/icd-10-cm", "R8888", null),
                new Coding("http://hl7.org/fhir/sid/icd-10", "R8888", null)),
>>>>>>> d82b03a5
            new Coding(
                "http://hl7.org/fhir/us/carin-bb/CodeSystem/C4BBClaimDiagnosisType",
                "other",
                "Other"),
            3,
            "N");

    assertTrue(cmp4.equalsDeep(diag4));

    DiagnosisComponent diag5 =
        TransformerTestUtilsV2.findDiagnosisByCode("A15", eob.getDiagnosis());

    DiagnosisComponent cmp5 =
        TransformerTestUtilsV2.createDiagnosis(
            // Order doesn't matter
            diag5.getSequence(),
<<<<<<< HEAD
            new Coding("http://hl7.org/fhir/sid/icd-10", "A15", "RESPIRATORY TUBERCULOSIS"),
=======
            List.of(
                new Coding("http://hl7.org/fhir/sid/icd-10-cm", "K71234", null),
                new Coding("http://hl7.org/fhir/sid/icd-10", "K71234", null)),
>>>>>>> d82b03a5
            new Coding(
                "http://hl7.org/fhir/us/carin-bb/CodeSystem/C4BBClaimDiagnosisType",
                "other",
                "Other"),
            4,
            "N");

    assertTrue(cmp5.equalsDeep(diag5));

    DiagnosisComponent diag6 =
        TransformerTestUtilsV2.findDiagnosisByCode("B20", eob.getDiagnosis());

    DiagnosisComponent cmp6 =
        TransformerTestUtilsV2.createDiagnosis(
            // Order doesn't matter
            diag6.getSequence(),
<<<<<<< HEAD
            new Coding(
                "http://hl7.org/fhir/sid/icd-10",
                "B20",
                "HUMAN IMMUNODEFICIENCY VIRUS �HIV� DISEASE"),
=======
            List.of(
                new Coding("http://hl7.org/fhir/sid/icd-10-cm", "7840", "HEADACHE"),
                new Coding("http://hl7.org/fhir/sid/icd-10", "7840", "HEADACHE")),
>>>>>>> d82b03a5
            new Coding(
                "http://hl7.org/fhir/us/carin-bb/CodeSystem/C4BBClaimDiagnosisType",
                "other",
                "Other"),
            5,
            "N");

    assertTrue(cmp6.equalsDeep(diag6));

    DiagnosisComponent diag7 =
        TransformerTestUtilsV2.findDiagnosisByCode("A01", eob.getDiagnosis());

    DiagnosisComponent cmp7 =
        TransformerTestUtilsV2.createExDiagnosis(
            // Order doesn't matter
            diag7.getSequence(),
<<<<<<< HEAD
            new Coding("http://hl7.org/fhir/sid/icd-10", "A01", "TYPHOID AND PARATYPHOID FEVERS"),
=======
            List.of(
                new Coding("http://hl7.org/fhir/sid/icd-10-cm", "R2222", null),
                new Coding("http://hl7.org/fhir/sid/icd-10", "R2222", null)),
>>>>>>> d82b03a5
            new Coding(
                "http://hl7.org/fhir/us/carin-bb/CodeSystem/C4BBClaimDiagnosisType",
                "externalcauseofinjury",
                "External Cause of Injury"),
            1,
            "N");

    assertTrue(cmp7.equalsDeep(diag7));

    DiagnosisComponent diag8 =
        TransformerTestUtilsV2.findDiagnosisByCode("A02", eob.getDiagnosis());

    DiagnosisComponent cmp8 =
        TransformerTestUtilsV2.createExDiagnosis(
            // Order doesn't matter
            diag8.getSequence(),
<<<<<<< HEAD
            new Coding("http://hl7.org/fhir/sid/icd-10", "A02", "OTHER SALMONELLA INFECTIONS"),
=======
            List.of(
                new Coding("http://hl7.org/fhir/sid/icd-10-cm", "R3333", null),
                new Coding("http://hl7.org/fhir/sid/icd-10", "R3333", null)),
>>>>>>> d82b03a5
            new Coding(
                "http://hl7.org/fhir/us/carin-bb/CodeSystem/C4BBClaimDiagnosisType",
                "externalcauseofinjury",
                "External Cause of Injury"),
            2,
            "Y");

    assertTrue(cmp8.equalsDeep(diag8));
  }

  /** Procedures */
  @Test
  public void shouldHaveProcedureList() {
    assertEquals(6, eob.getProcedure().size());
  }

  @Test
  public void shouldHaveProcedureMembers() {
    ProcedureComponent proc1 =
        TransformerTestUtilsV2.findProcedureByCode("0TCDDEE", eob.getProcedure());

    ProcedureComponent cmp1 =
        TransformerTestUtilsV2.createProcedure(
            proc1.getSequence(),
            new Coding("http://hl7.org/fhir/sid/icd-10", "0TCDDEE", null),
            "2016-01-16T00:00:00-06:00");

    assertTrue(cmp1.equalsDeep(proc1), "Comparing Procedure code 0TCDDEE");

    ProcedureComponent proc2 =
        TransformerTestUtilsV2.findProcedureByCode("302DDAA", eob.getProcedure());

    ProcedureComponent cmp2 =
        TransformerTestUtilsV2.createProcedure(
            proc2.getSequence(),
            new Coding("http://hl7.org/fhir/sid/icd-10", "302DDAA", null),
            "2016-01-16T00:00:00-06:00");

    assertTrue(cmp2.equalsDeep(proc2), "Comparing Procedure code 302DDAA");

    ProcedureComponent proc3 =
        TransformerTestUtilsV2.findProcedureByCode("302ZZXX", eob.getProcedure());

    ProcedureComponent cmp3 =
        TransformerTestUtilsV2.createProcedure(
            proc3.getSequence(),
            new Coding("http://hl7.org/fhir/sid/icd-10", "302ZZXX", null),
            "2016-01-15T00:00:00-06:00");

    assertTrue(cmp3.equalsDeep(proc3), "Comparing Procedure code 302ZZXX");

    ProcedureComponent proc4 =
        TransformerTestUtilsV2.findProcedureByCode("5566AAA", eob.getProcedure());

    ProcedureComponent cmp4 =
        TransformerTestUtilsV2.createProcedure(
            proc4.getSequence(),
            new Coding("http://hl7.org/fhir/sid/icd-10", "5566AAA", null),
            "2016-01-17T00:00:00-06:00");

    assertTrue(cmp4.equalsDeep(proc4), "Comparing Procedure code 5566AAA");

    ProcedureComponent proc5 =
        TransformerTestUtilsV2.findProcedureByCode("6677BBB", eob.getProcedure());

    ProcedureComponent cmp5 =
        TransformerTestUtilsV2.createProcedure(
            proc5.getSequence(),
            new Coding("http://hl7.org/fhir/sid/icd-10", "6677BBB", null),
            "2016-01-24T00:00:00-06:00");

    assertTrue(cmp5.equalsDeep(proc5), "Comparing Procedure code 6677BBB");

    ProcedureComponent proc6 =
        TransformerTestUtilsV2.findProcedureByCode("8109", eob.getProcedure());

    ProcedureComponent cmp6 =
        TransformerTestUtilsV2.createProcedure(
            proc6.getSequence(),
            new Coding("http://hl7.org/fhir/sid/icd-10", "8109", "REFUSION OF SPINE"),
            "2016-01-24T00:00:00-06:00");

    assertTrue(cmp6.equalsDeep(proc6), "Comparing Procedure code 8109");
  }

  /** Insurance */
  @Test
  public void shouldReferenceCoverageInInsurance() {
    //     // Only one insurance object if there is more than we need to fix the focal set to point
    // to the correct insurance
    assertEquals(false, eob.getInsurance().size() > 1);
    assertEquals(1, eob.getInsurance().size());

    InsuranceComponent insurance = eob.getInsuranceFirstRep();

    InsuranceComponent compare =
        new InsuranceComponent()
            .setFocal(true)
            .setCoverage(new Reference().setReference("Coverage/part-a-567834"));

    assertTrue(compare.equalsDeep(insurance));
  }

  /** Top level Type */
  @Test
  public void shouldHaveExpectedTypeCoding() {
    assertEquals(3, eob.getType().getCoding().size());
  }

  @Test
  public void shouldHaveExpectedCodingValues() {
    CodeableConcept compare =
        new CodeableConcept()
            .setCoding(
                Arrays.asList(
                    new Coding(
                        "https://bluebutton.cms.gov/resources/variables/nch_clm_type_cd",
                        "60",
                        "Inpatient claim"),
                    new Coding(
                        "https://bluebutton.cms.gov/resources/codesystem/eob-type",
                        "INPATIENT",
                        null),
                    new Coding(
                        "http://terminology.hl7.org/CodeSystem/claim-type",
                        "institutional",
                        "Institutional")));

    assertTrue(compare.equalsDeep(eob.getType()));
  }

  /** Line Items */
  @Test
  public void shouldHaveLineItems() {
    assertEquals(1, eob.getItem().size());
  }

  @Test
  public void shouldHaveLineItemSequence() {
    assertEquals(1, eob.getItemFirstRep().getSequence());
  }

  @Test
  public void shouldHaveLineItemCareTeamRef() {
    // The order isn't important but this should reference a care team member
    assertNotNull(eob.getItemFirstRep().getCareTeamSequence());
    assertEquals(1, eob.getItemFirstRep().getCareTeamSequence().size());
  }

  @Test
  public void shouldHaveLineItemRevenue() {
    CodeableConcept revenue = eob.getItemFirstRep().getRevenue();

    CodeableConcept compare =
        new CodeableConcept()
            .setCoding(
                Arrays.asList(
                    new Coding(
                        "https://bluebutton.cms.gov/resources/variables/rev_cntr", "6767", null),
                    new Coding("https://www.nubc.org/CodeSystem/RevenueCodes", "A", null),
                    new Coding(
                        "https://bluebutton.cms.gov/resources/variables/rev_cntr_ddctbl_coinsrnc_cd",
                        "A",
                        null)));

    assertTrue(compare.equalsDeep(revenue));
  }

  @Test
  public void shouldHaveLineItemProductOrService() {
    CodeableConcept pos = eob.getItemFirstRep().getProductOrService();

    CodeableConcept compare =
        new CodeableConcept()
            .setCoding(
                Arrays.asList(
                    new Coding(
                        "https://bluebutton.cms.gov/resources/variables/hcpcs_cd", "M55", null),
                    new Coding(
                        "https://bluebutton.cms.gov/resources/codesystem/hcpcs", "M55", null)));

    assertTrue(compare.equalsDeep(pos));
  }

  @Test
  public void shouldHaveLineItemModifier() {
    assertEquals(1, eob.getItemFirstRep().getModifier().size());

    CodeableConcept modifier = eob.getItemFirstRep().getModifierFirstRep();

    CodeableConcept compare =
        new CodeableConcept()
            .setCoding(
                Arrays.asList(
                    new Coding(
                        "https://bluebutton.cms.gov/resources/variables/rev_cntr_ndc_qty_qlfr_cd",
                        "GG",
                        null)));

    assertTrue(compare.equalsDeep(modifier));
  }

  @Test
  public void shouldHaveLineItemLocation() {
    Address address = eob.getItemFirstRep().getLocationAddress();

    Address compare = new Address().setState("IA");

    assertTrue(compare.equalsDeep(address));
  }

  @Test
  public void shouldHaveLineItemAdjudications() {
    assertEquals(3, eob.getItemFirstRep().getAdjudication().size());
  }

  @Test
  public void shouldHaveLineItemRevCentrRateAmtAdjudication() {
    AdjudicationComponent adjudication =
        TransformerTestUtilsV2.findAdjudicationByCategory(
            "https://bluebutton.cms.gov/resources/variables/rev_cntr_rate_amt",
            eob.getItemFirstRep().getAdjudication());

    AdjudicationComponent compare =
        new AdjudicationComponent()
            .setCategory(
                new CodeableConcept()
                    .setCoding(
                        Arrays.asList(
                            new Coding(
                                "http://terminology.hl7.org/CodeSystem/adjudication",
                                "submitted",
                                "Submitted Amount"),
                            new Coding(
                                "https://bluebutton.cms.gov/resources/codesystem/adjudication",
                                "https://bluebutton.cms.gov/resources/variables/rev_cntr_rate_amt",
                                "Revenue Center Rate Amount"))))
            .setAmount(new Money().setValue(0).setCurrency(TransformerConstants.CODED_MONEY_USD));

    assertTrue(compare.equalsDeep(adjudication));
  }

  @Test
  public void shouldHaveLineItemRevCntrTotChrgAmtAdjudication() {
    AdjudicationComponent adjudication =
        TransformerTestUtilsV2.findAdjudicationByCategory(
            "https://bluebutton.cms.gov/resources/variables/rev_cntr_tot_chrg_amt",
            eob.getItemFirstRep().getAdjudication());

    AdjudicationComponent compare =
        new AdjudicationComponent()
            .setCategory(
                new CodeableConcept()
                    .setCoding(
                        Arrays.asList(
                            new Coding(
                                "http://terminology.hl7.org/CodeSystem/adjudication",
                                "submitted",
                                "Submitted Amount"),
                            new Coding(
                                "https://bluebutton.cms.gov/resources/codesystem/adjudication",
                                "https://bluebutton.cms.gov/resources/variables/rev_cntr_tot_chrg_amt",
                                "Revenue Center Total Charge Amount"))))
            .setAmount(
                new Money().setValue(84888.88).setCurrency(TransformerConstants.CODED_MONEY_USD));

    assertTrue(compare.equalsDeep(adjudication));
  }

  @Test
  public void shouldHaveLineItemRevCentrNcvrdChrgAmtAdjudication() {
    AdjudicationComponent adjudication =
        TransformerTestUtilsV2.findAdjudicationByCategory(
            "https://bluebutton.cms.gov/resources/variables/rev_cntr_ncvrd_chrg_amt",
            eob.getItemFirstRep().getAdjudication());

    AdjudicationComponent compare =
        new AdjudicationComponent()
            .setCategory(
                new CodeableConcept()
                    .setCoding(
                        Arrays.asList(
                            new Coding(
                                "http://hl7.org/fhir/us/carin-bb/CodeSystem/C4BBAdjudication",
                                "noncovered",
                                "Noncovered"),
                            new Coding(
                                "https://bluebutton.cms.gov/resources/codesystem/adjudication",
                                "https://bluebutton.cms.gov/resources/variables/rev_cntr_ncvrd_chrg_amt",
                                "Revenue Center Non-Covered Charge Amount"))))
            .setAmount(
                new Money()
                    // Because of the .00, this has to be specified as a string or it will only have
                    // .0 and fail
                    .setValueElement(new DecimalType("3699.00"))
                    .setCurrency(TransformerConstants.CODED_MONEY_USD));

    assertTrue(compare.equalsDeep(adjudication));
  }

  /** Total */
  @Test
  public void shouldHaveTotal() {
    assertEquals(1, eob.getTotal().size());
  }

  @Test
  public void shouldHaveClmTotChrgAmtTotal() {
    // Only one so just pull it directly and compare
    TotalComponent total = eob.getTotalFirstRep();

    TotalComponent compare =
        new TotalComponent()
            .setCategory(
                new CodeableConcept()
                    .setCoding(
                        Arrays.asList(
                            new Coding(
                                "http://terminology.hl7.org/CodeSystem/adjudication",
                                "submitted",
                                "Submitted Amount"),
                            new Coding(
                                "https://bluebutton.cms.gov/resources/codesystem/adjudication",
                                "https://bluebutton.cms.gov/resources/variables/clm_tot_chrg_amt",
                                "Claim Total Charge Amount"))))
            .setAmount(
                new Money().setValue(84999.37).setCurrency(TransformerConstants.CODED_MONEY_USD));

    assertTrue(compare.equalsDeep(total));
  }

  /** Payment */
  @Test
  public void shouldHavePayment() {
    PaymentComponent compare =
        new PaymentComponent()
            .setAmount(
                new Money().setValue(7699.48).setCurrency(TransformerConstants.CODED_MONEY_USD));

    assertTrue(compare.equalsDeep(eob.getPayment()));
  }

  /** Benefit Balance */
  @Test
  public void shouldHaveBenefitBalance() {
    assertEquals(1, eob.getBenefitBalance().size());

    // Test Category here
    CodeableConcept compare =
        new CodeableConcept()
            .setCoding(
                Arrays.asList(
                    new Coding(
                        "http://terminology.hl7.org/CodeSystem/ex-benefitcategory",
                        "1",
                        "Medical Care")));

    assertTrue(compare.equalsDeep(eob.getBenefitBalanceFirstRep().getCategory()));
  }

  @Test
  public void shouldHaveBenefitBalanceFinancial() {
    assertEquals(21, eob.getBenefitBalanceFirstRep().getFinancial().size());
  }

  @Test
  public void shouldHaveClmPassThruPerDiemAmtFinancial() {
    BenefitComponent benefit =
        TransformerTestUtilsV2.findFinancial(
            "https://bluebutton.cms.gov/resources/variables/clm_pass_thru_per_diem_amt",
            eob.getBenefitBalanceFirstRep().getFinancial());

    BenefitComponent compare =
        new BenefitComponent()
            .setType(
                new CodeableConcept()
                    .setCoding(
                        Arrays.asList(
                            new Coding(
                                "https://bluebutton.cms.gov/resources/codesystem/benefit-balance",
                                "https://bluebutton.cms.gov/resources/variables/clm_pass_thru_per_diem_amt",
                                "Claim Pass Thru Per Diem Amount"))))
            .setUsed(
                new Money()
                    .setValueElement(new DecimalType("10.00"))
                    .setCurrency(TransformerConstants.CODED_MONEY_USD));

    assertTrue(compare.equalsDeep(benefit));
  }

  @Test
  public void shouldHaveNonProfnlCmpntChrgAmtFinancial() {
    BenefitComponent benefit =
        TransformerTestUtilsV2.findFinancial(
            "https://bluebutton.cms.gov/resources/variables/nch_profnl_cmpnt_chrg_amt",
            eob.getBenefitBalanceFirstRep().getFinancial());

    BenefitComponent compare =
        new BenefitComponent()
            .setType(
                new CodeableConcept()
                    .setCoding(
                        Arrays.asList(
                            new Coding(
                                "https://bluebutton.cms.gov/resources/codesystem/benefit-balance",
                                "https://bluebutton.cms.gov/resources/variables/nch_profnl_cmpnt_chrg_amt",
                                "Professional Component Charge Amount"))))
            .setUsed(
                new Money()
                    .setValueElement(new DecimalType("4.00"))
                    .setCurrency(TransformerConstants.CODED_MONEY_USD));

    assertTrue(compare.equalsDeep(benefit));
  }

  @Test
  public void shouldHaveClmTotPpsCptlAmtFinancial() {
    BenefitComponent benefit =
        TransformerTestUtilsV2.findFinancial(
            "https://bluebutton.cms.gov/resources/variables/clm_tot_pps_cptl_amt",
            eob.getBenefitBalanceFirstRep().getFinancial());

    BenefitComponent compare =
        new BenefitComponent()
            .setType(
                new CodeableConcept()
                    .setCoding(
                        Arrays.asList(
                            new Coding(
                                "https://bluebutton.cms.gov/resources/codesystem/benefit-balance",
                                "https://bluebutton.cms.gov/resources/variables/clm_tot_pps_cptl_amt",
                                "Claim Total PPS Capital Amount"))))
            .setUsed(
                new Money().setValue(646.23).setCurrency(TransformerConstants.CODED_MONEY_USD));

    assertTrue(compare.equalsDeep(benefit));
  }

  @Test
  public void shouldHaveTotCoinsrncDaysCntFinancial() {
    BenefitComponent benefit =
        TransformerTestUtilsV2.findFinancial(
            "https://bluebutton.cms.gov/resources/variables/bene_tot_coinsrnc_days_cnt",
            eob.getBenefitBalanceFirstRep().getFinancial());

    BenefitComponent compare =
        new BenefitComponent()
            .setType(
                new CodeableConcept()
                    .setCoding(
                        Arrays.asList(
                            new Coding(
                                "https://bluebutton.cms.gov/resources/codesystem/benefit-balance",
                                "https://bluebutton.cms.gov/resources/variables/bene_tot_coinsrnc_days_cnt",
                                "Beneficiary Total Coinsurance Days Count"))))
            .setUsed(new UnsignedIntType(0));

    assertTrue(compare.equalsDeep(benefit));
  }

  @Test
  public void shouldHaveClmNonUtlztnDaysCntFinancial() {
    BenefitComponent benefit =
        TransformerTestUtilsV2.findFinancial(
            "https://bluebutton.cms.gov/resources/variables/clm_non_utlztn_days_cnt",
            eob.getBenefitBalanceFirstRep().getFinancial());

    BenefitComponent compare =
        new BenefitComponent()
            .setType(
                new CodeableConcept()
                    .setCoding(
                        Arrays.asList(
                            new Coding(
                                "https://bluebutton.cms.gov/resources/codesystem/benefit-balance",
                                "https://bluebutton.cms.gov/resources/variables/clm_non_utlztn_days_cnt",
                                "Claim Medicare Non Utilization Days Count"))))
            .setUsed(new UnsignedIntType(0));

    assertTrue(compare.equalsDeep(benefit));
  }

  @Test
  public void shouldHaveNchBeneIpDdctblAmtFinancial() {
    BenefitComponent benefit =
        TransformerTestUtilsV2.findFinancial(
            "https://bluebutton.cms.gov/resources/variables/nch_bene_ip_ddctbl_amt",
            eob.getBenefitBalanceFirstRep().getFinancial());

    BenefitComponent compare =
        new BenefitComponent()
            .setType(
                new CodeableConcept()
                    .setCoding(
                        Arrays.asList(
                            new Coding(
                                "https://bluebutton.cms.gov/resources/codesystem/benefit-balance",
                                "https://bluebutton.cms.gov/resources/variables/nch_bene_ip_ddctbl_amt",
                                "NCH Beneficiary Inpatient (or other Part A) Deductible Amount"))))
            .setUsed(
                new Money()
                    .setValueElement(new DecimalType("112.00"))
                    .setCurrency(TransformerConstants.CODED_MONEY_USD));

    assertTrue(compare.equalsDeep(benefit));
  }

  @Test
  public void shouldHaveNchBenePtaCoinsrncLbltyAmtFinancial() {
    BenefitComponent benefit =
        TransformerTestUtilsV2.findFinancial(
            "https://bluebutton.cms.gov/resources/variables/nch_bene_pta_coinsrnc_lblty_amt",
            eob.getBenefitBalanceFirstRep().getFinancial());

    BenefitComponent compare =
        new BenefitComponent()
            .setType(
                new CodeableConcept()
                    .setCoding(
                        Arrays.asList(
                            new Coding(
                                "https://bluebutton.cms.gov/resources/codesystem/benefit-balance",
                                "https://bluebutton.cms.gov/resources/variables/nch_bene_pta_coinsrnc_lblty_amt",
                                "NCH Beneficiary Part A Coinsurance Liability Amount"))))
            .setUsed(
                new Money()
                    .setValueElement(new DecimalType("5.00"))
                    .setCurrency(TransformerConstants.CODED_MONEY_USD));

    assertTrue(compare.equalsDeep(benefit));
  }

  @Test
  public void shouldHaveNchIpNcvrdChrgAmtFinancial() {
    BenefitComponent benefit =
        TransformerTestUtilsV2.findFinancial(
            "https://bluebutton.cms.gov/resources/variables/nch_ip_ncvrd_chrg_amt",
            eob.getBenefitBalanceFirstRep().getFinancial());

    BenefitComponent compare =
        new BenefitComponent()
            .setType(
                new CodeableConcept()
                    .setCoding(
                        Arrays.asList(
                            new Coding(
                                "https://bluebutton.cms.gov/resources/codesystem/benefit-balance",
                                "https://bluebutton.cms.gov/resources/variables/nch_ip_ncvrd_chrg_amt",
                                "NCH Inpatient(or other Part A) Non-covered Charge Amount"))))
            .setUsed(
                new Money()
                    .setValueElement(new DecimalType("33.00"))
                    .setCurrency(TransformerConstants.CODED_MONEY_USD));

    assertTrue(compare.equalsDeep(benefit));
  }

  @Test
  public void shouldHaveNchIpTotDdctnAmtFinancial() {
    BenefitComponent benefit =
        TransformerTestUtilsV2.findFinancial(
            "https://bluebutton.cms.gov/resources/variables/nch_ip_tot_ddctn_amt",
            eob.getBenefitBalanceFirstRep().getFinancial());

    BenefitComponent compare =
        new BenefitComponent()
            .setType(
                new CodeableConcept()
                    .setCoding(
                        Arrays.asList(
                            new Coding(
                                "https://bluebutton.cms.gov/resources/codesystem/benefit-balance",
                                "https://bluebutton.cms.gov/resources/variables/nch_ip_tot_ddctn_amt",
                                "NCH Inpatient (or other Part A) Total Deductible/Coinsurance"
                                    + " Amount"))))
            .setUsed(
                new Money()
                    .setValueElement(new DecimalType("14.00"))
                    .setCurrency(TransformerConstants.CODED_MONEY_USD));

    assertTrue(compare.equalsDeep(benefit));
  }

  @Test
  public void shouldHaveClmPpsCptlDsprprtntShrAmtFinancial() {
    BenefitComponent benefit =
        TransformerTestUtilsV2.findFinancial(
            "https://bluebutton.cms.gov/resources/variables/clm_pps_cptl_dsprprtnt_shr_amt",
            eob.getBenefitBalanceFirstRep().getFinancial());

    BenefitComponent compare =
        new BenefitComponent()
            .setType(
                new CodeableConcept()
                    .setCoding(
                        Arrays.asList(
                            new Coding(
                                "https://bluebutton.cms.gov/resources/codesystem/benefit-balance",
                                "https://bluebutton.cms.gov/resources/variables/clm_pps_cptl_dsprprtnt_shr_amt",
                                "Claim PPS Capital Disproportionate Share Amount"))))
            .setUsed(new Money().setValue(25.09).setCurrency(TransformerConstants.CODED_MONEY_USD));

    assertTrue(compare.equalsDeep(benefit));
  }

  @Test
  public void shouldHaveClmPpsCptlExcptnAmtFinancial() {
    BenefitComponent benefit =
        TransformerTestUtilsV2.findFinancial(
            "https://bluebutton.cms.gov/resources/variables/clm_pps_cptl_excptn_amt",
            eob.getBenefitBalanceFirstRep().getFinancial());

    BenefitComponent compare =
        new BenefitComponent()
            .setType(
                new CodeableConcept()
                    .setCoding(
                        Arrays.asList(
                            new Coding(
                                "https://bluebutton.cms.gov/resources/codesystem/benefit-balance",
                                "https://bluebutton.cms.gov/resources/variables/clm_pps_cptl_excptn_amt",
                                "Claim PPS Capital Exception Amount"))))
            .setUsed(new Money().setValue(0).setCurrency(TransformerConstants.CODED_MONEY_USD));

    assertTrue(compare.equalsDeep(benefit));
  }

  @Test
  public void shouldHaveClmPpsCptlFspAmtFinancial() {
    BenefitComponent benefit =
        TransformerTestUtilsV2.findFinancial(
            "https://bluebutton.cms.gov/resources/variables/clm_pps_cptl_fsp_amt",
            eob.getBenefitBalanceFirstRep().getFinancial());

    BenefitComponent compare =
        new BenefitComponent()
            .setType(
                new CodeableConcept()
                    .setCoding(
                        Arrays.asList(
                            new Coding(
                                "https://bluebutton.cms.gov/resources/codesystem/benefit-balance",
                                "https://bluebutton.cms.gov/resources/variables/clm_pps_cptl_fsp_amt",
                                "Claim PPS Capital Federal Specific Portion (FSP) Amount"))))
            .setUsed(
                new Money().setValue(552.56).setCurrency(TransformerConstants.CODED_MONEY_USD));

    assertTrue(compare.equalsDeep(benefit));
  }

  @Test
  public void shouldHaveClmPpsCptlImeAmtFinancial() {
    BenefitComponent benefit =
        TransformerTestUtilsV2.findFinancial(
            "https://bluebutton.cms.gov/resources/variables/clm_pps_cptl_ime_amt",
            eob.getBenefitBalanceFirstRep().getFinancial());

    BenefitComponent compare =
        new BenefitComponent()
            .setType(
                new CodeableConcept()
                    .setCoding(
                        Arrays.asList(
                            new Coding(
                                "https://bluebutton.cms.gov/resources/codesystem/benefit-balance",
                                "https://bluebutton.cms.gov/resources/variables/clm_pps_cptl_ime_amt",
                                "Claim PPS Capital Indirect Medical Education (IME) Amount"))))
            .setUsed(new Money().setValue(68.58).setCurrency(TransformerConstants.CODED_MONEY_USD));

    assertTrue(compare.equalsDeep(benefit));
  }

  @Test
  public void shouldHaveClmPpsCptlOutlierAmtFinancial() {
    BenefitComponent benefit =
        TransformerTestUtilsV2.findFinancial(
            "https://bluebutton.cms.gov/resources/variables/clm_pps_cptl_outlier_amt",
            eob.getBenefitBalanceFirstRep().getFinancial());

    BenefitComponent compare =
        new BenefitComponent()
            .setType(
                new CodeableConcept()
                    .setCoding(
                        Arrays.asList(
                            new Coding(
                                "https://bluebutton.cms.gov/resources/codesystem/benefit-balance",
                                "https://bluebutton.cms.gov/resources/variables/clm_pps_cptl_outlier_amt",
                                "Claim PPS Capital Outlier Amount"))))
            .setUsed(new Money().setValue(0).setCurrency(TransformerConstants.CODED_MONEY_USD));

    assertTrue(compare.equalsDeep(benefit));
  }

  @Test
  public void shouldHaveClmPpsOldCptlHldHrmlsAmtFinancial() {
    BenefitComponent benefit =
        TransformerTestUtilsV2.findFinancial(
            "https://bluebutton.cms.gov/resources/variables/clm_pps_old_cptl_hld_hrmls_amt",
            eob.getBenefitBalanceFirstRep().getFinancial());

    BenefitComponent compare =
        new BenefitComponent()
            .setType(
                new CodeableConcept()
                    .setCoding(
                        Arrays.asList(
                            new Coding(
                                "https://bluebutton.cms.gov/resources/codesystem/benefit-balance",
                                "https://bluebutton.cms.gov/resources/variables/clm_pps_old_cptl_hld_hrmls_amt",
                                "Claim PPS Old Capital Hold Harmless Amount"))))
            .setUsed(new Money().setValue(0).setCurrency(TransformerConstants.CODED_MONEY_USD));

    assertTrue(compare.equalsDeep(benefit));
  }

  @Test
  public void shouldHaveNchDrgOutlierAprvdPmtAmtFinancial() {
    BenefitComponent benefit =
        TransformerTestUtilsV2.findFinancial(
            "https://bluebutton.cms.gov/resources/variables/nch_drg_outlier_aprvd_pmt_amt",
            eob.getBenefitBalanceFirstRep().getFinancial());

    BenefitComponent compare =
        new BenefitComponent()
            .setType(
                new CodeableConcept()
                    .setCoding(
                        Arrays.asList(
                            new Coding(
                                "https://bluebutton.cms.gov/resources/codesystem/benefit-balance",
                                "https://bluebutton.cms.gov/resources/variables/nch_drg_outlier_aprvd_pmt_amt",
                                "NCH DRG Outlier Approved Payment Amount"))))
            .setUsed(new Money().setValue(23.99).setCurrency(TransformerConstants.CODED_MONEY_USD));

    assertTrue(compare.equalsDeep(benefit));
  }

  @Test
  public void shouldHaveNchBeneBloodDdctlbLbltyAmtFinancial() {
    BenefitComponent benefit =
        TransformerTestUtilsV2.findFinancial(
            "https://bluebutton.cms.gov/resources/variables/nch_bene_blood_ddctbl_lblty_am",
            eob.getBenefitBalanceFirstRep().getFinancial());

    BenefitComponent compare =
        new BenefitComponent()
            .setType(
                new CodeableConcept()
                    .setCoding(
                        Arrays.asList(
                            new Coding(
                                "https://bluebutton.cms.gov/resources/codesystem/benefit-balance",
                                "https://bluebutton.cms.gov/resources/variables/nch_bene_blood_ddctbl_lblty_am",
                                "NCH Beneficiary Blood Deductible Liability Amount"))))
            .setUsed(
                new Money()
                    .setValueElement(new DecimalType("6.00"))
                    .setCurrency(TransformerConstants.CODED_MONEY_USD));

    assertTrue(compare.equalsDeep(benefit));
  }

  @Test
  public void shouldHavePrPayAmtFinancial() {
    BenefitComponent benefit =
        TransformerTestUtilsV2.findFinancial(
            "https://bluebutton.cms.gov/resources/variables/prpayamt",
            eob.getBenefitBalanceFirstRep().getFinancial());

    BenefitComponent compare =
        new BenefitComponent()
            .setType(
                new CodeableConcept()
                    .setCoding(
                        Arrays.asList(
                            new Coding(
                                "https://bluebutton.cms.gov/resources/codesystem/benefit-balance",
                                "https://bluebutton.cms.gov/resources/variables/prpayamt",
                                "NCH Primary Payer (if not Medicare) Claim Paid Amount"))))
            .setUsed(
                new Money()
                    .setValueElement(new DecimalType("11.00"))
                    .setCurrency(TransformerConstants.CODED_MONEY_USD));

    assertTrue(compare.equalsDeep(benefit));
  }

  @Test
  public void shouldHaveClmUtlztnDayCntFinancial() {
    BenefitComponent benefit =
        TransformerTestUtilsV2.findFinancial(
            "https://bluebutton.cms.gov/resources/variables/clm_utlztn_day_cnt",
            eob.getBenefitBalanceFirstRep().getFinancial());

    BenefitComponent compare =
        new BenefitComponent()
            .setType(
                new CodeableConcept()
                    .setCoding(
                        Arrays.asList(
                            new Coding(
                                "https://bluebutton.cms.gov/resources/codesystem/benefit-balance",
                                "https://bluebutton.cms.gov/resources/variables/clm_utlztn_day_cnt",
                                "Claim Medicare Utilization Day Count"))))
            .setUsed(new UnsignedIntType(12));

    assertTrue(compare.equalsDeep(benefit));
  }

  @Test
  public void shouldHaveClmPpsCptlDrgWtNumFinancial() {
    BenefitComponent benefit =
        TransformerTestUtilsV2.findFinancial(
            "https://bluebutton.cms.gov/resources/variables/clm_pps_cptl_drg_wt_num",
            eob.getBenefitBalanceFirstRep().getFinancial());

    BenefitComponent compare =
        new BenefitComponent()
            .setType(
                new CodeableConcept()
                    .setCoding(
                        Arrays.asList(
                            new Coding(
                                "https://bluebutton.cms.gov/resources/codesystem/benefit-balance",
                                "https://bluebutton.cms.gov/resources/variables/clm_pps_cptl_drg_wt_num",
                                "Claim PPS Capital DRG Weight Number"))))
            .setUsed(new UnsignedIntType(1));

    assertTrue(compare.equalsDeep(benefit));
  }

  @Test
  public void shouldHaveBeneLrdUsedCntFinancial() {
    BenefitComponent benefit =
        TransformerTestUtilsV2.findFinancial(
            "https://bluebutton.cms.gov/resources/variables/bene_lrd_used_cnt",
            eob.getBenefitBalanceFirstRep().getFinancial());

    BenefitComponent compare =
        new BenefitComponent()
            .setType(
                new CodeableConcept()
                    .setCoding(
                        Arrays.asList(
                            new Coding(
                                "https://bluebutton.cms.gov/resources/codesystem/benefit-balance",
                                "https://bluebutton.cms.gov/resources/variables/bene_lrd_used_cnt",
                                "Beneficiary Medicare Lifetime Reserve Days (LRD) Used Count"))))
            .setUsed(new UnsignedIntType(0));

    assertTrue(compare.equalsDeep(benefit));
  }

  /**
   * Ensures the rev_cntr_unit_cnt is correctly mapped to an eob item as an extension when the unit
   * quantity is not zero
   */
  @Test
  public void shouldHaveRevenueCenterUnit() {
    TransformerTestUtilsV2.assertExtensionQuantityEquals(
        CcwCodebookMissingVariable.REV_CNTR_UNIT_CNT, BigDecimal.valueOf(0), eob.getItem());
  }

  /**
   * Ensures the fi_num is correctly mapped to an eob as an extension when the
   * fiscalIntermediaryNumber is present.
   */
  @Test
  public void shouldHaveFiNumberExtension() {

    String expectedDiscriminator = "https://bluebutton.cms.gov/resources/variables/fi_num";

    assertNotNull(eob.getExtension());
    assertFalse(eob.getExtension().isEmpty());
    Extension fiNumExtension =
        eob.getExtension().stream()
            .filter(e -> expectedDiscriminator.equals(e.getUrl()))
            .findFirst()
            .orElse(null);
    assertNotNull(fiNumExtension);
    assertEquals("8299", ((Coding) fiNumExtension.getValue()).getCode());
  }

  /**
   * Ensures the fiClmActnCd is correctly mapped to an eob as an extension when the
   * fiscalIntermediaryClaimActionCode is present.
   */
  @Test
  public void shouldHaveFiClaimActionCdExtension() {

    String expectedDiscriminator = "https://bluebutton.cms.gov/resources/variables/fi_clm_actn_cd";

    assertNotNull(eob.getExtension());
    assertFalse(eob.getExtension().isEmpty());
    Extension fiClmActCdExtension =
        eob.getExtension().stream()
            .filter(e -> expectedDiscriminator.equals(e.getUrl()))
            .findFirst()
            .orElse(null);
    assertNotNull(fiClmActCdExtension);
    assertEquals("1", ((Coding) fiClmActCdExtension.getValue()).getCode());
  }

  /**
   * Ensures the Fi_Clm_Proc_Dt is correctly mapped to an eob as an extension when the
   * fiscalIntermediaryClaimProcessDate is present.
   */
  @Test
  public void shouldHaveFiClaimProcessDateExtension() {
    assertNotNull(eob.getExtension());
    assertFalse(eob.getExtension().isEmpty());

    Extension ex =
        TransformerTestUtilsV2.findExtensionByUrl(
            "https://bluebutton.cms.gov/resources/variables/fi_clm_proc_dt", eob.getExtension());

    Extension compare =
        new Extension(
            "https://bluebutton.cms.gov/resources/variables/fi_clm_proc_dt",
            new DateType("2016-02-19"));

    assertTrue(compare.equalsDeep(ex));
  }

  /**
   * Serializes the EOB and prints to the command line
   *
   * @throws FHIRException
   */
  @Disabled
  @Test
  public void serializeSampleARecord() throws FHIRException {
    ExplanationOfBenefit eob =
        InpatientClaimTransformerV2.transform(
            new TransformerContext(
                new MetricRegistry(),
                Optional.of(false),
                FdaDrugCodeDisplayLookup.createDrugCodeLookupForTesting()),
            generateClaim());
    System.out.println(fhirContext.newJsonParser().encodeResourceToString(eob));
  }
}<|MERGE_RESOLUTION|>--- conflicted
+++ resolved
@@ -694,16 +694,15 @@
         TransformerTestUtilsV2.createDiagnosis(
             // Order doesn't matter
             diag1.getSequence(),
-<<<<<<< HEAD
-            new Coding(
-                "http://hl7.org/fhir/sid/icd-10",
-                "A05",
-                "\"OTH BACTERIAL FOODBORNE INTOXICATIONS, NEC\""),
-=======
             List.of(
-                new Coding("http://hl7.org/fhir/sid/icd-10-cm", "R4444", null),
-                new Coding("http://hl7.org/fhir/sid/icd-10", "R4444", null)),
->>>>>>> d82b03a5
+                new Coding(
+                    "http://hl7.org/fhir/sid/icd-10-cm",
+                    "A05",
+                    "\"OTH BACTERIAL FOODBORNE INTOXICATIONS, NEC\""),
+                new Coding(
+                    "http://hl7.org/fhir/sid/icd-10",
+                    "A05",
+                    "\"OTH BACTERIAL FOODBORNE INTOXICATIONS, NEC\"")),
             new Coding(
                 "http://terminology.hl7.org/CodeSystem/ex-diagnosistype",
                 "admitting",
@@ -720,13 +719,9 @@
         TransformerTestUtilsV2.createDiagnosis(
             // Order doesn't matter
             diag2.getSequence(),
-<<<<<<< HEAD
-            new Coding("http://hl7.org/fhir/sid/icd-10", "A40", "STREPTOCOCCAL SEPSIS"),
-=======
             List.of(
-                new Coding("http://hl7.org/fhir/sid/icd-10-cm", "R5555", null),
-                new Coding("http://hl7.org/fhir/sid/icd-10", "R5555", null)),
->>>>>>> d82b03a5
+                new Coding("http://hl7.org/fhir/sid/icd-10-cm", "A40", "STREPTOCOCCAL SEPSIS"),
+                new Coding("http://hl7.org/fhir/sid/icd-10", "A40", "STREPTOCOCCAL SEPSIS")),
             new Coding(
                 "http://terminology.hl7.org/CodeSystem/ex-diagnosistype",
                 "principal",
@@ -743,13 +738,9 @@
         TransformerTestUtilsV2.createDiagnosis(
             // Order doesn't matter
             diag3.getSequence(),
-<<<<<<< HEAD
-            new Coding("http://hl7.org/fhir/sid/icd-10", "A52", "LATE SYPHILIS"),
-=======
             List.of(
-                new Coding("http://hl7.org/fhir/sid/icd-10-cm", "A7777", null),
-                new Coding("http://hl7.org/fhir/sid/icd-10", "A7777", null)),
->>>>>>> d82b03a5
+                new Coding("http://hl7.org/fhir/sid/icd-10-cm", "A52", "LATE SYPHILIS"),
+                new Coding("http://hl7.org/fhir/sid/icd-10", "A52", "LATE SYPHILIS")),
             new Coding(
                 "http://hl7.org/fhir/us/carin-bb/CodeSystem/C4BBClaimDiagnosisType",
                 "other",
@@ -766,13 +757,9 @@
         TransformerTestUtilsV2.createDiagnosis(
             // Order doesn't matter
             diag4.getSequence(),
-<<<<<<< HEAD
-            new Coding("http://hl7.org/fhir/sid/icd-10", "A06", "AMEBIASIS"),
-=======
             List.of(
-                new Coding("http://hl7.org/fhir/sid/icd-10-cm", "R8888", null),
-                new Coding("http://hl7.org/fhir/sid/icd-10", "R8888", null)),
->>>>>>> d82b03a5
+                new Coding("http://hl7.org/fhir/sid/icd-10-cm", "A06", "AMEBIASIS"),
+                new Coding("http://hl7.org/fhir/sid/icd-10", "A06", "AMEBIASIS")),
             new Coding(
                 "http://hl7.org/fhir/us/carin-bb/CodeSystem/C4BBClaimDiagnosisType",
                 "other",
@@ -789,13 +776,9 @@
         TransformerTestUtilsV2.createDiagnosis(
             // Order doesn't matter
             diag5.getSequence(),
-<<<<<<< HEAD
-            new Coding("http://hl7.org/fhir/sid/icd-10", "A15", "RESPIRATORY TUBERCULOSIS"),
-=======
             List.of(
-                new Coding("http://hl7.org/fhir/sid/icd-10-cm", "K71234", null),
-                new Coding("http://hl7.org/fhir/sid/icd-10", "K71234", null)),
->>>>>>> d82b03a5
+                new Coding("http://hl7.org/fhir/sid/icd-10-cm", "A15", "RESPIRATORY TUBERCULOSIS"),
+                new Coding("http://hl7.org/fhir/sid/icd-10", "A15", "RESPIRATORY TUBERCULOSIS")),
             new Coding(
                 "http://hl7.org/fhir/us/carin-bb/CodeSystem/C4BBClaimDiagnosisType",
                 "other",
@@ -812,16 +795,15 @@
         TransformerTestUtilsV2.createDiagnosis(
             // Order doesn't matter
             diag6.getSequence(),
-<<<<<<< HEAD
-            new Coding(
-                "http://hl7.org/fhir/sid/icd-10",
-                "B20",
-                "HUMAN IMMUNODEFICIENCY VIRUS �HIV� DISEASE"),
-=======
             List.of(
-                new Coding("http://hl7.org/fhir/sid/icd-10-cm", "7840", "HEADACHE"),
-                new Coding("http://hl7.org/fhir/sid/icd-10", "7840", "HEADACHE")),
->>>>>>> d82b03a5
+                new Coding(
+                    "http://hl7.org/fhir/sid/icd-10-cm",
+                    "B20",
+                    "HUMAN IMMUNODEFICIENCY VIRUS �HIV� DISEASE"),
+                new Coding(
+                    "http://hl7.org/fhir/sid/icd-10",
+                    "B20",
+                    "HUMAN IMMUNODEFICIENCY VIRUS �HIV� DISEASE")),
             new Coding(
                 "http://hl7.org/fhir/us/carin-bb/CodeSystem/C4BBClaimDiagnosisType",
                 "other",
@@ -838,13 +820,11 @@
         TransformerTestUtilsV2.createExDiagnosis(
             // Order doesn't matter
             diag7.getSequence(),
-<<<<<<< HEAD
-            new Coding("http://hl7.org/fhir/sid/icd-10", "A01", "TYPHOID AND PARATYPHOID FEVERS"),
-=======
             List.of(
-                new Coding("http://hl7.org/fhir/sid/icd-10-cm", "R2222", null),
-                new Coding("http://hl7.org/fhir/sid/icd-10", "R2222", null)),
->>>>>>> d82b03a5
+                new Coding(
+                    "http://hl7.org/fhir/sid/icd-10-cm", "A01", "TYPHOID AND PARATYPHOID FEVERS"),
+                new Coding(
+                    "http://hl7.org/fhir/sid/icd-10", "A01", "TYPHOID AND PARATYPHOID FEVERS")),
             new Coding(
                 "http://hl7.org/fhir/us/carin-bb/CodeSystem/C4BBClaimDiagnosisType",
                 "externalcauseofinjury",
@@ -861,13 +841,10 @@
         TransformerTestUtilsV2.createExDiagnosis(
             // Order doesn't matter
             diag8.getSequence(),
-<<<<<<< HEAD
-            new Coding("http://hl7.org/fhir/sid/icd-10", "A02", "OTHER SALMONELLA INFECTIONS"),
-=======
             List.of(
-                new Coding("http://hl7.org/fhir/sid/icd-10-cm", "R3333", null),
-                new Coding("http://hl7.org/fhir/sid/icd-10", "R3333", null)),
->>>>>>> d82b03a5
+                new Coding(
+                    "http://hl7.org/fhir/sid/icd-10-cm", "A02", "OTHER SALMONELLA INFECTIONS"),
+                new Coding("http://hl7.org/fhir/sid/icd-10", "A02", "OTHER SALMONELLA INFECTIONS")),
             new Coding(
                 "http://hl7.org/fhir/us/carin-bb/CodeSystem/C4BBClaimDiagnosisType",
                 "externalcauseofinjury",
