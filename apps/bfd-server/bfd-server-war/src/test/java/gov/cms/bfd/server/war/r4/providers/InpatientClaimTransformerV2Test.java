package gov.cms.bfd.server.war.r4.providers;

import static org.junit.jupiter.api.Assertions.assertEquals;
import static org.junit.jupiter.api.Assertions.assertFalse;
import static org.junit.jupiter.api.Assertions.assertNotNull;
import static org.junit.jupiter.api.Assertions.assertTrue;

import ca.uhn.fhir.context.FhirContext;
import ca.uhn.fhir.parser.IParser;
import com.codahale.metrics.MetricRegistry;
import gov.cms.bfd.model.codebook.data.CcwCodebookMissingVariable;
import gov.cms.bfd.model.rif.InpatientClaim;
import gov.cms.bfd.model.rif.samples.StaticRifResourceGroup;
import gov.cms.bfd.server.war.ServerTestUtils;
import gov.cms.bfd.server.war.commons.FdaDrugCodeDisplayLookup;
import gov.cms.bfd.server.war.commons.ProfileConstants;
import gov.cms.bfd.server.war.commons.TransformerConstants;
import gov.cms.bfd.server.war.commons.TransformerContext;
import java.math.BigDecimal;
import java.text.SimpleDateFormat;
import java.time.Instant;
import java.util.Arrays;
import java.util.List;
import java.util.Optional;
import org.hl7.fhir.exceptions.FHIRException;
import org.hl7.fhir.r4.model.Address;
import org.hl7.fhir.r4.model.CodeableConcept;
import org.hl7.fhir.r4.model.Coding;
import org.hl7.fhir.r4.model.DateTimeType;
import org.hl7.fhir.r4.model.DateType;
import org.hl7.fhir.r4.model.DecimalType;
import org.hl7.fhir.r4.model.ExplanationOfBenefit;
import org.hl7.fhir.r4.model.ExplanationOfBenefit.AdjudicationComponent;
import org.hl7.fhir.r4.model.ExplanationOfBenefit.BenefitComponent;
import org.hl7.fhir.r4.model.ExplanationOfBenefit.CareTeamComponent;
import org.hl7.fhir.r4.model.ExplanationOfBenefit.DiagnosisComponent;
import org.hl7.fhir.r4.model.ExplanationOfBenefit.ExplanationOfBenefitStatus;
import org.hl7.fhir.r4.model.ExplanationOfBenefit.InsuranceComponent;
import org.hl7.fhir.r4.model.ExplanationOfBenefit.PaymentComponent;
import org.hl7.fhir.r4.model.ExplanationOfBenefit.ProcedureComponent;
import org.hl7.fhir.r4.model.ExplanationOfBenefit.SupportingInformationComponent;
import org.hl7.fhir.r4.model.ExplanationOfBenefit.TotalComponent;
import org.hl7.fhir.r4.model.ExplanationOfBenefit.Use;
import org.hl7.fhir.r4.model.Extension;
import org.hl7.fhir.r4.model.Identifier;
import org.hl7.fhir.r4.model.Money;
import org.hl7.fhir.r4.model.Period;
import org.hl7.fhir.r4.model.Quantity;
import org.hl7.fhir.r4.model.Reference;
import org.hl7.fhir.r4.model.UnsignedIntType;
import org.junit.jupiter.api.BeforeEach;
import org.junit.jupiter.api.Disabled;
import org.junit.jupiter.api.Test;

public final class InpatientClaimTransformerV2Test {
  InpatientClaim claim;
  ExplanationOfBenefit eob;
  /**
   * Generates the Claim object to be used in multiple tests
   *
   * @return
   * @throws FHIRException
   */
  public InpatientClaim generateClaim() throws FHIRException {
    List<Object> parsedRecords =
        ServerTestUtils.parseData(Arrays.asList(StaticRifResourceGroup.SAMPLE_A.getResources()));

    InpatientClaim claim =
        parsedRecords.stream()
            .filter(r -> r instanceof InpatientClaim)
            .map(r -> (InpatientClaim) r)
            .findFirst()
            .get();

    claim.setLastUpdated(Instant.now());

    return claim;
  }

  @BeforeEach
  public void before() {
    claim = generateClaim();
    ExplanationOfBenefit genEob =
        InpatientClaimTransformerV2.transform(
            new TransformerContext(
                new MetricRegistry(),
                Optional.empty(),
                FdaDrugCodeDisplayLookup.createDrugCodeLookupForTesting()),
            claim);
    IParser parser = fhirContext.newJsonParser();
    String json = parser.encodeResourceToString(genEob);
    eob = parser.parseResource(ExplanationOfBenefit.class, json);
  }

  private static final FhirContext fhirContext = FhirContext.forR4();

  /** Common top level EOB values */
  @Test
  public void shouldSetID() {
    assertEquals("inpatient-" + claim.getClaimId(), eob.getIdElement().getIdPart());
  }

  @Test
  public void shouldSetLastUpdated() {
    assertNotNull(eob.getMeta().getLastUpdated());
  }

  @Test
  public void shouldSetCorrectProfile() {
    // The base CanonicalType doesn't seem to compare correctly so lets convert it to a string
    assertTrue(
        eob.getMeta().getProfile().stream()
            .map(ct -> ct.getValueAsString())
            .anyMatch(v -> v.equals(ProfileConstants.C4BB_EOB_INPATIENT_PROFILE_URL)));
  }

  @Test
  public void shouldSetUse() {
    assertEquals(Use.CLAIM, eob.getUse());
  }

  @Test
  public void shouldSetFinalAction() {
    assertEquals(ExplanationOfBenefitStatus.ACTIVE, eob.getStatus());
  }

  @Test
  public void shouldSetBillablePeriod() throws Exception {
    // We just want to make sure it is set
    assertNotNull(eob.getBillablePeriod());
    assertEquals(
        (new SimpleDateFormat("yyy-MM-dd")).parse("2016-01-15"),
        eob.getBillablePeriod().getStart());
    assertEquals(
        (new SimpleDateFormat("yyy-MM-dd")).parse("2016-01-27"), eob.getBillablePeriod().getEnd());
  }

  @Test
  public void shouldReferencePatient() {
    assertNotNull(eob.getPatient());
    assertEquals("Patient/567834", eob.getPatient().getReference());
  }

  @Test
  public void shouldHaveCreatedDate() {
    assertNotNull(eob.getCreated());
  }

  @Test
  public void shouldHaveFacilityTypeExtension() {
    assertNotNull(eob.getFacility());
    assertEquals(1, eob.getFacility().getExtension().size());

    Extension ex =
        TransformerTestUtilsV2.findExtensionByUrl(
            "https://bluebutton.cms.gov/resources/variables/clm_fac_type_cd",
            eob.getFacility().getExtension());

    Extension compare =
        new Extension(
            "https://bluebutton.cms.gov/resources/variables/clm_fac_type_cd",
            new Coding(
                "https://bluebutton.cms.gov/resources/variables/clm_fac_type_cd", "1", "Hospital"));

    assertTrue(compare.equalsDeep(ex));
  }

  /**
   * CareTeam list
   *
   * <p>Based on how the code currently works, we can assume that the same CareTeam members always
   * are added in the same order. This means we can look them up by sequence number.
   */
  @Test
  public void shouldHaveCareTeamList() {
    assertEquals(4, eob.getCareTeam().size());
  }

  /**
   * Testing all of these in one test, just because there isn't a distinct identifier really for
   * each
   */
  @Test
  public void shouldHaveCareTeamMembers() {
    // First member
    CareTeamComponent member1 = TransformerTestUtilsV2.findCareTeamBySequence(1, eob.getCareTeam());
    CareTeamComponent compare1 =
        TransformerTestUtilsV2.createNpiCareTeamMember(
            1,
            "161999999",
            "http://hl7.org/fhir/us/carin-bb/CodeSystem/C4BBClaimCareTeamRole",
            "attending",
            "Attending");

    assertTrue(compare1.equalsDeep(member1));

    // Second member
    CareTeamComponent member2 = TransformerTestUtilsV2.findCareTeamBySequence(2, eob.getCareTeam());
    CareTeamComponent compare2 =
        TransformerTestUtilsV2.createNpiCareTeamMember(
            2,
            "3333444555",
            "http://hl7.org/fhir/us/carin-bb/CodeSystem/C4BBClaimCareTeamRole",
            "operating",
            "Operating");

    assertTrue(compare2.equalsDeep(member2));

    // Third member
    CareTeamComponent member3 = TransformerTestUtilsV2.findCareTeamBySequence(3, eob.getCareTeam());
    CareTeamComponent compare3 =
        TransformerTestUtilsV2.createNpiCareTeamMember(
            3,
            "161943433",
            "http://hl7.org/fhir/us/carin-bb/CodeSystem/C4BBClaimCareTeamRole",
            "otheroperating",
            "Other Operating");

    assertTrue(compare3.equalsDeep(member3));

    // Fourth member
    CareTeamComponent member4 = TransformerTestUtilsV2.findCareTeamBySequence(4, eob.getCareTeam());
    CareTeamComponent compare4 =
        TransformerTestUtilsV2.createNpiCareTeamMember(
            4,
            "345345345",
            "http://hl7.org/fhir/us/carin-bb/CodeSystem/C4BBClaimCareTeamRole",
            "performing",
            "Performing provider");

    assertTrue(compare4.equalsDeep(member4));
  }

  /** SupportingInfo items */
  @Test
  public void shouldHaveSupportingInfoList() {
    assertEquals(11, eob.getSupportingInfo().size());
  }

  @Test
  public void shouldHaveNchPtntStusIndCdSupInfo() {
    SupportingInformationComponent sic =
        TransformerTestUtilsV2.findSupportingInfoByCode(
            "https://bluebutton.cms.gov/resources/variables/nch_ptnt_stus_ind_cd",
            eob.getSupportingInfo());

    SupportingInformationComponent compare =
        TransformerTestUtilsV2.createSupportingInfo(
            // We don't care what the sequence number is here
            sic.getSequence(),
            // Category
            Arrays.asList(
                new Coding(
                    "http://terminology.hl7.org/CodeSystem/claiminformationcategory",
                    "info",
                    "Information"),
                new Coding(
                    "https://bluebutton.cms.gov/resources/codesystem/information",
                    "https://bluebutton.cms.gov/resources/variables/nch_ptnt_stus_ind_cd",
                    "NCH Patient Status Indicator Code")),
            // Code
            new Coding(
                "https://bluebutton.cms.gov/resources/variables/nch_ptnt_stus_ind_cd",
                "A",
                "Discharged"));

    assertTrue(compare.equalsDeep(sic));
  }

  @Test
  public void shouldHaveAdmissionPeriodSupInfo() {
    SupportingInformationComponent sic =
        TransformerTestUtilsV2.findSupportingInfoByCode("admissionperiod", eob.getSupportingInfo());

    SupportingInformationComponent compare =
        TransformerTestUtilsV2.createSupportingInfo(
                // We don't care what the sequence number is here
                sic.getSequence(),
                // Category
                Arrays.asList(
                    new Coding(
                        "http://hl7.org/fhir/us/carin-bb/CodeSystem/C4BBSupportingInfoType",
                        "admissionperiod",
                        "Admission Period")))
            .setTiming(
                // Period
                new Period()
                    .setStartElement(new DateTimeType("2016-01-15"))
                    .setEndElement(new DateTimeType("2016-01-27")));

    assertTrue(compare.equalsDeep(sic));
  }

  @Test
  public void shouldHaveClmIpAdmsnTypeCdSupInfo() {
    SupportingInformationComponent sic =
        TransformerTestUtilsV2.findSupportingInfoByCode(
            "https://bluebutton.cms.gov/resources/variables/clm_ip_admsn_type_cd",
            eob.getSupportingInfo());

    SupportingInformationComponent compare =
        TransformerTestUtilsV2.createSupportingInfo(
            // We don't care what the sequence number is here
            sic.getSequence(),
            // Category
            Arrays.asList(
                new Coding(
                    "http://terminology.hl7.org/CodeSystem/claiminformationcategory",
                    "info",
                    "Information"),
                new Coding(
                    "https://bluebutton.cms.gov/resources/codesystem/information",
                    "https://bluebutton.cms.gov/resources/variables/clm_ip_admsn_type_cd",
                    "Claim Inpatient Admission Type Code")),
            // Code
            new Coding(
                "https://bluebutton.cms.gov/resources/variables/clm_ip_admsn_type_cd",
                "1",
                "Emergency - The patient required immediate medical intervention as a result of"
                    + " severe, life threatening, or potentially disabling conditions. Generally,"
                    + " the patient was admitted through the emergency room."));

    assertTrue(compare.equalsDeep(sic));
  }

  @Test
  public void shouldHaveClmSrcIpAdmsnCdSupInfo() {
    SupportingInformationComponent sic =
        TransformerTestUtilsV2.findSupportingInfoByCode(
            "https://bluebutton.cms.gov/resources/variables/clm_src_ip_admsn_cd",
            eob.getSupportingInfo());

    SupportingInformationComponent compare =
        TransformerTestUtilsV2.createSupportingInfo(
            // We don't care what the sequence number is here
            sic.getSequence(),
            // Category
            Arrays.asList(
                new Coding(
                    "http://terminology.hl7.org/CodeSystem/claiminformationcategory",
                    "info",
                    "Information"),
                new Coding(
                    "https://bluebutton.cms.gov/resources/codesystem/information",
                    "https://bluebutton.cms.gov/resources/variables/clm_src_ip_admsn_cd",
                    "Claim Source Inpatient Admission Code")),
            // Code
            new Coding(
                "https://bluebutton.cms.gov/resources/variables/clm_src_ip_admsn_cd", "4", null));
    assertTrue(compare.equalsDeep(sic));
  }

  @Test
  public void shouldHaveClmDrgCdInfo() {
    SupportingInformationComponent sic =
        TransformerTestUtilsV2.findSupportingInfoByCode(
            "https://bluebutton.cms.gov/resources/variables/clm_drg_cd", eob.getSupportingInfo());

    SupportingInformationComponent compare =
        TransformerTestUtilsV2.createSupportingInfo(
            // We don't care what the sequence number is here
            sic.getSequence(),
            // Category
            Arrays.asList(
                new Coding(
                    "http://terminology.hl7.org/CodeSystem/claiminformationcategory",
                    "info",
                    "Information"),
                new Coding(
                    "https://bluebutton.cms.gov/resources/codesystem/information",
                    "https://bluebutton.cms.gov/resources/variables/clm_drg_cd",
                    "Claim Diagnosis Related Group Code (or MS-DRG Code)")),
            // Code
            new Coding("https://bluebutton.cms.gov/resources/variables/clm_drg_cd", "695", null));
    assertTrue(compare.equalsDeep(sic));
  }

  @Test
  public void shouldHaveClmMcoPdSwSupInfo() {
    SupportingInformationComponent sic =
        TransformerTestUtilsV2.findSupportingInfoByCode(
            "https://bluebutton.cms.gov/resources/variables/clm_mco_pd_sw",
            eob.getSupportingInfo());

    SupportingInformationComponent compare =
        TransformerTestUtilsV2.createSupportingInfo(
            // We don't care what the sequence number is here
            sic.getSequence(),
            // Category
            Arrays.asList(
                new Coding(
                    "http://terminology.hl7.org/CodeSystem/claiminformationcategory",
                    "info",
                    "Information"),
                new Coding(
                    "https://bluebutton.cms.gov/resources/codesystem/information",
                    "https://bluebutton.cms.gov/resources/variables/clm_mco_pd_sw",
                    "Claim MCO Paid Switch")),
            // Code
            new Coding(
                "https://bluebutton.cms.gov/resources/variables/clm_mco_pd_sw",
                "0",
                "No managed care organization (MCO) payment"));

    assertTrue(compare.equalsDeep(sic));
  }

  @Test
  public void shouldHaveNchBloodPntsFrnshedQtyInfo() {
    SupportingInformationComponent sic =
        TransformerTestUtilsV2.findSupportingInfoByCode(
            "https://bluebutton.cms.gov/resources/variables/nch_blood_pnts_frnshd_qty",
            eob.getSupportingInfo());

    SupportingInformationComponent compare =
        TransformerTestUtilsV2.createSupportingInfo(
                // We don't care what the sequence number is here
                sic.getSequence(),
                // Category
                Arrays.asList(
                    new Coding(
                        "http://terminology.hl7.org/CodeSystem/claiminformationcategory",
                        "info",
                        "Information"),
                    new Coding(
                        "https://bluebutton.cms.gov/resources/codesystem/information",
                        "https://bluebutton.cms.gov/resources/variables/nch_blood_pnts_frnshd_qty",
                        "NCH Blood Pints Furnished Quantity")))
            // Quantity
            .setValue(
                new Quantity()
                    .setValue(19)
                    .setSystem(TransformerConstants.CODING_SYSTEM_UCUM)
                    .setCode(TransformerConstants.CODING_SYSTEM_UCUM_PINT_CODE)
                    .setUnit(TransformerConstants.CODING_SYSTEM_UCUM_PINT_DISPLAY));

    assertTrue(compare.equalsDeep(sic));
  }

  @Test
  public void shouldHaveTypeOfBillSupInfo() {
    SupportingInformationComponent sic =
        TransformerTestUtilsV2.findSupportingInfoByCode("typeofbill", eob.getSupportingInfo());

    SupportingInformationComponent compare =
        TransformerTestUtilsV2.createSupportingInfo(
            // We don't care what the sequence number is here
            sic.getSequence(),
            // Category
            Arrays.asList(
                new Coding(
                    "http://hl7.org/fhir/us/carin-bb/CodeSystem/C4BBSupportingInfoType",
                    "typeofbill",
                    "Type of Bill")),
            // Code
            new Coding(
                "https://bluebutton.cms.gov/resources/variables/clm_freq_cd",
                "1",
                "Admit thru discharge claim"));

    assertTrue(compare.equalsDeep(sic));
  }

  @Test
  public void shouldHaveDischargeStatusSupInfo() {
    SupportingInformationComponent sic =
        TransformerTestUtilsV2.findSupportingInfoByCode(
            "discharge-status", eob.getSupportingInfo());

    SupportingInformationComponent compare =
        TransformerTestUtilsV2.createSupportingInfo(
            // We don't care what the sequence number is here
            sic.getSequence(),
            // Category
            Arrays.asList(
                new Coding(
                    "http://hl7.org/fhir/us/carin-bb/CodeSystem/C4BBSupportingInfoType",
                    "discharge-status",
                    "Discharge Status")),
            // Code
            new Coding(
                "https://bluebutton.cms.gov/resources/variables/ptnt_dschrg_stus_cd",
                "51",
                "Discharged/transferred to a Hospice – medical facility."));

    assertTrue(compare.equalsDeep(sic));
  }

  @Test
  public void shouldHaveNchPrmryPyrCdSupInfo() {
    SupportingInformationComponent sic =
        TransformerTestUtilsV2.findSupportingInfoByCode(
            "https://bluebutton.cms.gov/resources/variables/nch_prmry_pyr_cd",
            eob.getSupportingInfo());

    SupportingInformationComponent compare =
        TransformerTestUtilsV2.createSupportingInfo(
            // We don't care what the sequence number is here
            sic.getSequence(),
            // Category
            Arrays.asList(
                new Coding(
                    "http://terminology.hl7.org/CodeSystem/claiminformationcategory",
                    "info",
                    "Information"),
                new Coding(
                    "https://bluebutton.cms.gov/resources/codesystem/information",
                    "https://bluebutton.cms.gov/resources/variables/nch_prmry_pyr_cd",
                    "NCH Primary Payer Code (if not Medicare)")),
            // Code
            new Coding(
                "https://bluebutton.cms.gov/resources/variables/nch_prmry_pyr_cd",
                "A",
                "Employer group health plan (EGHP) insurance for an aged beneficiary"));

    assertTrue(compare.equalsDeep(sic));
  }

  @Test
  public void shouldHaveClaimReceivedDateSupInfo() {
    SupportingInformationComponent sic =
        TransformerTestUtilsV2.findSupportingInfoByCode("clmrecvddate", eob.getSupportingInfo());

    SupportingInformationComponent compare =
        TransformerTestUtilsV2.createSupportingInfo(
                // We don't care what the sequence number is here
                sic.getSequence(),
                // Category
                Arrays.asList(
                    new Coding(
                        "http://hl7.org/fhir/us/carin-bb/CodeSystem/C4BBSupportingInfoType",
                        "clmrecvddate",
                        "Claim Received Date"),
                    new Coding(
                        "https://bluebutton.cms.gov/resources/codesystem/information",
                        "https://bluebutton.cms.gov/resources/variables/nch_wkly_proc_dt",
                        "NCH Weekly Claim Processing Date")))
            // timingDate
            .setTiming(new DateType("2016-02-26"));

    assertTrue(compare.equalsDeep(sic));
  }

  /** Provider Local Reference */
  @Test
  public void shouldHaveLocalOrganizationReference() {
    assertNotNull(eob.getProvider());
    assertEquals("#provider-org", eob.getProvider().getReference());
  }

  /** Top level Extensions */
  @Test
  public void shouldHaveKnownExtensions() {
    assertEquals(8, eob.getExtension().size());
  }

  @Test
  public void shouldContainNchNearLineRecIdentCdExt() {
    Extension ex =
        TransformerTestUtilsV2.findExtensionByUrl(
            "https://bluebutton.cms.gov/resources/variables/nch_near_line_rec_ident_cd",
            eob.getExtension());

    Extension compare =
        new Extension(
            "https://bluebutton.cms.gov/resources/variables/nch_near_line_rec_ident_cd",
            new Coding(
                "https://bluebutton.cms.gov/resources/variables/nch_near_line_rec_ident_cd",
                "V",
                "Part A institutional claim record (inpatient [IP], skilled nursing facility"
                    + " [SNF], hospice [HOS], or home health agency [HHA])"));

    assertTrue(compare.equalsDeep(ex));
  }

  @Test
  public void shouldContainImeOpClmValAmtExt() {
    Extension ex =
        TransformerTestUtilsV2.findExtensionByUrl(
            "https://bluebutton.cms.gov/resources/variables/ime_op_clm_val_amt",
            eob.getExtension());

    Extension compare =
        new Extension(
            "https://bluebutton.cms.gov/resources/variables/ime_op_clm_val_amt",
            new Money().setValue(66125.51).setCurrency(TransformerConstants.CODED_MONEY_USD));

    assertTrue(compare.equalsDeep(ex));
  }

  @Test
  public void shouldContainDshOpClmValAmtExt() {
    Extension ex =
        TransformerTestUtilsV2.findExtensionByUrl(
            "https://bluebutton.cms.gov/resources/variables/dsh_op_clm_val_amt",
            eob.getExtension());

    Extension compare =
        new Extension(
            "https://bluebutton.cms.gov/resources/variables/dsh_op_clm_val_amt",
            new Money().setValue(25).setCurrency(TransformerConstants.CODED_MONEY_USD));

    assertTrue(compare.equalsDeep(ex));
  }

  @Test
  public void shouldContainClmMdcrNonPmtRsnCdExt() {
    Extension ex =
        TransformerTestUtilsV2.findExtensionByUrl(
            "https://bluebutton.cms.gov/resources/variables/clm_mdcr_non_pmt_rsn_cd",
            eob.getExtension());

    Extension compare =
        new Extension(
            "https://bluebutton.cms.gov/resources/variables/clm_mdcr_non_pmt_rsn_cd",
            new Coding(
                "https://bluebutton.cms.gov/resources/variables/clm_mdcr_non_pmt_rsn_cd",
                "A",
                "Covered worker's compensation (Obsolete)"));

    assertTrue(compare.equalsDeep(ex));
  }

  @Test
  public void shouldContainClmSrvcClsfctnTypeCdExt() {
    Extension ex =
        TransformerTestUtilsV2.findExtensionByUrl(
            "https://bluebutton.cms.gov/resources/variables/clm_srvc_clsfctn_type_cd",
            eob.getExtension());

    Extension compare =
        new Extension(
            "https://bluebutton.cms.gov/resources/variables/clm_srvc_clsfctn_type_cd",
            new Coding(
                "https://bluebutton.cms.gov/resources/variables/clm_srvc_clsfctn_type_cd",
                "1",
                null));

    assertTrue(compare.equalsDeep(ex));
  }

  /** Top level Identifiers */
  @Test
  public void shouldHaveKnownIdentifiers() {
    assertEquals(2, eob.getIdentifier().size());
  }

  @Test
  public void shouldIncludeClaimIdIdentifier() {
    Identifier clmId =
        TransformerTestUtilsV2.findIdentifierBySystem(
            "https://bluebutton.cms.gov/resources/variables/clm_id", eob.getIdentifier());

    Identifier compare =
        TransformerTestUtilsV2.createIdentifier(
            "https://bluebutton.cms.gov/resources/variables/clm_id",
            "333333222222",
            "http://hl7.org/fhir/us/carin-bb/CodeSystem/C4BBIdentifierType",
            "uc",
            "Unique Claim ID");

    assertTrue(compare.equalsDeep(clmId));
  }

  @Test
  public void shouldIncludeClaimGroupIdentifier() {
    Identifier clmGrp =
        TransformerTestUtilsV2.findIdentifierBySystem(
            "https://bluebutton.cms.gov/resources/identifier/claim-group", eob.getIdentifier());

    Identifier compare =
        TransformerTestUtilsV2.createIdentifier(
            "https://bluebutton.cms.gov/resources/identifier/claim-group",
            "900",
            "http://hl7.org/fhir/us/carin-bb/CodeSystem/C4BBIdentifierType",
            "uc",
            "Unique Claim ID");

    assertTrue(compare.equalsDeep(clmGrp));
  }

  /** Diagnosis elements */
  @Test
  public void shouldHaveDiagnosesList() {
    assertEquals(8, eob.getDiagnosis().size());
  }

  @Test
  public void shouldHaveDiagnosesMembers() {
    DiagnosisComponent diag1 =
        TransformerTestUtilsV2.findDiagnosisByCode("R4444", eob.getDiagnosis());

    DiagnosisComponent cmp1 =
        TransformerTestUtilsV2.createDiagnosis(
            // Order doesn't matter
            diag1.getSequence(),
            new Coding("http://hl7.org/fhir/sid/icd-10", "R4444", null),
            new Coding(
                "http://terminology.hl7.org/CodeSystem/ex-diagnosistype",
                "admitting",
                "Admitting Diagnosis"),
            null,
            null);

    assertTrue(cmp1.equalsDeep(diag1));

    DiagnosisComponent diag2 =
        TransformerTestUtilsV2.findDiagnosisByCode("R5555", eob.getDiagnosis());

    DiagnosisComponent cmp2 =
        TransformerTestUtilsV2.createDiagnosis(
            // Order doesn't matter
            diag2.getSequence(),
            new Coding("http://hl7.org/fhir/sid/icd-10", "R5555", null),
            new Coding(
                "http://terminology.hl7.org/CodeSystem/ex-diagnosistype",
                "principal",
                "Principal Diagnosis"),
            1,
            "Y");

    assertTrue(cmp2.equalsDeep(diag2));

    DiagnosisComponent diag3 =
        TransformerTestUtilsV2.findDiagnosisByCode("A7777", eob.getDiagnosis());

    DiagnosisComponent cmp3 =
        TransformerTestUtilsV2.createDiagnosis(
            // Order doesn't matter
            diag3.getSequence(),
            new Coding("http://hl7.org/fhir/sid/icd-10", "A7777", null),
            new Coding(
                "http://hl7.org/fhir/us/carin-bb/CodeSystem/C4BBClaimDiagnosisType",
                "other",
                "Other"),
            2,
            "N");

    assertTrue(cmp3.equalsDeep(diag3));

    DiagnosisComponent diag4 =
        TransformerTestUtilsV2.findDiagnosisByCode("R8888", eob.getDiagnosis());

    DiagnosisComponent cmp4 =
        TransformerTestUtilsV2.createDiagnosis(
            // Order doesn't matter
            diag4.getSequence(),
            new Coding("http://hl7.org/fhir/sid/icd-10", "R8888", null),
            new Coding(
                "http://hl7.org/fhir/us/carin-bb/CodeSystem/C4BBClaimDiagnosisType",
                "other",
                "Other"),
            3,
            "N");

    assertTrue(cmp4.equalsDeep(diag4));

    DiagnosisComponent diag5 =
        TransformerTestUtilsV2.findDiagnosisByCode("K71234", eob.getDiagnosis());

    DiagnosisComponent cmp5 =
        TransformerTestUtilsV2.createDiagnosis(
            // Order doesn't matter
            diag5.getSequence(),
            new Coding("http://hl7.org/fhir/sid/icd-10", "K71234", null),
            new Coding(
                "http://hl7.org/fhir/us/carin-bb/CodeSystem/C4BBClaimDiagnosisType",
                "other",
                "Other"),
            4,
            "N");

    assertTrue(cmp5.equalsDeep(diag5));

    DiagnosisComponent diag6 =
        TransformerTestUtilsV2.findDiagnosisByCode("7840", eob.getDiagnosis());

    DiagnosisComponent cmp6 =
        TransformerTestUtilsV2.createDiagnosis(
            // Order doesn't matter
            diag6.getSequence(),
            new Coding("http://hl7.org/fhir/sid/icd-10", "7840", "HEADACHE"),
            new Coding(
                "http://hl7.org/fhir/us/carin-bb/CodeSystem/C4BBClaimDiagnosisType",
                "other",
                "Other"),
            5,
            "N");

    assertTrue(cmp6.equalsDeep(diag6));

    DiagnosisComponent diag7 =
        TransformerTestUtilsV2.findDiagnosisByCode("R2222", eob.getDiagnosis());

    DiagnosisComponent cmp7 =
        TransformerTestUtilsV2.createExDiagnosis(
            // Order doesn't matter
            diag7.getSequence(),
            new Coding("http://hl7.org/fhir/sid/icd-10", "R2222", null),
            new Coding(
                "http://hl7.org/fhir/us/carin-bb/CodeSystem/C4BBClaimDiagnosisType",
                "externalcauseofinjury",
                "External Cause of Injury"),
            1,
            "N");

    assertTrue(cmp7.equalsDeep(diag7));

    DiagnosisComponent diag8 =
        TransformerTestUtilsV2.findDiagnosisByCode("R3333", eob.getDiagnosis());

    DiagnosisComponent cmp8 =
        TransformerTestUtilsV2.createExDiagnosis(
            // Order doesn't matter
            diag8.getSequence(),
            new Coding("http://hl7.org/fhir/sid/icd-10", "R3333", null),
            new Coding(
                "http://hl7.org/fhir/us/carin-bb/CodeSystem/C4BBClaimDiagnosisType",
                "externalcauseofinjury",
                "External Cause of Injury"),
            2,
            "Y");

    assertTrue(cmp8.equalsDeep(diag8));
  }

  /** Procedures */
  @Test
  public void shouldHaveProcedureList() {
    assertEquals(6, eob.getProcedure().size());
  }

  @Test
  public void shouldHaveProcedureMembers() {
    ProcedureComponent proc1 =
        TransformerTestUtilsV2.findProcedureByCode("0TCDDEE", eob.getProcedure());

    ProcedureComponent cmp1 =
        TransformerTestUtilsV2.createProcedure(
            proc1.getSequence(),
            new Coding("http://hl7.org/fhir/sid/icd-10", "0TCDDEE", null),
            "2016-01-16T00:00:00-06:00");

    assertTrue(cmp1.equalsDeep(proc1), "Comparing Procedure code 0TCDDEE");

    ProcedureComponent proc2 =
        TransformerTestUtilsV2.findProcedureByCode("302DDAA", eob.getProcedure());

    ProcedureComponent cmp2 =
        TransformerTestUtilsV2.createProcedure(
            proc2.getSequence(),
            new Coding("http://hl7.org/fhir/sid/icd-10", "302DDAA", null),
            "2016-01-16T00:00:00-06:00");

    assertTrue(cmp2.equalsDeep(proc2), "Comparing Procedure code 302DDAA");

    ProcedureComponent proc3 =
        TransformerTestUtilsV2.findProcedureByCode("302ZZXX", eob.getProcedure());

    ProcedureComponent cmp3 =
        TransformerTestUtilsV2.createProcedure(
            proc3.getSequence(),
            new Coding("http://hl7.org/fhir/sid/icd-10", "302ZZXX", null),
            "2016-01-15T00:00:00-06:00");

    assertTrue(cmp3.equalsDeep(proc3), "Comparing Procedure code 302ZZXX");

    ProcedureComponent proc4 =
        TransformerTestUtilsV2.findProcedureByCode("5566AAA", eob.getProcedure());

    ProcedureComponent cmp4 =
        TransformerTestUtilsV2.createProcedure(
            proc4.getSequence(),
            new Coding("http://hl7.org/fhir/sid/icd-10", "5566AAA", null),
            "2016-01-17T00:00:00-06:00");

    assertTrue(cmp4.equalsDeep(proc4), "Comparing Procedure code 5566AAA");

    ProcedureComponent proc5 =
        TransformerTestUtilsV2.findProcedureByCode("6677BBB", eob.getProcedure());

    ProcedureComponent cmp5 =
        TransformerTestUtilsV2.createProcedure(
            proc5.getSequence(),
            new Coding("http://hl7.org/fhir/sid/icd-10", "6677BBB", null),
            "2016-01-24T00:00:00-06:00");

    assertTrue(cmp5.equalsDeep(proc5), "Comparing Procedure code 6677BBB");

    ProcedureComponent proc6 =
        TransformerTestUtilsV2.findProcedureByCode("8109", eob.getProcedure());

    ProcedureComponent cmp6 =
        TransformerTestUtilsV2.createProcedure(
            proc6.getSequence(),
            new Coding("http://hl7.org/fhir/sid/icd-10", "8109", "REFUSION OF SPINE"),
            "2016-01-24T00:00:00-06:00");

    assertTrue(cmp6.equalsDeep(proc6), "Comparing Procedure code 8109");
  }

  /** Insurance */
  @Test
  public void shouldReferenceCoverageInInsurance() {
    //     // Only one insurance object if there is more than we need to fix the focal set to point
    // to the correct insurance
    assertEquals(false, eob.getInsurance().size() > 1);
    assertEquals(1, eob.getInsurance().size());

    InsuranceComponent insurance = eob.getInsuranceFirstRep();

    InsuranceComponent compare =
        new InsuranceComponent()
            .setFocal(true)
            .setCoverage(new Reference().setReference("Coverage/part-a-567834"));

    assertTrue(compare.equalsDeep(insurance));
  }

  /** Top level Type */
  @Test
  public void shouldHaveExpectedTypeCoding() {
    assertEquals(3, eob.getType().getCoding().size());
  }

  @Test
  public void shouldHaveExpectedCodingValues() {
    CodeableConcept compare =
        new CodeableConcept()
            .setCoding(
                Arrays.asList(
                    new Coding(
                        "https://bluebutton.cms.gov/resources/variables/nch_clm_type_cd",
                        "60",
                        "Inpatient claim"),
                    new Coding(
                        "https://bluebutton.cms.gov/resources/codesystem/eob-type",
                        "INPATIENT",
                        null),
                    new Coding(
                        "http://terminology.hl7.org/CodeSystem/claim-type",
                        "institutional",
                        "Institutional")));

    assertTrue(compare.equalsDeep(eob.getType()));
  }

  /** Line Items */
  @Test
  public void shouldHaveLineItems() {
    assertEquals(1, eob.getItem().size());
  }

  @Test
  public void shouldHaveLineItemSequence() {
    assertEquals(1, eob.getItemFirstRep().getSequence());
  }

  @Test
  public void shouldHaveLineItemCareTeamRef() {
    // The order isn't important but this should reference a care team member
    assertNotNull(eob.getItemFirstRep().getCareTeamSequence());
    assertEquals(1, eob.getItemFirstRep().getCareTeamSequence().size());
  }

  @Test
  public void shouldHaveLineItemRevenue() {
    CodeableConcept revenue = eob.getItemFirstRep().getRevenue();

    CodeableConcept compare =
        new CodeableConcept()
            .setCoding(
                Arrays.asList(
                    new Coding(
                        "https://bluebutton.cms.gov/resources/variables/rev_cntr", "6767", null),
                    new Coding("https://www.nubc.org/CodeSystem/RevenueCodes", "A", null),
                    new Coding(
                        "https://bluebutton.cms.gov/resources/variables/rev_cntr_ddctbl_coinsrnc_cd",
                        "A",
                        null)));

    assertTrue(compare.equalsDeep(revenue));
  }

  @Test
  public void shouldHaveLineItemProductOrService() {
    CodeableConcept pos = eob.getItemFirstRep().getProductOrService();

    CodeableConcept compare =
        new CodeableConcept()
            .setCoding(
                Arrays.asList(
                    new Coding(
                        "https://bluebutton.cms.gov/resources/variables/hcpcs_cd", "M55", null),
                    new Coding(
                        "https://bluebutton.cms.gov/resources/codesystem/hcpcs", "M55", null)));

    assertTrue(compare.equalsDeep(pos));
  }

  @Test
  public void shouldHaveLineItemModifier() {
    assertEquals(1, eob.getItemFirstRep().getModifier().size());

    CodeableConcept modifier = eob.getItemFirstRep().getModifierFirstRep();

    CodeableConcept compare =
        new CodeableConcept()
            .setCoding(
                Arrays.asList(
                    new Coding(
                        "https://bluebutton.cms.gov/resources/variables/rev_cntr_ndc_qty_qlfr_cd",
                        "GG",
                        null)));

    assertTrue(compare.equalsDeep(modifier));
  }

  @Test
  public void shouldHaveLineItemLocation() {
    Address address = eob.getItemFirstRep().getLocationAddress();

    Address compare = new Address().setState("IA");

    assertTrue(compare.equalsDeep(address));
  }

  @Test
  public void shouldHaveLineItemAdjudications() {
    assertEquals(3, eob.getItemFirstRep().getAdjudication().size());
  }

  @Test
  public void shouldHaveLineItemRevCentrRateAmtAdjudication() {
    AdjudicationComponent adjudication =
        TransformerTestUtilsV2.findAdjudicationByCategory(
            "https://bluebutton.cms.gov/resources/variables/rev_cntr_rate_amt",
            eob.getItemFirstRep().getAdjudication());

    AdjudicationComponent compare =
        new AdjudicationComponent()
            .setCategory(
                new CodeableConcept()
                    .setCoding(
                        Arrays.asList(
                            new Coding(
                                "http://terminology.hl7.org/CodeSystem/adjudication",
                                "submitted",
                                "Submitted Amount"),
                            new Coding(
                                "https://bluebutton.cms.gov/resources/codesystem/adjudication",
                                "https://bluebutton.cms.gov/resources/variables/rev_cntr_rate_amt",
                                "Revenue Center Rate Amount"))))
            .setAmount(new Money().setValue(0).setCurrency(TransformerConstants.CODED_MONEY_USD));

    assertTrue(compare.equalsDeep(adjudication));
  }

  @Test
  public void shouldHaveLineItemRevCntrTotChrgAmtAdjudication() {
    AdjudicationComponent adjudication =
        TransformerTestUtilsV2.findAdjudicationByCategory(
            "https://bluebutton.cms.gov/resources/variables/rev_cntr_tot_chrg_amt",
            eob.getItemFirstRep().getAdjudication());

    AdjudicationComponent compare =
        new AdjudicationComponent()
            .setCategory(
                new CodeableConcept()
                    .setCoding(
                        Arrays.asList(
                            new Coding(
                                "http://terminology.hl7.org/CodeSystem/adjudication",
                                "submitted",
                                "Submitted Amount"),
                            new Coding(
                                "https://bluebutton.cms.gov/resources/codesystem/adjudication",
                                "https://bluebutton.cms.gov/resources/variables/rev_cntr_tot_chrg_amt",
                                "Revenue Center Total Charge Amount"))))
            .setAmount(
                new Money().setValue(84888.88).setCurrency(TransformerConstants.CODED_MONEY_USD));

    assertTrue(compare.equalsDeep(adjudication));
  }

  @Test
  public void shouldHaveLineItemRevCentrNcvrdChrgAmtAdjudication() {
    AdjudicationComponent adjudication =
        TransformerTestUtilsV2.findAdjudicationByCategory(
            "https://bluebutton.cms.gov/resources/variables/rev_cntr_ncvrd_chrg_amt",
            eob.getItemFirstRep().getAdjudication());

    AdjudicationComponent compare =
        new AdjudicationComponent()
            .setCategory(
                new CodeableConcept()
                    .setCoding(
                        Arrays.asList(
                            new Coding(
                                "http://hl7.org/fhir/us/carin-bb/CodeSystem/C4BBAdjudication",
                                "noncovered",
                                "Noncovered"),
                            new Coding(
                                "https://bluebutton.cms.gov/resources/codesystem/adjudication",
                                "https://bluebutton.cms.gov/resources/variables/rev_cntr_ncvrd_chrg_amt",
                                "Revenue Center Non-Covered Charge Amount"))))
            .setAmount(
                new Money()
                    // Because of the .00, this has to be specified as a string or it will only have
                    // .0 and fail
                    .setValueElement(new DecimalType("3699.00"))
                    .setCurrency(TransformerConstants.CODED_MONEY_USD));

    assertTrue(compare.equalsDeep(adjudication));
  }

  /** Total */
  @Test
  public void shouldHaveTotal() {
    assertEquals(1, eob.getTotal().size());
  }

  @Test
  public void shouldHaveClmTotChrgAmtTotal() {
    // Only one so just pull it directly and compare
    TotalComponent total = eob.getTotalFirstRep();

    TotalComponent compare =
        new TotalComponent()
            .setCategory(
                new CodeableConcept()
                    .setCoding(
                        Arrays.asList(
                            new Coding(
                                "http://terminology.hl7.org/CodeSystem/adjudication",
                                "submitted",
                                "Submitted Amount"),
                            new Coding(
                                "https://bluebutton.cms.gov/resources/codesystem/adjudication",
                                "https://bluebutton.cms.gov/resources/variables/clm_tot_chrg_amt",
                                "Claim Total Charge Amount"))))
            .setAmount(
                new Money().setValue(84999.37).setCurrency(TransformerConstants.CODED_MONEY_USD));

    assertTrue(compare.equalsDeep(total));
  }

  /** Payment */
  @Test
  public void shouldHavePayment() {
    PaymentComponent compare =
        new PaymentComponent()
            .setAmount(
                new Money().setValue(7699.48).setCurrency(TransformerConstants.CODED_MONEY_USD));

    assertTrue(compare.equalsDeep(eob.getPayment()));
  }

  /** Benefit Balance */
  @Test
  public void shouldHaveBenefitBalance() {
    assertEquals(1, eob.getBenefitBalance().size());

    // Test Category here
    CodeableConcept compare =
        new CodeableConcept()
            .setCoding(
                Arrays.asList(
                    new Coding(
                        "http://terminology.hl7.org/CodeSystem/ex-benefitcategory",
                        "1",
                        "Medical Care")));

    assertTrue(compare.equalsDeep(eob.getBenefitBalanceFirstRep().getCategory()));
  }

  @Test
  public void shouldHaveBenefitBalanceFinancial() {
    assertEquals(21, eob.getBenefitBalanceFirstRep().getFinancial().size());
  }

  @Test
  public void shouldHaveClmPassThruPerDiemAmtFinancial() {
    BenefitComponent benefit =
        TransformerTestUtilsV2.findFinancial(
            "https://bluebutton.cms.gov/resources/variables/clm_pass_thru_per_diem_amt",
            eob.getBenefitBalanceFirstRep().getFinancial());

    BenefitComponent compare =
        new BenefitComponent()
            .setType(
                new CodeableConcept()
                    .setCoding(
                        Arrays.asList(
                            new Coding(
                                "https://bluebutton.cms.gov/resources/codesystem/benefit-balance",
                                "https://bluebutton.cms.gov/resources/variables/clm_pass_thru_per_diem_amt",
                                "Claim Pass Thru Per Diem Amount"))))
            .setUsed(
                new Money()
                    .setValueElement(new DecimalType("10.00"))
                    .setCurrency(TransformerConstants.CODED_MONEY_USD));

    assertTrue(compare.equalsDeep(benefit));
  }

  @Test
  public void shouldHaveNonProfnlCmpntChrgAmtFinancial() {
    BenefitComponent benefit =
        TransformerTestUtilsV2.findFinancial(
            "https://bluebutton.cms.gov/resources/variables/nch_profnl_cmpnt_chrg_amt",
            eob.getBenefitBalanceFirstRep().getFinancial());

    BenefitComponent compare =
        new BenefitComponent()
            .setType(
                new CodeableConcept()
                    .setCoding(
                        Arrays.asList(
                            new Coding(
                                "https://bluebutton.cms.gov/resources/codesystem/benefit-balance",
                                "https://bluebutton.cms.gov/resources/variables/nch_profnl_cmpnt_chrg_amt",
                                "Professional Component Charge Amount"))))
            .setUsed(
                new Money()
                    .setValueElement(new DecimalType("4.00"))
                    .setCurrency(TransformerConstants.CODED_MONEY_USD));

    assertTrue(compare.equalsDeep(benefit));
  }

  @Test
  public void shouldHaveClmTotPpsCptlAmtFinancial() {
    BenefitComponent benefit =
        TransformerTestUtilsV2.findFinancial(
            "https://bluebutton.cms.gov/resources/variables/clm_tot_pps_cptl_amt",
            eob.getBenefitBalanceFirstRep().getFinancial());

    BenefitComponent compare =
        new BenefitComponent()
            .setType(
                new CodeableConcept()
                    .setCoding(
                        Arrays.asList(
                            new Coding(
                                "https://bluebutton.cms.gov/resources/codesystem/benefit-balance",
                                "https://bluebutton.cms.gov/resources/variables/clm_tot_pps_cptl_amt",
                                "Claim Total PPS Capital Amount"))))
            .setUsed(
                new Money().setValue(646.23).setCurrency(TransformerConstants.CODED_MONEY_USD));

    assertTrue(compare.equalsDeep(benefit));
  }

  @Test
  public void shouldHaveTotCoinsrncDaysCntFinancial() {
    BenefitComponent benefit =
        TransformerTestUtilsV2.findFinancial(
            "https://bluebutton.cms.gov/resources/variables/bene_tot_coinsrnc_days_cnt",
            eob.getBenefitBalanceFirstRep().getFinancial());

    BenefitComponent compare =
        new BenefitComponent()
            .setType(
                new CodeableConcept()
                    .setCoding(
                        Arrays.asList(
                            new Coding(
                                "https://bluebutton.cms.gov/resources/codesystem/benefit-balance",
                                "https://bluebutton.cms.gov/resources/variables/bene_tot_coinsrnc_days_cnt",
                                "Beneficiary Total Coinsurance Days Count"))))
            .setUsed(new UnsignedIntType(0));

    assertTrue(compare.equalsDeep(benefit));
  }

  @Test
  public void shouldHaveClmNonUtlztnDaysCntFinancial() {
    BenefitComponent benefit =
        TransformerTestUtilsV2.findFinancial(
            "https://bluebutton.cms.gov/resources/variables/clm_non_utlztn_days_cnt",
            eob.getBenefitBalanceFirstRep().getFinancial());

    BenefitComponent compare =
        new BenefitComponent()
            .setType(
                new CodeableConcept()
                    .setCoding(
                        Arrays.asList(
                            new Coding(
                                "https://bluebutton.cms.gov/resources/codesystem/benefit-balance",
                                "https://bluebutton.cms.gov/resources/variables/clm_non_utlztn_days_cnt",
                                "Claim Medicare Non Utilization Days Count"))))
            .setUsed(new UnsignedIntType(0));

    assertTrue(compare.equalsDeep(benefit));
  }

  @Test
  public void shouldHaveNchBeneIpDdctblAmtFinancial() {
    BenefitComponent benefit =
        TransformerTestUtilsV2.findFinancial(
            "https://bluebutton.cms.gov/resources/variables/nch_bene_ip_ddctbl_amt",
            eob.getBenefitBalanceFirstRep().getFinancial());

    BenefitComponent compare =
        new BenefitComponent()
            .setType(
                new CodeableConcept()
                    .setCoding(
                        Arrays.asList(
                            new Coding(
                                "https://bluebutton.cms.gov/resources/codesystem/benefit-balance",
                                "https://bluebutton.cms.gov/resources/variables/nch_bene_ip_ddctbl_amt",
                                "NCH Beneficiary Inpatient (or other Part A) Deductible Amount"))))
            .setUsed(
                new Money()
                    .setValueElement(new DecimalType("112.00"))
                    .setCurrency(TransformerConstants.CODED_MONEY_USD));

    assertTrue(compare.equalsDeep(benefit));
  }

  @Test
  public void shouldHaveNchBenePtaCoinsrncLbltyAmtFinancial() {
    BenefitComponent benefit =
        TransformerTestUtilsV2.findFinancial(
            "https://bluebutton.cms.gov/resources/variables/nch_bene_pta_coinsrnc_lblty_amt",
            eob.getBenefitBalanceFirstRep().getFinancial());

    BenefitComponent compare =
        new BenefitComponent()
            .setType(
                new CodeableConcept()
                    .setCoding(
                        Arrays.asList(
                            new Coding(
                                "https://bluebutton.cms.gov/resources/codesystem/benefit-balance",
                                "https://bluebutton.cms.gov/resources/variables/nch_bene_pta_coinsrnc_lblty_amt",
                                "NCH Beneficiary Part A Coinsurance Liability Amount"))))
            .setUsed(
                new Money()
                    .setValueElement(new DecimalType("5.00"))
                    .setCurrency(TransformerConstants.CODED_MONEY_USD));

    assertTrue(compare.equalsDeep(benefit));
  }

  @Test
  public void shouldHaveNchIpNcvrdChrgAmtFinancial() {
    BenefitComponent benefit =
        TransformerTestUtilsV2.findFinancial(
            "https://bluebutton.cms.gov/resources/variables/nch_ip_ncvrd_chrg_amt",
            eob.getBenefitBalanceFirstRep().getFinancial());

    BenefitComponent compare =
        new BenefitComponent()
            .setType(
                new CodeableConcept()
                    .setCoding(
                        Arrays.asList(
                            new Coding(
                                "https://bluebutton.cms.gov/resources/codesystem/benefit-balance",
                                "https://bluebutton.cms.gov/resources/variables/nch_ip_ncvrd_chrg_amt",
                                "NCH Inpatient(or other Part A) Non-covered Charge Amount"))))
            .setUsed(
                new Money()
                    .setValueElement(new DecimalType("33.00"))
                    .setCurrency(TransformerConstants.CODED_MONEY_USD));

    assertTrue(compare.equalsDeep(benefit));
  }

  @Test
  public void shouldHaveNchIpTotDdctnAmtFinancial() {
    BenefitComponent benefit =
        TransformerTestUtilsV2.findFinancial(
            "https://bluebutton.cms.gov/resources/variables/nch_ip_tot_ddctn_amt",
            eob.getBenefitBalanceFirstRep().getFinancial());

    BenefitComponent compare =
        new BenefitComponent()
            .setType(
                new CodeableConcept()
                    .setCoding(
                        Arrays.asList(
                            new Coding(
                                "https://bluebutton.cms.gov/resources/codesystem/benefit-balance",
                                "https://bluebutton.cms.gov/resources/variables/nch_ip_tot_ddctn_amt",
                                "NCH Inpatient (or other Part A) Total Deductible/Coinsurance"
                                    + " Amount"))))
            .setUsed(
                new Money()
                    .setValueElement(new DecimalType("14.00"))
                    .setCurrency(TransformerConstants.CODED_MONEY_USD));

    assertTrue(compare.equalsDeep(benefit));
  }

  @Test
  public void shouldHaveClmPpsCptlDsprprtntShrAmtFinancial() {
    BenefitComponent benefit =
        TransformerTestUtilsV2.findFinancial(
            "https://bluebutton.cms.gov/resources/variables/clm_pps_cptl_dsprprtnt_shr_amt",
            eob.getBenefitBalanceFirstRep().getFinancial());

    BenefitComponent compare =
        new BenefitComponent()
            .setType(
                new CodeableConcept()
                    .setCoding(
                        Arrays.asList(
                            new Coding(
                                "https://bluebutton.cms.gov/resources/codesystem/benefit-balance",
                                "https://bluebutton.cms.gov/resources/variables/clm_pps_cptl_dsprprtnt_shr_amt",
                                "Claim PPS Capital Disproportionate Share Amount"))))
            .setUsed(new Money().setValue(25.09).setCurrency(TransformerConstants.CODED_MONEY_USD));

    assertTrue(compare.equalsDeep(benefit));
  }

  @Test
  public void shouldHaveClmPpsCptlExcptnAmtFinancial() {
    BenefitComponent benefit =
        TransformerTestUtilsV2.findFinancial(
            "https://bluebutton.cms.gov/resources/variables/clm_pps_cptl_excptn_amt",
            eob.getBenefitBalanceFirstRep().getFinancial());

    BenefitComponent compare =
        new BenefitComponent()
            .setType(
                new CodeableConcept()
                    .setCoding(
                        Arrays.asList(
                            new Coding(
                                "https://bluebutton.cms.gov/resources/codesystem/benefit-balance",
                                "https://bluebutton.cms.gov/resources/variables/clm_pps_cptl_excptn_amt",
                                "Claim PPS Capital Exception Amount"))))
            .setUsed(new Money().setValue(0).setCurrency(TransformerConstants.CODED_MONEY_USD));

    assertTrue(compare.equalsDeep(benefit));
  }

  @Test
  public void shouldHaveClmPpsCptlFspAmtFinancial() {
    BenefitComponent benefit =
        TransformerTestUtilsV2.findFinancial(
            "https://bluebutton.cms.gov/resources/variables/clm_pps_cptl_fsp_amt",
            eob.getBenefitBalanceFirstRep().getFinancial());

    BenefitComponent compare =
        new BenefitComponent()
            .setType(
                new CodeableConcept()
                    .setCoding(
                        Arrays.asList(
                            new Coding(
                                "https://bluebutton.cms.gov/resources/codesystem/benefit-balance",
                                "https://bluebutton.cms.gov/resources/variables/clm_pps_cptl_fsp_amt",
                                "Claim PPS Capital Federal Specific Portion (FSP) Amount"))))
            .setUsed(
                new Money().setValue(552.56).setCurrency(TransformerConstants.CODED_MONEY_USD));

    assertTrue(compare.equalsDeep(benefit));
  }

  @Test
  public void shouldHaveClmPpsCptlImeAmtFinancial() {
    BenefitComponent benefit =
        TransformerTestUtilsV2.findFinancial(
            "https://bluebutton.cms.gov/resources/variables/clm_pps_cptl_ime_amt",
            eob.getBenefitBalanceFirstRep().getFinancial());

    BenefitComponent compare =
        new BenefitComponent()
            .setType(
                new CodeableConcept()
                    .setCoding(
                        Arrays.asList(
                            new Coding(
                                "https://bluebutton.cms.gov/resources/codesystem/benefit-balance",
                                "https://bluebutton.cms.gov/resources/variables/clm_pps_cptl_ime_amt",
                                "Claim PPS Capital Indirect Medical Education (IME) Amount"))))
            .setUsed(new Money().setValue(68.58).setCurrency(TransformerConstants.CODED_MONEY_USD));

    assertTrue(compare.equalsDeep(benefit));
  }

  @Test
  public void shouldHaveClmPpsCptlOutlierAmtFinancial() {
    BenefitComponent benefit =
        TransformerTestUtilsV2.findFinancial(
            "https://bluebutton.cms.gov/resources/variables/clm_pps_cptl_outlier_amt",
            eob.getBenefitBalanceFirstRep().getFinancial());

    BenefitComponent compare =
        new BenefitComponent()
            .setType(
                new CodeableConcept()
                    .setCoding(
                        Arrays.asList(
                            new Coding(
                                "https://bluebutton.cms.gov/resources/codesystem/benefit-balance",
                                "https://bluebutton.cms.gov/resources/variables/clm_pps_cptl_outlier_amt",
                                "Claim PPS Capital Outlier Amount"))))
            .setUsed(new Money().setValue(0).setCurrency(TransformerConstants.CODED_MONEY_USD));

    assertTrue(compare.equalsDeep(benefit));
  }

  @Test
  public void shouldHaveClmPpsOldCptlHldHrmlsAmtFinancial() {
    BenefitComponent benefit =
        TransformerTestUtilsV2.findFinancial(
            "https://bluebutton.cms.gov/resources/variables/clm_pps_old_cptl_hld_hrmls_amt",
            eob.getBenefitBalanceFirstRep().getFinancial());

    BenefitComponent compare =
        new BenefitComponent()
            .setType(
                new CodeableConcept()
                    .setCoding(
                        Arrays.asList(
                            new Coding(
                                "https://bluebutton.cms.gov/resources/codesystem/benefit-balance",
                                "https://bluebutton.cms.gov/resources/variables/clm_pps_old_cptl_hld_hrmls_amt",
                                "Claim PPS Old Capital Hold Harmless Amount"))))
            .setUsed(new Money().setValue(0).setCurrency(TransformerConstants.CODED_MONEY_USD));

    assertTrue(compare.equalsDeep(benefit));
  }

  @Test
  public void shouldHaveNchDrgOutlierAprvdPmtAmtFinancial() {
    BenefitComponent benefit =
        TransformerTestUtilsV2.findFinancial(
            "https://bluebutton.cms.gov/resources/variables/nch_drg_outlier_aprvd_pmt_amt",
            eob.getBenefitBalanceFirstRep().getFinancial());

    BenefitComponent compare =
        new BenefitComponent()
            .setType(
                new CodeableConcept()
                    .setCoding(
                        Arrays.asList(
                            new Coding(
                                "https://bluebutton.cms.gov/resources/codesystem/benefit-balance",
                                "https://bluebutton.cms.gov/resources/variables/nch_drg_outlier_aprvd_pmt_amt",
                                "NCH DRG Outlier Approved Payment Amount"))))
            .setUsed(new Money().setValue(23.99).setCurrency(TransformerConstants.CODED_MONEY_USD));

    assertTrue(compare.equalsDeep(benefit));
  }

  @Test
  public void shouldHaveNchBeneBloodDdctlbLbltyAmtFinancial() {
    BenefitComponent benefit =
        TransformerTestUtilsV2.findFinancial(
            "https://bluebutton.cms.gov/resources/variables/nch_bene_blood_ddctbl_lblty_am",
            eob.getBenefitBalanceFirstRep().getFinancial());

    BenefitComponent compare =
        new BenefitComponent()
            .setType(
                new CodeableConcept()
                    .setCoding(
                        Arrays.asList(
                            new Coding(
                                "https://bluebutton.cms.gov/resources/codesystem/benefit-balance",
                                "https://bluebutton.cms.gov/resources/variables/nch_bene_blood_ddctbl_lblty_am",
                                "NCH Beneficiary Blood Deductible Liability Amount"))))
            .setUsed(
                new Money()
                    .setValueElement(new DecimalType("6.00"))
                    .setCurrency(TransformerConstants.CODED_MONEY_USD));

    assertTrue(compare.equalsDeep(benefit));
  }

  @Test
  public void shouldHavePrPayAmtFinancial() {
    BenefitComponent benefit =
        TransformerTestUtilsV2.findFinancial(
            "https://bluebutton.cms.gov/resources/variables/prpayamt",
            eob.getBenefitBalanceFirstRep().getFinancial());

    BenefitComponent compare =
        new BenefitComponent()
            .setType(
                new CodeableConcept()
                    .setCoding(
                        Arrays.asList(
                            new Coding(
                                "https://bluebutton.cms.gov/resources/codesystem/benefit-balance",
                                "https://bluebutton.cms.gov/resources/variables/prpayamt",
                                "NCH Primary Payer (if not Medicare) Claim Paid Amount"))))
            .setUsed(
                new Money()
                    .setValueElement(new DecimalType("11.00"))
                    .setCurrency(TransformerConstants.CODED_MONEY_USD));

    assertTrue(compare.equalsDeep(benefit));
  }

  @Test
  public void shouldHaveClmUtlztnDayCntFinancial() {
    BenefitComponent benefit =
        TransformerTestUtilsV2.findFinancial(
            "https://bluebutton.cms.gov/resources/variables/clm_utlztn_day_cnt",
            eob.getBenefitBalanceFirstRep().getFinancial());

    BenefitComponent compare =
        new BenefitComponent()
            .setType(
                new CodeableConcept()
                    .setCoding(
                        Arrays.asList(
                            new Coding(
                                "https://bluebutton.cms.gov/resources/codesystem/benefit-balance",
                                "https://bluebutton.cms.gov/resources/variables/clm_utlztn_day_cnt",
                                "Claim Medicare Utilization Day Count"))))
            .setUsed(new UnsignedIntType(12));

    assertTrue(compare.equalsDeep(benefit));
  }

  @Test
  public void shouldHaveClmPpsCptlDrgWtNumFinancial() {
    BenefitComponent benefit =
        TransformerTestUtilsV2.findFinancial(
            "https://bluebutton.cms.gov/resources/variables/clm_pps_cptl_drg_wt_num",
            eob.getBenefitBalanceFirstRep().getFinancial());

    BenefitComponent compare =
        new BenefitComponent()
            .setType(
                new CodeableConcept()
                    .setCoding(
                        Arrays.asList(
                            new Coding(
                                "https://bluebutton.cms.gov/resources/codesystem/benefit-balance",
                                "https://bluebutton.cms.gov/resources/variables/clm_pps_cptl_drg_wt_num",
                                "Claim PPS Capital DRG Weight Number"))))
            .setUsed(new UnsignedIntType(1));

    assertTrue(compare.equalsDeep(benefit));
  }

  @Test
  public void shouldHaveBeneLrdUsedCntFinancial() {
    BenefitComponent benefit =
        TransformerTestUtilsV2.findFinancial(
            "https://bluebutton.cms.gov/resources/variables/bene_lrd_used_cnt",
            eob.getBenefitBalanceFirstRep().getFinancial());

    BenefitComponent compare =
        new BenefitComponent()
            .setType(
                new CodeableConcept()
                    .setCoding(
                        Arrays.asList(
                            new Coding(
                                "https://bluebutton.cms.gov/resources/codesystem/benefit-balance",
                                "https://bluebutton.cms.gov/resources/variables/bene_lrd_used_cnt",
                                "Beneficiary Medicare Lifetime Reserve Days (LRD) Used Count"))))
            .setUsed(new UnsignedIntType(0));

    assertTrue(compare.equalsDeep(benefit));
  }

  /**
   * Ensures the rev_cntr_unit_cnt is correctly mapped to an eob item as an extension when the unit
   * quantity is not zero
   */
  @Test
  public void shouldHaveRevenueCenterUnit() {
    TransformerTestUtilsV2.assertExtensionQuantityEquals(
        CcwCodebookMissingVariable.REV_CNTR_UNIT_CNT, BigDecimal.valueOf(0), eob.getItem());
  }

  /**
   * Ensures the fi_num is correctly mapped to an eob as an extension when the
   * fiscalIntermediaryNumber is present.
   */
  @Test
  public void shouldHaveFiNumberExtension() {

    String expectedDiscriminator = "https://bluebutton.cms.gov/resources/variables/fi_num";

    assertNotNull(eob.getExtension());
    assertFalse(eob.getExtension().isEmpty());
    Extension fiNumExtension =
        eob.getExtension().stream()
            .filter(e -> expectedDiscriminator.equals(e.getUrl()))
            .findFirst()
            .orElse(null);
    assertNotNull(fiNumExtension);
    assertEquals("8299", ((Coding) fiNumExtension.getValue()).getCode());
  }

  /**
<<<<<<< HEAD
   * Ensures the fiClmActnCd is correctly mapped to an eob as an extension when the
   * fiscalIntermediaryClaimActionCode is present.
   */
  @Test
  public void shouldHaveFiClaimActionCdExtension() {

    String expectedDiscriminator = "https://bluebutton.cms.gov/resources/variables/fi_clm_actn_cd";

    assertNotNull(eob.getExtension());
    assertFalse(eob.getExtension().isEmpty());
    Extension fiClmActCdExtension =
        eob.getExtension().stream()
            .filter(e -> expectedDiscriminator.equals(e.getUrl()))
            .findFirst()
            .orElse(null);
    assertNotNull(fiClmActCdExtension);
    assertEquals("1", ((Coding) fiClmActCdExtension.getValue()).getCode());
=======
   * Ensures the Fi_Clm_Proc_Dt is correctly mapped to an eob as an extension when the
   * fiscalIntermediaryClaimProcessDate is present.
   */
  @Test
  public void shouldHaveFiClaimProcessDateExtension() {
    assertNotNull(eob.getExtension());
    assertFalse(eob.getExtension().isEmpty());

    Extension ex =
        TransformerTestUtilsV2.findExtensionByUrl(
            "https://bluebutton.cms.gov/resources/variables/fi_clm_proc_dt", eob.getExtension());

    Extension compare =
        new Extension(
            "https://bluebutton.cms.gov/resources/variables/fi_clm_proc_dt",
            new DateType("2016-02-19"));

    assertTrue(compare.equalsDeep(ex));
>>>>>>> 40a84d6d
  }

  /**
   * Serializes the EOB and prints to the command line
   *
   * @throws FHIRException
   */
  @Disabled
  @Test
  public void serializeSampleARecord() throws FHIRException {
    ExplanationOfBenefit eob =
        InpatientClaimTransformerV2.transform(
            new TransformerContext(
                new MetricRegistry(),
                Optional.of(false),
                FdaDrugCodeDisplayLookup.createDrugCodeLookupForTesting()),
            generateClaim());
    System.out.println(fhirContext.newJsonParser().encodeResourceToString(eob));
  }
}<|MERGE_RESOLUTION|>--- conflicted
+++ resolved
@@ -1699,7 +1699,6 @@
   }
 
   /**
-<<<<<<< HEAD
    * Ensures the fiClmActnCd is correctly mapped to an eob as an extension when the
    * fiscalIntermediaryClaimActionCode is present.
    */
@@ -1717,7 +1716,9 @@
             .orElse(null);
     assertNotNull(fiClmActCdExtension);
     assertEquals("1", ((Coding) fiClmActCdExtension.getValue()).getCode());
-=======
+  }
+
+  /**
    * Ensures the Fi_Clm_Proc_Dt is correctly mapped to an eob as an extension when the
    * fiscalIntermediaryClaimProcessDate is present.
    */
@@ -1736,7 +1737,6 @@
             new DateType("2016-02-19"));
 
     assertTrue(compare.equalsDeep(ex));
->>>>>>> 40a84d6d
   }
 
   /**
