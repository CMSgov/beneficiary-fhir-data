--- conflicted
+++ resolved
@@ -34,16 +34,16 @@
 
   @Test
   public void emptyFilters() {
-<<<<<<< HEAD
-    RifLoaderTestUtils.doTestWithDb(
-        (dataSource, entityManager) -> {
-          final LoadedFilterManager filterManager = new LoadedFilterManager();
-          filterManager.setEntityManager(entityManager);
-          filterManager.init();
-
-          // After init manager should have an empty filter list but a valid transaction time
-          Assert.assertTrue(
-              "Expect transactionTime be before now",
+    PipelineTestUtils.get()
+        .doTestWithDb(
+            (dataSource, entityManager) -> {
+              final LoadedFilterManager filterManager = new LoadedFilterManager();
+              filterManager.setEntityManager(entityManager);
+              filterManager.init();
+
+              // After init manager should have an empty filter list but a valid transaction time
+              Assert.assertTrue(
+                  "Expect transactionTime be before now",
               filterManager.getTransactionTime().isBefore(Instant.now()));
           final List<LoadedFileFilter> beforeFilters = filterManager.getFilters();
           Assert.assertEquals(0, beforeFilters.size());
@@ -64,49 +64,16 @@
           Assert.assertFalse(filterManager.isInBounds(testBound));
           Assert.assertFalse(filterManager.isResultSetEmpty(INVALID_BENE, testBound));
         });
-=======
-    PipelineTestUtils.get()
-        .doTestWithDb(
-            (dataSource, entityManager) -> {
-              final LoadedFilterManager filterManager = new LoadedFilterManager();
-              filterManager.setEntityManager(entityManager);
-              filterManager.init();
-
-              // After init manager should have an empty filter list but a valid transaction time
-              Assert.assertTrue(
-                  "Expect transactionTime be before now",
-                  filterManager.getTransactionTime().before(new Date()));
-              final List<LoadedFileFilter> beforeFilters = filterManager.getFilters();
-              Assert.assertEquals(0, beforeFilters.size());
-              final DateRangeParam testBound =
-                  new DateRangeParam()
-                      .setLowerBoundExclusive(Date.from(Instant.now().plusSeconds(1)));
-              Assert.assertFalse(filterManager.isInBounds(testBound));
-              Assert.assertFalse(filterManager.isResultSetEmpty(INVALID_BENE, testBound));
-
-              // Refresh the filter list
-              filterManager.refreshFilters();
-
-              // Should have zero filters
-              Assert.assertTrue(
-                  "Expect transactionTime be before now",
-                  filterManager.getTransactionTime().before(new Date()));
-              final List<LoadedFileFilter> afterFilters = filterManager.getFilters();
-              Assert.assertEquals(0, afterFilters.size());
-              Assert.assertFalse(filterManager.isInBounds(testBound));
-              Assert.assertFalse(filterManager.isResultSetEmpty(INVALID_BENE, testBound));
-            });
->>>>>>> 9129fb6b
   }
 
   @Test
   public void refreshFilters() {
-<<<<<<< HEAD
-    RifLoaderTestUtils.doTestWithDb(
-        (dataSource, entityManager) -> {
-          final LoadedFilterManager filterManager = new LoadedFilterManager();
-          filterManager.setEntityManager(entityManager);
-          filterManager.init();
+    PipelineTestUtils.get()
+        .doTestWithDb(
+            (dataSource, entityManager) -> {
+              final LoadedFilterManager filterManager = new LoadedFilterManager();
+              filterManager.setEntityManager(entityManager);
+              filterManager.init();
           final Instant initialTransactionTime = filterManager.getTransactionTime();
           Assert.assertTrue(initialTransactionTime.isBefore((Instant.now().plusMillis(1))));
           loadData(dataSource, Arrays.asList(StaticRifResourceGroup.SAMPLE_A.getResources()));
@@ -131,38 +98,6 @@
                   > initialTransactionTime.getEpochSecond());
           Assert.assertTrue(afterFilters.size() > 1);
         });
-=======
-    PipelineTestUtils.get()
-        .doTestWithDb(
-            (dataSource, entityManager) -> {
-              final LoadedFilterManager filterManager = new LoadedFilterManager();
-              filterManager.setEntityManager(entityManager);
-              filterManager.init();
-              final Date initialTransactionTime = filterManager.getTransactionTime();
-              Assert.assertTrue(
-                  initialTransactionTime.before(Date.from(Instant.now().plusMillis(1))));
-              loadData(dataSource, Arrays.asList(StaticRifResourceGroup.SAMPLE_A.getResources()));
-              Date afterLoad = new Date();
-
-              // Without a refresh, the manager should have an empty filter list
-              final List<LoadedFileFilter> beforeFilters = filterManager.getFilters();
-              Assert.assertEquals(0, beforeFilters.size());
-
-              // Refresh the filter list
-              filterManager.refreshFilters();
-              Date afterRefresh = new Date();
-
-              // Should have many filters
-              final List<LoadedFileFilter> afterFilters = filterManager.getFilters();
-              Assert.assertTrue(
-                  filterManager.getFirstBatchCreated().getTime() <= afterLoad.getTime());
-              Assert.assertTrue(
-                  filterManager.getLastBatchCreated().getTime() <= afterRefresh.getTime());
-              Assert.assertTrue(
-                  filterManager.getTransactionTime().getTime() > initialTransactionTime.getTime());
-              Assert.assertTrue(afterFilters.size() > 1);
-            });
->>>>>>> 9129fb6b
   }
 
   /** Test isResultSetEmpty with one filter */
