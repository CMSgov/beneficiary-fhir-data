package gov.cms.bfd.server.war.stu3.providers;

import com.codahale.metrics.MetricRegistry;
import gov.cms.bfd.model.codebook.data.CcwCodebookVariable;
import gov.cms.bfd.model.rif.CarrierClaim;
import gov.cms.bfd.model.rif.CarrierClaimLine;
import gov.cms.bfd.model.rif.samples.StaticRifResource;
import gov.cms.bfd.model.rif.samples.StaticRifResourceGroup;
import gov.cms.bfd.server.war.ServerTestUtils;
import gov.cms.bfd.server.war.commons.MedicareSegment;
import gov.cms.bfd.server.war.commons.TransformerConstants;
import java.math.BigDecimal;
import java.time.Instant;
import java.util.Arrays;
import java.util.List;
import java.util.Optional;
import org.hl7.fhir.dstu3.model.ExplanationOfBenefit;
import org.hl7.fhir.dstu3.model.ExplanationOfBenefit.CareTeamComponent;
import org.hl7.fhir.dstu3.model.ExplanationOfBenefit.ItemComponent;
import org.hl7.fhir.exceptions.FHIRException;
import org.junit.Assert;
import org.junit.Test;

/** Unit tests for {@link gov.cms.bfd.server.war.stu3.providers.CarrierClaimTransformer}. */
public final class CarrierClaimTransformerTest {

  /**
   * Verifies that {@link
   * gov.cms.bfd.server.war.stu3.providers.CarrierClaimTransformer#transform(Object)} works as
   * expected when run against the {@link StaticRifResource#SAMPLE_U_CARRIER} {@link CarrierClaim}.
   *
   * @throws FHIRException (indicates test failure)
   */
  @Test
  public void transformSampleURecordWithTaxNumber() throws FHIRException {
    transformSampleURecord(true);
  }

  /**
   * Verifies that {@link
   * gov.cms.bfd.server.war.stu3.providers.CarrierClaimTransformer#transform(Object)} works as
   * expected when run against the {@link StaticRifResource#SAMPLE_U_CARRIER} {@link CarrierClaim}.
   *
   * @throws FHIRException (indicates test failure)
   */
  @Test
  public void transformSampleURecordWithoutTaxNumber() throws FHIRException {
    transformSampleURecord(false);
  }

  /**
   * Verifies that {@link
   * gov.cms.bfd.server.war.stu3.providers.CarrierClaimTransformer#transform(Object)} works as
   * expected when run against the {@link StaticRifResource#SAMPLE_A_CARRIER} {@link CarrierClaim}.
   *
   * @throws FHIRException (indicates test failure)
   */
  @Test
  public void transformSampleARecordWithTaxNumber() throws FHIRException {
    transformSampleARecord(true);
  }

  /**
   * Verifies that {@link
   * gov.cms.bfd.server.war.stu3.providers.CarrierClaimTransformer#transform(Object)} works as
   * expected when run against the {@link StaticRifResource#SAMPLE_U_CARRIER} {@link CarrierClaim}.
   *
   * @throws FHIRException (indicates test failure)
   */
  @Test
  public void transformSampleARecordWithoutTaxNumber() throws FHIRException {
    transformSampleARecord(false);
  }

  public void transformSampleURecord(Boolean includeTaxNumbers) throws FHIRException {
    List<Object> parsedRecords =
        ServerTestUtils.parseData(Arrays.asList(StaticRifResourceGroup.SAMPLE_U.getResources()));
    CarrierClaim claim =
        parsedRecords.stream()
            .filter(r -> r instanceof CarrierClaim)
            .map(r -> (CarrierClaim) r)
            .findFirst()
            .get();

<<<<<<< HEAD
    ExplanationOfBenefit eob =
        CarrierClaimTransformer.transform(
            new MetricRegistry(), claim, Optional.of(includeTaxNumbers));
    assertMatches(claim, eob, Optional.of(includeTaxNumbers));
    claim.setLastUpdated(new Date());
=======
    claim.setLastUpdated(Instant.now());
>>>>>>> 19704729
    ExplanationOfBenefit eobWithLastUpdated =
        CarrierClaimTransformer.transform(new MetricRegistry(), claim, Optional.of(true));
    assertMatches(claim, eobWithLastUpdated, Optional.of(true));

    claim.setLastUpdated(null);
    ExplanationOfBenefit eobWithoutLastUpdated =
        CarrierClaimTransformer.transform(new MetricRegistry(), claim, Optional.of(true));
    assertMatches(claim, eobWithoutLastUpdated, Optional.of(true));
  }

  /**
   * Verifies that {@link
   * gov.cms.bfd.server.war.stu3.providers.CarrierClaimTransformer#transform(Object)} works as
   * expected when run against the {@link StaticRifResource#SAMPLE_A_CARRIER} {@link CarrierClaim}.
   *
   * @throws FHIRException (indicates test failure)
   */
  public void transformSampleARecord(Boolean includeTaxNumbers) throws FHIRException {
    List<Object> parsedRecords =
        ServerTestUtils.parseData(Arrays.asList(StaticRifResourceGroup.SAMPLE_A.getResources()));
    CarrierClaim claim =
        parsedRecords.stream()
            .filter(r -> r instanceof CarrierClaim)
            .map(r -> (CarrierClaim) r)
            .findFirst()
            .get();

    claim.setLastUpdated(new Date());
    ExplanationOfBenefit eobWithLastUpdated =
        CarrierClaimTransformer.transform(
            new MetricRegistry(), claim, Optional.of(includeTaxNumbers));
    assertMatches(claim, eobWithLastUpdated, Optional.of(includeTaxNumbers));

    claim.setLastUpdated(null);
    ExplanationOfBenefit eobWithoutLastUpdated =
        CarrierClaimTransformer.transform(
            new MetricRegistry(), claim, Optional.of(includeTaxNumbers));
    assertMatches(claim, eobWithoutLastUpdated, Optional.of(includeTaxNumbers));
  }

  /**
   * Verifies that the {@link ExplanationOfBenefit} "looks like" it should, if it were produced from
   * the specified {@link CarrierClaim}.
   *
   * @param claim the {@link CarrierClaim} that the {@link ExplanationOfBenefit} was generated from
   * @param eob the {@link ExplanationOfBenefit} that was generated from the specified {@link
   *     CarrierClaim}
   * @param includedTaxNumbers whether or not to include tax numbers are expected to be included in
   *     the result (see {@link
   *     ExplanationOfBenefitResourceProvider#HEADER_NAME_INCLUDE_TAX_NUMBERS}, defaults to <code>
   *     false</code>)
   * @throws FHIRException (indicates test failure)
   */
  static void assertMatches(
      CarrierClaim claim, ExplanationOfBenefit eob, Optional<Boolean> includedTaxNumbers)
      throws FHIRException {
    // Test to ensure group level fields between all claim types match
    TransformerTestUtils.assertEobCommonClaimHeaderData(
        eob,
        claim.getClaimId(),
        claim.getBeneficiaryId(),
        ClaimType.CARRIER,
        claim.getClaimGroupId().toPlainString(),
        MedicareSegment.PART_B,
        Optional.of(claim.getDateFrom()),
        Optional.of(claim.getDateThrough()),
        Optional.of(claim.getPaymentAmount()),
        claim.getFinalAction());

    // Test to ensure common group fields between Carrier and DME match
    TransformerTestUtils.assertEobCommonGroupCarrierDMEEquals(
        eob,
        claim.getBeneficiaryId(),
        claim.getCarrierNumber(),
        claim.getClinicalTrialNumber(),
        claim.getBeneficiaryPartBDeductAmount(),
        claim.getPaymentDenialCode(),
        claim.getReferringPhysicianNpi(),
        claim.getProviderAssignmentIndicator(),
        claim.getProviderPaymentAmount(),
        claim.getBeneficiaryPaymentAmount(),
        claim.getSubmittedChargeAmount(),
        claim.getAllowedChargeAmount());

    Assert.assertEquals(5, eob.getDiagnosis().size());
    Assert.assertEquals(1, eob.getItem().size());

    TransformerTestUtils.assertAdjudicationTotalAmountEquals(
        CcwCodebookVariable.PRPAYAMT, claim.getPrimaryPayerPaidAmount(), eob);

    CarrierClaimLine claimLine1 = claim.getLines().get(0);
    ItemComponent eobItem0 = eob.getItem().get(0);
    Assert.assertEquals(claimLine1.getLineNumber(), new BigDecimal(eobItem0.getSequence()));

    CareTeamComponent performingCareTeamEntry = eob.getCareTeam().get(0);
    TransformerTestUtils.assertHasCoding(
        CcwCodebookVariable.PRVDR_SPCLTY,
        claimLine1.getProviderSpecialityCode(),
        performingCareTeamEntry.getQualification());
    TransformerTestUtils.assertExtensionCodingEquals(
        CcwCodebookVariable.CARR_LINE_PRVDR_TYPE_CD,
        claimLine1.getProviderTypeCode(),
        performingCareTeamEntry);
    TransformerTestUtils.assertExtensionCodingEquals(
        CcwCodebookVariable.PRTCPTNG_IND_CD,
        claimLine1.getProviderParticipatingIndCode(),
        performingCareTeamEntry);

    TransformerTestUtils.assertExtensionCodingEquals(
        CcwCodebookVariable.PRVDR_STATE_CD,
        claimLine1.getProviderStateCode(),
        eobItem0.getLocation());

    TransformerTestUtils.assertExtensionCodingEquals(
        CcwCodebookVariable.PRVDR_STATE_CD,
        claimLine1.getProviderStateCode(),
        eobItem0.getLocation());
    TransformerTestUtils.assertExtensionCodingEquals(
        CcwCodebookVariable.CARR_LINE_PRCNG_LCLTY_CD,
        claimLine1.getLinePricingLocalityCode(),
        eobItem0.getLocation());

    TransformerTestUtils.assertHasCoding(
        TransformerConstants.CODING_SYSTEM_HCPCS,
        "" + claim.getHcpcsYearCode().get(),
        null,
        claimLine1.getHcpcsCode().get(),
        eobItem0.getService().getCoding());
    Assert.assertEquals(1, eobItem0.getModifier().size());
    TransformerTestUtils.assertHcpcsCodes(
        eobItem0,
        claimLine1.getHcpcsCode(),
        claimLine1.getHcpcsInitialModifierCode(),
        claimLine1.getHcpcsSecondModifierCode(),
        claim.getHcpcsYearCode(),
        0 /* index */);

    if (claimLine1.getAnesthesiaUnitCount().compareTo(BigDecimal.ZERO) > 0) {
      TransformerTestUtils.assertExtensionQuantityEquals(
          CcwCodebookVariable.CARR_LINE_ANSTHSA_UNIT_CNT,
          claimLine1.getAnesthesiaUnitCount(),
          eobItem0.getService());
    }

    TransformerTestUtils.assertExtensionCodingEquals(
        CcwCodebookVariable.CARR_LINE_MTUS_CD, claimLine1.getMtusCode(), eobItem0);

    TransformerTestUtils.assertExtensionQuantityEquals(
        CcwCodebookVariable.CARR_LINE_MTUS_CNT, claimLine1.getMtusCount(), eobItem0);

    TransformerTestUtils.assertAdjudicationReasonEquals(
        CcwCodebookVariable.CARR_LINE_RDCD_PMT_PHYS_ASTN_C,
        claimLine1.getReducedPaymentPhysicianAsstCode(),
        eobItem0.getAdjudication());

    TransformerTestUtils.assertExtensionIdentifierEquals(
        CcwCodebookVariable.CARR_LINE_CLIA_LAB_NUM,
        claimLine1.getCliaLabNumber(),
        eobItem0.getLocation());

    // verify {@link
    // TransformerUtils#mapEobType(CodeableConcept,ClaimType,Optional,Optional)}
    // method worked as expected for this claim type
    TransformerTestUtils.assertMapEobType(
        eob.getType(),
        ClaimType.CARRIER,
        Optional.of(org.hl7.fhir.dstu3.model.codesystems.ClaimType.PROFESSIONAL),
        Optional.of(claim.getNearLineRecordIdCode()),
        Optional.of(claim.getClaimTypeCode()));

    // Test to ensure common item fields between Carrier and DME match
    TransformerTestUtils.assertEobCommonItemCarrierDMEEquals(
        eobItem0,
        eob,
        includedTaxNumbers,
        claimLine1.getServiceCount(),
        claimLine1.getPlaceOfServiceCode(),
        claimLine1.getFirstExpenseDate(),
        claimLine1.getLastExpenseDate(),
        claimLine1.getBeneficiaryPaymentAmount(),
        claimLine1.getProviderPaymentAmount(),
        claimLine1.getBeneficiaryPartBDeductAmount(),
        claimLine1.getPrimaryPayerCode(),
        claimLine1.getPrimaryPayerPaidAmount(),
        claimLine1.getBetosCode(),
        claimLine1.getPaymentAmount(),
        claimLine1.getPaymentCode(),
        claimLine1.getCoinsuranceAmount(),
        claimLine1.getSubmittedChargeAmount(),
        claimLine1.getAllowedChargeAmount(),
        claimLine1.getProcessingIndicatorCode(),
        claimLine1.getServiceDeductibleCode(),
        claimLine1.getDiagnosisCode(),
        claimLine1.getDiagnosisCodeVersion(),
        claimLine1.getHctHgbTestTypeCode(),
        claimLine1.getHctHgbTestResult(),
        claimLine1.getCmsServiceTypeCode(),
        claimLine1.getNationalDrugCode(),
        claimLine1.getProviderTaxNumber());

    // Test lastUpdated
    TransformerTestUtils.assertLastUpdatedEquals(claim.getLastUpdated(), eob);
  }
}<|MERGE_RESOLUTION|>--- conflicted
+++ resolved
@@ -82,18 +82,10 @@
             .findFirst()
             .get();
 
-<<<<<<< HEAD
-    ExplanationOfBenefit eob =
-        CarrierClaimTransformer.transform(
-            new MetricRegistry(), claim, Optional.of(includeTaxNumbers));
-    assertMatches(claim, eob, Optional.of(includeTaxNumbers));
-    claim.setLastUpdated(new Date());
-=======
     claim.setLastUpdated(Instant.now());
->>>>>>> 19704729
     ExplanationOfBenefit eobWithLastUpdated =
-        CarrierClaimTransformer.transform(new MetricRegistry(), claim, Optional.of(true));
-    assertMatches(claim, eobWithLastUpdated, Optional.of(true));
+        CarrierClaimTransformer.transform(new MetricRegistry(), claim, Optional.of(includeTaxNumbers));
+    assertMatches(claim, eobWithLastUpdated, Optional.of(includeTaxNumbers));
 
     claim.setLastUpdated(null);
     ExplanationOfBenefit eobWithoutLastUpdated =
