--- conflicted
+++ resolved
@@ -82,15 +82,11 @@
             .findFirst()
             .get();
 
-<<<<<<< HEAD
     ExplanationOfBenefit eob =
         CarrierClaimTransformer.transform(
             new MetricRegistry(), claim, Optional.of(includeTaxNumbers));
     assertMatches(claim, eob, Optional.of(includeTaxNumbers));
     claim.setLastUpdated(Instant.now());
-=======
-    claim.setLastUpdated(new Date());
->>>>>>> 5d2bc515
     ExplanationOfBenefit eobWithLastUpdated =
         CarrierClaimTransformer.transform(new MetricRegistry(), claim, Optional.of(true));
     assertMatches(claim, eobWithLastUpdated, Optional.of(true));
