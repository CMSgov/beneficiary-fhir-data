--- conflicted
+++ resolved
@@ -86,12 +86,8 @@
     when(metricRegistry.timer(any())).thenReturn(metricsTimer);
     when(metricsTimer.time()).thenReturn(metricsTimerContext);
 
-<<<<<<< HEAD
-    carrierClaimTransformer = new CarrierClaimTransformer(metricRegistry, securityTagManager);
-=======
     carrierClaimTransformer =
-        new CarrierClaimTransformer(metricRegistry, drugDisplayLookup, securityTagManager, false);
->>>>>>> 6735a635
+        new CarrierClaimTransformer(metricRegistry, securityTagManager, false);
   }
 
   /**
@@ -206,18 +202,13 @@
       line.setOrganizationNpi(Optional.empty());
     }
 
-<<<<<<< HEAD
-    ExplanationOfBenefit genEob = carrierClaimTransformer.transform(loadedClaim, false);
+    ExplanationOfBenefit genEob =
+        carrierClaimTransformer.transform(
+            new ClaimWithSecurityTags<>(loadedClaim, securityTags), false);
     TransformerUtils.enrichEob(
         genEob,
         RDATestUtils.createTestNpiOrgLookup(),
         RDATestUtils.createFdaDrugCodeDisplayLookup());
-=======
-    ExplanationOfBenefit genEob =
-        carrierClaimTransformer.transform(
-            new ClaimWithSecurityTags<>(loadedClaim, securityTags), false);
-    TransformerUtils.enrichEob(genEob, RDATestUtils.createTestNpiOrgLookup());
->>>>>>> 6735a635
 
     // Ensure the extension for PRTCPTNG_IND_CD wasnt added
     // Also the qualification coding should be empty if specialty code is not set
