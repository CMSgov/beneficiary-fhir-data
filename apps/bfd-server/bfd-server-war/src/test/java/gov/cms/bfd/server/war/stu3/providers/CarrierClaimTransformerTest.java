--- conflicted
+++ resolved
@@ -94,12 +94,8 @@
         .thenReturn("UNKNOWN");
 
     carrierClaimTransformer =
-<<<<<<< HEAD
         new CarrierClaimTransformer(
-            metricRegistry, drugDisplayLookup, npiOrgLookup, securityTagManager, false);
-=======
-        new CarrierClaimTransformer(metricRegistry, drugDisplayLookup, securityTagManager);
->>>>>>> b30d9b81
+            metricRegistry, drugDisplayLookup, securityTagManager, false);
   }
 
   /**
@@ -214,14 +210,10 @@
       line.setOrganizationNpi(Optional.empty());
     }
 
-<<<<<<< HEAD
     ExplanationOfBenefit genEob =
         carrierClaimTransformer.transform(
             new ClaimWithSecurityTags<>(loadedClaim, securityTags), false);
-=======
-    ExplanationOfBenefit genEob = carrierClaimTransformer.transform(loadedClaim, false);
     TransformerUtils.enrichEob(genEob, RDATestUtils.createTestNpiOrgLookup());
->>>>>>> b30d9b81
 
     // Ensure the extension for PRTCPTNG_IND_CD wasnt added
     // Also the qualification coding should be empty if specialty code is not set
