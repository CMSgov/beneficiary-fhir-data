--- conflicted
+++ resolved
@@ -1,8 +1,6 @@
 package gov.cms.bfd.server.war.stu3.providers;
 
 import static org.junit.jupiter.api.Assertions.assertEquals;
-import static org.junit.jupiter.api.Assertions.assertNotNull;
-import static org.junit.jupiter.api.Assertions.assertNull;
 
 import com.codahale.metrics.MetricRegistry;
 import gov.cms.bfd.model.codebook.data.CcwCodebookVariable;
@@ -120,7 +118,7 @@
             new MetricRegistry(), claim, Optional.of(includeTaxNumbers));
     assertMatches(claim, eobWithLastUpdated, Optional.of(includeTaxNumbers));
 
-    claim.setLastUpdated(null);
+    claim.setLastUpdated(Optional.empty());
     ExplanationOfBenefit eobWithoutLastUpdated =
         CarrierClaimTransformer.transform(
             new MetricRegistry(), claim, Optional.of(includeTaxNumbers));
@@ -194,33 +192,12 @@
         CcwCodebookVariable.PRTCPTNG_IND_CD,
         claimLine1.getProviderParticipatingIndCode(),
         performingCareTeamEntry);
-<<<<<<< HEAD
-=======
-    TransformerTestUtils.assertExtensionCodingEquals(
-        performingCareTeamEntry,
-        TransformerConstants.CODING_NPI_US,
-        TransformerConstants.CODING_NPI_US,
-        "" + claimLine1.getOrganizationNpi().get());
-
-    CareTeamComponent taxNumberCareTeamEntry =
-        TransformerTestUtils.findCareTeamEntryForProviderTaxNumber(
-            claimLine1.getProviderTaxNumber(), eob.getCareTeam());
-    if (includedTaxNumbers.orElse(false)) {
-      assertNotNull(taxNumberCareTeamEntry);
-    } else {
-      assertNull(taxNumberCareTeamEntry);
-    }
->>>>>>> 1e78878e
 
     TransformerTestUtils.assertExtensionCodingEquals(
         CcwCodebookVariable.PRVDR_STATE_CD,
         claimLine1.getProviderStateCode(),
         eobItem0.getLocation());
 
-    TransformerTestUtils.assertExtensionCodingEquals(
-        CcwCodebookVariable.PRVDR_STATE_CD,
-        claimLine1.getProviderStateCode(),
-        eobItem0.getLocation());
     TransformerTestUtils.assertExtensionCodingEquals(
         CcwCodebookVariable.CARR_LINE_PRCNG_LCLTY_CD,
         claimLine1.getLinePricingLocalityCode(),
