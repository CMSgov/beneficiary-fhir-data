--- conflicted
+++ resolved
@@ -124,39 +124,22 @@
     MetricRegistry metricRegistry = new MetricRegistry();
     SecurityTagManager securityTagManager = mock(SecurityTagManager.class);
     DMEClaimTransformerV2 dmeClaimTransformerV2 =
-<<<<<<< HEAD
         new DMEClaimTransformerV2(
-            metricRegistry, fdaDrugCodeDisplayLookup, npiOrgLookup, securityTagManager, false);
+            metricRegistry, fdaDrugCodeDisplayLookup, securityTagManager, false);
     CarrierClaimTransformerV2 carrierClaimTransformerV2 =
         new CarrierClaimTransformerV2(
-            metricRegistry, fdaDrugCodeDisplayLookup, npiOrgLookup, securityTagManager, false);
+            metricRegistry, fdaDrugCodeDisplayLookup, securityTagManager, false);
     HHAClaimTransformerV2 hhaClaimTransformerV2 =
-        new HHAClaimTransformerV2(metricRegistry, npiOrgLookup, securityTagManager, false);
+        new HHAClaimTransformerV2(metricRegistry, securityTagManager, false);
     InpatientClaimTransformerV2 inpatientClaimTransformerV2 =
-        new InpatientClaimTransformerV2(metricRegistry, npiOrgLookup, securityTagManager, false);
+        new InpatientClaimTransformerV2(metricRegistry, securityTagManager, false);
     OutpatientClaimTransformerV2 outpatientClaimTransformerV2 =
         new OutpatientClaimTransformerV2(
-            metricRegistry, fdaDrugCodeDisplayLookup, npiOrgLookup, securityTagManager, false);
-=======
-        new DMEClaimTransformerV2(metricRegistry, fdaDrugCodeDisplayLookup, securityTagManager);
-    CarrierClaimTransformerV2 carrierClaimTransformerV2 =
-        new CarrierClaimTransformerV2(metricRegistry, fdaDrugCodeDisplayLookup, securityTagManager);
-    HHAClaimTransformerV2 hhaClaimTransformerV2 =
-        new HHAClaimTransformerV2(metricRegistry, securityTagManager);
-    InpatientClaimTransformerV2 inpatientClaimTransformerV2 =
-        new InpatientClaimTransformerV2(metricRegistry, securityTagManager);
-    OutpatientClaimTransformerV2 outpatientClaimTransformerV2 =
-        new OutpatientClaimTransformerV2(
-            metricRegistry, fdaDrugCodeDisplayLookup, securityTagManager);
->>>>>>> b30d9b81
+            metricRegistry, fdaDrugCodeDisplayLookup, securityTagManager, false);
     PartDEventTransformerV2 partDEventTransformer =
         new PartDEventTransformerV2(metricRegistry, fdaDrugCodeDisplayLookup);
     SNFClaimTransformerV2 snfClaimTransformerV2 =
-<<<<<<< HEAD
-        new SNFClaimTransformerV2(metricRegistry, npiOrgLookup, securityTagManager, false);
-=======
-        new SNFClaimTransformerV2(metricRegistry, securityTagManager);
->>>>>>> b30d9b81
+        new SNFClaimTransformerV2(metricRegistry, securityTagManager, false);
 
     ExplanationOfBenefit inpatientEob =
         inpatientClaimTransformerV2.transform(getClaim(InpatientClaim.class), false);
@@ -173,12 +156,8 @@
     String hhaClaimType = TransformerUtilsV2.getClaimType(hhaEob).toString();
 
     HospiceClaimTransformerV2 hospiceClaimTransformerV2 =
-<<<<<<< HEAD
         new HospiceClaimTransformerV2(
-            new MetricRegistry(), npiOrgLookup, securityTagManager, false);
-=======
-        new HospiceClaimTransformerV2(new MetricRegistry(), securityTagManager);
->>>>>>> b30d9b81
+            new MetricRegistry(), securityTagManager, false);
     ExplanationOfBenefit hospiceEob =
         hospiceClaimTransformerV2.transform(getClaim(HospiceClaim.class), false);
     String hospiceClaimType = TransformerUtilsV2.getClaimType(hospiceEob).toString();
