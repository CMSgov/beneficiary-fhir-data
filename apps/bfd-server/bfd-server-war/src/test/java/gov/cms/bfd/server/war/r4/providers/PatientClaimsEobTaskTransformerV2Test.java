package gov.cms.bfd.server.war.r4.providers;

import static org.junit.jupiter.api.Assertions.assertEquals;
import static org.junit.jupiter.api.Assertions.assertFalse;
import static org.junit.jupiter.api.Assertions.assertNotNull;
import static org.junit.jupiter.api.Assertions.assertTrue;
import static org.mockito.ArgumentMatchers.any;
import static org.mockito.ArgumentMatchers.anyBoolean;
import static org.mockito.ArgumentMatchers.anyInt;
import static org.mockito.ArgumentMatchers.anyString;
import static org.mockito.ArgumentMatchers.isNull;
import static org.mockito.Mockito.doReturn;
import static org.mockito.Mockito.mock;
import static org.mockito.Mockito.times;
import static org.mockito.Mockito.verify;
import static org.mockito.Mockito.when;

import com.codahale.metrics.MetricRegistry;
import com.codahale.metrics.Timer;
import gov.cms.bfd.model.rif.entities.CarrierClaim;
import gov.cms.bfd.model.rif.entities.DMEClaim;
import gov.cms.bfd.model.rif.entities.HHAClaim;
import gov.cms.bfd.model.rif.entities.HospiceClaim;
import gov.cms.bfd.model.rif.entities.InpatientClaim;
import gov.cms.bfd.model.rif.entities.OutpatientClaim;
import gov.cms.bfd.model.rif.entities.PartDEvent;
import gov.cms.bfd.model.rif.entities.SNFClaim;
import gov.cms.bfd.model.rif.npi_fda.NPIData;
import gov.cms.bfd.model.rif.samples.StaticRifResourceGroup;
import gov.cms.bfd.server.war.NPIOrgLookup;
import gov.cms.bfd.server.war.SamhsaV2InterceptorShadow;
import gov.cms.bfd.server.war.ServerTestUtils;
import gov.cms.bfd.server.war.commons.ClaimType;
import gov.cms.bfd.server.war.commons.SecurityTagManager;
import gov.cms.bfd.server.war.commons.SecurityTagsDao;
import gov.cms.bfd.server.war.commons.TransformerConstants;
import gov.cms.bfd.sharedutils.exceptions.BadCodeMonkeyException;
import jakarta.persistence.EntityManager;
import jakarta.persistence.TypedQuery;
import jakarta.persistence.criteria.CriteriaBuilder;
import jakarta.persistence.criteria.CriteriaQuery;
import jakarta.persistence.criteria.Path;
import jakarta.persistence.criteria.Root;
import jakarta.persistence.metamodel.SingularAttribute;
import java.util.ArrayList;
import java.util.Arrays;
import java.util.List;
import java.util.Optional;
import org.hl7.fhir.r4.model.CodeableConcept;
import org.hl7.fhir.r4.model.Coding;
import org.hl7.fhir.r4.model.ExplanationOfBenefit;
import org.junit.jupiter.api.BeforeEach;
import org.junit.jupiter.api.Test;
import org.junit.jupiter.api.extension.ExtendWith;
import org.mockito.Mock;
import org.mockito.junit.jupiter.MockitoExtension;
import org.mockito.junit.jupiter.MockitoSettings;
import org.mockito.quality.Strictness;

/**
 * Units tests for the {@link PatientClaimsEobTaskTransformerV2Test}. Basically verifying that all
 * the task transformers work and return an EOB as well as some pertinent info such as SAMHSA
 * processing information.
 */
@ExtendWith(MockitoExtension.class)
@MockitoSettings(strictness = Strictness.LENIENT)
class PatientClaimsEobTaskTransformerV2Test {
  /** The mock query, for mocking DB returns. */
  @Mock TypedQuery mockQuery;

  /** The mock metric registry. */
  @Mock MetricRegistry metricRegistry;

  /** The metrics timer. Used for determining the timer was started. */
  @Mock Timer metricsTimer;

  /** The metrics timer context. Used for determining the timer was stopped. */
  @Mock Timer.Context metricsTimerContext;

  /** The NPI Org lookup. */
  @Mock NPIOrgLookup mockNpiOrgLookup;

  /** The SamhsaSecurityTag lookup. */
  @Mock SecurityTagManager securityTagManager;

  /** The mock samhsa matcher. */
  @Mock R4EobSamhsaMatcher mockSamhsaMatcher;

  /** v2SamhsaConsentSimulation. */
  @Mock SamhsaV2InterceptorShadow samhsaV2InterceptorShadow;

  /** The Security Tags Dao. */
  @Mock SecurityTagsDao securityTagsDao;

  /** The carrier claim returned in tests. */
  CarrierClaim testCarrierClaim;

  /** The DME claim returned in tests. */
  DMEClaim testDmeClaim;

  /** The HHA claim returned in tests. */
  HHAClaim testHhaClaim;

  /** The Hospice claim returned in tests. */
  HospiceClaim testHospiceClaim;

  /** The Inpatient claim returned in tests. */
  InpatientClaim testInpatientClaim;

  /** The Outpatient claim returned in tests. */
  OutpatientClaim testOutpatientClaim;

  /** The Part D Event returned in tests. */
  PartDEvent testPdeClaim;

  /** The SNF claim returned in tests. */
  SNFClaim testSnfClaim;

  @Mock SingularAttribute mockAttr;

  /** The mock entity manager for mocking database calls. */
  @Mock EntityManager mockEntityManager;

  /** The mock npi lookup. */
  @Mock NPIOrgLookup mockNpiTaxonomyLookup;

  /** Sets up the test class. */
  @BeforeEach
  public void setup() {
    setupEntities();
    NPIData npiData =
        NPIData.builder()
            .npi("0000000000")
            .taxonomyCode("207X00000X")
            .taxonomyDisplay("Orthopaedic Surgery")
            .build();
    // metrics mocking
    when(metricRegistry.timer(any())).thenReturn(metricsTimer);
    when(metricsTimer.time()).thenReturn(metricsTimerContext);
    // used to get the claim type in transformer utils
    CodeableConcept mockConcept = mock(CodeableConcept.class);
    Coding mockCoding = mock(Coding.class);
    when(mockCoding.getSystem()).thenReturn(TransformerConstants.CODING_SYSTEM_BBAPI_EOB_TYPE);
    when(mockConcept.getCoding()).thenReturn(List.of(mockCoding));
    when(mockCoding.getCode()).thenReturn("CARRIER");
  }

  /** sets up claim entities. */
  private void setupEntities() {
    List<Object> parsedRecords =
        ServerTestUtils.parseData(Arrays.asList(StaticRifResourceGroup.SAMPLE_A.getResources()));

    testCarrierClaim =
        parsedRecords.stream()
            .filter(r -> r instanceof CarrierClaim)
            .map(CarrierClaim.class::cast)
            .findFirst()
            .get();

    testDmeClaim =
        parsedRecords.stream()
            .filter(r -> r instanceof DMEClaim)
            .map(DMEClaim.class::cast)
            .findFirst()
            .get();

    testHhaClaim =
        parsedRecords.stream()
            .filter(r -> r instanceof HHAClaim)
            .map(HHAClaim.class::cast)
            .findFirst()
            .get();

    testHospiceClaim =
        parsedRecords.stream()
            .filter(r -> r instanceof HospiceClaim)
            .map(HospiceClaim.class::cast)
            .findFirst()
            .get();

    testInpatientClaim =
        parsedRecords.stream()
            .filter(r -> r instanceof InpatientClaim)
            .map(InpatientClaim.class::cast)
            .findFirst()
            .get();

    testOutpatientClaim =
        parsedRecords.stream()
            .filter(r -> r instanceof OutpatientClaim)
            .map(OutpatientClaim.class::cast)
            .findFirst()
            .get();
    testPdeClaim =
        parsedRecords.stream()
            .filter(r -> r instanceof PartDEvent)
            .map(PartDEvent.class::cast)
            .findFirst()
            .get();

    testSnfClaim =
        parsedRecords.stream()
            .filter(r -> r instanceof SNFClaim)
            .map(SNFClaim.class::cast)
            .findFirst()
            .get();
  }

  /**
   * Verify that the {@link PatientClaimsEobTaskTransformerV2} sucessfully transforms a {@link
   * CarrierClaim} entity into a {@link ExplanationOfBenefit} FHIR resource and performs no SAMHSA
   * EOB filtering.
   */
  @Test
  void testTaskTransformerUsingCarrierClaimNoSamhsaFilter() {
    CriteriaQuery<CarrierClaim> clmMockCriteria = mock(CriteriaQuery.class);
    Root<CarrierClaim> clmRoot = mock(Root.class);
    setupClaimEntity(mockEntityManager, ClaimType.CARRIER, clmMockCriteria, clmRoot);

    // Ignore metrics registry calls on the claim transformer; its not under test here
    ClaimTransformerInterfaceV2 claimTransformer =
<<<<<<< HEAD
        new CarrierClaimTransformerV2(new MetricRegistry(), securityTagManager);
    PatientClaimsEobTaskTransformerV2 taskTransformer =
        new PatientClaimsEobTaskTransformerV2(metricRegistry, mockSamhsaMatcher);
=======
        new CarrierClaimTransformerV2(
            new MetricRegistry(), mockDrugDisplayLookup, securityTagManager, false);
    PatientClaimsEobTaskTransformerV2 taskTransformer =
        new PatientClaimsEobTaskTransformerV2(
            metricRegistry,
            mockSamhsaMatcher,
            mockDrugDisplayLookup,
            samhsaV2InterceptorShadow,
            securityTagsDao,
            false);
>>>>>>> 6735a635

    taskTransformer.setIncludeTaxNumbers(true);
    taskTransformer.setupTaskParams(
        claimTransformer, ClaimType.CARRIER, 1234L, Optional.empty(), Optional.empty(), false);
    taskTransformer.setEntityManager(mockEntityManager);

    PatientClaimsEobTaskTransformerV2 rslt = taskTransformer.call();
    assertNotNull(rslt);
    assertTrue(taskTransformer.ranSuccessfully());
    assertEquals(1, taskTransformer.fetchEOBs().size());
    assertFalse(taskTransformer.wasSamhsaFilteringPerformed());
    assertEquals(0, taskTransformer.eobsRemovedBySamhsaFilter());
    assertEquals(-1, taskTransformer.eobsIgnoredBySamhsaFilter());
    verifyMetrics(ClaimType.CARRIER);
  }

  /**
   * Verify that the {@link PatientClaimsEobTaskTransformerV2} sucessfully transforms a {@link
   * CarrierClaim} entity into a {@link ExplanationOfBenefit} FHIR resource and performs SAMHSA EOB
   * filtering.
   */
  @Test
  void testTaskTransformerUsingCarrierClaimWithSamhsa() {
    CriteriaQuery<CarrierClaim> clmMockCriteria = mock(CriteriaQuery.class);
    Root<CarrierClaim> clmRoot = mock(Root.class);
    setupClaimEntity(mockEntityManager, ClaimType.CARRIER, clmMockCriteria, clmRoot);

    // Ignore metrics registry calls on the claim transformer; its not under test here
    ClaimTransformerInterfaceV2 claimTransformer =
<<<<<<< HEAD
        new CarrierClaimTransformerV2(new MetricRegistry(), securityTagManager);
    PatientClaimsEobTaskTransformerV2 taskTransformer =
        new PatientClaimsEobTaskTransformerV2(metricRegistry, mockSamhsaMatcher);
=======
        new CarrierClaimTransformerV2(
            new MetricRegistry(), mockDrugDisplayLookup, securityTagManager, false);
    PatientClaimsEobTaskTransformerV2 taskTransformer =
        new PatientClaimsEobTaskTransformerV2(
            metricRegistry,
            mockSamhsaMatcher,
            mockDrugDisplayLookup,
            samhsaV2InterceptorShadow,
            securityTagsDao,
            false);
>>>>>>> 6735a635

    taskTransformer.setIncludeTaxNumbers(true);
    taskTransformer.setupTaskParams(
        claimTransformer, ClaimType.CARRIER, 1234L, Optional.empty(), Optional.empty(), true);
    taskTransformer.setEntityManager(mockEntityManager);

    PatientClaimsEobTaskTransformerV2 rslt = taskTransformer.call();
    assertNotNull(rslt);
    assertTrue(taskTransformer.ranSuccessfully());
    assertEquals(1, taskTransformer.fetchEOBs().size());
    assertTrue(taskTransformer.wasSamhsaFilteringPerformed());
    assertEquals(0, taskTransformer.eobsRemovedBySamhsaFilter());
    assertEquals(1, taskTransformer.eobsIgnoredBySamhsaFilter());
    verifyMetrics(ClaimType.CARRIER);
  }

  /**
   * Verify that the {@link PatientClaimsEobTaskTransformerV2} sucessfully transforms a {@link
   * DMEClaim} entity into a {@link ExplanationOfBenefit} FHIR resource and performs no SAMHSA EOB
   * filtering.
   */
  @Test
  void testTaskTransformerUsingDmeClaimNoSamhsaFilter() {
    CriteriaQuery<DMEClaim> clmMockCriteria = mock(CriteriaQuery.class);
    Root<DMEClaim> clmRoot = mock(Root.class);
    setupClaimEntity(mockEntityManager, ClaimType.DME, clmMockCriteria, clmRoot);

    // Ignore metrics registry calls on the claim transformer; its not under test here
    ClaimTransformerInterfaceV2 claimTransformer =
<<<<<<< HEAD
        new DMEClaimTransformerV2(new MetricRegistry(), securityTagManager);
    PatientClaimsEobTaskTransformerV2 taskTransformer =
        new PatientClaimsEobTaskTransformerV2(metricRegistry, mockSamhsaMatcher);
=======
        new DMEClaimTransformerV2(
            new MetricRegistry(), mockDrugDisplayLookup, securityTagManager, false);
    PatientClaimsEobTaskTransformerV2 taskTransformer =
        new PatientClaimsEobTaskTransformerV2(
            metricRegistry,
            mockSamhsaMatcher,
            mockDrugDisplayLookup,
            samhsaV2InterceptorShadow,
            securityTagsDao,
            false);
>>>>>>> 6735a635

    taskTransformer.setIncludeTaxNumbers(true);
    taskTransformer.setupTaskParams(
        claimTransformer, ClaimType.DME, 1234L, Optional.empty(), Optional.empty(), false);
    taskTransformer.setEntityManager(mockEntityManager);

    PatientClaimsEobTaskTransformerV2 rslt = taskTransformer.call();
    assertNotNull(rslt);
    assertTrue(taskTransformer.ranSuccessfully());
    assertEquals(1, taskTransformer.fetchEOBs().size());
    assertFalse(taskTransformer.wasSamhsaFilteringPerformed());
    assertEquals(0, taskTransformer.eobsRemovedBySamhsaFilter());
    assertEquals(-1, taskTransformer.eobsIgnoredBySamhsaFilter());
    verifyMetrics(ClaimType.DME);
  }

  /**
   * Verify that the {@link PatientClaimsEobTaskTransformerV2} sucessfully transforms a {@link
   * DMEClaim} entity into a {@link ExplanationOfBenefit} FHIR resource and performs SAMHSA EOB
   * filtering.
   */
  @Test
  void testTaskTransformerUsingDmeClaimWithSamhsa() {
    CriteriaQuery<DMEClaim> clmMockCriteria = mock(CriteriaQuery.class);
    Root<DMEClaim> clmRoot = mock(Root.class);
    setupClaimEntity(mockEntityManager, ClaimType.DME, clmMockCriteria, clmRoot);

    // Ignore metrics registry calls on the claim transformer; its not under test here
    ClaimTransformerInterfaceV2 claimTransformer =
<<<<<<< HEAD
        new DMEClaimTransformerV2(new MetricRegistry(), securityTagManager);
    PatientClaimsEobTaskTransformerV2 taskTransformer =
        new PatientClaimsEobTaskTransformerV2(metricRegistry, mockSamhsaMatcher);
=======
        new DMEClaimTransformerV2(
            new MetricRegistry(), mockDrugDisplayLookup, securityTagManager, false);
    PatientClaimsEobTaskTransformerV2 taskTransformer =
        new PatientClaimsEobTaskTransformerV2(
            metricRegistry,
            mockSamhsaMatcher,
            mockDrugDisplayLookup,
            samhsaV2InterceptorShadow,
            securityTagsDao,
            false);
>>>>>>> 6735a635

    taskTransformer.setIncludeTaxNumbers(true);
    taskTransformer.setupTaskParams(
        claimTransformer, ClaimType.DME, 1234L, Optional.empty(), Optional.empty(), true);
    taskTransformer.setEntityManager(mockEntityManager);

    PatientClaimsEobTaskTransformerV2 rslt = taskTransformer.call();
    assertNotNull(rslt);
    assertTrue(taskTransformer.ranSuccessfully());
    assertEquals(1, taskTransformer.fetchEOBs().size());
    assertTrue(taskTransformer.wasSamhsaFilteringPerformed());
    assertEquals(0, taskTransformer.eobsRemovedBySamhsaFilter());
    assertEquals(1, taskTransformer.eobsIgnoredBySamhsaFilter());
    verifyMetrics(ClaimType.DME);
  }

  /**
   * Verify that the {@link PatientClaimsEobTaskTransformerV2} sucessfully transforms a {@link
   * HHAClaim} entity into a {@link ExplanationOfBenefit} FHIR resource;performs SAMHSA filtering
   * flag when set to true.
   */
  @Test
  void testTaskTransformerUsingHhaClaimWithSamhsa() {
    CriteriaQuery<HHAClaim> clmMockCriteria = mock(CriteriaQuery.class);
    Root<HHAClaim> clmRoot = mock(Root.class);
    setupClaimEntity(mockEntityManager, ClaimType.HHA, clmMockCriteria, clmRoot);

    // Ignore metrics registry calls on the claim transformer; its not under test here
    ClaimTransformerInterfaceV2 claimTransformer =
        new HHAClaimTransformerV2(new MetricRegistry(), securityTagManager, false);
    PatientClaimsEobTaskTransformerV2 taskTransformer =
<<<<<<< HEAD
        new PatientClaimsEobTaskTransformerV2(metricRegistry, mockSamhsaMatcher);
=======
        new PatientClaimsEobTaskTransformerV2(
            metricRegistry,
            mockSamhsaMatcher,
            mockDrugDisplayLookup,
            samhsaV2InterceptorShadow,
            securityTagsDao,
            false);
>>>>>>> 6735a635

    // should ignore processing of NPI tax numbers even though it is set
    taskTransformer.setIncludeTaxNumbers(true);
    taskTransformer.setupTaskParams(
        claimTransformer, ClaimType.HHA, 1234L, Optional.empty(), Optional.empty(), true);
    taskTransformer.setEntityManager(mockEntityManager);

    PatientClaimsEobTaskTransformerV2 rslt = taskTransformer.call();
    assertNotNull(rslt);
    assertTrue(taskTransformer.ranSuccessfully());
    assertEquals(1, taskTransformer.fetchEOBs().size());
    assertTrue(taskTransformer.wasSamhsaFilteringPerformed());
    assertEquals(0, taskTransformer.eobsRemovedBySamhsaFilter());
    assertEquals(1, taskTransformer.eobsIgnoredBySamhsaFilter());
    verifyMetrics(ClaimType.HHA);
  }

  /**
   * Verify that the {@link PatientClaimsEobTaskTransformerV2} sucessfully transforms a {@link
   * HospiceClaim} entity into a {@link ExplanationOfBenefit} FHIR resource; performs SAMHSA
   * filtering flag when set to true.
   */
  @Test
  void testTaskTransformerUsingHospiceClaimWithSamhsa() {
    CriteriaQuery<HospiceClaim> clmMockCriteria = mock(CriteriaQuery.class);
    Root<HospiceClaim> clmRoot = mock(Root.class);
    setupClaimEntity(mockEntityManager, ClaimType.HOSPICE, clmMockCriteria, clmRoot);

    // Ignore metrics registry calls on the claim transformer; its not under test here
    ClaimTransformerInterfaceV2 claimTransformer =
        new HospiceClaimTransformerV2(new MetricRegistry(), securityTagManager, false);
    PatientClaimsEobTaskTransformerV2 taskTransformer =
<<<<<<< HEAD
        new PatientClaimsEobTaskTransformerV2(metricRegistry, mockSamhsaMatcher);
=======
        new PatientClaimsEobTaskTransformerV2(
            metricRegistry,
            mockSamhsaMatcher,
            mockDrugDisplayLookup,
            samhsaV2InterceptorShadow,
            securityTagsDao,
            false);
>>>>>>> 6735a635

    // should ignore processing of NPI tax numbers even though it is set
    taskTransformer.setIncludeTaxNumbers(true);
    taskTransformer.setupTaskParams(
        claimTransformer, ClaimType.HOSPICE, 1234L, Optional.empty(), Optional.empty(), true);
    taskTransformer.setEntityManager(mockEntityManager);

    PatientClaimsEobTaskTransformerV2 rslt = taskTransformer.call();
    assertNotNull(rslt);
    assertTrue(taskTransformer.ranSuccessfully());
    assertEquals(1, taskTransformer.fetchEOBs().size());
    assertTrue(taskTransformer.wasSamhsaFilteringPerformed());
    assertEquals(0, taskTransformer.eobsRemovedBySamhsaFilter());
    assertEquals(1, taskTransformer.eobsIgnoredBySamhsaFilter());
    verifyMetrics(ClaimType.HOSPICE);
  }

  /**
   * Verify that the {@link PatientClaimsEobTaskTransformerV2} sucessfully transforms a {@link
   * InpatientClaim} entity into a {@link ExplanationOfBenefit} FHIR resource; performs SAMHSA
   * filtering flag when set to true.
   */
  @Test
  void testTaskTransformerUsingInpatientClaimWithSamhsa() {
    CriteriaQuery<InpatientClaim> clmMockCriteria = mock(CriteriaQuery.class);
    Root<InpatientClaim> clmRoot = mock(Root.class);
    setupClaimEntity(mockEntityManager, ClaimType.INPATIENT, clmMockCriteria, clmRoot);

    // Ignore metrics registry calls on the claim transformer; its not under test here
    ClaimTransformerInterfaceV2 claimTransformer =
        new InpatientClaimTransformerV2(new MetricRegistry(), securityTagManager, false);
    PatientClaimsEobTaskTransformerV2 taskTransformer =
<<<<<<< HEAD
        new PatientClaimsEobTaskTransformerV2(metricRegistry, mockSamhsaMatcher);
=======
        new PatientClaimsEobTaskTransformerV2(
            metricRegistry,
            mockSamhsaMatcher,
            mockDrugDisplayLookup,
            samhsaV2InterceptorShadow,
            securityTagsDao,
            false);
>>>>>>> 6735a635

    // should ignore processing of NPI tax numbers even though it is set
    taskTransformer.setIncludeTaxNumbers(true);
    taskTransformer.setupTaskParams(
        claimTransformer, ClaimType.INPATIENT, 1234L, Optional.empty(), Optional.empty(), true);
    taskTransformer.setEntityManager(mockEntityManager);

    PatientClaimsEobTaskTransformerV2 rslt = taskTransformer.call();
    assertNotNull(rslt);
    assertTrue(taskTransformer.ranSuccessfully());
    assertEquals(1, taskTransformer.fetchEOBs().size());
    assertTrue(taskTransformer.wasSamhsaFilteringPerformed());
    assertEquals(0, taskTransformer.eobsRemovedBySamhsaFilter());
    assertEquals(1, taskTransformer.eobsIgnoredBySamhsaFilter());
    verifyMetrics(ClaimType.INPATIENT);
  }

  /**
   * Verify that the {@link PatientClaimsEobTaskTransformerV2} sucessfully transforms a {@link
   * OutpatientClaim} entity into a {@link ExplanationOfBenefit} FHIR resource; performs SAMHSA
   * filtering flag when set to true.
   */
  @Test
  void testTaskTransformerUsingOutpatientClaimWithSamhsa() {
    CriteriaQuery<OutpatientClaim> clmMockCriteria = mock(CriteriaQuery.class);
    Root<OutpatientClaim> clmRoot = mock(Root.class);
    setupClaimEntity(mockEntityManager, ClaimType.OUTPATIENT, clmMockCriteria, clmRoot);

    // Ignore metrics registry calls on the claim transformer; its not under test here
    ClaimTransformerInterfaceV2 claimTransformer =
<<<<<<< HEAD
        new OutpatientClaimTransformerV2(new MetricRegistry(), securityTagManager);
    PatientClaimsEobTaskTransformerV2 taskTransformer =
        new PatientClaimsEobTaskTransformerV2(metricRegistry, mockSamhsaMatcher);
=======
        new OutpatientClaimTransformerV2(
            new MetricRegistry(), mockDrugDisplayLookup, securityTagManager, false);
    PatientClaimsEobTaskTransformerV2 taskTransformer =
        new PatientClaimsEobTaskTransformerV2(
            metricRegistry,
            mockSamhsaMatcher,
            mockDrugDisplayLookup,
            samhsaV2InterceptorShadow,
            securityTagsDao,
            false);
>>>>>>> 6735a635

    // should ignore processing of NPI tax numbers even though it is set
    taskTransformer.setIncludeTaxNumbers(true);
    taskTransformer.setupTaskParams(
        claimTransformer, ClaimType.OUTPATIENT, 1234L, Optional.empty(), Optional.empty(), true);
    taskTransformer.setEntityManager(mockEntityManager);

    PatientClaimsEobTaskTransformerV2 rslt = taskTransformer.call();
    assertNotNull(rslt);
    assertTrue(taskTransformer.ranSuccessfully());
    assertEquals(1, taskTransformer.fetchEOBs().size());
    assertTrue(taskTransformer.wasSamhsaFilteringPerformed());
    assertEquals(0, taskTransformer.eobsRemovedBySamhsaFilter());
    assertEquals(1, taskTransformer.eobsIgnoredBySamhsaFilter());
    verifyMetrics(ClaimType.OUTPATIENT);
  }

  /**
   * Verify that the {@link PatientClaimsEobTaskTransformerV2} sucessfully transforms a {@link
   * PartDEvent} entity into a {@link ExplanationOfBenefit} FHIR resource; performs SAMHSA filtering
   * flag when set to true.
   */
  @Test
  void testTaskTransformerUsingPartDEventWithSamhsa() {
    CriteriaQuery<PartDEvent> clmMockCriteria = mock(CriteriaQuery.class);
    Root<PartDEvent> clmRoot = mock(Root.class);
    setupClaimEntity(mockEntityManager, ClaimType.PDE, clmMockCriteria, clmRoot);

    // Ignore metrics registry calls on the claim transformer; its not under test here
    ClaimTransformerInterfaceV2 claimTransformer =
        new PartDEventTransformerV2(new MetricRegistry());
    PatientClaimsEobTaskTransformerV2 taskTransformer =
<<<<<<< HEAD
        new PatientClaimsEobTaskTransformerV2(metricRegistry, mockSamhsaMatcher);
=======
        new PatientClaimsEobTaskTransformerV2(
            metricRegistry,
            mockSamhsaMatcher,
            mockDrugDisplayLookup,
            samhsaV2InterceptorShadow,
            securityTagsDao,
            false);
>>>>>>> 6735a635

    // should ignore processing of NPI tax numbers even though it is set
    taskTransformer.setIncludeTaxNumbers(true);
    taskTransformer.setupTaskParams(
        claimTransformer, ClaimType.PDE, 1234L, Optional.empty(), Optional.empty(), true);
    taskTransformer.setEntityManager(mockEntityManager);

    PatientClaimsEobTaskTransformerV2 rslt = taskTransformer.call();
    assertNotNull(rslt);
    assertTrue(taskTransformer.ranSuccessfully());
    assertEquals(1, taskTransformer.fetchEOBs().size());
    assertTrue(taskTransformer.wasSamhsaFilteringPerformed());
    assertEquals(0, taskTransformer.eobsRemovedBySamhsaFilter());
    assertEquals(1, taskTransformer.eobsIgnoredBySamhsaFilter());
    verifyMetrics(ClaimType.PDE);
  }

  /**
   * Verify that the {@link PatientClaimsEobTaskTransformerV2} sucessfully transforms a {@link
   * SNFClaim} entity into a {@link ExplanationOfBenefit} FHIR resource; performs SAMHSA filtering
   * flag when set to true.
   */
  @Test
  void testTaskTransformerUsingSnfClaimWithSamhsa() {
    CriteriaQuery<SNFClaim> clmMockCriteria = mock(CriteriaQuery.class);
    Root<SNFClaim> clmRoot = mock(Root.class);
    setupClaimEntity(mockEntityManager, ClaimType.SNF, clmMockCriteria, clmRoot);

    // Ignore metrics registry calls on the claim transformer; its not under test here
    ClaimTransformerInterfaceV2 claimTransformer =
        new SNFClaimTransformerV2(new MetricRegistry(), securityTagManager, false);
    PatientClaimsEobTaskTransformerV2 taskTransformer =
<<<<<<< HEAD
        new PatientClaimsEobTaskTransformerV2(metricRegistry, mockSamhsaMatcher);
=======
        new PatientClaimsEobTaskTransformerV2(
            metricRegistry,
            mockSamhsaMatcher,
            mockDrugDisplayLookup,
            samhsaV2InterceptorShadow,
            securityTagsDao,
            false);
>>>>>>> 6735a635

    // should ignore processing of NPI tax numbers even though it is set
    taskTransformer.setIncludeTaxNumbers(true);
    taskTransformer.setupTaskParams(
        claimTransformer, ClaimType.SNF, 1234L, Optional.empty(), Optional.empty(), true);
    taskTransformer.setEntityManager(mockEntityManager);

    PatientClaimsEobTaskTransformerV2 rslt = taskTransformer.call();
    assertNotNull(rslt);
    assertTrue(taskTransformer.ranSuccessfully());
    assertEquals(1, taskTransformer.fetchEOBs().size());
    assertTrue(taskTransformer.wasSamhsaFilteringPerformed());
    assertEquals(0, taskTransformer.eobsRemovedBySamhsaFilter());
    assertEquals(1, taskTransformer.eobsIgnoredBySamhsaFilter());
    verifyMetrics(ClaimType.SNF);
  }

  /**
   * Verify that the {@link PatientClaimsEobTaskTransformerV2} can handle internal processing {@link
   * Exception} and can return it to the caller via its {@link
   * PatientClaimsEobTaskTransformerV2#getFailure()} method. The test sets up a {@link DMEClaim}
   * entity but invokes the task setup to process the entity using a {@link SNFClaimTransformerV2};
   * this mis-match triggers a {@link BadCodeMonkeyException} which the caller can retrieve.
   */
  @Test
  void testGetFailureFromTaskTransformer() {
    // purposely setup a DME clam
    CriteriaQuery<DMEClaim> clmMockCriteria = mock(CriteriaQuery.class);
    Root<DMEClaim> clmRoot = mock(Root.class);
    setupClaimEntity(mockEntityManager, ClaimType.DME, clmMockCriteria, clmRoot);

    ClaimTransformerInterfaceV2 claimTransformer =
        new SNFClaimTransformerV2(metricRegistry, securityTagManager, false);
    PatientClaimsEobTaskTransformerV2 taskTransformer =
<<<<<<< HEAD
        new PatientClaimsEobTaskTransformerV2(metricRegistry, mockSamhsaMatcher);
=======
        new PatientClaimsEobTaskTransformerV2(
            metricRegistry,
            mockSamhsaMatcher,
            mockDrugDisplayLookup,
            samhsaV2InterceptorShadow,
            securityTagsDao,
            false);
>>>>>>> 6735a635

    // should ignore processing of NPI tax numbers even though it is set
    taskTransformer.setIncludeTaxNumbers(true);
    taskTransformer.setupTaskParams(
        claimTransformer, ClaimType.DME, 1234L, Optional.empty(), Optional.empty(), true);
    taskTransformer.setEntityManager(mockEntityManager);

    PatientClaimsEobTaskTransformerV2 rslt = taskTransformer.call();
    assertNotNull(rslt);
    assertFalse(taskTransformer.ranSuccessfully());
    assertTrue(taskTransformer.getFailure().orElseThrow() instanceof BadCodeMonkeyException);
  }

  /**
   * Sets up mock query of a given claim type.
   *
   * @param em the {@link EntityManager} claim data to mock.
   * @param claimType the {@link ClaimType} claim data to mock.
   * @param clmMockCriteria the {@link CriteriaQuery} claim query criteria being mocked.
   * @param clmRoot the {@link Root} claim root being mocked.
   */
  private void setupClaimEntity(
      EntityManager em, ClaimType claimType, CriteriaQuery clmMockCriteria, Root clmRoot) {
    CriteriaBuilder clmCriteriaBuilder = mock(CriteriaBuilder.class);
    Path clmMockPath = mock(Path.class);
    TypedQuery clmMockQuery = mock(TypedQuery.class);

    when(em.getCriteriaBuilder()).thenReturn(clmCriteriaBuilder);
    doReturn(clmMockCriteria).when(clmCriteriaBuilder).createQuery(any());
    when(clmMockCriteria.select(any())).thenReturn(clmMockCriteria);
    when(clmMockCriteria.from(any(Class.class))).thenReturn(clmRoot);
    when(clmRoot.get(isNull(SingularAttribute.class))).thenReturn(clmMockPath);
    when(em.createQuery(clmMockCriteria)).thenReturn(clmMockQuery);
    when(clmMockQuery.setHint(any(), anyBoolean())).thenReturn(clmMockQuery);
    when(clmMockQuery.setMaxResults(anyInt())).thenReturn(clmMockQuery);
    when(clmMockQuery.setParameter(anyString(), any())).thenReturn(clmMockQuery);
    when(clmMockCriteria.distinct(anyBoolean())).thenReturn(clmMockCriteria);

    List list = null;
    switch (claimType) {
      case CARRIER -> {
        list = new ArrayList<CarrierClaim>();
        list.add(testCarrierClaim);
      }
      case DME -> {
        list = new ArrayList<DMEClaim>();
        list.add(testDmeClaim);
      }
      case HHA -> {
        list = new ArrayList<HHAClaim>();
        list.add(testHhaClaim);
      }
      case HOSPICE -> {
        list = new ArrayList<HospiceClaim>();
        list.add(testHospiceClaim);
      }
      case INPATIENT -> {
        list = new ArrayList<InpatientClaim>();
        list.add(testInpatientClaim);
      }
      case OUTPATIENT -> {
        list = new ArrayList<OutpatientClaim>();
        list.add(testOutpatientClaim);
      }
      case PDE -> {
        list = new ArrayList<PartDEvent>();
        list.add(testPdeClaim);
      }
      case SNF -> {
        list = new ArrayList<SNFClaim>();
        list.add(testSnfClaim);
      }
      default -> {}
    }
    when(clmMockQuery.getResultList()).thenReturn(list);
  }

  /**
   * Verify that the metric are started and stopped properly.
   *
   * @param claimType the claim type expected for this metric
   */
  private void verifyMetrics(ClaimType claimType) {
    /* FUTURE: Not sure if the registered class here _should_ be MetricsRegistry
    or if that was a mistake in the initial impl. Leaving it as-is, for now... */
    String expectedTimerName =
        "MetricRegistry.query.eobs_by_bene_id." + claimType.name().toLowerCase();
    verify(metricRegistry, times(1)).timer(expectedTimerName);
    // time() starts the timer
    verify(metricsTimer, times(1)).time();
    verify(metricsTimerContext, times(1)).stop();
  }
}<|MERGE_RESOLUTION|>--- conflicted
+++ resolved
@@ -219,22 +219,10 @@
 
     // Ignore metrics registry calls on the claim transformer; its not under test here
     ClaimTransformerInterfaceV2 claimTransformer =
-<<<<<<< HEAD
-        new CarrierClaimTransformerV2(new MetricRegistry(), securityTagManager);
-    PatientClaimsEobTaskTransformerV2 taskTransformer =
-        new PatientClaimsEobTaskTransformerV2(metricRegistry, mockSamhsaMatcher);
-=======
-        new CarrierClaimTransformerV2(
-            new MetricRegistry(), mockDrugDisplayLookup, securityTagManager, false);
-    PatientClaimsEobTaskTransformerV2 taskTransformer =
-        new PatientClaimsEobTaskTransformerV2(
-            metricRegistry,
-            mockSamhsaMatcher,
-            mockDrugDisplayLookup,
-            samhsaV2InterceptorShadow,
-            securityTagsDao,
-            false);
->>>>>>> 6735a635
+        new CarrierClaimTransformerV2(new MetricRegistry(), securityTagManager, false);
+    PatientClaimsEobTaskTransformerV2 taskTransformer =
+        new PatientClaimsEobTaskTransformerV2(
+            metricRegistry, mockSamhsaMatcher, samhsaV2InterceptorShadow, securityTagsDao, false);
 
     taskTransformer.setIncludeTaxNumbers(true);
     taskTransformer.setupTaskParams(
@@ -264,22 +252,10 @@
 
     // Ignore metrics registry calls on the claim transformer; its not under test here
     ClaimTransformerInterfaceV2 claimTransformer =
-<<<<<<< HEAD
-        new CarrierClaimTransformerV2(new MetricRegistry(), securityTagManager);
-    PatientClaimsEobTaskTransformerV2 taskTransformer =
-        new PatientClaimsEobTaskTransformerV2(metricRegistry, mockSamhsaMatcher);
-=======
-        new CarrierClaimTransformerV2(
-            new MetricRegistry(), mockDrugDisplayLookup, securityTagManager, false);
-    PatientClaimsEobTaskTransformerV2 taskTransformer =
-        new PatientClaimsEobTaskTransformerV2(
-            metricRegistry,
-            mockSamhsaMatcher,
-            mockDrugDisplayLookup,
-            samhsaV2InterceptorShadow,
-            securityTagsDao,
-            false);
->>>>>>> 6735a635
+        new CarrierClaimTransformerV2(new MetricRegistry(), securityTagManager, false);
+    PatientClaimsEobTaskTransformerV2 taskTransformer =
+        new PatientClaimsEobTaskTransformerV2(
+            metricRegistry, mockSamhsaMatcher, samhsaV2InterceptorShadow, securityTagsDao, false);
 
     taskTransformer.setIncludeTaxNumbers(true);
     taskTransformer.setupTaskParams(
@@ -309,22 +285,10 @@
 
     // Ignore metrics registry calls on the claim transformer; its not under test here
     ClaimTransformerInterfaceV2 claimTransformer =
-<<<<<<< HEAD
-        new DMEClaimTransformerV2(new MetricRegistry(), securityTagManager);
-    PatientClaimsEobTaskTransformerV2 taskTransformer =
-        new PatientClaimsEobTaskTransformerV2(metricRegistry, mockSamhsaMatcher);
-=======
-        new DMEClaimTransformerV2(
-            new MetricRegistry(), mockDrugDisplayLookup, securityTagManager, false);
-    PatientClaimsEobTaskTransformerV2 taskTransformer =
-        new PatientClaimsEobTaskTransformerV2(
-            metricRegistry,
-            mockSamhsaMatcher,
-            mockDrugDisplayLookup,
-            samhsaV2InterceptorShadow,
-            securityTagsDao,
-            false);
->>>>>>> 6735a635
+        new DMEClaimTransformerV2(new MetricRegistry(), securityTagManager, false);
+    PatientClaimsEobTaskTransformerV2 taskTransformer =
+        new PatientClaimsEobTaskTransformerV2(
+            metricRegistry, mockSamhsaMatcher, samhsaV2InterceptorShadow, securityTagsDao, false);
 
     taskTransformer.setIncludeTaxNumbers(true);
     taskTransformer.setupTaskParams(
@@ -354,22 +318,10 @@
 
     // Ignore metrics registry calls on the claim transformer; its not under test here
     ClaimTransformerInterfaceV2 claimTransformer =
-<<<<<<< HEAD
-        new DMEClaimTransformerV2(new MetricRegistry(), securityTagManager);
-    PatientClaimsEobTaskTransformerV2 taskTransformer =
-        new PatientClaimsEobTaskTransformerV2(metricRegistry, mockSamhsaMatcher);
-=======
-        new DMEClaimTransformerV2(
-            new MetricRegistry(), mockDrugDisplayLookup, securityTagManager, false);
-    PatientClaimsEobTaskTransformerV2 taskTransformer =
-        new PatientClaimsEobTaskTransformerV2(
-            metricRegistry,
-            mockSamhsaMatcher,
-            mockDrugDisplayLookup,
-            samhsaV2InterceptorShadow,
-            securityTagsDao,
-            false);
->>>>>>> 6735a635
+        new DMEClaimTransformerV2(new MetricRegistry(), securityTagManager, false);
+    PatientClaimsEobTaskTransformerV2 taskTransformer =
+        new PatientClaimsEobTaskTransformerV2(
+            metricRegistry, mockSamhsaMatcher, samhsaV2InterceptorShadow, securityTagsDao, false);
 
     taskTransformer.setIncludeTaxNumbers(true);
     taskTransformer.setupTaskParams(
@@ -401,17 +353,8 @@
     ClaimTransformerInterfaceV2 claimTransformer =
         new HHAClaimTransformerV2(new MetricRegistry(), securityTagManager, false);
     PatientClaimsEobTaskTransformerV2 taskTransformer =
-<<<<<<< HEAD
-        new PatientClaimsEobTaskTransformerV2(metricRegistry, mockSamhsaMatcher);
-=======
-        new PatientClaimsEobTaskTransformerV2(
-            metricRegistry,
-            mockSamhsaMatcher,
-            mockDrugDisplayLookup,
-            samhsaV2InterceptorShadow,
-            securityTagsDao,
-            false);
->>>>>>> 6735a635
+        new PatientClaimsEobTaskTransformerV2(
+            metricRegistry, mockSamhsaMatcher, samhsaV2InterceptorShadow, securityTagsDao, false);
 
     // should ignore processing of NPI tax numbers even though it is set
     taskTransformer.setIncludeTaxNumbers(true);
@@ -444,17 +387,8 @@
     ClaimTransformerInterfaceV2 claimTransformer =
         new HospiceClaimTransformerV2(new MetricRegistry(), securityTagManager, false);
     PatientClaimsEobTaskTransformerV2 taskTransformer =
-<<<<<<< HEAD
-        new PatientClaimsEobTaskTransformerV2(metricRegistry, mockSamhsaMatcher);
-=======
-        new PatientClaimsEobTaskTransformerV2(
-            metricRegistry,
-            mockSamhsaMatcher,
-            mockDrugDisplayLookup,
-            samhsaV2InterceptorShadow,
-            securityTagsDao,
-            false);
->>>>>>> 6735a635
+        new PatientClaimsEobTaskTransformerV2(
+            metricRegistry, mockSamhsaMatcher, samhsaV2InterceptorShadow, securityTagsDao, false);
 
     // should ignore processing of NPI tax numbers even though it is set
     taskTransformer.setIncludeTaxNumbers(true);
@@ -487,17 +421,8 @@
     ClaimTransformerInterfaceV2 claimTransformer =
         new InpatientClaimTransformerV2(new MetricRegistry(), securityTagManager, false);
     PatientClaimsEobTaskTransformerV2 taskTransformer =
-<<<<<<< HEAD
-        new PatientClaimsEobTaskTransformerV2(metricRegistry, mockSamhsaMatcher);
-=======
-        new PatientClaimsEobTaskTransformerV2(
-            metricRegistry,
-            mockSamhsaMatcher,
-            mockDrugDisplayLookup,
-            samhsaV2InterceptorShadow,
-            securityTagsDao,
-            false);
->>>>>>> 6735a635
+        new PatientClaimsEobTaskTransformerV2(
+            metricRegistry, mockSamhsaMatcher, samhsaV2InterceptorShadow, securityTagsDao, false);
 
     // should ignore processing of NPI tax numbers even though it is set
     taskTransformer.setIncludeTaxNumbers(true);
@@ -528,22 +453,10 @@
 
     // Ignore metrics registry calls on the claim transformer; its not under test here
     ClaimTransformerInterfaceV2 claimTransformer =
-<<<<<<< HEAD
-        new OutpatientClaimTransformerV2(new MetricRegistry(), securityTagManager);
-    PatientClaimsEobTaskTransformerV2 taskTransformer =
-        new PatientClaimsEobTaskTransformerV2(metricRegistry, mockSamhsaMatcher);
-=======
-        new OutpatientClaimTransformerV2(
-            new MetricRegistry(), mockDrugDisplayLookup, securityTagManager, false);
-    PatientClaimsEobTaskTransformerV2 taskTransformer =
-        new PatientClaimsEobTaskTransformerV2(
-            metricRegistry,
-            mockSamhsaMatcher,
-            mockDrugDisplayLookup,
-            samhsaV2InterceptorShadow,
-            securityTagsDao,
-            false);
->>>>>>> 6735a635
+        new OutpatientClaimTransformerV2(new MetricRegistry(), securityTagManager, false);
+    PatientClaimsEobTaskTransformerV2 taskTransformer =
+        new PatientClaimsEobTaskTransformerV2(
+            metricRegistry, mockSamhsaMatcher, samhsaV2InterceptorShadow, securityTagsDao, false);
 
     // should ignore processing of NPI tax numbers even though it is set
     taskTransformer.setIncludeTaxNumbers(true);
@@ -576,17 +489,8 @@
     ClaimTransformerInterfaceV2 claimTransformer =
         new PartDEventTransformerV2(new MetricRegistry());
     PatientClaimsEobTaskTransformerV2 taskTransformer =
-<<<<<<< HEAD
-        new PatientClaimsEobTaskTransformerV2(metricRegistry, mockSamhsaMatcher);
-=======
-        new PatientClaimsEobTaskTransformerV2(
-            metricRegistry,
-            mockSamhsaMatcher,
-            mockDrugDisplayLookup,
-            samhsaV2InterceptorShadow,
-            securityTagsDao,
-            false);
->>>>>>> 6735a635
+        new PatientClaimsEobTaskTransformerV2(
+            metricRegistry, mockSamhsaMatcher, samhsaV2InterceptorShadow, securityTagsDao, false);
 
     // should ignore processing of NPI tax numbers even though it is set
     taskTransformer.setIncludeTaxNumbers(true);
@@ -619,17 +523,8 @@
     ClaimTransformerInterfaceV2 claimTransformer =
         new SNFClaimTransformerV2(new MetricRegistry(), securityTagManager, false);
     PatientClaimsEobTaskTransformerV2 taskTransformer =
-<<<<<<< HEAD
-        new PatientClaimsEobTaskTransformerV2(metricRegistry, mockSamhsaMatcher);
-=======
-        new PatientClaimsEobTaskTransformerV2(
-            metricRegistry,
-            mockSamhsaMatcher,
-            mockDrugDisplayLookup,
-            samhsaV2InterceptorShadow,
-            securityTagsDao,
-            false);
->>>>>>> 6735a635
+        new PatientClaimsEobTaskTransformerV2(
+            metricRegistry, mockSamhsaMatcher, samhsaV2InterceptorShadow, securityTagsDao, false);
 
     // should ignore processing of NPI tax numbers even though it is set
     taskTransformer.setIncludeTaxNumbers(true);
@@ -664,17 +559,8 @@
     ClaimTransformerInterfaceV2 claimTransformer =
         new SNFClaimTransformerV2(metricRegistry, securityTagManager, false);
     PatientClaimsEobTaskTransformerV2 taskTransformer =
-<<<<<<< HEAD
-        new PatientClaimsEobTaskTransformerV2(metricRegistry, mockSamhsaMatcher);
-=======
-        new PatientClaimsEobTaskTransformerV2(
-            metricRegistry,
-            mockSamhsaMatcher,
-            mockDrugDisplayLookup,
-            samhsaV2InterceptorShadow,
-            securityTagsDao,
-            false);
->>>>>>> 6735a635
+        new PatientClaimsEobTaskTransformerV2(
+            metricRegistry, mockSamhsaMatcher, samhsaV2InterceptorShadow, securityTagsDao, false);
 
     // should ignore processing of NPI tax numbers even though it is set
     taskTransformer.setIncludeTaxNumbers(true);
