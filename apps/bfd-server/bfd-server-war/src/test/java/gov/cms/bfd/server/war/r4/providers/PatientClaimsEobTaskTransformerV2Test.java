package gov.cms.bfd.server.war.r4.providers;

import static org.junit.jupiter.api.Assertions.assertEquals;
import static org.junit.jupiter.api.Assertions.assertFalse;
import static org.junit.jupiter.api.Assertions.assertNotNull;
import static org.junit.jupiter.api.Assertions.assertTrue;
import static org.mockito.ArgumentMatchers.any;
import static org.mockito.ArgumentMatchers.anyBoolean;
import static org.mockito.ArgumentMatchers.anyInt;
import static org.mockito.ArgumentMatchers.anyString;
import static org.mockito.ArgumentMatchers.isNull;
import static org.mockito.Mockito.doReturn;
import static org.mockito.Mockito.mock;
import static org.mockito.Mockito.times;
import static org.mockito.Mockito.verify;
import static org.mockito.Mockito.when;

import com.codahale.metrics.MetricRegistry;
import com.codahale.metrics.Timer;
import gov.cms.bfd.data.fda.lookup.FdaDrugCodeDisplayLookup;
import gov.cms.bfd.model.rif.entities.CarrierClaim;
import gov.cms.bfd.model.rif.entities.DMEClaim;
import gov.cms.bfd.model.rif.entities.HHAClaim;
import gov.cms.bfd.model.rif.entities.HospiceClaim;
import gov.cms.bfd.model.rif.entities.InpatientClaim;
import gov.cms.bfd.model.rif.entities.OutpatientClaim;
import gov.cms.bfd.model.rif.entities.PartDEvent;
import gov.cms.bfd.model.rif.entities.SNFClaim;
import gov.cms.bfd.model.rif.npi_fda.NPIData;
import gov.cms.bfd.model.rif.samples.StaticRifResourceGroup;
<<<<<<< HEAD
import gov.cms.bfd.server.war.SamhsaV2InterceptorShadow;
=======
import gov.cms.bfd.server.war.NPIOrgLookup;
>>>>>>> b30d9b81
import gov.cms.bfd.server.war.ServerTestUtils;
import gov.cms.bfd.server.war.commons.ClaimType;
import gov.cms.bfd.server.war.commons.SecurityTagManager;
import gov.cms.bfd.server.war.commons.SecurityTagsDao;
import gov.cms.bfd.server.war.commons.TransformerConstants;
import gov.cms.bfd.sharedutils.exceptions.BadCodeMonkeyException;
import jakarta.persistence.EntityManager;
import jakarta.persistence.TypedQuery;
import jakarta.persistence.criteria.CriteriaBuilder;
import jakarta.persistence.criteria.CriteriaQuery;
import jakarta.persistence.criteria.Path;
import jakarta.persistence.criteria.Root;
import jakarta.persistence.metamodel.SingularAttribute;
import java.util.ArrayList;
import java.util.Arrays;
import java.util.List;
import java.util.Optional;
import org.hl7.fhir.r4.model.CodeableConcept;
import org.hl7.fhir.r4.model.Coding;
import org.hl7.fhir.r4.model.ExplanationOfBenefit;
import org.junit.jupiter.api.BeforeEach;
import org.junit.jupiter.api.Test;
import org.junit.jupiter.api.extension.ExtendWith;
import org.mockito.Mock;
import org.mockito.junit.jupiter.MockitoExtension;
import org.mockito.junit.jupiter.MockitoSettings;
import org.mockito.quality.Strictness;

/**
 * Units tests for the {@link PatientClaimsEobTaskTransformerV2Test}. Basically verifying that all
 * the task transformers work and return an EOB as well as some pertinent info such as SAMHSA
 * processing information.
 */
@ExtendWith(MockitoExtension.class)
@MockitoSettings(strictness = Strictness.LENIENT)
class PatientClaimsEobTaskTransformerV2Test {
  /** The mock query, for mocking DB returns. */
  @Mock TypedQuery mockQuery;

  /** The mock metric registry. */
  @Mock MetricRegistry metricRegistry;

  /** The metrics timer. Used for determining the timer was started. */
  @Mock Timer metricsTimer;

  /** The metrics timer context. Used for determining the timer was stopped. */
  @Mock Timer.Context metricsTimerContext;

  /** The NPI Org lookup. */
  @Mock NPIOrgLookup mockNpiOrgLookup;

  /** The SamhsaSecurityTag lookup. */
  @Mock SecurityTagManager securityTagManager;

  /** The FDA drug display lookup. */
  @Mock FdaDrugCodeDisplayLookup mockDrugDisplayLookup;

  /** The mock samhsa matcher. */
  @Mock R4EobSamhsaMatcher mockSamhsaMatcher;

  /** v2SamhsaConsentSimulation. */
  @Mock SamhsaV2InterceptorShadow samhsaV2InterceptorShadow;

  /** The Security Tags Dao. */
  @Mock SecurityTagsDao securityTagsDao;

  /** The carrier claim returned in tests. */
  CarrierClaim testCarrierClaim;

  /** The DME claim returned in tests. */
  DMEClaim testDmeClaim;

  /** The HHA claim returned in tests. */
  HHAClaim testHhaClaim;

  /** The Hospice claim returned in tests. */
  HospiceClaim testHospiceClaim;

  /** The Inpatient claim returned in tests. */
  InpatientClaim testInpatientClaim;

  /** The Outpatient claim returned in tests. */
  OutpatientClaim testOutpatientClaim;

  /** The Part D Event returned in tests. */
  PartDEvent testPdeClaim;

  /** The SNF claim returned in tests. */
  SNFClaim testSnfClaim;

  @Mock SingularAttribute mockAttr;

  /** The mock entity manager for mocking database calls. */
  @Mock EntityManager mockEntityManager;

  /** The mock npi lookup. */
  @Mock NPIOrgLookup mockNpiTaxonomyLookup;

  /** Sets up the test class. */
  @BeforeEach
  public void setup() {
    setupEntities();
    NPIData npiData =
        NPIData.builder()
            .npi("0000000000")
            .taxonomyCode("207X00000X")
            .taxonomyDisplay("Orthopaedic Surgery")
            .build();
    // metrics mocking
    when(metricRegistry.timer(any())).thenReturn(metricsTimer);
    when(metricsTimer.time()).thenReturn(metricsTimerContext);
    // NPI and FDA drug mocking
    when(mockDrugDisplayLookup.retrieveFDADrugCodeDisplay(Optional.empty())).thenReturn("JUNK");
    // used to get the claim type in transformer utils
    CodeableConcept mockConcept = mock(CodeableConcept.class);
    Coding mockCoding = mock(Coding.class);
    when(mockCoding.getSystem()).thenReturn(TransformerConstants.CODING_SYSTEM_BBAPI_EOB_TYPE);
    when(mockConcept.getCoding()).thenReturn(List.of(mockCoding));
    when(mockCoding.getCode()).thenReturn("CARRIER");
  }

  /** sets up claim entities. */
  private void setupEntities() {
    List<Object> parsedRecords =
        ServerTestUtils.parseData(Arrays.asList(StaticRifResourceGroup.SAMPLE_A.getResources()));

    testCarrierClaim =
        parsedRecords.stream()
            .filter(r -> r instanceof CarrierClaim)
            .map(CarrierClaim.class::cast)
            .findFirst()
            .get();

    testDmeClaim =
        parsedRecords.stream()
            .filter(r -> r instanceof DMEClaim)
            .map(DMEClaim.class::cast)
            .findFirst()
            .get();

    testHhaClaim =
        parsedRecords.stream()
            .filter(r -> r instanceof HHAClaim)
            .map(HHAClaim.class::cast)
            .findFirst()
            .get();

    testHospiceClaim =
        parsedRecords.stream()
            .filter(r -> r instanceof HospiceClaim)
            .map(HospiceClaim.class::cast)
            .findFirst()
            .get();

    testInpatientClaim =
        parsedRecords.stream()
            .filter(r -> r instanceof InpatientClaim)
            .map(InpatientClaim.class::cast)
            .findFirst()
            .get();

    testOutpatientClaim =
        parsedRecords.stream()
            .filter(r -> r instanceof OutpatientClaim)
            .map(OutpatientClaim.class::cast)
            .findFirst()
            .get();
    testPdeClaim =
        parsedRecords.stream()
            .filter(r -> r instanceof PartDEvent)
            .map(PartDEvent.class::cast)
            .findFirst()
            .get();

    testSnfClaim =
        parsedRecords.stream()
            .filter(r -> r instanceof SNFClaim)
            .map(SNFClaim.class::cast)
            .findFirst()
            .get();
  }

  /**
   * Verify that the {@link PatientClaimsEobTaskTransformerV2} sucessfully transforms a {@link
   * CarrierClaim} entity into a {@link ExplanationOfBenefit} FHIR resource and performs no SAMHSA
   * EOB filtering.
   */
  @Test
  void testTaskTransformerUsingCarrierClaimNoSamhsaFilter() {
    CriteriaQuery<CarrierClaim> clmMockCriteria = mock(CriteriaQuery.class);
    Root<CarrierClaim> clmRoot = mock(Root.class);
    setupClaimEntity(mockEntityManager, ClaimType.CARRIER, clmMockCriteria, clmRoot);

    // Ignore metrics registry calls on the claim transformer; its not under test here
    ClaimTransformerInterfaceV2 claimTransformer =
        new CarrierClaimTransformerV2(
<<<<<<< HEAD
            new MetricRegistry(),
            mockDrugDisplayLookup,
            mockNpiOrgLookup,
            securityTagManager,
            false);
    PatientClaimsEobTaskTransformerV2 taskTransformer =
        new PatientClaimsEobTaskTransformerV2(
            metricRegistry,
            mockSamhsaMatcher,
            mockDrugDisplayLookup,
            mockNpiOrgLookup,
            samhsaV2InterceptorShadow,
            securityTagsDao,
            false);
=======
            new MetricRegistry(), mockDrugDisplayLookup, securityTagManager);
    PatientClaimsEobTaskTransformerV2 taskTransformer =
        new PatientClaimsEobTaskTransformerV2(
            metricRegistry, mockSamhsaMatcher, mockDrugDisplayLookup);
>>>>>>> b30d9b81

    taskTransformer.setIncludeTaxNumbers(true);
    taskTransformer.setupTaskParams(
        claimTransformer, ClaimType.CARRIER, 1234L, Optional.empty(), Optional.empty(), false);
    taskTransformer.setEntityManager(mockEntityManager);

    PatientClaimsEobTaskTransformerV2 rslt = taskTransformer.call();
    assertNotNull(rslt);
    assertTrue(taskTransformer.ranSuccessfully());
    assertEquals(1, taskTransformer.fetchEOBs().size());
    assertFalse(taskTransformer.wasSamhsaFilteringPerformed());
    assertEquals(0, taskTransformer.eobsRemovedBySamhsaFilter());
    assertEquals(-1, taskTransformer.eobsIgnoredBySamhsaFilter());
    verifyMetrics(ClaimType.CARRIER);
  }

  /**
   * Verify that the {@link PatientClaimsEobTaskTransformerV2} sucessfully transforms a {@link
   * CarrierClaim} entity into a {@link ExplanationOfBenefit} FHIR resource and performs SAMHSA EOB
   * filtering.
   */
  @Test
  void testTaskTransformerUsingCarrierClaimWithSamhsa() {
    CriteriaQuery<CarrierClaim> clmMockCriteria = mock(CriteriaQuery.class);
    Root<CarrierClaim> clmRoot = mock(Root.class);
    setupClaimEntity(mockEntityManager, ClaimType.CARRIER, clmMockCriteria, clmRoot);

    // Ignore metrics registry calls on the claim transformer; its not under test here
    ClaimTransformerInterfaceV2 claimTransformer =
        new CarrierClaimTransformerV2(
<<<<<<< HEAD
            new MetricRegistry(),
            mockDrugDisplayLookup,
            mockNpiOrgLookup,
            securityTagManager,
            false);
    PatientClaimsEobTaskTransformerV2 taskTransformer =
        new PatientClaimsEobTaskTransformerV2(
            metricRegistry,
            mockSamhsaMatcher,
            mockDrugDisplayLookup,
            mockNpiOrgLookup,
            samhsaV2InterceptorShadow,
            securityTagsDao,
            false);
=======
            new MetricRegistry(), mockDrugDisplayLookup, securityTagManager);
    PatientClaimsEobTaskTransformerV2 taskTransformer =
        new PatientClaimsEobTaskTransformerV2(
            metricRegistry, mockSamhsaMatcher, mockDrugDisplayLookup);
>>>>>>> b30d9b81

    taskTransformer.setIncludeTaxNumbers(true);
    taskTransformer.setupTaskParams(
        claimTransformer, ClaimType.CARRIER, 1234L, Optional.empty(), Optional.empty(), true);
    taskTransformer.setEntityManager(mockEntityManager);

    PatientClaimsEobTaskTransformerV2 rslt = taskTransformer.call();
    assertNotNull(rslt);
    assertTrue(taskTransformer.ranSuccessfully());
    assertEquals(1, taskTransformer.fetchEOBs().size());
    assertTrue(taskTransformer.wasSamhsaFilteringPerformed());
    assertEquals(0, taskTransformer.eobsRemovedBySamhsaFilter());
    assertEquals(1, taskTransformer.eobsIgnoredBySamhsaFilter());
    verifyMetrics(ClaimType.CARRIER);
  }

  /**
   * Verify that the {@link PatientClaimsEobTaskTransformerV2} sucessfully transforms a {@link
   * DMEClaim} entity into a {@link ExplanationOfBenefit} FHIR resource and performs no SAMHSA EOB
   * filtering.
   */
  @Test
  void testTaskTransformerUsingDmeClaimNoSamhsaFilter() {
    CriteriaQuery<DMEClaim> clmMockCriteria = mock(CriteriaQuery.class);
    Root<DMEClaim> clmRoot = mock(Root.class);
    setupClaimEntity(mockEntityManager, ClaimType.DME, clmMockCriteria, clmRoot);

    // Ignore metrics registry calls on the claim transformer; its not under test here
    ClaimTransformerInterfaceV2 claimTransformer =
<<<<<<< HEAD
        new DMEClaimTransformerV2(
            new MetricRegistry(),
            mockDrugDisplayLookup,
            mockNpiOrgLookup,
            securityTagManager,
            false);
    PatientClaimsEobTaskTransformerV2 taskTransformer =
        new PatientClaimsEobTaskTransformerV2(
            metricRegistry,
            mockSamhsaMatcher,
            mockDrugDisplayLookup,
            mockNpiOrgLookup,
            samhsaV2InterceptorShadow,
            securityTagsDao,
            false);
=======
        new DMEClaimTransformerV2(new MetricRegistry(), mockDrugDisplayLookup, securityTagManager);
    PatientClaimsEobTaskTransformerV2 taskTransformer =
        new PatientClaimsEobTaskTransformerV2(
            metricRegistry, mockSamhsaMatcher, mockDrugDisplayLookup);
>>>>>>> b30d9b81

    taskTransformer.setIncludeTaxNumbers(true);
    taskTransformer.setupTaskParams(
        claimTransformer, ClaimType.DME, 1234L, Optional.empty(), Optional.empty(), false);
    taskTransformer.setEntityManager(mockEntityManager);

    PatientClaimsEobTaskTransformerV2 rslt = taskTransformer.call();
    assertNotNull(rslt);
    assertTrue(taskTransformer.ranSuccessfully());
    assertEquals(1, taskTransformer.fetchEOBs().size());
    assertFalse(taskTransformer.wasSamhsaFilteringPerformed());
    assertEquals(0, taskTransformer.eobsRemovedBySamhsaFilter());
    assertEquals(-1, taskTransformer.eobsIgnoredBySamhsaFilter());
    verifyMetrics(ClaimType.DME);
  }

  /**
   * Verify that the {@link PatientClaimsEobTaskTransformerV2} sucessfully transforms a {@link
   * DMEClaim} entity into a {@link ExplanationOfBenefit} FHIR resource and performs SAMHSA EOB
   * filtering.
   */
  @Test
  void testTaskTransformerUsingDmeClaimWithSamhsa() {
    CriteriaQuery<DMEClaim> clmMockCriteria = mock(CriteriaQuery.class);
    Root<DMEClaim> clmRoot = mock(Root.class);
    setupClaimEntity(mockEntityManager, ClaimType.DME, clmMockCriteria, clmRoot);

    // Ignore metrics registry calls on the claim transformer; its not under test here
    ClaimTransformerInterfaceV2 claimTransformer =
<<<<<<< HEAD
        new DMEClaimTransformerV2(
            new MetricRegistry(),
            mockDrugDisplayLookup,
            mockNpiOrgLookup,
            securityTagManager,
            false);
    PatientClaimsEobTaskTransformerV2 taskTransformer =
        new PatientClaimsEobTaskTransformerV2(
            metricRegistry,
            mockSamhsaMatcher,
            mockDrugDisplayLookup,
            mockNpiOrgLookup,
            samhsaV2InterceptorShadow,
            securityTagsDao,
            false);
=======
        new DMEClaimTransformerV2(new MetricRegistry(), mockDrugDisplayLookup, securityTagManager);
    PatientClaimsEobTaskTransformerV2 taskTransformer =
        new PatientClaimsEobTaskTransformerV2(
            metricRegistry, mockSamhsaMatcher, mockDrugDisplayLookup);
>>>>>>> b30d9b81

    taskTransformer.setIncludeTaxNumbers(true);
    taskTransformer.setupTaskParams(
        claimTransformer, ClaimType.DME, 1234L, Optional.empty(), Optional.empty(), true);
    taskTransformer.setEntityManager(mockEntityManager);

    PatientClaimsEobTaskTransformerV2 rslt = taskTransformer.call();
    assertNotNull(rslt);
    assertTrue(taskTransformer.ranSuccessfully());
    assertEquals(1, taskTransformer.fetchEOBs().size());
    assertTrue(taskTransformer.wasSamhsaFilteringPerformed());
    assertEquals(0, taskTransformer.eobsRemovedBySamhsaFilter());
    assertEquals(1, taskTransformer.eobsIgnoredBySamhsaFilter());
    verifyMetrics(ClaimType.DME);
  }

  /**
   * Verify that the {@link PatientClaimsEobTaskTransformerV2} sucessfully transforms a {@link
   * HHAClaim} entity into a {@link ExplanationOfBenefit} FHIR resource;performs SAMHSA filtering
   * flag when set to true.
   */
  @Test
  void testTaskTransformerUsingHhaClaimWithSamhsa() {
    CriteriaQuery<HHAClaim> clmMockCriteria = mock(CriteriaQuery.class);
    Root<HHAClaim> clmRoot = mock(Root.class);
    setupClaimEntity(mockEntityManager, ClaimType.HHA, clmMockCriteria, clmRoot);

    // Ignore metrics registry calls on the claim transformer; its not under test here
    ClaimTransformerInterfaceV2 claimTransformer =
<<<<<<< HEAD
        new HHAClaimTransformerV2(
            new MetricRegistry(), mockNpiOrgLookup, securityTagManager, false);
    PatientClaimsEobTaskTransformerV2 taskTransformer =
        new PatientClaimsEobTaskTransformerV2(
            metricRegistry,
            mockSamhsaMatcher,
            mockDrugDisplayLookup,
            mockNpiOrgLookup,
            samhsaV2InterceptorShadow,
            securityTagsDao,
            false);
=======
        new HHAClaimTransformerV2(new MetricRegistry(), securityTagManager);
    PatientClaimsEobTaskTransformerV2 taskTransformer =
        new PatientClaimsEobTaskTransformerV2(
            metricRegistry, mockSamhsaMatcher, mockDrugDisplayLookup);
>>>>>>> b30d9b81

    // should ignore processing of NPI tax numbers even though it is set
    taskTransformer.setIncludeTaxNumbers(true);
    taskTransformer.setupTaskParams(
        claimTransformer, ClaimType.HHA, 1234L, Optional.empty(), Optional.empty(), true);
    taskTransformer.setEntityManager(mockEntityManager);

    PatientClaimsEobTaskTransformerV2 rslt = taskTransformer.call();
    assertNotNull(rslt);
    assertTrue(taskTransformer.ranSuccessfully());
    assertEquals(1, taskTransformer.fetchEOBs().size());
    assertTrue(taskTransformer.wasSamhsaFilteringPerformed());
    assertEquals(0, taskTransformer.eobsRemovedBySamhsaFilter());
    assertEquals(1, taskTransformer.eobsIgnoredBySamhsaFilter());
    verifyMetrics(ClaimType.HHA);
  }

  /**
   * Verify that the {@link PatientClaimsEobTaskTransformerV2} sucessfully transforms a {@link
   * HospiceClaim} entity into a {@link ExplanationOfBenefit} FHIR resource; performs SAMHSA
   * filtering flag when set to true.
   */
  @Test
  void testTaskTransformerUsingHospiceClaimWithSamhsa() {
    CriteriaQuery<HospiceClaim> clmMockCriteria = mock(CriteriaQuery.class);
    Root<HospiceClaim> clmRoot = mock(Root.class);
    setupClaimEntity(mockEntityManager, ClaimType.HOSPICE, clmMockCriteria, clmRoot);

    // Ignore metrics registry calls on the claim transformer; its not under test here
    ClaimTransformerInterfaceV2 claimTransformer =
<<<<<<< HEAD
        new HospiceClaimTransformerV2(
            new MetricRegistry(), mockNpiOrgLookup, securityTagManager, false);
    PatientClaimsEobTaskTransformerV2 taskTransformer =
        new PatientClaimsEobTaskTransformerV2(
            metricRegistry,
            mockSamhsaMatcher,
            mockDrugDisplayLookup,
            mockNpiOrgLookup,
            samhsaV2InterceptorShadow,
            securityTagsDao,
            false);
=======
        new HospiceClaimTransformerV2(new MetricRegistry(), securityTagManager);
    PatientClaimsEobTaskTransformerV2 taskTransformer =
        new PatientClaimsEobTaskTransformerV2(
            metricRegistry, mockSamhsaMatcher, mockDrugDisplayLookup);
>>>>>>> b30d9b81

    // should ignore processing of NPI tax numbers even though it is set
    taskTransformer.setIncludeTaxNumbers(true);
    taskTransformer.setupTaskParams(
        claimTransformer, ClaimType.HOSPICE, 1234L, Optional.empty(), Optional.empty(), true);
    taskTransformer.setEntityManager(mockEntityManager);

    PatientClaimsEobTaskTransformerV2 rslt = taskTransformer.call();
    assertNotNull(rslt);
    assertTrue(taskTransformer.ranSuccessfully());
    assertEquals(1, taskTransformer.fetchEOBs().size());
    assertTrue(taskTransformer.wasSamhsaFilteringPerformed());
    assertEquals(0, taskTransformer.eobsRemovedBySamhsaFilter());
    assertEquals(1, taskTransformer.eobsIgnoredBySamhsaFilter());
    verifyMetrics(ClaimType.HOSPICE);
  }

  /**
   * Verify that the {@link PatientClaimsEobTaskTransformerV2} sucessfully transforms a {@link
   * InpatientClaim} entity into a {@link ExplanationOfBenefit} FHIR resource; performs SAMHSA
   * filtering flag when set to true.
   */
  @Test
  void testTaskTransformerUsingInpatientClaimWithSamhsa() {
    CriteriaQuery<InpatientClaim> clmMockCriteria = mock(CriteriaQuery.class);
    Root<InpatientClaim> clmRoot = mock(Root.class);
    setupClaimEntity(mockEntityManager, ClaimType.INPATIENT, clmMockCriteria, clmRoot);

    // Ignore metrics registry calls on the claim transformer; its not under test here
    ClaimTransformerInterfaceV2 claimTransformer =
<<<<<<< HEAD
        new InpatientClaimTransformerV2(
            new MetricRegistry(), mockNpiOrgLookup, securityTagManager, false);
    PatientClaimsEobTaskTransformerV2 taskTransformer =
        new PatientClaimsEobTaskTransformerV2(
            metricRegistry,
            mockSamhsaMatcher,
            mockDrugDisplayLookup,
            mockNpiOrgLookup,
            samhsaV2InterceptorShadow,
            securityTagsDao,
            false);
=======
        new InpatientClaimTransformerV2(new MetricRegistry(), securityTagManager);
    PatientClaimsEobTaskTransformerV2 taskTransformer =
        new PatientClaimsEobTaskTransformerV2(
            metricRegistry, mockSamhsaMatcher, mockDrugDisplayLookup);
>>>>>>> b30d9b81

    // should ignore processing of NPI tax numbers even though it is set
    taskTransformer.setIncludeTaxNumbers(true);
    taskTransformer.setupTaskParams(
        claimTransformer, ClaimType.INPATIENT, 1234L, Optional.empty(), Optional.empty(), true);
    taskTransformer.setEntityManager(mockEntityManager);

    PatientClaimsEobTaskTransformerV2 rslt = taskTransformer.call();
    assertNotNull(rslt);
    assertTrue(taskTransformer.ranSuccessfully());
    assertEquals(1, taskTransformer.fetchEOBs().size());
    assertTrue(taskTransformer.wasSamhsaFilteringPerformed());
    assertEquals(0, taskTransformer.eobsRemovedBySamhsaFilter());
    assertEquals(1, taskTransformer.eobsIgnoredBySamhsaFilter());
    verifyMetrics(ClaimType.INPATIENT);
  }

  /**
   * Verify that the {@link PatientClaimsEobTaskTransformerV2} sucessfully transforms a {@link
   * OutpatientClaim} entity into a {@link ExplanationOfBenefit} FHIR resource; performs SAMHSA
   * filtering flag when set to true.
   */
  @Test
  void testTaskTransformerUsingOutpatientClaimWithSamhsa() {
    CriteriaQuery<OutpatientClaim> clmMockCriteria = mock(CriteriaQuery.class);
    Root<OutpatientClaim> clmRoot = mock(Root.class);
    setupClaimEntity(mockEntityManager, ClaimType.OUTPATIENT, clmMockCriteria, clmRoot);

    // Ignore metrics registry calls on the claim transformer; its not under test here
    ClaimTransformerInterfaceV2 claimTransformer =
        new OutpatientClaimTransformerV2(
<<<<<<< HEAD
            new MetricRegistry(),
            mockDrugDisplayLookup,
            mockNpiOrgLookup,
            securityTagManager,
            false);
    PatientClaimsEobTaskTransformerV2 taskTransformer =
        new PatientClaimsEobTaskTransformerV2(
            metricRegistry,
            mockSamhsaMatcher,
            mockDrugDisplayLookup,
            mockNpiOrgLookup,
            samhsaV2InterceptorShadow,
            securityTagsDao,
            false);
=======
            new MetricRegistry(), mockDrugDisplayLookup, securityTagManager);
    PatientClaimsEobTaskTransformerV2 taskTransformer =
        new PatientClaimsEobTaskTransformerV2(
            metricRegistry, mockSamhsaMatcher, mockDrugDisplayLookup);
>>>>>>> b30d9b81

    // should ignore processing of NPI tax numbers even though it is set
    taskTransformer.setIncludeTaxNumbers(true);
    taskTransformer.setupTaskParams(
        claimTransformer, ClaimType.OUTPATIENT, 1234L, Optional.empty(), Optional.empty(), true);
    taskTransformer.setEntityManager(mockEntityManager);

    PatientClaimsEobTaskTransformerV2 rslt = taskTransformer.call();
    assertNotNull(rslt);
    assertTrue(taskTransformer.ranSuccessfully());
    assertEquals(1, taskTransformer.fetchEOBs().size());
    assertTrue(taskTransformer.wasSamhsaFilteringPerformed());
    assertEquals(0, taskTransformer.eobsRemovedBySamhsaFilter());
    assertEquals(1, taskTransformer.eobsIgnoredBySamhsaFilter());
    verifyMetrics(ClaimType.OUTPATIENT);
  }

  /**
   * Verify that the {@link PatientClaimsEobTaskTransformerV2} sucessfully transforms a {@link
   * PartDEvent} entity into a {@link ExplanationOfBenefit} FHIR resource; performs SAMHSA filtering
   * flag when set to true.
   */
  @Test
  void testTaskTransformerUsingPartDEventWithSamhsa() {
    CriteriaQuery<PartDEvent> clmMockCriteria = mock(CriteriaQuery.class);
    Root<PartDEvent> clmRoot = mock(Root.class);
    setupClaimEntity(mockEntityManager, ClaimType.PDE, clmMockCriteria, clmRoot);

    // Ignore metrics registry calls on the claim transformer; its not under test here
    ClaimTransformerInterfaceV2 claimTransformer =
        new PartDEventTransformerV2(new MetricRegistry(), mockDrugDisplayLookup);
    PatientClaimsEobTaskTransformerV2 taskTransformer =
        new PatientClaimsEobTaskTransformerV2(
<<<<<<< HEAD
            metricRegistry,
            mockSamhsaMatcher,
            mockDrugDisplayLookup,
            mockNpiOrgLookup,
            samhsaV2InterceptorShadow,
            securityTagsDao,
            false);
=======
            metricRegistry, mockSamhsaMatcher, mockDrugDisplayLookup);
>>>>>>> b30d9b81

    // should ignore processing of NPI tax numbers even though it is set
    taskTransformer.setIncludeTaxNumbers(true);
    taskTransformer.setupTaskParams(
        claimTransformer, ClaimType.PDE, 1234L, Optional.empty(), Optional.empty(), true);
    taskTransformer.setEntityManager(mockEntityManager);

    PatientClaimsEobTaskTransformerV2 rslt = taskTransformer.call();
    assertNotNull(rslt);
    assertTrue(taskTransformer.ranSuccessfully());
    assertEquals(1, taskTransformer.fetchEOBs().size());
    assertTrue(taskTransformer.wasSamhsaFilteringPerformed());
    assertEquals(0, taskTransformer.eobsRemovedBySamhsaFilter());
    assertEquals(1, taskTransformer.eobsIgnoredBySamhsaFilter());
    verifyMetrics(ClaimType.PDE);
  }

  /**
   * Verify that the {@link PatientClaimsEobTaskTransformerV2} sucessfully transforms a {@link
   * SNFClaim} entity into a {@link ExplanationOfBenefit} FHIR resource; performs SAMHSA filtering
   * flag when set to true.
   */
  @Test
  void testTaskTransformerUsingSnfClaimWithSamhsa() {
    CriteriaQuery<SNFClaim> clmMockCriteria = mock(CriteriaQuery.class);
    Root<SNFClaim> clmRoot = mock(Root.class);
    setupClaimEntity(mockEntityManager, ClaimType.SNF, clmMockCriteria, clmRoot);

    // Ignore metrics registry calls on the claim transformer; its not under test here
    ClaimTransformerInterfaceV2 claimTransformer =
<<<<<<< HEAD
        new SNFClaimTransformerV2(
            new MetricRegistry(), mockNpiOrgLookup, securityTagManager, false);
    PatientClaimsEobTaskTransformerV2 taskTransformer =
        new PatientClaimsEobTaskTransformerV2(
            metricRegistry,
            mockSamhsaMatcher,
            mockDrugDisplayLookup,
            mockNpiOrgLookup,
            samhsaV2InterceptorShadow,
            securityTagsDao,
            false);
=======
        new SNFClaimTransformerV2(new MetricRegistry(), securityTagManager);
    PatientClaimsEobTaskTransformerV2 taskTransformer =
        new PatientClaimsEobTaskTransformerV2(
            metricRegistry, mockSamhsaMatcher, mockDrugDisplayLookup);
>>>>>>> b30d9b81

    // should ignore processing of NPI tax numbers even though it is set
    taskTransformer.setIncludeTaxNumbers(true);
    taskTransformer.setupTaskParams(
        claimTransformer, ClaimType.SNF, 1234L, Optional.empty(), Optional.empty(), true);
    taskTransformer.setEntityManager(mockEntityManager);

    PatientClaimsEobTaskTransformerV2 rslt = taskTransformer.call();
    assertNotNull(rslt);
    assertTrue(taskTransformer.ranSuccessfully());
    assertEquals(1, taskTransformer.fetchEOBs().size());
    assertTrue(taskTransformer.wasSamhsaFilteringPerformed());
    assertEquals(0, taskTransformer.eobsRemovedBySamhsaFilter());
    assertEquals(1, taskTransformer.eobsIgnoredBySamhsaFilter());
    verifyMetrics(ClaimType.SNF);
  }

  /**
   * Verify that the {@link PatientClaimsEobTaskTransformerV2} can handle internal processing {@link
   * Exception} and can return it to the caller via its {@link
   * PatientClaimsEobTaskTransformerV2#getFailure()} method. The test sets up a {@link DMEClaim}
   * entity but invokes the task setup to process the entity using a {@link SNFClaimTransformerV2};
   * this mis-match triggers a {@link BadCodeMonkeyException} which the caller can retrieve.
   */
  @Test
  void testGetFailureFromTaskTransformer() {
    // purposely setup a DME clam
    CriteriaQuery<DMEClaim> clmMockCriteria = mock(CriteriaQuery.class);
    Root<DMEClaim> clmRoot = mock(Root.class);
    setupClaimEntity(mockEntityManager, ClaimType.DME, clmMockCriteria, clmRoot);

    ClaimTransformerInterfaceV2 claimTransformer =
<<<<<<< HEAD
        new SNFClaimTransformerV2(metricRegistry, mockNpiOrgLookup, securityTagManager, false);
    PatientClaimsEobTaskTransformerV2 taskTransformer =
        new PatientClaimsEobTaskTransformerV2(
            metricRegistry,
            mockSamhsaMatcher,
            mockDrugDisplayLookup,
            mockNpiOrgLookup,
            samhsaV2InterceptorShadow,
            securityTagsDao,
            false);
=======
        new SNFClaimTransformerV2(metricRegistry, securityTagManager);
    PatientClaimsEobTaskTransformerV2 taskTransformer =
        new PatientClaimsEobTaskTransformerV2(
            metricRegistry, mockSamhsaMatcher, mockDrugDisplayLookup);
>>>>>>> b30d9b81

    // should ignore processing of NPI tax numbers even though it is set
    taskTransformer.setIncludeTaxNumbers(true);
    taskTransformer.setupTaskParams(
        claimTransformer, ClaimType.DME, 1234L, Optional.empty(), Optional.empty(), true);
    taskTransformer.setEntityManager(mockEntityManager);

    PatientClaimsEobTaskTransformerV2 rslt = taskTransformer.call();
    assertNotNull(rslt);
    assertFalse(taskTransformer.ranSuccessfully());
    assertTrue(taskTransformer.getFailure().orElseThrow() instanceof BadCodeMonkeyException);
  }

  /**
   * Sets up mock query of a given claim type.
   *
   * @param em the {@link EntityManager} claim data to mock.
   * @param claimType the {@link ClaimType} claim data to mock.
   * @param clmMockCriteria the {@link CriteriaQuery} claim query criteria being mocked.
   * @param clmRoot the {@link Root} claim root being mocked.
   */
  private void setupClaimEntity(
      EntityManager em, ClaimType claimType, CriteriaQuery clmMockCriteria, Root clmRoot) {
    CriteriaBuilder clmCriteriaBuilder = mock(CriteriaBuilder.class);
    Path clmMockPath = mock(Path.class);
    TypedQuery clmMockQuery = mock(TypedQuery.class);

    when(em.getCriteriaBuilder()).thenReturn(clmCriteriaBuilder);
    doReturn(clmMockCriteria).when(clmCriteriaBuilder).createQuery(any());
    when(clmMockCriteria.select(any())).thenReturn(clmMockCriteria);
    when(clmMockCriteria.from(any(Class.class))).thenReturn(clmRoot);
    when(clmRoot.get(isNull(SingularAttribute.class))).thenReturn(clmMockPath);
    when(em.createQuery(clmMockCriteria)).thenReturn(clmMockQuery);
    when(clmMockQuery.setHint(any(), anyBoolean())).thenReturn(clmMockQuery);
    when(clmMockQuery.setMaxResults(anyInt())).thenReturn(clmMockQuery);
    when(clmMockQuery.setParameter(anyString(), any())).thenReturn(clmMockQuery);
    when(clmMockCriteria.distinct(anyBoolean())).thenReturn(clmMockCriteria);

    List list = null;
    switch (claimType) {
      case CARRIER -> {
        list = new ArrayList<CarrierClaim>();
        list.add(testCarrierClaim);
      }
      case DME -> {
        list = new ArrayList<DMEClaim>();
        list.add(testDmeClaim);
      }
      case HHA -> {
        list = new ArrayList<HHAClaim>();
        list.add(testHhaClaim);
      }
      case HOSPICE -> {
        list = new ArrayList<HospiceClaim>();
        list.add(testHospiceClaim);
      }
      case INPATIENT -> {
        list = new ArrayList<InpatientClaim>();
        list.add(testInpatientClaim);
      }
      case OUTPATIENT -> {
        list = new ArrayList<OutpatientClaim>();
        list.add(testOutpatientClaim);
      }
      case PDE -> {
        list = new ArrayList<PartDEvent>();
        list.add(testPdeClaim);
      }
      case SNF -> {
        list = new ArrayList<SNFClaim>();
        list.add(testSnfClaim);
      }
      default -> {}
    }
    when(clmMockQuery.getResultList()).thenReturn(list);
  }

  /**
   * Verify that the metric are started and stopped properly.
   *
   * @param claimType the claim type expected for this metric
   */
  private void verifyMetrics(ClaimType claimType) {
    /* FUTURE: Not sure if the registered class here _should_ be MetricsRegistry
    or if that was a mistake in the initial impl. Leaving it as-is, for now... */
    String expectedTimerName =
        "MetricRegistry.query.eobs_by_bene_id." + claimType.name().toLowerCase();
    verify(metricRegistry, times(1)).timer(expectedTimerName);
    // time() starts the timer
    verify(metricsTimer, times(1)).time();
    verify(metricsTimerContext, times(1)).stop();
  }
}<|MERGE_RESOLUTION|>--- conflicted
+++ resolved
@@ -28,11 +28,8 @@
 import gov.cms.bfd.model.rif.entities.SNFClaim;
 import gov.cms.bfd.model.rif.npi_fda.NPIData;
 import gov.cms.bfd.model.rif.samples.StaticRifResourceGroup;
-<<<<<<< HEAD
 import gov.cms.bfd.server.war.SamhsaV2InterceptorShadow;
-=======
 import gov.cms.bfd.server.war.NPIOrgLookup;
->>>>>>> b30d9b81
 import gov.cms.bfd.server.war.ServerTestUtils;
 import gov.cms.bfd.server.war.commons.ClaimType;
 import gov.cms.bfd.server.war.commons.SecurityTagManager;
@@ -229,27 +226,17 @@
     // Ignore metrics registry calls on the claim transformer; its not under test here
     ClaimTransformerInterfaceV2 claimTransformer =
         new CarrierClaimTransformerV2(
-<<<<<<< HEAD
             new MetricRegistry(),
             mockDrugDisplayLookup,
-            mockNpiOrgLookup,
             securityTagManager,
             false);
     PatientClaimsEobTaskTransformerV2 taskTransformer =
         new PatientClaimsEobTaskTransformerV2(
             metricRegistry,
             mockSamhsaMatcher,
-            mockDrugDisplayLookup,
-            mockNpiOrgLookup,
-            samhsaV2InterceptorShadow,
-            securityTagsDao,
-            false);
-=======
-            new MetricRegistry(), mockDrugDisplayLookup, securityTagManager);
-    PatientClaimsEobTaskTransformerV2 taskTransformer =
-        new PatientClaimsEobTaskTransformerV2(
-            metricRegistry, mockSamhsaMatcher, mockDrugDisplayLookup);
->>>>>>> b30d9b81
+            samhsaV2InterceptorShadow,
+            securityTagsDao,
+            false);
 
     taskTransformer.setIncludeTaxNumbers(true);
     taskTransformer.setupTaskParams(
@@ -280,10 +267,8 @@
     // Ignore metrics registry calls on the claim transformer; its not under test here
     ClaimTransformerInterfaceV2 claimTransformer =
         new CarrierClaimTransformerV2(
-<<<<<<< HEAD
             new MetricRegistry(),
             mockDrugDisplayLookup,
-            mockNpiOrgLookup,
             securityTagManager,
             false);
     PatientClaimsEobTaskTransformerV2 taskTransformer =
@@ -291,16 +276,9 @@
             metricRegistry,
             mockSamhsaMatcher,
             mockDrugDisplayLookup,
-            mockNpiOrgLookup,
-            samhsaV2InterceptorShadow,
-            securityTagsDao,
-            false);
-=======
-            new MetricRegistry(), mockDrugDisplayLookup, securityTagManager);
-    PatientClaimsEobTaskTransformerV2 taskTransformer =
-        new PatientClaimsEobTaskTransformerV2(
-            metricRegistry, mockSamhsaMatcher, mockDrugDisplayLookup);
->>>>>>> b30d9b81
+            samhsaV2InterceptorShadow,
+            securityTagsDao,
+            false);
 
     taskTransformer.setIncludeTaxNumbers(true);
     taskTransformer.setupTaskParams(
@@ -330,11 +308,9 @@
 
     // Ignore metrics registry calls on the claim transformer; its not under test here
     ClaimTransformerInterfaceV2 claimTransformer =
-<<<<<<< HEAD
         new DMEClaimTransformerV2(
             new MetricRegistry(),
             mockDrugDisplayLookup,
-            mockNpiOrgLookup,
             securityTagManager,
             false);
     PatientClaimsEobTaskTransformerV2 taskTransformer =
@@ -342,16 +318,9 @@
             metricRegistry,
             mockSamhsaMatcher,
             mockDrugDisplayLookup,
-            mockNpiOrgLookup,
-            samhsaV2InterceptorShadow,
-            securityTagsDao,
-            false);
-=======
-        new DMEClaimTransformerV2(new MetricRegistry(), mockDrugDisplayLookup, securityTagManager);
-    PatientClaimsEobTaskTransformerV2 taskTransformer =
-        new PatientClaimsEobTaskTransformerV2(
-            metricRegistry, mockSamhsaMatcher, mockDrugDisplayLookup);
->>>>>>> b30d9b81
+            samhsaV2InterceptorShadow,
+            securityTagsDao,
+            false);
 
     taskTransformer.setIncludeTaxNumbers(true);
     taskTransformer.setupTaskParams(
@@ -381,11 +350,9 @@
 
     // Ignore metrics registry calls on the claim transformer; its not under test here
     ClaimTransformerInterfaceV2 claimTransformer =
-<<<<<<< HEAD
         new DMEClaimTransformerV2(
             new MetricRegistry(),
             mockDrugDisplayLookup,
-            mockNpiOrgLookup,
             securityTagManager,
             false);
     PatientClaimsEobTaskTransformerV2 taskTransformer =
@@ -393,16 +360,9 @@
             metricRegistry,
             mockSamhsaMatcher,
             mockDrugDisplayLookup,
-            mockNpiOrgLookup,
-            samhsaV2InterceptorShadow,
-            securityTagsDao,
-            false);
-=======
-        new DMEClaimTransformerV2(new MetricRegistry(), mockDrugDisplayLookup, securityTagManager);
-    PatientClaimsEobTaskTransformerV2 taskTransformer =
-        new PatientClaimsEobTaskTransformerV2(
-            metricRegistry, mockSamhsaMatcher, mockDrugDisplayLookup);
->>>>>>> b30d9b81
+            samhsaV2InterceptorShadow,
+            securityTagsDao,
+            false);
 
     taskTransformer.setIncludeTaxNumbers(true);
     taskTransformer.setupTaskParams(
@@ -432,24 +392,16 @@
 
     // Ignore metrics registry calls on the claim transformer; its not under test here
     ClaimTransformerInterfaceV2 claimTransformer =
-<<<<<<< HEAD
         new HHAClaimTransformerV2(
-            new MetricRegistry(), mockNpiOrgLookup, securityTagManager, false);
-    PatientClaimsEobTaskTransformerV2 taskTransformer =
-        new PatientClaimsEobTaskTransformerV2(
-            metricRegistry,
-            mockSamhsaMatcher,
-            mockDrugDisplayLookup,
-            mockNpiOrgLookup,
-            samhsaV2InterceptorShadow,
-            securityTagsDao,
-            false);
-=======
-        new HHAClaimTransformerV2(new MetricRegistry(), securityTagManager);
-    PatientClaimsEobTaskTransformerV2 taskTransformer =
-        new PatientClaimsEobTaskTransformerV2(
-            metricRegistry, mockSamhsaMatcher, mockDrugDisplayLookup);
->>>>>>> b30d9b81
+            new MetricRegistry(), securityTagManager, false);
+    PatientClaimsEobTaskTransformerV2 taskTransformer =
+        new PatientClaimsEobTaskTransformerV2(
+            metricRegistry,
+            mockSamhsaMatcher,
+            mockDrugDisplayLookup,
+            samhsaV2InterceptorShadow,
+            securityTagsDao,
+            false);
 
     // should ignore processing of NPI tax numbers even though it is set
     taskTransformer.setIncludeTaxNumbers(true);
@@ -480,24 +432,16 @@
 
     // Ignore metrics registry calls on the claim transformer; its not under test here
     ClaimTransformerInterfaceV2 claimTransformer =
-<<<<<<< HEAD
         new HospiceClaimTransformerV2(
-            new MetricRegistry(), mockNpiOrgLookup, securityTagManager, false);
-    PatientClaimsEobTaskTransformerV2 taskTransformer =
-        new PatientClaimsEobTaskTransformerV2(
-            metricRegistry,
-            mockSamhsaMatcher,
-            mockDrugDisplayLookup,
-            mockNpiOrgLookup,
-            samhsaV2InterceptorShadow,
-            securityTagsDao,
-            false);
-=======
-        new HospiceClaimTransformerV2(new MetricRegistry(), securityTagManager);
-    PatientClaimsEobTaskTransformerV2 taskTransformer =
-        new PatientClaimsEobTaskTransformerV2(
-            metricRegistry, mockSamhsaMatcher, mockDrugDisplayLookup);
->>>>>>> b30d9b81
+            new MetricRegistry(), securityTagManager, false);
+    PatientClaimsEobTaskTransformerV2 taskTransformer =
+        new PatientClaimsEobTaskTransformerV2(
+            metricRegistry,
+            mockSamhsaMatcher,
+            mockDrugDisplayLookup,
+            samhsaV2InterceptorShadow,
+            securityTagsDao,
+            false);
 
     // should ignore processing of NPI tax numbers even though it is set
     taskTransformer.setIncludeTaxNumbers(true);
@@ -528,24 +472,16 @@
 
     // Ignore metrics registry calls on the claim transformer; its not under test here
     ClaimTransformerInterfaceV2 claimTransformer =
-<<<<<<< HEAD
         new InpatientClaimTransformerV2(
-            new MetricRegistry(), mockNpiOrgLookup, securityTagManager, false);
-    PatientClaimsEobTaskTransformerV2 taskTransformer =
-        new PatientClaimsEobTaskTransformerV2(
-            metricRegistry,
-            mockSamhsaMatcher,
-            mockDrugDisplayLookup,
-            mockNpiOrgLookup,
-            samhsaV2InterceptorShadow,
-            securityTagsDao,
-            false);
-=======
-        new InpatientClaimTransformerV2(new MetricRegistry(), securityTagManager);
-    PatientClaimsEobTaskTransformerV2 taskTransformer =
-        new PatientClaimsEobTaskTransformerV2(
-            metricRegistry, mockSamhsaMatcher, mockDrugDisplayLookup);
->>>>>>> b30d9b81
+            new MetricRegistry(), securityTagManager, false);
+    PatientClaimsEobTaskTransformerV2 taskTransformer =
+        new PatientClaimsEobTaskTransformerV2(
+            metricRegistry,
+            mockSamhsaMatcher,
+            mockDrugDisplayLookup,
+            samhsaV2InterceptorShadow,
+            securityTagsDao,
+            false);
 
     // should ignore processing of NPI tax numbers even though it is set
     taskTransformer.setIncludeTaxNumbers(true);
@@ -577,10 +513,8 @@
     // Ignore metrics registry calls on the claim transformer; its not under test here
     ClaimTransformerInterfaceV2 claimTransformer =
         new OutpatientClaimTransformerV2(
-<<<<<<< HEAD
             new MetricRegistry(),
             mockDrugDisplayLookup,
-            mockNpiOrgLookup,
             securityTagManager,
             false);
     PatientClaimsEobTaskTransformerV2 taskTransformer =
@@ -588,16 +522,9 @@
             metricRegistry,
             mockSamhsaMatcher,
             mockDrugDisplayLookup,
-            mockNpiOrgLookup,
-            samhsaV2InterceptorShadow,
-            securityTagsDao,
-            false);
-=======
-            new MetricRegistry(), mockDrugDisplayLookup, securityTagManager);
-    PatientClaimsEobTaskTransformerV2 taskTransformer =
-        new PatientClaimsEobTaskTransformerV2(
-            metricRegistry, mockSamhsaMatcher, mockDrugDisplayLookup);
->>>>>>> b30d9b81
+            samhsaV2InterceptorShadow,
+            securityTagsDao,
+            false);
 
     // should ignore processing of NPI tax numbers even though it is set
     taskTransformer.setIncludeTaxNumbers(true);
@@ -631,17 +558,13 @@
         new PartDEventTransformerV2(new MetricRegistry(), mockDrugDisplayLookup);
     PatientClaimsEobTaskTransformerV2 taskTransformer =
         new PatientClaimsEobTaskTransformerV2(
-<<<<<<< HEAD
-            metricRegistry,
-            mockSamhsaMatcher,
-            mockDrugDisplayLookup,
-            mockNpiOrgLookup,
-            samhsaV2InterceptorShadow,
-            securityTagsDao,
-            false);
-=======
+            metricRegistry,
+            mockSamhsaMatcher,
+            mockDrugDisplayLookup,
+            samhsaV2InterceptorShadow,
+            securityTagsDao,
+            false);
             metricRegistry, mockSamhsaMatcher, mockDrugDisplayLookup);
->>>>>>> b30d9b81
 
     // should ignore processing of NPI tax numbers even though it is set
     taskTransformer.setIncludeTaxNumbers(true);
@@ -672,24 +595,16 @@
 
     // Ignore metrics registry calls on the claim transformer; its not under test here
     ClaimTransformerInterfaceV2 claimTransformer =
-<<<<<<< HEAD
         new SNFClaimTransformerV2(
-            new MetricRegistry(), mockNpiOrgLookup, securityTagManager, false);
-    PatientClaimsEobTaskTransformerV2 taskTransformer =
-        new PatientClaimsEobTaskTransformerV2(
-            metricRegistry,
-            mockSamhsaMatcher,
-            mockDrugDisplayLookup,
-            mockNpiOrgLookup,
-            samhsaV2InterceptorShadow,
-            securityTagsDao,
-            false);
-=======
-        new SNFClaimTransformerV2(new MetricRegistry(), securityTagManager);
-    PatientClaimsEobTaskTransformerV2 taskTransformer =
-        new PatientClaimsEobTaskTransformerV2(
-            metricRegistry, mockSamhsaMatcher, mockDrugDisplayLookup);
->>>>>>> b30d9b81
+            new MetricRegistry(), securityTagManager, false);
+    PatientClaimsEobTaskTransformerV2 taskTransformer =
+        new PatientClaimsEobTaskTransformerV2(
+            metricRegistry,
+            mockSamhsaMatcher,
+            mockDrugDisplayLookup,
+            samhsaV2InterceptorShadow,
+            securityTagsDao,
+            false);
 
     // should ignore processing of NPI tax numbers even though it is set
     taskTransformer.setIncludeTaxNumbers(true);
@@ -722,23 +637,15 @@
     setupClaimEntity(mockEntityManager, ClaimType.DME, clmMockCriteria, clmRoot);
 
     ClaimTransformerInterfaceV2 claimTransformer =
-<<<<<<< HEAD
-        new SNFClaimTransformerV2(metricRegistry, mockNpiOrgLookup, securityTagManager, false);
-    PatientClaimsEobTaskTransformerV2 taskTransformer =
-        new PatientClaimsEobTaskTransformerV2(
-            metricRegistry,
-            mockSamhsaMatcher,
-            mockDrugDisplayLookup,
-            mockNpiOrgLookup,
-            samhsaV2InterceptorShadow,
-            securityTagsDao,
-            false);
-=======
-        new SNFClaimTransformerV2(metricRegistry, securityTagManager);
-    PatientClaimsEobTaskTransformerV2 taskTransformer =
-        new PatientClaimsEobTaskTransformerV2(
-            metricRegistry, mockSamhsaMatcher, mockDrugDisplayLookup);
->>>>>>> b30d9b81
+        new SNFClaimTransformerV2(metricRegistry, securityTagManager, false);
+    PatientClaimsEobTaskTransformerV2 taskTransformer =
+        new PatientClaimsEobTaskTransformerV2(
+            metricRegistry,
+            mockSamhsaMatcher,
+            mockDrugDisplayLookup,
+            samhsaV2InterceptorShadow,
+            securityTagsDao,
+            false);
 
     // should ignore processing of NPI tax numbers even though it is set
     taskTransformer.setIncludeTaxNumbers(true);
