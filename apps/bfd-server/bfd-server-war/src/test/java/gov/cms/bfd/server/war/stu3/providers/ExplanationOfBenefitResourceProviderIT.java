--- conflicted
+++ resolved
@@ -60,9 +60,8 @@
 public final class ExplanationOfBenefitResourceProviderIT {
 
   /**
-<<<<<<< HEAD
-   * Ensures that {@link PipelineTestUtils#truncateTablesInDataSource()} is called once to make sure
-   * that any existing data is deleted from the tables before running the test suite.
+   * <<<<<<< HEAD Ensures that {@link PipelineTestUtils#truncateTablesInDataSource()} is called once
+   * to make sure that any existing data is deleted from the tables before running the test suite.
    */
   @BeforeClass
   public static void cleanupDatabaseBeforeTestSuite() {
@@ -79,15 +78,9 @@
   }
 
   /**
-   * Verifies that {@link
-   * gov.cms.bfd.server.war.stu3.providers.ExplanationOfBenefitResourceProvider#read(org.hl7.fhir.dstu3.model.IdType)}
-   * works as expected for a {@link CarrierClaim}-derived {@link ExplanationOfBenefit} that does
-   * exist in the DB.
-=======
    * Verifies that {@link ExplanationOfBenefitResourceProvider#read(IdType, RequestDetails)} works
    * as expected for a {@link CarrierClaim}-derived {@link ExplanationOfBenefit} that does exist in
    * the DB.
->>>>>>> 9abc1d72
    *
    * @throws FHIRException (indicates test failure)
    */
