package gov.cms.bfd.server.war.stu3.providers;

import ca.uhn.fhir.model.primitive.DateTimeDt;
import ca.uhn.fhir.model.primitive.IdDt;
import ca.uhn.fhir.rest.api.Constants;
import ca.uhn.fhir.rest.api.server.RequestDetails;
import ca.uhn.fhir.rest.client.api.IGenericClient;
import ca.uhn.fhir.rest.gclient.StringClientParam;
import ca.uhn.fhir.rest.gclient.TokenClientParam;
import ca.uhn.fhir.rest.param.DateRangeParam;
import ca.uhn.fhir.rest.param.ReferenceParam;
import ca.uhn.fhir.rest.param.TokenAndListParam;
import ca.uhn.fhir.rest.server.exceptions.InvalidRequestException;
import ca.uhn.fhir.rest.server.exceptions.ResourceNotFoundException;
import com.google.common.collect.ImmutableList;
import gov.cms.bfd.model.rif.Beneficiary;
import gov.cms.bfd.model.rif.BeneficiaryHistory;
import gov.cms.bfd.model.rif.CarrierClaim;
import gov.cms.bfd.model.rif.DMEClaim;
import gov.cms.bfd.model.rif.HHAClaim;
import gov.cms.bfd.model.rif.HospiceClaim;
import gov.cms.bfd.model.rif.InpatientClaim;
import gov.cms.bfd.model.rif.MedicareBeneficiaryIdHistory;
import gov.cms.bfd.model.rif.OutpatientClaim;
import gov.cms.bfd.model.rif.PartDEvent;
import gov.cms.bfd.model.rif.SNFClaim;
import gov.cms.bfd.model.rif.samples.StaticRifResourceGroup;
import gov.cms.bfd.pipeline.sharedutils.PipelineTestUtils;
import gov.cms.bfd.server.war.ServerTestUtils;
import gov.cms.bfd.server.war.commons.CommonHeaders;
import gov.cms.bfd.server.war.commons.RequestHeaders;
import gov.cms.bfd.server.war.commons.TransformerConstants;
import java.time.Instant;
import java.time.temporal.ChronoUnit;
import java.util.ArrayList;
import java.util.Arrays;
import java.util.Date;
import java.util.HashSet;
import java.util.List;
import java.util.Optional;
import java.util.Set;
import java.util.stream.Collectors;
import javax.persistence.EntityManager;
import javax.persistence.EntityManagerFactory;
import org.apache.commons.lang3.tuple.ImmutableTriple;
import org.apache.commons.lang3.tuple.Triple;
import org.hl7.fhir.dstu3.model.Bundle;
import org.hl7.fhir.dstu3.model.Bundle.BundleEntryComponent;
import org.hl7.fhir.dstu3.model.ExplanationOfBenefit;
import org.hl7.fhir.dstu3.model.Patient;
import org.hl7.fhir.exceptions.FHIRException;
import org.hl7.fhir.instance.model.api.IBaseBundle;
import org.hl7.fhir.instance.model.api.IBaseResource;
import org.junit.After;
import org.junit.Assert;
import org.junit.BeforeClass;
import org.junit.Test;

/** Integration tests for {@link ExplanationOfBenefitResourceProvider}. */
public final class ExplanationOfBenefitResourceProviderIT {

  /**
   * <<<<<<< HEAD Ensures that {@link PipelineTestUtils#truncateTablesInDataSource()} is called once
   * to make sure that any existing data is deleted from the tables before running the test suite.
   */
  @BeforeClass
  public static void cleanupDatabaseBeforeTestSuite() {
    PipelineTestUtils.get().truncateTablesInDataSource();
  }

  /**
   * Ensures that {@link PipelineTestUtils#truncateTablesInDataSource()} is called after each test
   * case.
   */
  @After
  public void cleanDatabaseServerAfterEachTestCase() {
    PipelineTestUtils.get().truncateTablesInDataSource();
  }

  /**
   * Verifies that {@link ExplanationOfBenefitResourceProvider#read(IdType, RequestDetails)} works
   * as expected for a {@link CarrierClaim}-derived {@link ExplanationOfBenefit} that does exist in
   * the DB.
   *
   * @throws FHIRException (indicates test failure)
   */
  @Test
  public void readEobForExistingCarrierClaim() throws FHIRException {
    List<Object> loadedRecords =
        ServerTestUtils.get()
            .loadData(Arrays.asList(StaticRifResourceGroup.SAMPLE_A.getResources()));
    IGenericClient fhirClient = ServerTestUtils.get().createFhirClient();

    CarrierClaim claim =
        loadedRecords.stream()
            .filter(r -> r instanceof CarrierClaim)
            .map(r -> (CarrierClaim) r)
            .findFirst()
            .get();
    ExplanationOfBenefit eob =
        fhirClient
            .read()
            .resource(ExplanationOfBenefit.class)
            .withId(TransformerUtils.buildEobId(ClaimType.CARRIER, claim.getClaimId()))
            .execute();

    Assert.assertNotNull(eob);
    CarrierClaimTransformerTest.assertMatches(claim, eob, Optional.empty());
  }

  /**
   * Verifies that {@link ExplanationOfBenefitResourceProvider#read(IdType, RequestDetails)} works
   * as expected for a {@link CarrierClaim}-derived {@link ExplanationOfBenefit} that does not exist
   * in the DB.
   */
  @Test(expected = ResourceNotFoundException.class)
  public void readEobForMissingCarrierClaim() {
    IGenericClient fhirClient = ServerTestUtils.get().createFhirClient();

    // No data is loaded, so this should return nothing.
    fhirClient
        .read()
        .resource(ExplanationOfBenefit.class)
        .withId(TransformerUtils.buildEobId(ClaimType.CARRIER, "1234"))
        .execute();
  }

  /**
   * Verifies that {@link ExplanationOfBenefitResourceProvider#read(IdType, RequestDetails)} works
   * as expected for a {@link DMEClaim}-derived {@link ExplanationOfBenefit} that does exist in the
   * DB.
   *
   * @throws FHIRException (indicates test failure)
   */
  @Test
  public void readEobForExistingDMEClaim() throws FHIRException {
    List<Object> loadedRecords =
        ServerTestUtils.get()
            .loadData(Arrays.asList(StaticRifResourceGroup.SAMPLE_A.getResources()));
    IGenericClient fhirClient = ServerTestUtils.get().createFhirClient();

    DMEClaim claim =
        loadedRecords.stream()
            .filter(r -> r instanceof DMEClaim)
            .map(r -> (DMEClaim) r)
            .findFirst()
            .get();
    ExplanationOfBenefit eob =
        fhirClient
            .read()
            .resource(ExplanationOfBenefit.class)
            .withId(TransformerUtils.buildEobId(ClaimType.DME, claim.getClaimId()))
            .execute();

    Assert.assertNotNull(eob);
    DMEClaimTransformerTest.assertMatches(claim, eob, Optional.of(false));
  }

  /**
<<<<<<< HEAD
   * Verifies that {@link
   * gov.cms.bfd.server.war.stu3.providers.ExplanationOfBenefitResourceProvider#read(org.hl7.fhir.dstu3.model.IdType)}
   * works as expected for a {@link DMEClaim}-derived {@link ExplanationOfBenefit} that does exist
   * in the DB.
   *
   * @throws FHIRException (indicates test failure)
=======
   * Verifies that {@link ExplanationOfBenefitResourceProvider#read(IdType, RequestDetails)} works
   * as expected for a {@link DMEClaim}-derived {@link ExplanationOfBenefit} that does not exist in
   * the DB.
>>>>>>> 403f9698
   */
  @Test
  public void readEobForExistingDMEClaimWithTaxHeaderSetToTrue() throws FHIRException {
    List<Object> loadedRecords =
        ServerTestUtils.loadData(Arrays.asList(StaticRifResourceGroup.SAMPLE_A.getResources()));
    RequestHeaders requestHeader =
        RequestHeaders.getHeaderWrapper(CommonHeaders.HEADER_NAME_INCLUDE_TAX_NUMBERS, "true");
    IGenericClient fhirClient = ServerTestUtils.get().createFhirClientWithHeaders(requestHeader);

    DMEClaim claim =
        loadedRecords.stream()
            .filter(r -> r instanceof DMEClaim)
            .map(r -> (DMEClaim) r)
            .findFirst()
            .get();
    ExplanationOfBenefit eob =
        fhirClient
            .read()
            .resource(ExplanationOfBenefit.class)
            .withId(TransformerUtils.buildEobId(ClaimType.DME, claim.getClaimId()))
            .execute();

    Assert.assertNotNull(eob);
    DMEClaimTransformerTest.assertMatches(claim, eob, Optional.of(true));
  }

  /**
   * Verifies that {@link
   * gov.cms.bfd.server.war.stu3.providers.ExplanationOfBenefitResourceProvider#read(org.hl7.fhir.dstu3.model.IdType)}
   * works as expected for a {@link DMEClaim}-derived {@link ExplanationOfBenefit} that does exist
   * in the DB.
   *
   * @throws FHIRException (indicates test failure)
   */
  @Test
  public void readEobForExistingDMEClaimWithTaxHeaderSetToFalse() throws FHIRException {
    List<Object> loadedRecords =
        ServerTestUtils.loadData(Arrays.asList(StaticRifResourceGroup.SAMPLE_A.getResources()));
    RequestHeaders requestHeader =
        RequestHeaders.getHeaderWrapper(
            ExplanationOfBenefitResourceProvider.HEADER_NAME_INCLUDE_TAX_NUMBERS, "false");
    IGenericClient fhirClient = ServerTestUtils.get().createFhirClientWithHeaders(requestHeader);

    DMEClaim claim =
        loadedRecords.stream()
            .filter(r -> r instanceof DMEClaim)
            .map(r -> (DMEClaim) r)
            .findFirst()
            .get();
    ExplanationOfBenefit eob =
        fhirClient
            .read()
            .resource(ExplanationOfBenefit.class)
            .withId(TransformerUtils.buildEobId(ClaimType.DME, claim.getClaimId()))
            .execute();

    Assert.assertNotNull(eob);
    DMEClaimTransformerTest.assertMatches(claim, eob, Optional.of(false));
  }

  /**
   * Verifies that {@link ExplanationOfBenefitResourceProvider#read(IdType, RequestDetails)} works
   * as expected for an {@link HHAClaim}-derived {@link ExplanationOfBenefit} that does exist in the
   * DB.
   *
   * @throws FHIRException (indicates test failure)
   */
  @Test
  public void readEobForExistingHHAClaim() throws FHIRException {
    List<Object> loadedRecords =
        ServerTestUtils.get()
            .loadData(Arrays.asList(StaticRifResourceGroup.SAMPLE_A.getResources()));
    IGenericClient fhirClient = ServerTestUtils.get().createFhirClient();

    HHAClaim claim =
        loadedRecords.stream()
            .filter(r -> r instanceof HHAClaim)
            .map(r -> (HHAClaim) r)
            .findFirst()
            .get();
    ExplanationOfBenefit eob =
        fhirClient
            .read()
            .resource(ExplanationOfBenefit.class)
            .withId(TransformerUtils.buildEobId(ClaimType.HHA, claim.getClaimId()))
            .execute();

    Assert.assertNotNull(eob);
    HHAClaimTransformerTest.assertMatches(claim, eob);
  }

  /**
   * Verifies that {@link ExplanationOfBenefitResourceProvider#read(IdType, RequestDetails)} works
   * as expected for an {@link HHAClaim}-derived {@link ExplanationOfBenefit} that does not exist in
   * the DB.
   */
  @Test(expected = ResourceNotFoundException.class)
  public void readEobForMissingHHAClaim() {
    IGenericClient fhirClient = ServerTestUtils.get().createFhirClient();

    // No data is loaded, so this should return nothing.
    fhirClient
        .read()
        .resource(ExplanationOfBenefit.class)
        .withId(TransformerUtils.buildEobId(ClaimType.HHA, "1234"))
        .execute();
  }

  /**
   * Verifies that {@link ExplanationOfBenefitResourceProvider#read(IdType, RequestDetails)} works
   * as expected for a {@link HospiceClaim}-derived {@link ExplanationOfBenefit} that does exist in
   * the DB.
   *
   * @throws FHIRException (indicates test failure)
   */
  @Test
  public void readEobForExistingHospiceClaim() throws FHIRException {
    List<Object> loadedRecords =
        ServerTestUtils.get()
            .loadData(Arrays.asList(StaticRifResourceGroup.SAMPLE_A.getResources()));
    IGenericClient fhirClient = ServerTestUtils.get().createFhirClient();

    HospiceClaim claim =
        loadedRecords.stream()
            .filter(r -> r instanceof HospiceClaim)
            .map(r -> (HospiceClaim) r)
            .findFirst()
            .get();
    ExplanationOfBenefit eob =
        fhirClient
            .read()
            .resource(ExplanationOfBenefit.class)
            .withId(TransformerUtils.buildEobId(ClaimType.HOSPICE, claim.getClaimId()))
            .execute();

    Assert.assertNotNull(eob);
    HospiceClaimTransformerTest.assertMatches(claim, eob);
  }

  /**
   * Verifies that {link ExplanationOfBenefitResourceProvider#read(IdType, RequestDetails)} works as
   * expected for a {@link HospiceClaim}-derived {@link ExplanationOfBenefit} that does not exist in
   * the DB.
   */
  @Test(expected = ResourceNotFoundException.class)
  public void readEobForMissingHospiceClaim() {
    IGenericClient fhirClient = ServerTestUtils.get().createFhirClient();

    // No data is loaded, so this should return nothing.
    fhirClient
        .read()
        .resource(ExplanationOfBenefit.class)
        .withId(TransformerUtils.buildEobId(ClaimType.HOSPICE, "1234"))
        .execute();
  }

  /**
   * Verifies that {link ExplanationOfBenefitResourceProvider#read(IdType, RequestDetails)} works as
   * expected for an {@link InpatientClaim}-derived {@link ExplanationOfBenefit} that does exist in
   * the DB.
   *
   * @throws FHIRException (indicates test failure)
   */
  @Test
  public void readEobForExistingInpatientClaim() throws FHIRException {
    List<Object> loadedRecords =
        ServerTestUtils.get()
            .loadData(Arrays.asList(StaticRifResourceGroup.SAMPLE_A.getResources()));
    IGenericClient fhirClient = ServerTestUtils.get().createFhirClient();

    InpatientClaim claim =
        loadedRecords.stream()
            .filter(r -> r instanceof InpatientClaim)
            .map(r -> (InpatientClaim) r)
            .findFirst()
            .get();
    ExplanationOfBenefit eob =
        fhirClient
            .read()
            .resource(ExplanationOfBenefit.class)
            .withId(TransformerUtils.buildEobId(ClaimType.INPATIENT, claim.getClaimId()))
            .execute();

    Assert.assertNotNull(eob);
    InpatientClaimTransformerTest.assertMatches(claim, eob);
  }

  /**
   * Verifies that {link ExplanationOfBenefitResourceProvider#read(IdType, RequestDetails)} works as
   * expected for an {@link InpatientClaim}-derived {@link ExplanationOfBenefit} that does not exist
   * in the DB.
   */
  @Test(expected = ResourceNotFoundException.class)
  public void readEobForMissingInpatientClaim() {
    IGenericClient fhirClient = ServerTestUtils.get().createFhirClient();

    // No data is loaded, so this should return nothing.
    fhirClient
        .read()
        .resource(ExplanationOfBenefit.class)
        .withId(TransformerUtils.buildEobId(ClaimType.INPATIENT, "1234"))
        .execute();
  }

  /**
   * Verifies that {link ExplanationOfBenefitResourceProvider#read(IdType, RequestDetails)} works as
   * expected for an {@link OutpatientClaim}-derived {@link ExplanationOfBenefit} that does exist in
   * the DB.
   *
   * @throws FHIRException (indicates test failure)
   */
  @Test
  public void readEobForExistingOutpatientClaim() throws FHIRException {
    List<Object> loadedRecords =
        ServerTestUtils.get()
            .loadData(Arrays.asList(StaticRifResourceGroup.SAMPLE_A.getResources()));
    IGenericClient fhirClient = ServerTestUtils.get().createFhirClient();

    OutpatientClaim claim =
        loadedRecords.stream()
            .filter(r -> r instanceof OutpatientClaim)
            .map(r -> (OutpatientClaim) r)
            .findFirst()
            .get();
    ExplanationOfBenefit eob =
        fhirClient
            .read()
            .resource(ExplanationOfBenefit.class)
            .withId(TransformerUtils.buildEobId(ClaimType.OUTPATIENT, claim.getClaimId()))
            .execute();

    Assert.assertNotNull(eob);
    OutpatientClaimTransformerTest.assertMatches(claim, eob);
  }

  /**
   * Verifies that {link ExplanationOfBenefitResourceProvider#read(IdType, RequestDetails)} works as
   * expected for an {@link OutpatientClaim}-derived {@link ExplanationOfBenefit} that does not
   * exist in the DB.
   */
  @Test(expected = ResourceNotFoundException.class)
  public void readEobForMissingOutpatientClaim() {
    IGenericClient fhirClient = ServerTestUtils.get().createFhirClient();

    // No data is loaded, so this should return nothing.
    fhirClient
        .read()
        .resource(ExplanationOfBenefit.class)
        .withId(TransformerUtils.buildEobId(ClaimType.OUTPATIENT, "1234"))
        .execute();
  }

  /**
   * Verifies that {link ExplanationOfBenefitResourceProvider#read(IdType, RequestDetails)} works as
   * expected for a {@link PartDEvent}-derived {@link ExplanationOfBenefit} that does exist in the
   * DB.
   *
   * @throws FHIRException (indicates test failure)
   */
  @Test
  public void readEobForExistingPartDEvent() throws FHIRException {
    List<Object> loadedRecords =
        ServerTestUtils.get()
            .loadData(Arrays.asList(StaticRifResourceGroup.SAMPLE_A.getResources()));
    IGenericClient fhirClient = ServerTestUtils.get().createFhirClient();

    PartDEvent claim =
        loadedRecords.stream()
            .filter(r -> r instanceof PartDEvent)
            .map(r -> (PartDEvent) r)
            .findFirst()
            .get();
    ExplanationOfBenefit eob =
        fhirClient
            .read()
            .resource(ExplanationOfBenefit.class)
            .withId(TransformerUtils.buildEobId(ClaimType.PDE, claim.getEventId()))
            .execute();

    Assert.assertNotNull(eob);
    PartDEventTransformerTest.assertMatches(claim, eob);
  }

  /**
   * Verifies that {link ExplanationOfBenefitResourceProvider#read(IdType, RequestDetails)} works as
   * expected for a {@link PartDEvent}-derived {@link ExplanationOfBenefit} that does not exist in
   * the DB.
   */
  @Test(expected = ResourceNotFoundException.class)
  public void readEobForMissingPartDEvent() {
    IGenericClient fhirClient = ServerTestUtils.get().createFhirClient();

    // No data is loaded, so this should return nothing.
    fhirClient
        .read()
        .resource(ExplanationOfBenefit.class)
        .withId(TransformerUtils.buildEobId(ClaimType.PDE, "1234"))
        .execute();
  }

  /**
   * Verifies that {link ExplanationOfBenefitResourceProvider#read(IdType, RequestDetails)} works as
   * expected for a {@link PartDEvent}-derived {@link ExplanationOfBenefit} that does not exist in
   * the DB using a negative ID.
   */
  @Test(expected = ResourceNotFoundException.class)
  public void readEobForMissingNegativePartDEvent() {
    IGenericClient fhirClient = ServerTestUtils.get().createFhirClient();

    // No data is loaded, so this should return nothing. Tests negative ID will pass regex pattern.
    fhirClient
        .read()
        .resource(ExplanationOfBenefit.class)
        .withId(TransformerUtils.buildEobId(ClaimType.PDE, "-1234"))
        .execute();
  }

  /**
   * Verifies that {link ExplanationOfBenefitResourceProvider#read(IdType, RequestDetails)} works as
   * expected for a {@link PartDEvent}-derived {@link ExplanationOfBenefit} that has an invalid
   * {@link ExplanationOfBenefitResourceProvider#IdParam} parameter.
   */
  @Test(expected = InvalidRequestException.class)
  public void readEobForInvalidIdParamPartDEvent() {
    IGenericClient fhirClient = ServerTestUtils.get().createFhirClient();

    // The IdParam is not valid, so this should return an exception.
    fhirClient
        .read()
        .resource(ExplanationOfBenefit.class)
        .withId(TransformerUtils.buildEobId(ClaimType.PDE, "-1?234"))
        .execute();
  }

  /**
   * Verifies that {link ExplanationOfBenefitResourceProvider#read(IdType, RequestDetails)} works as
   * expected for an {@link SNFClaim}-derived {@link ExplanationOfBenefit} that does exist in the
   * DB.
   *
   * @throws FHIRException (indicates test failure)
   */
  @Test
  public void readEobForExistingSNFClaim() throws FHIRException {
    List<Object> loadedRecords =
        ServerTestUtils.loadData(Arrays.asList(StaticRifResourceGroup.SAMPLE_A.getResources()));
    IGenericClient fhirClient = ServerTestUtils.get().createFhirClient();

    SNFClaim claim =
        loadedRecords.stream()
            .filter(r -> r instanceof SNFClaim)
            .map(r -> (SNFClaim) r)
            .findFirst()
            .get();
    ExplanationOfBenefit eob =
        fhirClient
            .read()
            .resource(ExplanationOfBenefit.class)
            .withId(TransformerUtils.buildEobId(ClaimType.SNF, claim.getClaimId()))
            .execute();

    Assert.assertNotNull(eob);
    SNFClaimTransformerTest.assertMatches(claim, eob);
  }

  /**
   * Verifies that {link ExplanationOfBenefitResourceProvider#read(IdType, RequestDetails)} works as
   * expected for an {@link SNFClaim}-derived {@link ExplanationOfBenefit} that does not exist in
   * the DB.
   */
  @Test(expected = ResourceNotFoundException.class)
  public void readEobForMissingSNFClaim() {
    IGenericClient fhirClient = ServerTestUtils.get().createFhirClient();

    // No data is loaded, so this should return nothing.
    fhirClient
        .read()
        .resource(ExplanationOfBenefit.class)
        .withId(TransformerUtils.buildEobId(ClaimType.SNF, "1234"))
        .execute();
  }

  /**
   * Verifies that {@link ExplanationOfBenefitResourceProvider#findByPatient} works as expected for
   * a {@link Patient} that does exist in the DB.
   *
   * @throws FHIRException (indicates test failure)
   */
  @Test
  public void searchForEobsByExistingPatient() throws FHIRException {
    List<Object> loadedRecords =
        ServerTestUtils.get()
            .loadData(Arrays.asList(StaticRifResourceGroup.SAMPLE_A.getResources()));
    IGenericClient fhirClient = ServerTestUtils.get().createFhirClient();

    Beneficiary beneficiary =
        loadedRecords.stream()
            .filter(r -> r instanceof Beneficiary)
            .map(r -> (Beneficiary) r)
            .findFirst()
            .get();
    Bundle searchResults =
        fhirClient
            .search()
            .forResource(ExplanationOfBenefit.class)
            .where(ExplanationOfBenefit.PATIENT.hasId(TransformerUtils.buildPatientId(beneficiary)))
            .returnBundle(Bundle.class)
            .execute();

    Assert.assertNotNull(searchResults);

    /*
     * Verify the bundle contains a key for total and that the value matches the
     * number of entries in the bundle
     */
    Assert.assertEquals(
        loadedRecords.stream()
            .filter(r -> !(r instanceof Beneficiary))
            .filter(r -> !(r instanceof BeneficiaryHistory))
            .filter(r -> !(r instanceof MedicareBeneficiaryIdHistory))
            .count(),
        searchResults.getTotal());

    /*
     * Verify that no paging links exist in the bundle.
     */
    Assert.assertNull(searchResults.getLink(Constants.LINK_NEXT));
    Assert.assertNull(searchResults.getLink(Constants.LINK_PREVIOUS));
    Assert.assertNull(searchResults.getLink(Constants.LINK_FIRST));
    Assert.assertNull(searchResults.getLink(Constants.LINK_LAST));

    /*
     * Verify that each of the expected claims (one for every claim type) is present
     * and looks correct.
     */

    CarrierClaim carrierClaim =
        loadedRecords.stream()
            .filter(r -> r instanceof CarrierClaim)
            .map(r -> (CarrierClaim) r)
            .findFirst()
            .get();
    Assert.assertEquals(1, filterToClaimType(searchResults, ClaimType.CARRIER).size());
    CarrierClaimTransformerTest.assertMatches(
        carrierClaim, filterToClaimType(searchResults, ClaimType.CARRIER).get(0), Optional.empty());

    DMEClaim dmeClaim =
        loadedRecords.stream()
            .filter(r -> r instanceof DMEClaim)
            .map(r -> (DMEClaim) r)
            .findFirst()
            .get();
    DMEClaimTransformerTest.assertMatches(
        dmeClaim, filterToClaimType(searchResults, ClaimType.DME).get(0), Optional.empty());

    HHAClaim hhaClaim =
        loadedRecords.stream()
            .filter(r -> r instanceof HHAClaim)
            .map(r -> (HHAClaim) r)
            .findFirst()
            .get();
    HHAClaimTransformerTest.assertMatches(
        hhaClaim, filterToClaimType(searchResults, ClaimType.HHA).get(0));

    HospiceClaim hospiceClaim =
        loadedRecords.stream()
            .filter(r -> r instanceof HospiceClaim)
            .map(r -> (HospiceClaim) r)
            .findFirst()
            .get();
    HospiceClaimTransformerTest.assertMatches(
        hospiceClaim, filterToClaimType(searchResults, ClaimType.HOSPICE).get(0));

    InpatientClaim inpatientClaim =
        loadedRecords.stream()
            .filter(r -> r instanceof InpatientClaim)
            .map(r -> (InpatientClaim) r)
            .findFirst()
            .get();
    InpatientClaimTransformerTest.assertMatches(
        inpatientClaim, filterToClaimType(searchResults, ClaimType.INPATIENT).get(0));

    OutpatientClaim outpatientClaim =
        loadedRecords.stream()
            .filter(r -> r instanceof OutpatientClaim)
            .map(r -> (OutpatientClaim) r)
            .findFirst()
            .get();
    OutpatientClaimTransformerTest.assertMatches(
        outpatientClaim, filterToClaimType(searchResults, ClaimType.OUTPATIENT).get(0));

    PartDEvent partDEvent =
        loadedRecords.stream()
            .filter(r -> r instanceof PartDEvent)
            .map(r -> (PartDEvent) r)
            .findFirst()
            .get();
    PartDEventTransformerTest.assertMatches(
        partDEvent, filterToClaimType(searchResults, ClaimType.PDE).get(0));

    SNFClaim snfClaim =
        loadedRecords.stream()
            .filter(r -> r instanceof SNFClaim)
            .map(r -> (SNFClaim) r)
            .findFirst()
            .get();
    SNFClaimTransformerTest.assertMatches(
        snfClaim, filterToClaimType(searchResults, ClaimType.SNF).get(0));
  }

  /**
   * Verifies that {@link ExplanationOfBenefitResourceProvider#findByPatient} works as expected for
   * a {@link Patient} that does exist in the DB, with paging. This test uses a count of 2 to verify
   * our code will not run into an IndexOutOfBoundsException on odd bundle sizes.
   *
   * @throws FHIRException (indicates test failure)
   */
  @Test
  public void searchForEobsByExistingPatientWithEvenPaging() throws FHIRException {
    List<Object> loadedRecords =
        ServerTestUtils.get()
            .loadData(Arrays.asList(StaticRifResourceGroup.SAMPLE_A.getResources()));
    IGenericClient fhirClient = ServerTestUtils.get().createFhirClient();

    Beneficiary beneficiary =
        loadedRecords.stream()
            .filter(r -> r instanceof Beneficiary)
            .map(r -> (Beneficiary) r)
            .findFirst()
            .get();

    List<IBaseResource> combinedResults = new ArrayList<>();
    Bundle searchResults =
        fhirClient
            .search()
            .forResource(ExplanationOfBenefit.class)
            .where(ExplanationOfBenefit.PATIENT.hasId(TransformerUtils.buildPatientId(beneficiary)))
            .count(2)
            .returnBundle(Bundle.class)
            .execute();

    searchResults.getEntry().forEach(e -> combinedResults.add(e.getResource()));

    Assert.assertNotNull(searchResults);
    Assert.assertEquals(2, searchResults.getEntry().size());

    /*
     * Verify the bundle contains a key for total and that the value matches the
     * number of entries in the bundle.
     */
    Assert.assertEquals(
        loadedRecords.stream()
            .filter(r -> !(r instanceof Beneficiary))
            .filter(r -> !(r instanceof BeneficiaryHistory))
            .filter(r -> !(r instanceof MedicareBeneficiaryIdHistory))
            .count(),
        searchResults.getTotal());

    /*
     * Verify links to the first and last page exist.
     */
    Assert.assertNotNull(searchResults.getLink(Constants.LINK_LAST));
    Assert.assertNotNull(searchResults.getLink(Constants.LINK_FIRST));

    /*
     * Verify that accessing all next links, eventually leading to the last page,
     * will not encounter an IndexOutOfBoundsException.
     */
    while (searchResults.getLink(Constants.LINK_NEXT) != null) {
      searchResults = fhirClient.loadPage().next(searchResults).execute();
      Assert.assertNotNull(searchResults);
      Assert.assertTrue(searchResults.hasEntry());

      /*
       * Each page after the first should have a first, previous, and last links.
       */
      Assert.assertNotNull(searchResults.getLink(Constants.LINK_FIRST));
      Assert.assertNotNull(searchResults.getLink(Constants.LINK_PREVIOUS));
      Assert.assertNotNull(searchResults.getLink(Constants.LINK_LAST));

      searchResults.getEntry().forEach(e -> combinedResults.add(e.getResource()));
    }

    /*
     * Verify that the combined results are the same size as
     * "all of the claim records in the sample."
     */
    Assert.assertEquals(
        loadedRecords.stream()
            .filter(r -> !(r instanceof Beneficiary))
            .filter(r -> !(r instanceof BeneficiaryHistory))
            .filter(r -> !(r instanceof MedicareBeneficiaryIdHistory))
            .count(),
        combinedResults.size());

    /*
     * Verify that each of the expected claims (one for every claim type) is present
     * and looks correct.
     */

    CarrierClaim carrierClaim =
        loadedRecords.stream()
            .filter(r -> r instanceof CarrierClaim)
            .map(r -> (CarrierClaim) r)
            .findFirst()
            .get();
    Assert.assertEquals(1, filterToClaimTypeFromList(combinedResults, ClaimType.CARRIER).size());
    CarrierClaimTransformerTest.assertMatches(
        carrierClaim,
        filterToClaimTypeFromList(combinedResults, ClaimType.CARRIER).get(0),
        Optional.empty());

    DMEClaim dmeClaim =
        loadedRecords.stream()
            .filter(r -> r instanceof DMEClaim)
            .map(r -> (DMEClaim) r)
            .findFirst()
            .get();
    DMEClaimTransformerTest.assertMatches(
        dmeClaim,
        filterToClaimTypeFromList(combinedResults, ClaimType.DME).get(0),
        Optional.empty());

    HHAClaim hhaClaim =
        loadedRecords.stream()
            .filter(r -> r instanceof HHAClaim)
            .map(r -> (HHAClaim) r)
            .findFirst()
            .get();
    HHAClaimTransformerTest.assertMatches(
        hhaClaim, filterToClaimTypeFromList(combinedResults, ClaimType.HHA).get(0));

    HospiceClaim hospiceClaim =
        loadedRecords.stream()
            .filter(r -> r instanceof HospiceClaim)
            .map(r -> (HospiceClaim) r)
            .findFirst()
            .get();
    HospiceClaimTransformerTest.assertMatches(
        hospiceClaim, filterToClaimTypeFromList(combinedResults, ClaimType.HOSPICE).get(0));

    InpatientClaim inpatientClaim =
        loadedRecords.stream()
            .filter(r -> r instanceof InpatientClaim)
            .map(r -> (InpatientClaim) r)
            .findFirst()
            .get();
    InpatientClaimTransformerTest.assertMatches(
        inpatientClaim, filterToClaimTypeFromList(combinedResults, ClaimType.INPATIENT).get(0));

    OutpatientClaim outpatientClaim =
        loadedRecords.stream()
            .filter(r -> r instanceof OutpatientClaim)
            .map(r -> (OutpatientClaim) r)
            .findFirst()
            .get();
    OutpatientClaimTransformerTest.assertMatches(
        outpatientClaim, filterToClaimTypeFromList(combinedResults, ClaimType.OUTPATIENT).get(0));

    PartDEvent partDEvent =
        loadedRecords.stream()
            .filter(r -> r instanceof PartDEvent)
            .map(r -> (PartDEvent) r)
            .findFirst()
            .get();
    PartDEventTransformerTest.assertMatches(
        partDEvent, filterToClaimTypeFromList(combinedResults, ClaimType.PDE).get(0));

    SNFClaim snfClaim =
        loadedRecords.stream()
            .filter(r -> r instanceof SNFClaim)
            .map(r -> (SNFClaim) r)
            .findFirst()
            .get();
    SNFClaimTransformerTest.assertMatches(
        snfClaim, filterToClaimTypeFromList(combinedResults, ClaimType.SNF).get(0));
  }

  /**
   * Verifies that {@link ExplanationOfBenefitResourceProvider#findByPatient} works as expected for
   * a {@link Patient} that does exist in the DB, with paging. This test uses a count of 3 to verify
   * our code will not run into an IndexOutOfBoundsException on even bundle sizes.
   *
   * @throws FHIRException (indicates test failure)
   */
  @Test
  public void searchForEobsByExistingPatientWithOddPaging() throws FHIRException {
    List<Object> loadedRecords =
        ServerTestUtils.get()
            .loadData(Arrays.asList(StaticRifResourceGroup.SAMPLE_A.getResources()));
    IGenericClient fhirClient = ServerTestUtils.get().createFhirClient();

    Beneficiary beneficiary =
        loadedRecords.stream()
            .filter(r -> r instanceof Beneficiary)
            .map(r -> (Beneficiary) r)
            .findFirst()
            .get();

    Bundle searchResults =
        fhirClient
            .search()
            .forResource(ExplanationOfBenefit.class)
            .where(ExplanationOfBenefit.PATIENT.hasId(TransformerUtils.buildPatientId(beneficiary)))
            .count(3)
            .returnBundle(Bundle.class)
            .execute();

    Assert.assertNotNull(searchResults);
    Assert.assertEquals(3, searchResults.getEntry().size());

    /*
     * Verify that accessing all next links, eventually leading to the last page,
     * will not encounter an IndexOutOfBoundsException.
     */
    while (searchResults.getLink(Constants.LINK_NEXT) != null) {
      searchResults = fhirClient.loadPage().next(searchResults).execute();
      Assert.assertNotNull(searchResults);
      Assert.assertTrue(searchResults.hasEntry());
    }
  }

  /**
   * Verifies that {@link ExplanationOfBenefitResourceProvider#findByPatient} works as expected for
   * a {@link Patient} that does exist in the DB, with paging, providing the startIndex but not the
   * pageSize (count).
   *
   * @throws FHIRException (indicates test failure)
   */
  @Test
  public void searchForEobsByExistingPatientWithPageSizeNotProvided() throws FHIRException {
    List<Object> loadedRecords =
        ServerTestUtils.get()
            .loadData(Arrays.asList(StaticRifResourceGroup.SAMPLE_A.getResources()));
    IGenericClient fhirClient = ServerTestUtils.get().createFhirClient();

    Beneficiary beneficiary =
        loadedRecords.stream()
            .filter(r -> r instanceof Beneficiary)
            .map(r -> (Beneficiary) r)
            .findFirst()
            .get();

    Bundle searchResults =
        fhirClient
            .search()
            .forResource(ExplanationOfBenefit.class)
            .where(ExplanationOfBenefit.PATIENT.hasId(TransformerUtils.buildPatientId(beneficiary)))
            .returnBundle(Bundle.class)
            .execute();

    Assert.assertNotNull(searchResults);

    /*
     * Verify that no paging links exist in the bundle.
     */
    Assert.assertNull(searchResults.getLink(Constants.LINK_NEXT));
    Assert.assertNull(searchResults.getLink(Constants.LINK_PREVIOUS));
    Assert.assertNull(searchResults.getLink(Constants.LINK_FIRST));
    Assert.assertNull(searchResults.getLink(Constants.LINK_LAST));

    /*
     * Access a created link of this bundle, providing the startIndex but not the
     * pageSize (count).
     */
    Bundle pagedResults =
        fhirClient
            .loadPage()
            .byUrl(searchResults.getLink(Bundle.LINK_SELF).getUrl() + "&startIndex=4")
            .andReturnBundle(Bundle.class)
            .execute();

    Assert.assertNotNull(pagedResults);

    /*
     * Verify that paging links exist in this paged bundle.
     */
    Assert.assertNull(pagedResults.getLink(Constants.LINK_NEXT));
    Assert.assertNotNull(pagedResults.getLink(Constants.LINK_PREVIOUS));
    Assert.assertNotNull(pagedResults.getLink(Constants.LINK_FIRST));
    Assert.assertNotNull(pagedResults.getLink(Constants.LINK_LAST));

    /*
     * Add the entries in the paged results to a list and verify that only the last
     * 4 entries in the original searchResults were returned in the pagedResults.
     */
    List<IBaseResource> pagedEntries = new ArrayList<>();
    pagedResults.getEntry().forEach(e -> pagedEntries.add(e.getResource()));
    Assert.assertEquals(4, pagedEntries.size());
  }

  /**
   * Verifies that {@link ExplanationOfBenefitResourceProvider#findByPatient} works as expected for
   * a {@link Patient} that does exist in the DB, with paging on a page size of 0.
   *
   * @throws FHIRException (indicates test failure)
   */
  @Test
  public void searchForEobsByExistingPatientWithPageSizeZero() throws FHIRException {
    List<Object> loadedRecords =
        ServerTestUtils.get()
            .loadData(Arrays.asList(StaticRifResourceGroup.SAMPLE_A.getResources()));
    IGenericClient fhirClient = ServerTestUtils.get().createFhirClient();

    Beneficiary beneficiary =
        loadedRecords.stream()
            .filter(r -> r instanceof Beneficiary)
            .map(r -> (Beneficiary) r)
            .findFirst()
            .get();
    /*
     * FIXME: According the the FHIR spec, paging for _count=0 should not return any
     * claim entries in the bundle, but instead just a total for the number of
     * entries that match the search criteria. This functionality does no work
     * currently (see https://github.com/jamesagnew/hapi-fhir/issues/1074) and so
     * for now paging with _count=0 should behave as though paging was not
     * requested.
     */
    Bundle searchResults =
        fhirClient
            .search()
            .forResource(ExplanationOfBenefit.class)
            .where(ExplanationOfBenefit.PATIENT.hasId(TransformerUtils.buildPatientId(beneficiary)))
            .count(0)
            .returnBundle(Bundle.class)
            .execute();

    Assert.assertNotNull(searchResults);

    /*
     * Verify the bundle contains a key for total and that the value matches the
     * number of entries in the bundle
     */
    Assert.assertEquals(
        loadedRecords.stream()
            .filter(r -> !(r instanceof Beneficiary))
            .filter(r -> !(r instanceof BeneficiaryHistory))
            .filter(r -> !(r instanceof MedicareBeneficiaryIdHistory))
            .count(),
        searchResults.getTotal());

    /*
     * Verify that no paging links exist in the bundle.
     */
    Assert.assertNull(searchResults.getLink(Constants.LINK_NEXT));
    Assert.assertNull(searchResults.getLink(Constants.LINK_PREVIOUS));
    Assert.assertNull(searchResults.getLink(Constants.LINK_FIRST));
    Assert.assertNull(searchResults.getLink(Constants.LINK_LAST));

    /*
     * Verify that each of the expected claims (one for every claim type) is present
     * and looks correct.
     */

    CarrierClaim carrierClaim =
        loadedRecords.stream()
            .filter(r -> r instanceof CarrierClaim)
            .map(r -> (CarrierClaim) r)
            .findFirst()
            .get();
    Assert.assertEquals(1, filterToClaimType(searchResults, ClaimType.CARRIER).size());
    CarrierClaimTransformerTest.assertMatches(
        carrierClaim, filterToClaimType(searchResults, ClaimType.CARRIER).get(0), Optional.empty());

    DMEClaim dmeClaim =
        loadedRecords.stream()
            .filter(r -> r instanceof DMEClaim)
            .map(r -> (DMEClaim) r)
            .findFirst()
            .get();
    DMEClaimTransformerTest.assertMatches(
        dmeClaim, filterToClaimType(searchResults, ClaimType.DME).get(0), Optional.empty());

    HHAClaim hhaClaim =
        loadedRecords.stream()
            .filter(r -> r instanceof HHAClaim)
            .map(r -> (HHAClaim) r)
            .findFirst()
            .get();
    HHAClaimTransformerTest.assertMatches(
        hhaClaim, filterToClaimType(searchResults, ClaimType.HHA).get(0));

    HospiceClaim hospiceClaim =
        loadedRecords.stream()
            .filter(r -> r instanceof HospiceClaim)
            .map(r -> (HospiceClaim) r)
            .findFirst()
            .get();
    HospiceClaimTransformerTest.assertMatches(
        hospiceClaim, filterToClaimType(searchResults, ClaimType.HOSPICE).get(0));

    InpatientClaim inpatientClaim =
        loadedRecords.stream()
            .filter(r -> r instanceof InpatientClaim)
            .map(r -> (InpatientClaim) r)
            .findFirst()
            .get();
    InpatientClaimTransformerTest.assertMatches(
        inpatientClaim, filterToClaimType(searchResults, ClaimType.INPATIENT).get(0));

    OutpatientClaim outpatientClaim =
        loadedRecords.stream()
            .filter(r -> r instanceof OutpatientClaim)
            .map(r -> (OutpatientClaim) r)
            .findFirst()
            .get();
    OutpatientClaimTransformerTest.assertMatches(
        outpatientClaim, filterToClaimType(searchResults, ClaimType.OUTPATIENT).get(0));

    PartDEvent partDEvent =
        loadedRecords.stream()
            .filter(r -> r instanceof PartDEvent)
            .map(r -> (PartDEvent) r)
            .findFirst()
            .get();
    PartDEventTransformerTest.assertMatches(
        partDEvent, filterToClaimType(searchResults, ClaimType.PDE).get(0));

    SNFClaim snfClaim =
        loadedRecords.stream()
            .filter(r -> r instanceof SNFClaim)
            .map(r -> (SNFClaim) r)
            .findFirst()
            .get();
    SNFClaimTransformerTest.assertMatches(
        snfClaim, filterToClaimType(searchResults, ClaimType.SNF).get(0));
  }

  /**
   * Verifies that {@link ExplanationOfBenefitResourceProvider#findByPatient} works as expected for
   * a {@link Patient} that does exist in the DB, with a page size of 50 with fewer (8) results.
   *
   * @throws FHIRException (indicates test failure)
   */
  @Test
  public void searchForEobsWithLargePageSizesOnFewerResults() throws FHIRException {
    List<Object> loadedRecords =
        ServerTestUtils.get()
            .loadData(Arrays.asList(StaticRifResourceGroup.SAMPLE_A.getResources()));
    IGenericClient fhirClient = ServerTestUtils.get().createFhirClient();

    Beneficiary beneficiary =
        loadedRecords.stream()
            .filter(r -> r instanceof Beneficiary)
            .map(r -> (Beneficiary) r)
            .findFirst()
            .get();

    Bundle searchResults =
        fhirClient
            .search()
            .forResource(ExplanationOfBenefit.class)
            .where(ExplanationOfBenefit.PATIENT.hasId(TransformerUtils.buildPatientId(beneficiary)))
            .count(50)
            .returnBundle(Bundle.class)
            .execute();

    Assert.assertNotNull(searchResults);

    /*
     * Verify the bundle contains a key for total and that the value matches the
     * number of entries in the bundle
     */
    Assert.assertEquals(
        loadedRecords.stream()
            .filter(r -> !(r instanceof Beneficiary))
            .filter(r -> !(r instanceof BeneficiaryHistory))
            .filter(r -> !(r instanceof MedicareBeneficiaryIdHistory))
            .count(),
        searchResults.getTotal());

    /*
     * Verify that only the first and last links exist as there are no previous or
     * next pages.
     */
    Assert.assertNotNull(searchResults.getLink(Constants.LINK_FIRST));
    Assert.assertNotNull(searchResults.getLink(Constants.LINK_LAST));
    Assert.assertNull(searchResults.getLink(Constants.LINK_NEXT));
    Assert.assertNull(searchResults.getLink(Constants.LINK_PREVIOUS));

    /*
     * Verify that each of the expected claims (one for every claim type) is present
     * and looks correct.
     */

    CarrierClaim carrierClaim =
        loadedRecords.stream()
            .filter(r -> r instanceof CarrierClaim)
            .map(r -> (CarrierClaim) r)
            .findFirst()
            .get();
    Assert.assertEquals(1, filterToClaimType(searchResults, ClaimType.CARRIER).size());
    CarrierClaimTransformerTest.assertMatches(
        carrierClaim, filterToClaimType(searchResults, ClaimType.CARRIER).get(0), Optional.empty());

    DMEClaim dmeClaim =
        loadedRecords.stream()
            .filter(r -> r instanceof DMEClaim)
            .map(r -> (DMEClaim) r)
            .findFirst()
            .get();
    DMEClaimTransformerTest.assertMatches(
        dmeClaim, filterToClaimType(searchResults, ClaimType.DME).get(0), Optional.empty());

    HHAClaim hhaClaim =
        loadedRecords.stream()
            .filter(r -> r instanceof HHAClaim)
            .map(r -> (HHAClaim) r)
            .findFirst()
            .get();
    HHAClaimTransformerTest.assertMatches(
        hhaClaim, filterToClaimType(searchResults, ClaimType.HHA).get(0));

    HospiceClaim hospiceClaim =
        loadedRecords.stream()
            .filter(r -> r instanceof HospiceClaim)
            .map(r -> (HospiceClaim) r)
            .findFirst()
            .get();
    HospiceClaimTransformerTest.assertMatches(
        hospiceClaim, filterToClaimType(searchResults, ClaimType.HOSPICE).get(0));

    InpatientClaim inpatientClaim =
        loadedRecords.stream()
            .filter(r -> r instanceof InpatientClaim)
            .map(r -> (InpatientClaim) r)
            .findFirst()
            .get();
    InpatientClaimTransformerTest.assertMatches(
        inpatientClaim, filterToClaimType(searchResults, ClaimType.INPATIENT).get(0));

    OutpatientClaim outpatientClaim =
        loadedRecords.stream()
            .filter(r -> r instanceof OutpatientClaim)
            .map(r -> (OutpatientClaim) r)
            .findFirst()
            .get();
    OutpatientClaimTransformerTest.assertMatches(
        outpatientClaim, filterToClaimType(searchResults, ClaimType.OUTPATIENT).get(0));

    PartDEvent partDEvent =
        loadedRecords.stream()
            .filter(r -> r instanceof PartDEvent)
            .map(r -> (PartDEvent) r)
            .findFirst()
            .get();
    PartDEventTransformerTest.assertMatches(
        partDEvent, filterToClaimType(searchResults, ClaimType.PDE).get(0));

    SNFClaim snfClaim =
        loadedRecords.stream()
            .filter(r -> r instanceof SNFClaim)
            .map(r -> (SNFClaim) r)
            .findFirst()
            .get();
    SNFClaimTransformerTest.assertMatches(
        snfClaim, filterToClaimType(searchResults, ClaimType.SNF).get(0));
  }

  /**
   * Verifies that {@link ExplanationOfBenefitResourceProvider#findByPatient} works as expected for
   * a {@link Patient} that does exist in the DB, with paging, using negative values for page size
   * and start index parameters. This test expects to receive a BadRequestException, as negative
   * values should result in an HTTP 400.
   *
   * @throws FHIRException (indicates test failure)
   */
  @Test(expected = InvalidRequestException.class)
  public void searchForEobsWithPagingWithNegativePagingParameters() throws FHIRException {
    List<Object> loadedRecords =
        ServerTestUtils.get()
            .loadData(Arrays.asList(StaticRifResourceGroup.SAMPLE_A.getResources()));
    IGenericClient fhirClient = ServerTestUtils.get().createFhirClient();

    Beneficiary beneficiary =
        loadedRecords.stream()
            .filter(r -> r instanceof Beneficiary)
            .map(r -> (Beneficiary) r)
            .findFirst()
            .get();

    /*
     * FIXME: At this time we cannot check for negative page size parameters due to
     * the same bug described in
     * https://github.com/jamesagnew/hapi-fhir/issues/1074.
     */
    Bundle searchResults =
        fhirClient
            .search()
            .forResource(ExplanationOfBenefit.class)
            .where(ExplanationOfBenefit.PATIENT.hasId(TransformerUtils.buildPatientId(beneficiary)))
            .returnBundle(Bundle.class)
            .execute();

    Assert.assertNotNull(searchResults);

    /*
     * Access a created link of this bundle, providing the startIndex but not the
     * pageSize (count).
     */
    fhirClient
        .loadPage()
        .byUrl(searchResults.getLink(Bundle.LINK_SELF).getUrl() + "&startIndex=-1")
        .andReturnBundle(Bundle.class)
        .execute();
  }

  /**
   * Verifies that {@link ExplanationOfBenefitResourceProvider#findByPatient(ReferenceParam,
   * TokenAndListParam, String, String, DateRangeParam, DateRangeParam, RequestDetails)} doesn't
   * return duplicate results.
   *
   * <p>This is a regression test case for TODO.
   *
   * @throws FHIRException (indicates test failure)
   */
  // @Test
  public void searchForEobsHasNoDupes() throws FHIRException {
    List<Object> loadedRecords =
        ServerTestUtils.get()
            .loadData(Arrays.asList(StaticRifResourceGroup.SAMPLE_B.getResources()));
    IGenericClient fhirClient = ServerTestUtils.get().createFhirClient();

    loadedRecords.stream()
        .filter(r -> r instanceof Beneficiary)
        .map(r -> (Beneficiary) r)
        .forEach(
            beneficiary -> {
              Bundle searchResults =
                  fhirClient
                      .search()
                      .forResource(ExplanationOfBenefit.class)
                      .where(
                          ExplanationOfBenefit.PATIENT.hasId(
                              TransformerUtils.buildPatientId(beneficiary)))
                      .returnBundle(Bundle.class)
                      .execute();
              Assert.assertNotNull(searchResults);

              /*
               * Verify that the returned Bundle doesn't have any resources with duplicate
               * IDs.
               */
              Set<String> claimIds = new HashSet<>();
              for (BundleEntryComponent searchResultEntry : searchResults.getEntry()) {
                String resourceId = searchResultEntry.getResource().getId();
                if (claimIds.contains(resourceId))
                  Assert.assertFalse(claimIds.contains(resourceId));
                claimIds.add(resourceId);
              }
              if (searchResults.getTotal() > 0) Assert.assertFalse(claimIds.isEmpty());
            });
  }

  /**
   * Verifies that {@link ExplanationOfBenefitResourceProvider#findByPatient(ReferenceParam,
   * TokenAndListParam, String, String, DateRangeParam, DateRangeParam, RequestDetails)} works as
   * expected for a {@link Patient} that does not exist in the DB.
   */
  @Test
  public void searchForEobsByMissingPatient() {
    IGenericClient fhirClient = ServerTestUtils.get().createFhirClient();

    // No data is loaded, so this should return 0 matches.
    Bundle searchResults =
        fhirClient
            .search()
            .forResource(ExplanationOfBenefit.class)
            .where(ExplanationOfBenefit.PATIENT.hasId(new IdDt("Patient", "1234")))
            .returnBundle(Bundle.class)
            .execute();

    Assert.assertNotNull(searchResults);
    Assert.assertEquals(0, searchResults.getTotal());
  }

  /**
   * Load the SAMPLE_A resources and then tweak each of the claim types that support SAMHSA (all
   * except PDE) to have a SAMHSA diagnosis code.
   *
   * @return the beneficary record loaded by Sample A
   */
  private Beneficiary loadSampleAWithSamhsa() {
    // Load the SAMPLE_A resources normally.
    List<Object> loadedRecords =
        ServerTestUtils.get()
            .loadData(Arrays.asList(StaticRifResourceGroup.SAMPLE_A.getResources()));

    EntityManager entityManager = null;

    try {
      EntityManagerFactory entityManagerFactory =
          PipelineTestUtils.get().getPipelineApplicationState().getEntityManagerFactory();
      entityManager = entityManagerFactory.createEntityManager();

      // Tweak the SAMPLE_A claims such that they are SAMHSA-related.
      adjustCarrierClaimForSamhsaDiagnosis(loadedRecords, entityManager);
      adjustInpatientRecordForSamhsaDiagnosis(loadedRecords, entityManager);
      adjustOutpatientRecordForSamhsaDiagnosis(loadedRecords, entityManager);
      adjustHhaRecordForSamhsaDiagnosis(loadedRecords, entityManager);
      adjustSnfRecordForSamhsaDiagnosis(loadedRecords, entityManager);
      adjustHospiceRecordForSamhsaDiagnosis(loadedRecords, entityManager);
      adjustDmeRecordForSamhsaDiagnosis(loadedRecords, entityManager);

    } finally {
      if (entityManager != null && entityManager.getTransaction().isActive())
        entityManager.getTransaction().rollback();
      if (entityManager != null) entityManager.close();
    }

    // Return beneficiary information
    return findFirstBeneficary(loadedRecords);
  }

  /**
   * Adjusts the carrier claim to support samhsa.
   *
   * @param loadedRecords the loaded records
   * @param entityManager the entity manager
   */
  private void adjustCarrierClaimForSamhsaDiagnosis(
      List<Object> loadedRecords, EntityManager entityManager) {

    CarrierClaim carrierRifRecord =
        loadedRecords.stream()
            .filter(r -> r instanceof CarrierClaim)
            .map(r -> (CarrierClaim) r)
            .findFirst()
            .get();

    entityManager.getTransaction().begin();
    carrierRifRecord = entityManager.find(CarrierClaim.class, carrierRifRecord.getClaimId());
    carrierRifRecord.setDiagnosis2Code(
        Optional.of(Stu3EobSamhsaMatcherTest.SAMPLE_SAMHSA_ICD_9_DIAGNOSIS_CODE));
    carrierRifRecord.setDiagnosis2CodeVersion(Optional.of('9'));
    entityManager.merge(carrierRifRecord);
    entityManager.getTransaction().commit();
  }

  /**
   * Adjusts the first inpatient record to support samhsa.
   *
   * @param loadedRecords the loaded records
   * @param entityManager the entity manager
   */
  private void adjustInpatientRecordForSamhsaDiagnosis(
      List<Object> loadedRecords, EntityManager entityManager) {

    InpatientClaim inpatientRifRecord =
        loadedRecords.stream()
            .filter(r -> r instanceof InpatientClaim)
            .map(r -> (InpatientClaim) r)
            .findFirst()
            .get();

    entityManager.getTransaction().begin();
    inpatientRifRecord = entityManager.find(InpatientClaim.class, inpatientRifRecord.getClaimId());
    inpatientRifRecord.setDiagnosis2Code(
        Optional.of(Stu3EobSamhsaMatcherTest.SAMPLE_SAMHSA_ICD_9_DIAGNOSIS_CODE));
    inpatientRifRecord.setDiagnosis2CodeVersion(Optional.of('9'));
    entityManager.merge(inpatientRifRecord);
    entityManager.getTransaction().commit();
  }

  /**
   * Adjusts the first outpatient record to support samhsa.
   *
   * @param loadedRecords the loaded records
   * @param entityManager the entity manager
   */
  private void adjustOutpatientRecordForSamhsaDiagnosis(
      List<Object> loadedRecords, EntityManager entityManager) {

    OutpatientClaim outpatientRifRecord =
        loadedRecords.stream()
            .filter(r -> r instanceof OutpatientClaim)
            .map(r -> (OutpatientClaim) r)
            .findFirst()
            .get();

    entityManager.getTransaction().begin();
    outpatientRifRecord =
        entityManager.find(OutpatientClaim.class, outpatientRifRecord.getClaimId());
    outpatientRifRecord.setDiagnosis2Code(
        Optional.of(Stu3EobSamhsaMatcherTest.SAMPLE_SAMHSA_ICD_9_DIAGNOSIS_CODE));
    outpatientRifRecord.setDiagnosis2CodeVersion(Optional.of('9'));
    entityManager.merge(outpatientRifRecord);
    entityManager.getTransaction().commit();
  }

  /**
   * Adjusts the first HHA record to support samhsa.
   *
   * @param loadedRecords the loaded records
   * @param entityManager the entity manager
   */
  private void adjustHhaRecordForSamhsaDiagnosis(
      List<Object> loadedRecords, EntityManager entityManager) {

    HHAClaim hhaRifRecord =
        loadedRecords.stream()
            .filter(r -> r instanceof HHAClaim)
            .map(r -> (HHAClaim) r)
            .findFirst()
            .get();

    entityManager.getTransaction().begin();
    hhaRifRecord = entityManager.find(HHAClaim.class, hhaRifRecord.getClaimId());
    hhaRifRecord.setDiagnosis2Code(
        Optional.of(Stu3EobSamhsaMatcherTest.SAMPLE_SAMHSA_ICD_9_DIAGNOSIS_CODE));
    hhaRifRecord.setDiagnosis2CodeVersion(Optional.of('9'));
    entityManager.merge(hhaRifRecord);
    entityManager.getTransaction().commit();
  }

  /**
   * Adjusts the first SNF record to support samhsa.
   *
   * @param loadedRecords the loaded records
   * @param entityManager the entity manager
   */
  private void adjustSnfRecordForSamhsaDiagnosis(
      List<Object> loadedRecords, EntityManager entityManager) {

    SNFClaim snfRifRecord =
        loadedRecords.stream()
            .filter(r -> r instanceof SNFClaim)
            .map(r -> (SNFClaim) r)
            .findFirst()
            .get();

    entityManager.getTransaction().begin();
    snfRifRecord = entityManager.find(SNFClaim.class, snfRifRecord.getClaimId());
    snfRifRecord.setDiagnosis2Code(
        Optional.of(Stu3EobSamhsaMatcherTest.SAMPLE_SAMHSA_ICD_9_DIAGNOSIS_CODE));
    snfRifRecord.setDiagnosis2CodeVersion(Optional.of('9'));
    entityManager.merge(snfRifRecord);
    entityManager.getTransaction().commit();
  }

  /**
   * Adjusts the first Hospice record to support samhsa.
   *
   * @param loadedRecords the loaded records
   * @param entityManager the entity manager
   */
  private void adjustHospiceRecordForSamhsaDiagnosis(
      List<Object> loadedRecords, EntityManager entityManager) {

    HospiceClaim hospiceRifRecord =
        loadedRecords.stream()
            .filter(r -> r instanceof HospiceClaim)
            .map(r -> (HospiceClaim) r)
            .findFirst()
            .get();

    entityManager.getTransaction().begin();
    hospiceRifRecord = entityManager.find(HospiceClaim.class, hospiceRifRecord.getClaimId());
    hospiceRifRecord.setDiagnosis2Code(
        Optional.of(Stu3EobSamhsaMatcherTest.SAMPLE_SAMHSA_ICD_9_DIAGNOSIS_CODE));
    hospiceRifRecord.setDiagnosis2CodeVersion(Optional.of('9'));
    entityManager.merge(hospiceRifRecord);
    entityManager.getTransaction().commit();
  }

  /**
   * Adjusts the first DME record to support samhsa.
   *
   * @param loadedRecords the loaded records
   * @param entityManager the entity manager
   */
  private void adjustDmeRecordForSamhsaDiagnosis(
      List<Object> loadedRecords, EntityManager entityManager) {

    DMEClaim dmeRifRecord =
        loadedRecords.stream()
            .filter(r -> r instanceof DMEClaim)
            .map(r -> (DMEClaim) r)
            .findFirst()
            .get();

    entityManager.getTransaction().begin();
    dmeRifRecord = entityManager.find(DMEClaim.class, dmeRifRecord.getClaimId());
    dmeRifRecord.setDiagnosis2Code(
        Optional.of(Stu3EobSamhsaMatcherTest.SAMPLE_SAMHSA_ICD_9_DIAGNOSIS_CODE));
    dmeRifRecord.setDiagnosis2CodeVersion(Optional.of('9'));
    entityManager.merge(dmeRifRecord);
    entityManager.getTransaction().commit();
  }

  /**
   * Verifies that {@link ExplanationOfBenefitResourceProvider#findByPatient} with <code>
   * excludeSAMHSA=true</code> properly filters out SAMHSA-related claims.
   *
   * @throws FHIRException (indicates test failure)
   */
  @Test
  public void searchForSamhsaEobsWithExcludeSamhsaTrue() throws FHIRException {
    Beneficiary beneficiary = loadSampleAWithSamhsa();

    IGenericClient fhirClient = ServerTestUtils.get().createFhirClient();

    Bundle searchResults =
        fhirClient
            .search()
            .forResource(ExplanationOfBenefit.class)
            .where(
                ExplanationOfBenefit.PATIENT.hasId(
                    TransformerUtils.buildPatientId(beneficiary.getBeneficiaryId())))
            .and(new StringClientParam("excludeSAMHSA").matches().value("true"))
            .returnBundle(Bundle.class)
            .execute();
    Assert.assertNotNull(searchResults);
    for (ClaimType claimType : ClaimType.values()) {
      /*
       * SAMHSA fields are present on all claim types except for PDE so we should not
       * get any claims back in the results except for PDE.
       */
      if (claimType == ClaimType.PDE) {
        Assert.assertEquals(1, filterToClaimType(searchResults, claimType).size());
      } else {
        Assert.assertEquals(0, filterToClaimType(searchResults, claimType).size());
      }
    }
  }

  /**
   * Verifies that {@link ExplanationOfBenefitResourceProvider#findByPatient} with <code>
   * excludeSAMHSA=false</code> does not filter out SAMHSA-related claims.
   *
   * @throws FHIRException (indicates test failure)
   */
  @Test
  public void searchForSamhsaEobsWithExcludeSamhsaFalse() throws FHIRException {
    Beneficiary beneficiary = loadSampleAWithSamhsa();

    IGenericClient fhirClient = ServerTestUtils.get().createFhirClient();

    Bundle searchResults =
        fhirClient
            .search()
            .forResource(ExplanationOfBenefit.class)
            .where(
                ExplanationOfBenefit.PATIENT.hasId(
                    TransformerUtils.buildPatientId(beneficiary.getBeneficiaryId())))
            .and(new StringClientParam("excludeSAMHSA").matches().value("false"))
            .returnBundle(Bundle.class)
            .execute();
    Assert.assertNotNull(searchResults);
    for (ClaimType claimType : ClaimType.values()) {
      // Without filtering we expect one claim for each claim type.
      Assert.assertEquals(1, filterToClaimType(searchResults, claimType).size());
    }
  }

  /**
   * Verifies that {@link ExplanationOfBenefitResourceProvider#findByPatient} with <code>
   * excludeSAMHSA=true</code> properly returns claims that are not SAMHSA-related.
   *
   * @throws FHIRException (indicates test failure)
   */
  @Test
  public void searchForNonSamhsaEobsWithExcludeSamhsaTrue() throws FHIRException {
    // Load the SAMPLE_A resources normally.
    Beneficiary beneficiary = loadSampleA();

    IGenericClient fhirClient = ServerTestUtils.get().createFhirClient();

    Bundle searchResults =
        fhirClient
            .search()
            .forResource(ExplanationOfBenefit.class)
            .where(
                ExplanationOfBenefit.PATIENT.hasId(
                    TransformerUtils.buildPatientId(beneficiary.getBeneficiaryId())))
            .and(new StringClientParam("excludeSAMHSA").matches().value("true"))
            .returnBundle(Bundle.class)
            .execute();
    Assert.assertNotNull(searchResults);
    for (ClaimType claimType : ClaimType.values()) {
      // None of the claims are SAMHSA so we expect one record per claim type in the results.
      Assert.assertEquals(
          String.format("Verify claims of type '%s' are present", claimType),
          1,
          filterToClaimType(searchResults, claimType).size());
    }
  }

  /**
   * Verifies that {@link ExplanationOfBenefitResourceProvider#findByPatient} with <code>
   * excludeSAMHSA=false</code> properly returns claims that are not SAMHSA-related.
   *
   * @throws FHIRException (indicates test failure)
   */
  @Test
  public void searchForNonSamhsaEobsWithExcludeSamhsaFalse() throws FHIRException {
    // Load the SAMPLE_A resources normally.
    Beneficiary beneficiary = loadSampleA();

    IGenericClient fhirClient = ServerTestUtils.get().createFhirClient();

    Bundle searchResults =
        fhirClient
            .search()
            .forResource(ExplanationOfBenefit.class)
            .where(
                ExplanationOfBenefit.PATIENT.hasId(
                    TransformerUtils.buildPatientId(beneficiary.getBeneficiaryId())))
            .and(new StringClientParam("excludeSAMHSA").matches().value("false"))
            .returnBundle(Bundle.class)
            .execute();
    Assert.assertNotNull(searchResults);
    for (ClaimType claimType : ClaimType.values()) {
      // None of the claims are SAMHSA so we expect one record per claim type in the results.
      Assert.assertEquals(
          String.format("Verify claims of type '%s' are present", claimType),
          1,
          filterToClaimType(searchResults, claimType).size());
    }
  }

  /**
   * Verifies that {@link ExplanationOfBenefitResourceProvider#findByPatient(ReferenceParam,
   * TokenAndListParam, String, String, DateRangeParam, DateRangeParam, RequestDetails)} handles the
   * {@link ExplanationOfBenefitResourceProvider#HEADER_NAME_INCLUDE_TAX_NUMBERS} header properly.
   *
   * @throws FHIRException (indicates test failure)
   */
  @Test
  public void searchForEobsIncludeTaxNumbersHandling() throws FHIRException {
    List<Object> loadedRecords =
        ServerTestUtils.get()
            .loadData(Arrays.asList(StaticRifResourceGroup.SAMPLE_A.getResources()));
    IGenericClient fhirClient = ServerTestUtils.get().createFhirClient();
    Beneficiary beneficiary =
        loadedRecords.stream()
            .filter(r -> r instanceof Beneficiary)
            .map(r -> (Beneficiary) r)
            .findFirst()
            .get();
    CarrierClaim carrierClaim =
        loadedRecords.stream()
            .filter(r -> r instanceof CarrierClaim)
            .map(r -> (CarrierClaim) r)
            .findFirst()
            .get();
    DMEClaim dmeClaim =
        loadedRecords.stream()
            .filter(r -> r instanceof DMEClaim)
            .map(r -> (DMEClaim) r)
            .findFirst()
            .get();
    Bundle searchResults;
    ExplanationOfBenefit carrierEob;
    ExplanationOfBenefit dmeEob;

    // Run the search without requesting tax numbers.
    searchResults =
        fhirClient
            .search()
            .forResource(ExplanationOfBenefit.class)
            .where(ExplanationOfBenefit.PATIENT.hasId(TransformerUtils.buildPatientId(beneficiary)))
            .returnBundle(Bundle.class)
            .execute();
    Assert.assertNotNull(searchResults);

    // Verify that tax numbers aren't present for carrier claims.
    carrierEob = filterToClaimType(searchResults, ClaimType.CARRIER).get(0);
    Assert.assertNull(
        TransformerTestUtils.findCareTeamEntryForProviderTaxNumber(
            carrierClaim.getLines().get(0).getProviderTaxNumber(), carrierEob.getCareTeam()));

    // Verify that tax numbers aren't present for DME claims.
    dmeEob = filterToClaimType(searchResults, ClaimType.DME).get(0);
    Assert.assertNull(
        TransformerTestUtils.findCareTeamEntryForProviderTaxNumber(
            dmeClaim.getLines().get(0).getProviderTaxNumber(), dmeEob.getCareTeam()));

    RequestHeaders requestHeader =
        RequestHeaders.getHeaderWrapper(CommonHeaders.HEADER_NAME_INCLUDE_TAX_NUMBERS, "true");
    fhirClient = ServerTestUtils.get().createFhirClientWithHeaders(requestHeader);

    searchResults =
        fhirClient
            .search()
            .forResource(ExplanationOfBenefit.class)
            .where(ExplanationOfBenefit.PATIENT.hasId(TransformerUtils.buildPatientId(beneficiary)))
            .returnBundle(Bundle.class)
            .execute();
    Assert.assertNotNull(searchResults);

    // Verify that tax numbers are present for carrier claims.
    carrierEob = filterToClaimType(searchResults, ClaimType.CARRIER).get(0);

    Assert.assertNotNull(
        TransformerTestUtils.findCareTeamEntryForProviderTaxNumber(
            carrierClaim.getLines().get(0).getProviderTaxNumber(), carrierEob.getCareTeam()));

    // Verify that tax numbers are present for DME claims.
    dmeEob = filterToClaimType(searchResults, ClaimType.DME).get(0);
    Assert.assertNotNull(
        TransformerTestUtils.findCareTeamEntryForProviderTaxNumber(
            dmeClaim.getLines().get(0).getProviderTaxNumber(), dmeEob.getCareTeam()));
  }

  /**
   * Verifies that {@link ExplanationOfBenefitResourceProvider#findByPatient(ReferenceParam,
   * TokenAndListParam, String, String, DateRangeParam, DateRangeParam, RequestDetails)} works as
   * expected for a {@link Patient} that does exist in the DB, with filtering by claim type.
   *
   * @throws FHIRException (indicates test failure)
   */
  @Test
  public void searchForEobsByExistingPatientAndType() throws FHIRException {
    List<Object> loadedRecords =
        ServerTestUtils.get()
            .loadData(Arrays.asList(StaticRifResourceGroup.SAMPLE_A.getResources()));
    IGenericClient fhirClient = ServerTestUtils.get().createFhirClient();

    Beneficiary beneficiary =
        loadedRecords.stream()
            .filter(r -> r instanceof Beneficiary)
            .map(r -> (Beneficiary) r)
            .findFirst()
            .get();
    Bundle searchResults =
        fhirClient
            .search()
            .forResource(ExplanationOfBenefit.class)
            .where(ExplanationOfBenefit.PATIENT.hasId(TransformerUtils.buildPatientId(beneficiary)))
            .where(new TokenClientParam("type").exactly().code(ClaimType.PDE.name()))
            .returnBundle(Bundle.class)
            .execute();

    Assert.assertNotNull(searchResults);

    /*
     * Verify the bundle contains a key for total and that the value matches the
     * number of entries in the bundle
     */
    Assert.assertEquals(
        loadedRecords.stream()
            .filter(r -> (r instanceof PartDEvent))
            .filter(r -> !(r instanceof BeneficiaryHistory))
            .count(),
        searchResults.getTotal());

    PartDEvent partDEvent =
        loadedRecords.stream()
            .filter(r -> r instanceof PartDEvent)
            .map(r -> (PartDEvent) r)
            .findFirst()
            .get();
    PartDEventTransformerTest.assertMatches(
        partDEvent, filterToClaimType(searchResults, ClaimType.PDE).get(0));
  }

  /**
   * Verifies that {@link ExplanationOfBenefitResourceProvider#findByPatient} works as with a
   * lastUpdated parameter after yesterday.
   *
   * <p>See https://www.hl7.org/fhir/search.html#lastUpdated for explanation of possible types
   * lastUpdatedQueries
   *
   * @throws FHIRException (indicates test failure)
   */
  @Test
  public void searchEobWithLastUpdated() throws FHIRException {
    Beneficiary beneficiary = loadSampleA();
    IGenericClient fhirClient = ServerTestUtils.get().createFhirClient();

    // Build up a list of lastUpdatedURLs that return > all values values
    String nowDateTime = new DateTimeDt(Date.from(Instant.now().plusSeconds(1))).getValueAsString();
    String earlyDateTime = "2019-10-01T00:00:00-04:00";
    List<String> allUrls =
        Arrays.asList(
            "_lastUpdated=gt" + earlyDateTime,
            "_lastUpdated=ge" + earlyDateTime,
            "_lastUpdated=le" + nowDateTime,
            "_lastUpdated=ge" + earlyDateTime + "&_lastUpdated=le" + nowDateTime,
            "_lastUpdated=gt" + earlyDateTime + "&_lastUpdated=lt" + nowDateTime);
    testLastUpdatedUrls(fhirClient, beneficiary.getBeneficiaryId(), allUrls, 8);

    // Empty searches
    List<String> emptyUrls =
        Arrays.asList("_lastUpdated=lt" + earlyDateTime, "_lastUpdated=le" + earlyDateTime);
    testLastUpdatedUrls(fhirClient, beneficiary.getBeneficiaryId(), emptyUrls, 0);
  }

  /**
   * Verifies that {@link ExplanationOfBenefitResourceProvider#findByPatient} works as with a
   * lastUpdated parameter after yesterday.
   *
   * @throws FHIRException (indicates test failure)
   */
  @Test
  public void searchEobWithLastUpdatedAndPagination() throws FHIRException {
    Beneficiary beneficiary = loadSampleA();
    IGenericClient fhirClient = ServerTestUtils.get().createFhirClient();

    // Search with lastUpdated range between yesterday and now
    int expectedCount = 3;
    Date yesterday = Date.from(Instant.now().minus(1, ChronoUnit.DAYS));
    Date now = new Date();
    DateRangeParam afterYesterday = new DateRangeParam(yesterday, now);
    Bundle searchResultsAfter =
        fhirClient
            .search()
            .forResource(ExplanationOfBenefit.class)
            .where(ExplanationOfBenefit.PATIENT.hasId(TransformerUtils.buildPatientId(beneficiary)))
            .lastUpdated(afterYesterday)
            .count(expectedCount)
            .returnBundle(Bundle.class)
            .execute();
    Assert.assertEquals(
        "Expected number resources return to be equal to count",
        expectedCount,
        searchResultsAfter.getEntry().size());

    // Check self url
    String selfLink = searchResultsAfter.getLink(IBaseBundle.LINK_SELF).getUrl();
    Assert.assertTrue(selfLink.contains("lastUpdated"));

    // Check next bundle
    String nextLink = searchResultsAfter.getLink(IBaseBundle.LINK_NEXT).getUrl();
    Assert.assertTrue(nextLink.contains("lastUpdated"));
    Bundle nextResults = fhirClient.search().byUrl(nextLink).returnBundle(Bundle.class).execute();
    Assert.assertEquals(
        "Expected number resources return to be equal to count",
        expectedCount,
        nextResults.getEntry().size());
  }

  @Test
  public void searchEobWithNullLastUpdated() throws FHIRException {
    // Load a records and clear the lastUpdated field for one
    List<Object> loadedRecords =
        ServerTestUtils.get()
            .loadData(Arrays.asList(StaticRifResourceGroup.SAMPLE_A.getResources()));
    String claimId = findFirstCarrierClaim(loadedRecords).getClaimId();
    String beneId = findFirstBeneficary(loadedRecords).getBeneficiaryId();
    clearCarrierClaimLastUpdated(claimId);

    // Find all EOBs without lastUpdated
    IGenericClient fhirClient = ServerTestUtils.get().createFhirClient();
    Bundle searchAll =
        fhirClient
            .search()
            .forResource(ExplanationOfBenefit.class)
            .where(ExplanationOfBenefit.PATIENT.hasId(TransformerUtils.buildPatientId(beneId)))
            .returnBundle(Bundle.class)
            .execute();
    Assert.assertEquals(
        "Expect null lastUpdated fields to map to the FALLBACK_LAST_UPDATED",
        Date.from(TransformerConstants.FALLBACK_LAST_UPDATED),
        filterToClaimType(searchAll, ClaimType.CARRIER).get(0).getMeta().getLastUpdated());

    // Find all EOBs with < now()
    Bundle searchWithLessThan =
        fhirClient
            .search()
            .forResource(ExplanationOfBenefit.class)
            .where(ExplanationOfBenefit.PATIENT.hasId(TransformerUtils.buildPatientId(beneId)))
            .lastUpdated(new DateRangeParam().setUpperBoundInclusive(new Date()))
            .returnBundle(Bundle.class)
            .execute();
    Assert.assertEquals(
        "Expect null lastUpdated fields to map to the FALLBACK_LAST_UPDATED",
        Date.from(TransformerConstants.FALLBACK_LAST_UPDATED),
        filterToClaimType(searchWithLessThan, ClaimType.CARRIER).get(0).getMeta().getLastUpdated());
    Assert.assertEquals(
        "Expected the search for lastUpdated <= now() to include resources with fallback lastUpdated values",
        searchAll.getTotal(),
        searchWithLessThan.getTotal());

    // Find all EOBs with >= now()-100 seconds
    Bundle searchWithGreaterThan =
        fhirClient
            .search()
            .forResource(ExplanationOfBenefit.class)
            .where(ExplanationOfBenefit.PATIENT.hasId(TransformerUtils.buildPatientId(beneId)))
            .lastUpdated(
                new DateRangeParam()
                    .setLowerBoundInclusive(Date.from(Instant.now().minusSeconds(100))))
            .returnBundle(Bundle.class)
            .execute();
    Assert.assertEquals(
        "Expected the search for lastUpdated >= now()-100 to not include null lastUpdated resources",
        searchAll.getTotal() - 1,
        searchWithGreaterThan.getTotal());
  }

  @Test
  public void searchEobWithServiceDate() {
    Beneficiary beneficiary = loadSampleA();
    IGenericClient fhirClient = ServerTestUtils.get().createFhirClient();
    // For SampleA data, we have the following service dates
    // HHA 23-JUN-2015
    // Hospice 30-JAN-2014
    // Inpatient 27-JAN-2016
    // Outpatient 24-JAN-2011
    // SNF 18-DEC-2013
    // Carrier 27-OCT-1999
    // DME 03-FEB-2014
    // PDE 12-MAY-2015

    // TestName:serviceDate:ExpectedCount
    List<Triple<String, String, Integer>> testCases =
        ImmutableList.of(
            ImmutableTriple.of("No service date filter", "", 8),
            ImmutableTriple.of(
                "Contains all", "service-date=ge1999-10-27&service-date=le2016-01-27", 8),
            ImmutableTriple.of("Contains none - upper bound", "service-date=gt2016-01-27", 0),
            ImmutableTriple.of("Contains none - lower bound", "service-date=lt1999-10-27", 0),
            ImmutableTriple.of(
                "Exclusive check - no earliest/latest",
                "service-date=gt1999-10-27&service-date=lt2016-01-27",
                6),
            ImmutableTriple.of(
                "Year end 2015 inclusive check (using last day of 2015)",
                "service-date=le2015-12-31",
                7),
            ImmutableTriple.of(
                "Year end 2014 exclusive check (using first day of 2015)",
                "service-date=lt2015-01-01",
                5));

    testCases.forEach(
        testCase -> {
          Bundle bundle =
              fetchWithServiceDate(
                  fhirClient, beneficiary.getBeneficiaryId(), testCase.getMiddle());
          Assert.assertNotNull(bundle);
          Assert.assertEquals(
              testCase.getLeft(), testCase.getRight().intValue(), bundle.getTotal());
        });
  }

  /**
   * @param bundle the {@link Bundle} to filter
   * @param claimType the {@link gov.cms.bfd.server.war.stu3.providers.ClaimType} to use as a filter
   * @return a filtered {@link List} of the {@link ExplanationOfBenefit}s from the specified {@link
   *     Bundle} that match the specified {@link gov.cms.bfd.server.war.stu3.providers.ClaimType}
   */
  private static List<ExplanationOfBenefit> filterToClaimType(Bundle bundle, ClaimType claimType) {
    List<ExplanationOfBenefit> results =
        bundle.getEntry().stream()
            .filter(e -> e.getResource() instanceof ExplanationOfBenefit)
            .map(e -> (ExplanationOfBenefit) e.getResource())
            .filter(
                e -> {
                  return TransformerTestUtils.isCodeInConcept(
                      e.getType(),
                      TransformerConstants.CODING_SYSTEM_BBAPI_EOB_TYPE,
                      claimType.name());
                })
            .collect(Collectors.toList());
    return results;
  }

  private static List<ExplanationOfBenefit> filterToClaimTypeFromList(
      List<IBaseResource> resources, ClaimType claimType) {
    List<ExplanationOfBenefit> results =
        resources.stream()
            .filter(r -> r instanceof ExplanationOfBenefit)
            .map(e -> (ExplanationOfBenefit) e)
            .filter(
                e -> {
                  return TransformerTestUtils.isCodeInConcept(
                      e.getType(),
                      TransformerConstants.CODING_SYSTEM_BBAPI_EOB_TYPE,
                      claimType.name());
                })
            .collect(Collectors.toList());
    return results;
  }

  /**
   * Test the set of lastUpdated values
   *
   * @param fhirClient to use
   * @param id the bene id to use
   * @param urls is a list of lastUpdate values to test to find
   * @param expectedValue number of matches
   */
  private void testLastUpdatedUrls(
      IGenericClient fhirClient, String id, List<String> urls, int expectedValue) {

    // Search for each lastUpdated value
    for (String lastUpdatedValue : urls) {
      Bundle searchResults = fetchWithLastUpdated(fhirClient, id, lastUpdatedValue);
      Assert.assertEquals(
          String.format("Expected %s to filter resources correctly", lastUpdatedValue),
          expectedValue,
          searchResults.getTotal());
    }
  }

  /**
   * Load Sample A into the test database
   *
   * @return the beneficary record loaded by Sample A
   */
  private Beneficiary loadSampleA() {
    List<Object> loadedRecords =
        ServerTestUtils.get()
            .loadData(Arrays.asList(StaticRifResourceGroup.SAMPLE_A.getResources()));

    // Return beneficiary information
    return findFirstBeneficary(loadedRecords);
  }

  /**
   * Find the first Beneficiary from a record list returned by {@link ServerTestUtils#loadData(List}
   *
   * @param loadedRecords to use
   * @return the first Beneficiary
   */
  private static Beneficiary findFirstBeneficary(List<Object> loadedRecords) {
    return loadedRecords.stream()
        .filter(r -> r instanceof Beneficiary)
        .map(r -> (Beneficiary) r)
        .findFirst()
        .get();
  }

  /**
   * Find the first CarrierClaim from a record list returned by {@link
   * ServerTestUtils#loadData(List}
   *
   * @param loadedRecords to use
   * @return the first CarrierClaim in the records
   */
  private static CarrierClaim findFirstCarrierClaim(List<Object> loadedRecords) {
    return loadedRecords.stream()
        .filter(r -> r instanceof CarrierClaim)
        .map(r -> (CarrierClaim) r)
        .findFirst()
        .get();
  }

  /**
   * Fetch a bundle
   *
   * @param fhirClient to use
   * @param id the bene id to use
   * @param lastUpdatedParam to added to the fetch
   */
  private Bundle fetchWithLastUpdated(
      IGenericClient fhirClient, String id, String lastUpdatedParam) {
    String url =
        "ExplanationOfBenefit?patient=Patient%2F"
            + id
            + (lastUpdatedParam.isEmpty() ? "" : "&" + lastUpdatedParam)
            + "&_format=application%2Fjson%2Bfhir";
    return fhirClient.search().byUrl(url).returnBundle(Bundle.class).execute();
  }

  /**
   * To setup a database, clear the lastUpdated of passed in claim
   *
   * @param claimId to use
   */
  private void clearCarrierClaimLastUpdated(String claimId) {
    ServerTestUtils.get()
        .doTransaction(
            (em) -> {
              em.createQuery("update CarrierClaim set lastUpdated=null where claimId=:claimId")
                  .setParameter("claimId", claimId)
                  .executeUpdate();
            });
  }

  private Bundle fetchWithServiceDate(
      IGenericClient fhirClient, String id, String serviceEndParam) {
    String url =
        "ExplanationOfBenefit?patient=Patient%2F"
            + id
            + (serviceEndParam.isEmpty() ? "" : "&" + serviceEndParam)
            + "&_format=application%2Fjson%2Bfhir";
    return fhirClient.search().byUrl(url).returnBundle(Bundle.class).execute();
  }
}<|MERGE_RESOLUTION|>--- conflicted
+++ resolved
@@ -157,18 +157,12 @@
   }
 
   /**
-<<<<<<< HEAD
    * Verifies that {@link
    * gov.cms.bfd.server.war.stu3.providers.ExplanationOfBenefitResourceProvider#read(org.hl7.fhir.dstu3.model.IdType)}
    * works as expected for a {@link DMEClaim}-derived {@link ExplanationOfBenefit} that does exist
    * in the DB.
    *
    * @throws FHIRException (indicates test failure)
-=======
-   * Verifies that {@link ExplanationOfBenefitResourceProvider#read(IdType, RequestDetails)} works
-   * as expected for a {@link DMEClaim}-derived {@link ExplanationOfBenefit} that does not exist in
-   * the DB.
->>>>>>> 403f9698
    */
   @Test
   public void readEobForExistingDMEClaimWithTaxHeaderSetToTrue() throws FHIRException {
