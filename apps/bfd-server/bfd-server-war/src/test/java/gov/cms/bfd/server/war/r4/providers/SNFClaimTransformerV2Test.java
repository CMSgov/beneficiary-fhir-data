--- conflicted
+++ resolved
@@ -130,12 +130,7 @@
     npiOrgLookup = RDATestUtils.mockNPIOrgLookup();
 
     snfClaimTransformer =
-<<<<<<< HEAD
-        new SNFClaimTransformerV2(
-            metricRegistry, NPIOrgLookup.createNpiOrgLookup(), securityTagManager);
-=======
-        new SNFClaimTransformerV2(metricRegistry, NPIOrgLookup.createTestNpiOrgLookup());
->>>>>>> 28f0afbc
+        new SNFClaimTransformerV2(metricRegistry, NPIOrgLookup.createTestNpiOrgLookup(), securityTagManager);
     claim = generateClaim();
     ExplanationOfBenefit genEob = snfClaimTransformer.transform(claim, false);
     IParser parser = fhirContext.newJsonParser();
