package gov.cms.bfd.server.war.r4.providers;

import static org.junit.jupiter.api.Assertions.assertEquals;
import static org.junit.jupiter.api.Assertions.assertFalse;
import static org.junit.jupiter.api.Assertions.assertNotNull;
import static org.junit.jupiter.api.Assertions.assertTrue;
import static org.mockito.ArgumentMatchers.any;
import static org.mockito.Mockito.times;
import static org.mockito.Mockito.verify;
import static org.mockito.Mockito.when;

import ca.uhn.fhir.context.FhirContext;
import ca.uhn.fhir.model.api.TemporalPrecisionEnum;
import ca.uhn.fhir.parser.IParser;
import com.codahale.metrics.MetricRegistry;
import com.codahale.metrics.Timer;
import gov.cms.bfd.model.codebook.data.CcwCodebookMissingVariable;
import gov.cms.bfd.model.rif.entities.SNFClaim;
import gov.cms.bfd.model.rif.samples.StaticRifResourceGroup;
import gov.cms.bfd.server.war.NPIOrgLookup;
import gov.cms.bfd.server.war.ServerTestUtils;
import gov.cms.bfd.server.war.commons.ProfileConstants;
import gov.cms.bfd.server.war.commons.SecurityTagManager;
import gov.cms.bfd.server.war.commons.TransformerConstants;
import gov.cms.bfd.server.war.r4.providers.pac.common.ClaimWithSecurityTags;
import gov.cms.bfd.server.war.utils.RDATestUtils;
import java.io.IOException;
import java.math.BigDecimal;
import java.math.RoundingMode;
import java.text.SimpleDateFormat;
import java.time.Instant;
import java.util.Arrays;
import java.util.HashSet;
import java.util.List;
import java.util.Optional;
import java.util.Set;
import org.hl7.fhir.exceptions.FHIRException;
import org.hl7.fhir.r4.model.Address;
import org.hl7.fhir.r4.model.CodeableConcept;
import org.hl7.fhir.r4.model.Coding;
import org.hl7.fhir.r4.model.DateType;
import org.hl7.fhir.r4.model.DecimalType;
import org.hl7.fhir.r4.model.ExplanationOfBenefit;
import org.hl7.fhir.r4.model.ExplanationOfBenefit.AdjudicationComponent;
import org.hl7.fhir.r4.model.ExplanationOfBenefit.BenefitComponent;
import org.hl7.fhir.r4.model.ExplanationOfBenefit.CareTeamComponent;
import org.hl7.fhir.r4.model.ExplanationOfBenefit.DiagnosisComponent;
import org.hl7.fhir.r4.model.ExplanationOfBenefit.ExplanationOfBenefitStatus;
import org.hl7.fhir.r4.model.ExplanationOfBenefit.InsuranceComponent;
import org.hl7.fhir.r4.model.ExplanationOfBenefit.PaymentComponent;
import org.hl7.fhir.r4.model.ExplanationOfBenefit.ProcedureComponent;
import org.hl7.fhir.r4.model.ExplanationOfBenefit.SupportingInformationComponent;
import org.hl7.fhir.r4.model.ExplanationOfBenefit.TotalComponent;
import org.hl7.fhir.r4.model.ExplanationOfBenefit.Use;
import org.hl7.fhir.r4.model.Extension;
import org.hl7.fhir.r4.model.Money;
import org.hl7.fhir.r4.model.Period;
import org.hl7.fhir.r4.model.Quantity;
import org.hl7.fhir.r4.model.Reference;
import org.hl7.fhir.r4.model.UnsignedIntType;
import org.junit.jupiter.api.AfterEach;
import org.junit.jupiter.api.BeforeEach;
import org.junit.jupiter.api.Test;
import org.junit.jupiter.api.extension.ExtendWith;
import org.mockito.Mock;
import org.mockito.junit.jupiter.MockitoExtension;
import org.mockito.junit.jupiter.MockitoSettings;
import org.mockito.quality.Strictness;

/** Unit tests for {@link SNFClaimTransformerV2}. */
@ExtendWith(MockitoExtension.class)
@MockitoSettings(strictness = Strictness.LENIENT)
public class SNFClaimTransformerV2Test {
  /** The parsed claim used to generate the EOB and for validating with. */
  SNFClaim claim;

  /** The EOB under test created from the {@link #claim}. */
  ExplanationOfBenefit eob;

  /** The transformer under test. */
  SNFClaimTransformerV2 snfClaimTransformer;

  /** The fhir context for parsing the test file. */
  private static final FhirContext fhirContext = FhirContext.forR4();

  /** The metrics registry. */
  @Mock MetricRegistry metricRegistry;

  /** The SamhsaSecurityTag lookup. */
  @Mock SecurityTagManager securityTagManager;

  /** The metrics timer. Used for determining the timer was started. */
  @Mock Timer metricsTimer;

  /** The metrics timer context. Used for determining the timer was stopped. */
  @Mock Timer.Context metricsTimerContext;

  NPIOrgLookup npiOrgLookup;

  Set<String> securityTags = new HashSet<>();

  /**
   * Generates the Claim object to be used in multiple tests.
   *
   * @return the claim object
   * @throws FHIRException if there was an issue creating the claim
   */
  public SNFClaim generateClaim() throws FHIRException {
    List<Object> parsedRecords =
        ServerTestUtils.parseData(Arrays.asList(StaticRifResourceGroup.SAMPLE_A.getResources()));

    SNFClaim claim =
        parsedRecords.stream()
            .filter(r -> r instanceof SNFClaim)
            .map(SNFClaim.class::cast)
            .findFirst()
            .get();
    claim.setLastUpdated(Instant.now());
    // Mock HCPCS Code missing
    claim.getLines().getFirst().setHcpcsCode(Optional.empty());
    return claim;
  }

  /**
   * Sets up the claim and EOB before each test.
   *
   * @throws IOException if there is an issue reading the test file
   */
  @BeforeEach
  public void before() throws IOException {
    when(metricRegistry.timer(any())).thenReturn(metricsTimer);
    when(metricsTimer.time()).thenReturn(metricsTimerContext);
    npiOrgLookup = RDATestUtils.createTestNpiOrgLookup();

    snfClaimTransformer = new SNFClaimTransformerV2(metricRegistry, securityTagManager, false);
    claim = generateClaim();
<<<<<<< HEAD
    ExplanationOfBenefit genEob = snfClaimTransformer.transform(claim, false);
    TransformerUtilsV2.enrichEob(
        genEob,
        RDATestUtils.createTestNpiOrgLookup(),
        RDATestUtils.createFdaDrugCodeDisplayLookup());

=======
    ExplanationOfBenefit genEob =
        snfClaimTransformer.transform(new ClaimWithSecurityTags<>(claim, securityTags), false);
    TransformerUtilsV2.enrichEob(genEob, RDATestUtils.createTestNpiOrgLookup());
>>>>>>> 6735a635
    IParser parser = fhirContext.newJsonParser();
    String json = parser.encodeResourceToString(genEob);
    eob = parser.parseResource(ExplanationOfBenefit.class, json);
  }

  /** Releases the static mock NPIOrgLookup. */
  @AfterEach
  public void after() {}

  /**
   * Verifies that when transform is called, the metric registry is passed the correct class and
   * subtype name, is started, and stopped. Note that timer.stop() and timer.close() are equivalent
   * and one or the other may be called based on how the timer is used in code.
   */
  @Test
  public void testTransformRunsMetricTimer() {
    String expectedTimerName = snfClaimTransformer.getClass().getSimpleName() + ".transform";
    verify(metricRegistry, times(1)).timer(expectedTimerName);
    // time() starts the timer
    verify(metricsTimer, times(1)).time();
    verify(metricsTimerContext, times(1)).close();
  }

  /** Tests that the transformer sets the expected id. */
  @Test
  public void shouldSetID() {
    assertEquals("ExplanationOfBenefit/snf-" + claim.getClaimId(), eob.getId());
  }

  /** Tests that the transformer sets the expected last updated date in the metadata. */
  @Test
  public void shouldSetLastUpdated() {
    assertNotNull(eob.getMeta().getLastUpdated());
  }

  /** Tests that the transformer sets the expected profile metadata. */
  @Test
  public void shouldSetCorrectProfile() {
    // The base CanonicalType doesn't seem to compare correctly so lets convert it
    // to a string
    assertTrue(
        eob.getMeta().getProfile().stream()
            .map(ct -> ct.getValueAsString())
            .anyMatch(v -> v.equals(ProfileConstants.C4BB_EOB_INPATIENT_PROFILE_URL)));
  }

  /** Tests that the transformer sets the expected 'nature of request' value. */
  @Test
  public void shouldSetUse() {
    assertEquals(Use.CLAIM, eob.getUse());
  }

  /** Tests that the transformer sets the expected final action status. */
  @Test
  public void shouldSetFinalAction() {
    assertEquals(ExplanationOfBenefitStatus.ACTIVE, eob.getStatus());
  }

  /**
   * Tests that the transformer sets the billable period.
   *
   * @throws Exception should not be thrown
   */
  @Test
  public void shouldSetBillablePeriod() throws Exception {
    // We just want to make sure it is set
    assertNotNull(eob.getBillablePeriod());
    Extension extension =
        eob.getBillablePeriod()
            .getExtensionByUrl("https://bluebutton.cms.gov/resources/variables/claim_query_cd");
    assertNotNull(extension);
    Coding valueCoding = (Coding) extension.getValue();
    assertEquals("Final bill", valueCoding.getDisplay());
    assertEquals("3", valueCoding.getCode());

    assertEquals(
        (new SimpleDateFormat("yyy-MM-dd")).parse("2013-12-01"),
        eob.getBillablePeriod().getStart());
    assertEquals(
        (new SimpleDateFormat("yyy-MM-dd")).parse("2013-12-18"), eob.getBillablePeriod().getEnd());
  }

  /** Tests that the transformer sets the expected patient reference. */
  @Test
  public void shouldReferencePatient() {
    assertNotNull(eob.getPatient());
    assertEquals("Patient/567834", eob.getPatient().getReference());
  }

  /** Tests that the transformer sets the expected creation date. */
  @Test
  public void shouldHaveCreatedDate() {
    assertNotNull(eob.getCreated());
  }

  /**
   * Tests that the transformer sets the expected number of facility type extensions and the correct
   * values.
   */
  @Test
  public void shouldHaveFacilityTypeExtension() {
    assertNotNull(eob.getFacility());
    assertEquals(1, eob.getFacility().getExtension().size());

    Extension ex =
        TransformerTestUtilsV2.findExtensionByUrl(
            "https://bluebutton.cms.gov/resources/variables/clm_fac_type_cd",
            eob.getFacility().getExtension());

    Extension compare =
        new Extension(
            "https://bluebutton.cms.gov/resources/variables/clm_fac_type_cd",
            new Coding(
                "https://bluebutton.cms.gov/resources/variables/clm_fac_type_cd",
                "2",
                "Skilled Nursing Facility (SNF)"));

    assertTrue(compare.equalsDeep(ex));
  }

  /** Tests that the transformer sets the expected number of care team entries. */
  @Test
  public void shouldHaveCareTeamList() {
    assertEquals(4, eob.getCareTeam().size());
  }

  /** Tests that the transformer sets the expected values for the care team member entries. */
  @Test
  public void shouldHaveCareTeamMembers() {
    // First member
    CareTeamComponent member1 = TransformerTestUtilsV2.findCareTeamBySequence(1, eob.getCareTeam());
    CareTeamComponent compare1 =
        TransformerTestUtilsV2.createNpiCareTeamMember(
            1,
            "2222222222",
            "http://hl7.org/fhir/us/carin-bb/CodeSystem/C4BBClaimCareTeamRole",
            "attending",
            "Attending",
            "207R00000X",
            "Internal Medicine Physician");
    assertTrue(compare1.equalsDeep(member1));

    // Second member
    CareTeamComponent member2 = TransformerTestUtilsV2.findCareTeamBySequence(2, eob.getCareTeam());
    CareTeamComponent compare2 =
        TransformerTestUtilsV2.createNpiCareTeamMember(
            2,
            "3333333333",
            "http://hl7.org/fhir/us/carin-bb/CodeSystem/C4BBClaimCareTeamRole",
            "operating",
            "Operating",
            "207T00000X",
            "Neurological Surgery Physician");

    assertTrue(compare2.equalsDeep(member2));

    // Third member
    CareTeamComponent member3 = TransformerTestUtilsV2.findCareTeamBySequence(3, eob.getCareTeam());
    CareTeamComponent compare3 =
        TransformerTestUtilsV2.createNpiCareTeamMember(
            3,
            "4444444444",
            "http://hl7.org/fhir/us/carin-bb/CodeSystem/C4BBClaimCareTeamRole",
            "otheroperating",
            "Other Operating",
            "207R00000X",
            "Internal Medicine Physician");

    assertTrue(compare3.equalsDeep(member3));

    // Fourth member
    CareTeamComponent member4 = TransformerTestUtilsV2.findCareTeamBySequence(4, eob.getCareTeam());
    CareTeamComponent compare4 =
        TransformerTestUtilsV2.createNpiCareTeamMember(
            4,
            "345345345",
            "http://hl7.org/fhir/us/carin-bb/CodeSystem/C4BBClaimCareTeamRole",
            "performing",
            "Performing provider",
            "207ZH0000X",
            "Hematology (Pathology) Physician");

    assertTrue(compare4.equalsDeep(member4));
  }

  /** Tests that the transformer sets the expected number of supporting info entries. */
  @Test
  public void shouldHaveSupportingInfoList() {
    assertEquals(15, eob.getSupportingInfo().size());
  }

  /**
   * Tests that the transformer sets the expected Supporting Information for claim received date.
   */
  @Test
  public void shouldHaveClaimReceivedDateSupInfo() {
    SupportingInformationComponent sic =
        TransformerTestUtilsV2.findSupportingInfoByCode("clmrecvddate", eob.getSupportingInfo());

    SupportingInformationComponent compare =
        TransformerTestUtilsV2.createSupportingInfo(
                // We don't care what the sequence number is here
                sic.getSequence(),
                // Category
                Arrays.asList(
                    new Coding(
                        "http://hl7.org/fhir/us/carin-bb/CodeSystem/C4BBSupportingInfoType",
                        "clmrecvddate",
                        "Claim Received Date"),
                    new Coding(
                        "https://bluebutton.cms.gov/resources/codesystem/information",
                        "https://bluebutton.cms.gov/resources/variables/nch_wkly_proc_dt",
                        "NCH Weekly Claim Processing Date")))
            // timingDate
            .setTiming(new DateType("2014-02-14"));

    assertTrue(compare.equalsDeep(sic));
  }

  /** Tests that the transformer sets the expected claim inpatient admission type codes. */
  @Test
  public void shouldHaveClmIpAdmsnTypeCdSupInfo() {
    SupportingInformationComponent sic =
        TransformerTestUtilsV2.findSupportingInfoByCode(
            "https://bluebutton.cms.gov/resources/variables/clm_ip_admsn_type_cd",
            eob.getSupportingInfo());

    SupportingInformationComponent compare =
        TransformerTestUtilsV2.createSupportingInfo(
            // We don't care what the sequence number is here
            sic.getSequence(),
            // Category
            Arrays.asList(
                new Coding(
                    "http://hl7.org/fhir/us/carin-bb/CodeSystem/C4BBSupportingInfoType",
                    "admtype",
                    "Information"),
                new Coding(
                    "https://bluebutton.cms.gov/resources/codesystem/information",
                    "https://bluebutton.cms.gov/resources/variables/clm_ip_admsn_type_cd",
                    "Claim Inpatient Admission Type Code")),
            // Code
            new Coding(
                "https://www.nubc.org/CodeSystem/PriorityTypeOfAdmitOrVisit",
                "3",
                "Elective - The patient's condition permitted adequate time to schedule the availability of suitable accommodations."));

    assertTrue(compare.equalsDeep(sic));
  }

  /** Tests that the transformer sets the expected claim source admission type codes. */
  @Test
  public void shouldHaveClmSrcIpAdmsnCdSupInfo() {
    SupportingInformationComponent sic =
        TransformerTestUtilsV2.findSupportingInfoByCode(
            "https://bluebutton.cms.gov/resources/variables/clm_src_ip_admsn_cd",
            eob.getSupportingInfo());

    SupportingInformationComponent compare =
        TransformerTestUtilsV2.createSupportingInfo(
            // We don't care what the sequence number is here
            sic.getSequence(),
            // Category
            Arrays.asList(
                new Coding(
                    "http://terminology.hl7.org/CodeSystem/claiminformationcategory",
                    "info",
                    "Information"),
                new Coding(
                    "https://bluebutton.cms.gov/resources/codesystem/information",
                    "https://bluebutton.cms.gov/resources/variables/clm_src_ip_admsn_cd",
                    "Claim Source Inpatient Admission Code")),
            // Code
            new Coding(
                "https://bluebutton.cms.gov/resources/variables/clm_src_ip_admsn_cd", "4", null));

    assertTrue(compare.equalsDeep(sic));
  }

  /**
   * Tests that the transformer sets the expected NCH verified non-covered stay from date supporting
   * info.
   */
  @Test
  public void shouldHaveNchVrfdNcvrdStayFromDtSupInfo() throws Exception {
    SupportingInformationComponent sic =
        TransformerTestUtilsV2.findSupportingInfoByCode(
            "https://bluebutton.cms.gov/resources/variables/nch_vrfd_ncvrd_stay_from_dt",
            eob.getSupportingInfo());

    SupportingInformationComponent compare =
        TransformerTestUtilsV2.createSupportingInfo(
            // We don't care what the sequence number is here
            sic.getSequence(),
            // Category
            Arrays.asList(
                new Coding(
                    "http://terminology.hl7.org/CodeSystem/claiminformationcategory",
                    "info",
                    "Information"),
                new Coding(
                    "https://bluebutton.cms.gov/resources/codesystem/information",
                    "https://bluebutton.cms.gov/resources/variables/nch_vrfd_ncvrd_stay_from_dt",
                    "NCH Verified Non-covered Stay From Date")));
    // timingPeriod
    Period period = new Period();
    period.setStart(
        new SimpleDateFormat("yyy-MM-dd").parse("2002-01-11"), TemporalPrecisionEnum.DAY);
    period.setEnd(new SimpleDateFormat("yyy-MM-dd").parse("2002-01-21"), TemporalPrecisionEnum.DAY);

    compare.setTiming(period);

    assertTrue(compare.equalsDeep(sic));
  }

  /**
   * Tests that the transformer sets the expected NCH beneficiary medicare benefits exhausted date
   * supporting info.
   */
  @Test
  public void shouldHaveNchBeneMdcrBnftsExhtdDtISupInfo() {
    SupportingInformationComponent sic =
        TransformerTestUtilsV2.findSupportingInfoByCode(
            "https://bluebutton.cms.gov/resources/variables/nch_bene_mdcr_bnfts_exhtd_dt_i",
            eob.getSupportingInfo());

    SupportingInformationComponent compare =
        TransformerTestUtilsV2.createSupportingInfo(
                // We don't care what the sequence number is here
                sic.getSequence(),
                // Category
                Arrays.asList(
                    new Coding(
                        "http://terminology.hl7.org/CodeSystem/claiminformationcategory",
                        "info",
                        "Information"),
                    new Coding(
                        "https://bluebutton.cms.gov/resources/codesystem/information",
                        "https://bluebutton.cms.gov/resources/variables/nch_bene_mdcr_bnfts_exhtd_dt_i",
                        "NCH Beneficiary Medicare Benefits Exhausted Date")))
            // timingDate
            .setTiming(new DateType("2002-01-31"));

    assertTrue(compare.equalsDeep(sic));
  }

  /** Tests that the transformer sets the expected diagnosis related group (MS-DRG) codes. */
  @Test
  public void shouldHaveClmDrgCdSupInfo() {
    SupportingInformationComponent sic =
        TransformerTestUtilsV2.findSupportingInfoByCode(
            "https://bluebutton.cms.gov/resources/variables/clm_drg_cd", eob.getSupportingInfo());

    SupportingInformationComponent compare =
        TransformerTestUtilsV2.createSupportingInfo(
            // We don't care what the sequence number is here
            sic.getSequence(),
            // Category
            Arrays.asList(
                new Coding(
                    "http://terminology.hl7.org/CodeSystem/claiminformationcategory",
                    "info",
                    "Information"),
                new Coding(
                    "https://bluebutton.cms.gov/resources/codesystem/information",
                    "https://bluebutton.cms.gov/resources/variables/clm_drg_cd",
                    "Claim Diagnosis Related Group Code (or MS-DRG Code)")),
            // Code
            new Coding("https://bluebutton.cms.gov/resources/variables/clm_drg_cd", "645", null));

    assertTrue(compare.equalsDeep(sic));
  }

  /** Tests to make sure a four digit DiagnosisRelatedGroupCd exists for snf claims. */
  @Test
  public void shouldHaveFourCharacterDRGClmDrgCdSupInfo() throws IOException {
    List<Object> parsedRecords =
        ServerTestUtils.parseData(
            Arrays.asList(StaticRifResourceGroup.SAMPLE_A_FOUR_CHARACTER_DRG_CODE.getResources()));

    SNFClaim claim =
        parsedRecords.stream()
            .filter(r -> r instanceof SNFClaim)
            .map(SNFClaim.class::cast)
            .findFirst()
            .get();
    claim.setLastUpdated(Instant.now());
<<<<<<< HEAD
    ExplanationOfBenefit genEob = snfClaimTransformer.transform(claim, false);
    TransformerUtilsV2.enrichEob(
        genEob,
        RDATestUtils.createTestNpiOrgLookup(),
        RDATestUtils.createFdaDrugCodeDisplayLookup());
=======
    ExplanationOfBenefit genEob =
        snfClaimTransformer.transform(new ClaimWithSecurityTags<>(claim, securityTags), false);
    TransformerUtilsV2.enrichEob(genEob, RDATestUtils.createTestNpiOrgLookup());
>>>>>>> 6735a635
    IParser parser = fhirContext.newJsonParser();
    String json = parser.encodeResourceToString(genEob);
    eob = parser.parseResource(ExplanationOfBenefit.class, json);
    SupportingInformationComponent sic =
        TransformerTestUtilsV2.findSupportingInfoByCode(
            "https://bluebutton.cms.gov/resources/variables/clm_drg_cd", eob.getSupportingInfo());

    SupportingInformationComponent compare =
        TransformerTestUtilsV2.createSupportingInfo(
            // We don't care what the sequence number is here
            sic.getSequence(),
            // Category
            Arrays.asList(
                new Coding(
                    "http://terminology.hl7.org/CodeSystem/claiminformationcategory",
                    "info",
                    "Information"),
                new Coding(
                    "https://bluebutton.cms.gov/resources/codesystem/information",
                    "https://bluebutton.cms.gov/resources/variables/clm_drg_cd",
                    "Claim Diagnosis Related Group Code (or MS-DRG Code)")),
            // Code
            new Coding("https://bluebutton.cms.gov/resources/variables/clm_drg_cd", "6455", null));

    assertTrue(compare.equalsDeep(sic));
  }

  /** Tests that the transformer sets the expected NCH patient status indicator codes. */
  @Test
  public void shouldHaveNchPtntStusIndCdSupInfo() {
    SupportingInformationComponent sic =
        TransformerTestUtilsV2.findSupportingInfoByCode(
            "https://bluebutton.cms.gov/resources/variables/nch_ptnt_stus_ind_cd",
            eob.getSupportingInfo());

    SupportingInformationComponent compare =
        TransformerTestUtilsV2.createSupportingInfo(
            // We don't care what the sequence number is here
            sic.getSequence(),
            // Category
            Arrays.asList(
                new Coding(
                    "http://terminology.hl7.org/CodeSystem/claiminformationcategory",
                    "info",
                    "Information"),
                new Coding(
                    "https://bluebutton.cms.gov/resources/codesystem/information",
                    "https://bluebutton.cms.gov/resources/variables/nch_ptnt_stus_ind_cd",
                    "NCH Patient Status Indicator Code")),
            // Code
            new Coding(
                "https://bluebutton.cms.gov/resources/variables/nch_ptnt_stus_ind_cd",
                "A",
                "Discharged"));

    assertTrue(compare.equalsDeep(sic));
  }

  /** Tests that the transformer sets the expected claim HHA total visit count supporting info. */
  @Test
  public void shouldHaveAdmissionPeriodSupInfo() throws Exception {
    SupportingInformationComponent sic =
        TransformerTestUtilsV2.findSupportingInfoByCode("admissionperiod", eob.getSupportingInfo());

    SupportingInformationComponent compare =
        TransformerTestUtilsV2.createSupportingInfo(
            // We don't care what the sequence number is here
            sic.getSequence(),
            // Category
            Arrays.asList(
                new Coding(
                    "http://hl7.org/fhir/us/carin-bb/CodeSystem/C4BBSupportingInfoType",
                    "admissionperiod",
                    "Admission Period")));
    // timingPeriod
    Period period = new Period();
    period.setStart(
        new SimpleDateFormat("yyy-MM-dd").parse("2013-11-05"), TemporalPrecisionEnum.DAY);
    period.setEnd(new SimpleDateFormat("yyy-MM-dd").parse("2013-12-18"), TemporalPrecisionEnum.DAY);

    compare.setTiming(period);

    assertTrue(compare.equalsDeep(sic));
  }

  /** Tests that the transformer sets the expected NCH qualified stay from date supporting info. */
  @Test
  public void shouldHaveNchQlfydStayFromDtSupInfo() throws Exception {
    SupportingInformationComponent sic =
        TransformerTestUtilsV2.findSupportingInfoByCode(
            "https://bluebutton.cms.gov/resources/variables/nch_qlfyd_stay_from_dt",
            eob.getSupportingInfo());

    SupportingInformationComponent compare =
        TransformerTestUtilsV2.createSupportingInfo(
            // We don't care what the sequence number is here
            sic.getSequence(),
            // Category
            Arrays.asList(
                new Coding(
                    "http://terminology.hl7.org/CodeSystem/claiminformationcategory",
                    "info",
                    "Information"),
                new Coding(
                    "https://bluebutton.cms.gov/resources/codesystem/information",
                    "https://bluebutton.cms.gov/resources/variables/nch_qlfyd_stay_from_dt",
                    "NCH Qualified Stay From Date")));
    // timingPeriod
    Period period = new Period();
    period.setStart(
        new SimpleDateFormat("yyy-MM-dd").parse("2013-09-23"), TemporalPrecisionEnum.DAY);
    period.setEnd(new SimpleDateFormat("yyy-MM-dd").parse("2013-11-05"), TemporalPrecisionEnum.DAY);

    compare.setTiming(period);

    assertTrue(compare.equalsDeep(sic));
  }

  /** Tests that the transformer sets the expected claim PPS indicator code supporting info. */
  @Test
  public void shouldHaveClmPpsIndCdSupInfo() {
    SupportingInformationComponent sic =
        TransformerTestUtilsV2.findSupportingInfoByCode(
            "https://bluebutton.cms.gov/resources/variables/clm_pps_ind_cd",
            eob.getSupportingInfo());

    SupportingInformationComponent compare =
        TransformerTestUtilsV2.createSupportingInfo(
            // We don't care what the sequence number is here
            sic.getSequence(),
            // Category
            Arrays.asList(
                new Coding(
                    "http://terminology.hl7.org/CodeSystem/claiminformationcategory",
                    "info",
                    "Information"),
                new Coding(
                    "https://bluebutton.cms.gov/resources/codesystem/information",
                    "https://bluebutton.cms.gov/resources/variables/clm_pps_ind_cd",
                    "Claim PPS Indicator Code")),
            // Code
            new Coding(
                "https://bluebutton.cms.gov/resources/variables/clm_pps_ind_cd",
                "2",
                "PPS bill; claim contains PPS indicator"));

    assertTrue(compare.equalsDeep(sic));
  }

  /** Tests that the transformer sets the expected blood pints furnished supporting info. */
  @Test
  public void shouldHaveNchBloodPntsFrnshdQtySupInfo() {
    SupportingInformationComponent sic =
        TransformerTestUtilsV2.findSupportingInfoByCode(
            "https://bluebutton.cms.gov/resources/variables/nch_blood_pnts_frnshd_qty",
            eob.getSupportingInfo());

    SupportingInformationComponent compare =
        TransformerTestUtilsV2.createSupportingInfo(
                // We don't care what the sequence number is here
                sic.getSequence(),
                // Category
                Arrays.asList(
                    new Coding(
                        "http://terminology.hl7.org/CodeSystem/claiminformationcategory",
                        "info",
                        "Information"),
                    new Coding(
                        "https://bluebutton.cms.gov/resources/codesystem/information",
                        "https://bluebutton.cms.gov/resources/variables/nch_blood_pnts_frnshd_qty",
                        "NCH Blood Pints Furnished Quantity")))
            // valueQuantity
            .setValue(
                new Quantity()
                    .setValue(19)
                    .setUnit("pint")
                    .setSystem("http://unitsofmeasure.org")
                    .setCode("[pt_us]"));

    assertTrue(compare.equalsDeep(sic));
  }

  /** Tests that the transformer sets the expected claim PPS indicator code supporting info. */
  @Test
  public void shouldHaveClmMcoPdSwSupInfo() {
    SupportingInformationComponent sic =
        TransformerTestUtilsV2.findSupportingInfoByCode(
            "https://bluebutton.cms.gov/resources/variables/clm_mco_pd_sw",
            eob.getSupportingInfo());

    SupportingInformationComponent compare =
        TransformerTestUtilsV2.createSupportingInfo(
            // We don't care what the sequence number is here
            sic.getSequence(),
            // Category
            Arrays.asList(
                new Coding(
                    "http://terminology.hl7.org/CodeSystem/claiminformationcategory",
                    "info",
                    "Information"),
                new Coding(
                    "https://bluebutton.cms.gov/resources/codesystem/information",
                    "https://bluebutton.cms.gov/resources/variables/clm_mco_pd_sw",
                    "Claim MCO Paid Switch")),
            // Code
            new Coding(
                "https://bluebutton.cms.gov/resources/variables/clm_mco_pd_sw",
                "0",
                "No managed care organization (MCO) payment"));

    assertTrue(compare.equalsDeep(sic));
  }

  /** Tests that the transformer sets the expected type of bill supporting info. */
  @Test
  public void shouldHaveTypeOfBillSupInfo() {
    SupportingInformationComponent sic =
        TransformerTestUtilsV2.findSupportingInfoByCode("typeofbill", eob.getSupportingInfo());

    SupportingInformationComponent compare =
        TransformerTestUtilsV2.createSupportingInfo(
            // We don't care what the sequence number is here
            sic.getSequence(),
            // Category
            Arrays.asList(
                new Coding(
                    "http://hl7.org/fhir/us/carin-bb/CodeSystem/C4BBSupportingInfoType",
                    "typeofbill",
                    "Type of Bill")),
            // Code
            new Coding(
                "https://bluebutton.cms.gov/resources/variables/clm_freq_cd",
                "1",
                "Admit thru discharge claim"));

    assertTrue(compare.equalsDeep(sic));
  }

  /** Tests that the transformer sets the expected discharge status supporting info. */
  @Test
  public void shouldHaveDischargeStatusSupInfo() {
    SupportingInformationComponent sic =
        TransformerTestUtilsV2.findSupportingInfoByCode(
            "discharge-status", eob.getSupportingInfo());

    SupportingInformationComponent compare =
        TransformerTestUtilsV2.createSupportingInfo(
            // We don't care what the sequence number is here
            sic.getSequence(),
            // Category
            Arrays.asList(
                new Coding(
                    "http://hl7.org/fhir/us/carin-bb/CodeSystem/C4BBSupportingInfoType",
                    "discharge-status",
                    "Discharge Status")),
            // Code
            new Coding(
                "https://bluebutton.cms.gov/resources/variables/ptnt_dschrg_stus_cd", "1", null));

    assertTrue(compare.equalsDeep(sic));
  }

  /** Tests that the transformer sets the expected NCH primary payer code supporting info. */
  @Test
  public void shouldHaveNchPrmryPyrCdSupInfo() {
    SupportingInformationComponent sic =
        TransformerTestUtilsV2.findSupportingInfoByCode(
            "https://bluebutton.cms.gov/resources/variables/nch_prmry_pyr_cd",
            eob.getSupportingInfo());

    SupportingInformationComponent compare =
        TransformerTestUtilsV2.createSupportingInfo(
            // We don't care what the sequence number is here
            sic.getSequence(),
            // Category
            Arrays.asList(
                new Coding(
                    "http://terminology.hl7.org/CodeSystem/claiminformationcategory",
                    "info",
                    "Information"),
                new Coding(
                    "https://bluebutton.cms.gov/resources/codesystem/information",
                    "https://bluebutton.cms.gov/resources/variables/nch_prmry_pyr_cd",
                    "NCH Primary Payer Code (if not Medicare)")),
            // Code
            new Coding(
                "https://bluebutton.cms.gov/resources/variables/nch_prmry_pyr_cd",
                "A",
                "Employer group health plan (EGHP) insurance for an aged beneficiary"));

    assertTrue(compare.equalsDeep(sic));
  }

  /** Tests that the transformer sets the expected number of diagnosis. */
  @Test
  public void shouldHaveDiagnosesList() {
    assertEquals(5, eob.getDiagnosis().size());
  }

  /** Tests that the transformer sets the expected diagnosis entries. */
  @Test
  public void shouldHaveDiagnosesMembers() {
    DiagnosisComponent diag1 =
        TransformerTestUtilsV2.findDiagnosisByCode("6202", eob.getDiagnosis());

    DiagnosisComponent cmp1 =
        TransformerTestUtilsV2.createDiagnosis(
            // Order doesn't matter
            diag1.getSequence(),
            List.of(new Coding("http://hl7.org/fhir/sid/icd-9-cm", "6202", "OVARIAN CYST NEC/NOS")),
            new Coding(
                "http://hl7.org/fhir/us/carin-bb/CodeSystem/C4BBClaimDiagnosisType",
                "other",
                "Other"),
            null,
            null);

    assertTrue(cmp1.equalsDeep(diag1));

    DiagnosisComponent diag2 =
        TransformerTestUtilsV2.findDiagnosisByCode("3736", eob.getDiagnosis());

    DiagnosisComponent cmp2 =
        TransformerTestUtilsV2.createDiagnosis(
            // Order doesn't matter
            diag2.getSequence(),
            List.of(
                new Coding("http://hl7.org/fhir/sid/icd-9-cm", "3736", "PARASITIC INFEST EYELID")),
            new Coding(
                "http://terminology.hl7.org/CodeSystem/ex-diagnosistype",
                "principal",
                "Principal Diagnosis"),
            null,
            null);

    assertTrue(cmp2.equalsDeep(diag2));

    DiagnosisComponent diag3 =
        TransformerTestUtilsV2.findDiagnosisByCode("V0182", eob.getDiagnosis());

    DiagnosisComponent cmp3 =
        TransformerTestUtilsV2.createDiagnosis(
            // Order doesn't matter
            diag3.getSequence(),
            List.of(new Coding("http://hl7.org/fhir/sid/icd-9-cm", "V0182", "EXPOSURE TO SARS")),
            new Coding(
                "http://hl7.org/fhir/us/carin-bb/CodeSystem/C4BBClaimDiagnosisType",
                "other",
                "Other"),
            null,
            null);

    assertTrue(cmp3.equalsDeep(diag3));

    DiagnosisComponent diag4 =
        TransformerTestUtilsV2.findDiagnosisByCode("E9281", eob.getDiagnosis());

    DiagnosisComponent cmp4 =
        TransformerTestUtilsV2.createDiagnosis(
            // Order doesn't matter
            diag4.getSequence(),
            List.of(new Coding("http://hl7.org/fhir/sid/icd-9-cm", "E9281", "EXPOSURE TO NOISE")),
            new Coding(
                "http://hl7.org/fhir/us/carin-bb/CodeSystem/C4BBClaimDiagnosisType",
                "externalcauseofinjury",
                "External Cause of Injury"),
            null,
            null);

    assertTrue(cmp4.equalsDeep(diag4));

    DiagnosisComponent diag5 =
        TransformerTestUtilsV2.findDiagnosisByCode("3310", eob.getDiagnosis());

    DiagnosisComponent cmp5 =
        TransformerTestUtilsV2.createDiagnosis(
            // Order doesn't matter
            diag5.getSequence(),
            List.of(new Coding("http://hl7.org/fhir/sid/icd-9-cm", "3310", "ALZHEIMER'S DISEASE")),
            new Coding(
                "http://hl7.org/fhir/us/carin-bb/CodeSystem/C4BBClaimDiagnosisType",
                "externalcauseofinjury",
                "External Cause of Injury"),
            null,
            null);

    assertTrue(cmp5.equalsDeep(diag5));
  }

  /** Tests that the transformer sets the expected number of procedure entries. */
  @Test
  public void shouldHaveProcedureList() {
    assertEquals(1, eob.getProcedure().size());
  }

  /** Tests that the transformer sets the expected procedure entries. */
  @Test
  public void shouldHaveProcedureMembers() {
    ProcedureComponent proc1 =
        TransformerTestUtilsV2.findProcedureByCode("9214", eob.getProcedure());

    ProcedureComponent cmp1 =
        TransformerTestUtilsV2.createProcedure(
            proc1.getSequence(),
            List.of(new Coding("http://hl7.org/fhir/sid/icd-9-cm", "9214", "BONE SCAN")),
            "2016-01-16T00:00:00Z");

    assertTrue(cmp1.equalsDeep(proc1), "Comparing Procedure code 9214");
  }

  /**
   * Tests that the transformer sets the expected number of insurance entries with the expected
   * values.
   */
  @Test
  public void shouldReferenceCoverageInInsurance() {
    // Only one insurance object if there is more than we need to fix the focal set
    // to point to the
    // correct insurance
    assertEquals(false, eob.getInsurance().size() > 1);
    assertEquals(1, eob.getInsurance().size());

    InsuranceComponent insurance = eob.getInsuranceFirstRep();

    InsuranceComponent compare =
        new InsuranceComponent()
            .setFocal(true)
            .setCoverage(new Reference().setReference("Coverage/part-a-567834"));

    assertTrue(compare.equalsDeep(insurance));
  }

  /** Tests that the transformer sets the expected number of line items. */
  @Test
  public void shouldHaveLineItems() {
    assertEquals(1, eob.getItem().size());
  }

  /** Tests that the transformer sets the expected number of line item sequences. */
  @Test
  public void shouldHaveLineItemSequence() {
    assertEquals(1, eob.getItemFirstRep().getSequence());
  }

  /** Tests that the transformer sets the expected line item care team reference. */
  @Test
  public void shouldHaveLineItemCareTeamRef() {
    // The order isn't important but this should reference a care team member
    assertNotNull(eob.getItemFirstRep().getCareTeamSequence());
    assertEquals(1, eob.getItemFirstRep().getCareTeamSequence().size());
  }

  /** Tests that the transformer sets the expected line item revenue codes. */
  @Test
  public void shouldHaveLineItemRevenue() {
    CodeableConcept revenue = eob.getItemFirstRep().getRevenue();

    CodeableConcept compare =
        new CodeableConcept()
            .setCoding(
                Arrays.asList(
                    new Coding(
                        "https://bluebutton.cms.gov/resources/variables/rev_cntr", "22", null),
                    new Coding("https://www.nubc.org/CodeSystem/RevenueCodes", "A", null),
                    new Coding(
                        "https://bluebutton.cms.gov/resources/variables/rev_cntr_ddctbl_coinsrnc_cd",
                        "A",
                        null)));

    assertTrue(compare.equalsDeep(revenue));
  }

  /** Tests that the transformer sets the expected Coding for line item produce/service. */
  @Test
  public void shouldHaveDataAbsentLineItemProductOrServiceCoding() {
    CodeableConcept pos = eob.getItemFirstRep().getProductOrService();

    CodeableConcept compare =
        new CodeableConcept()
            .setCoding(
                Arrays.asList(
                    new Coding(
                        TransformerConstants.CODING_DATA_ABSENT,
                        TransformerConstants.DATA_ABSENT_REASON_NULL_CODE,
                        null)));

    assertTrue(compare.equalsDeep(pos));
  }

  /** Tests that the transformer sets the expected line location (address). */
  @Test
  public void shouldHaveLineItemLocation() {
    Address address = eob.getItemFirstRep().getLocationAddress();

    Address compare = new Address().setState("FL");

    assertTrue(compare.equalsDeep(address));
  }

  /** Tests that the transformer sets the expected line item quantity. */
  @Test
  public void shouldHaveLineItemQuantity() {
    Quantity quantity = eob.getItemFirstRep().getQuantity();
    Quantity compare = new Quantity().setValue(new BigDecimal("234.567"));

    assertTrue(compare.equalsDeep(quantity));
  }

  /** Tests that the transformer sets the expected number of line item adjudications. */
  @Test
  public void shouldHaveLineItemAdjudications() {
    assertEquals(3, eob.getItemFirstRep().getAdjudication().size());
  }

  /** Tests that the transformer sets the expected adjudication center rate amount. */
  @Test
  public void shouldHaveLineItemAdjudicationRevCntrRateAmt() {
    AdjudicationComponent adjudication =
        TransformerTestUtilsV2.findAdjudicationByCategory(
            "https://bluebutton.cms.gov/resources/variables/rev_cntr_rate_amt",
            eob.getItemFirstRep().getAdjudication());

    // Need to maintain trailing 0s in USD amount
    BigDecimal amt = new BigDecimal(5.00);
    amt = amt.setScale(2, RoundingMode.HALF_DOWN);

    AdjudicationComponent compare =
        new AdjudicationComponent()
            .setCategory(
                new CodeableConcept()
                    .setCoding(
                        Arrays.asList(
                            new Coding(
                                "http://terminology.hl7.org/CodeSystem/adjudication",
                                "submitted",
                                "Submitted Amount"),
                            new Coding(
                                "https://bluebutton.cms.gov/resources/codesystem/adjudication",
                                "https://bluebutton.cms.gov/resources/variables/rev_cntr_rate_amt",
                                "Revenue Center Rate Amount"))))
            .setAmount(new Money().setValue(amt).setCurrency(TransformerConstants.CODED_MONEY_USD));

    assertTrue(compare.equalsDeep(adjudication));
  }

  /** Tests that the transformer sets the expected adjudication revenue center to charge amount. */
  @Test
  public void shouldHaveLineItemAdjudicationRevCntrTotChrgAmt() {
    AdjudicationComponent adjudication =
        TransformerTestUtilsV2.findAdjudicationByCategory(
            "https://bluebutton.cms.gov/resources/variables/rev_cntr_tot_chrg_amt",
            eob.getItemFirstRep().getAdjudication());

    // Need to maintain trailing 0s in USD amount
    BigDecimal amt = new BigDecimal(95.00);
    amt = amt.setScale(2, RoundingMode.HALF_DOWN);

    AdjudicationComponent compare =
        new AdjudicationComponent()
            .setCategory(
                new CodeableConcept()
                    .setCoding(
                        Arrays.asList(
                            new Coding(
                                "http://terminology.hl7.org/CodeSystem/adjudication",
                                "submitted",
                                "Submitted Amount"),
                            new Coding(
                                "https://bluebutton.cms.gov/resources/codesystem/adjudication",
                                "https://bluebutton.cms.gov/resources/variables/rev_cntr_tot_chrg_amt",
                                "Revenue Center Total Charge Amount"))))
            .setAmount(new Money().setValue(amt).setCurrency(TransformerConstants.CODED_MONEY_USD));

    assertTrue(compare.equalsDeep(adjudication));
  }

  /**
   * Tests that the transformer sets the expected adjudication revenue center non-covered charge
   * amount.
   */
  @Test
  public void shouldHaveLineItemAdjudicationRevCntrNcvrdChrgAmt() {
    AdjudicationComponent adjudication =
        TransformerTestUtilsV2.findAdjudicationByCategory(
            "https://bluebutton.cms.gov/resources/variables/rev_cntr_ncvrd_chrg_amt",
            eob.getItemFirstRep().getAdjudication());

    // Need to maintain trailing 0s in USD amount
    BigDecimal amt = new BigDecimal(88.00);
    amt = amt.setScale(2, RoundingMode.HALF_DOWN);

    AdjudicationComponent compare =
        new AdjudicationComponent()
            .setCategory(
                new CodeableConcept()
                    .setCoding(
                        Arrays.asList(
                            new Coding(
                                "http://hl7.org/fhir/us/carin-bb/CodeSystem/C4BBAdjudication",
                                "noncovered",
                                "Noncovered"),
                            new Coding(
                                "https://bluebutton.cms.gov/resources/codesystem/adjudication",
                                "https://bluebutton.cms.gov/resources/variables/rev_cntr_ncvrd_chrg_amt",
                                "Revenue Center Non-Covered Charge Amount"))))
            .setAmount(new Money().setValue(amt).setCurrency(TransformerConstants.CODED_MONEY_USD));

    assertTrue(compare.equalsDeep(adjudication));
  }

  /** Tests that the transformer sets the expected claim total charge amount entries. */
  @Test
  public void shouldHaveClmTotChrgAmtTotal() {
    // Only one so just pull it directly and compare
    TotalComponent total = eob.getTotalFirstRep();

    TotalComponent compare =
        new TotalComponent()
            .setCategory(
                new CodeableConcept()
                    .setCoding(
                        Arrays.asList(
                            new Coding(
                                "http://terminology.hl7.org/CodeSystem/adjudication",
                                "submitted",
                                "Submitted Amount"),
                            new Coding(
                                "https://bluebutton.cms.gov/resources/codesystem/adjudication",
                                "https://bluebutton.cms.gov/resources/variables/clm_tot_chrg_amt",
                                "Claim Total Charge Amount"))))
            .setAmount(
                new Money().setValue(5555.03).setCurrency(TransformerConstants.CODED_MONEY_USD));

    assertTrue(compare.equalsDeep(total));
  }

  /** Tests that the transformer sets the expected payment value. */
  @Test
  public void shouldHavePayment() {
    PaymentComponent compare =
        new PaymentComponent()
            .setAmount(
                new Money().setValue(3333.33).setCurrency(TransformerConstants.CODED_MONEY_USD));

    assertTrue(compare.equalsDeep(eob.getPayment()));
  }

  /** Tests that the transformer sets the expected number of total entries. */
  @Test
  public void shouldHaveTotal() {
    assertEquals(1, eob.getTotal().size());
  }

  /**
   * Tests that the transformer sets the expected number of benefit balance entries and the correct
   * values.
   */
  @Test
  public void shouldHaveBenefitBalance() {
    assertEquals(1, eob.getBenefitBalance().size());

    // Test Category here
    CodeableConcept compare =
        new CodeableConcept()
            .setCoding(
                Arrays.asList(
                    new Coding(
                        "http://terminology.hl7.org/CodeSystem/ex-benefitcategory",
                        "1",
                        "Medical Care")));

    assertTrue(compare.equalsDeep(eob.getBenefitBalanceFirstRep().getCategory()));
  }

  /** Tests that the transformer sets the expected number of benefit balance financial entries. */
  @Test
  public void shouldHaveBenefitBalanceFinancial() {
    assertEquals(15, eob.getBenefitBalanceFirstRep().getFinancial().size());
  }

  /** Tests that the transformer sets the expected medicare utilization day count. */
  @Test
  public void shouldHaveClmUtlztnDayCntFinancial() {
    BenefitComponent benefit =
        TransformerTestUtilsV2.findFinancial(
            "https://bluebutton.cms.gov/resources/variables/clm_utlztn_day_cnt",
            eob.getBenefitBalanceFirstRep().getFinancial());

    BenefitComponent compare =
        new BenefitComponent()
            .setType(
                new CodeableConcept()
                    .setCoding(
                        Arrays.asList(
                            new Coding(
                                "https://bluebutton.cms.gov/resources/codesystem/benefit-balance",
                                "https://bluebutton.cms.gov/resources/variables/clm_utlztn_day_cnt",
                                "Claim Medicare Utilization Day Count"))))
            .setUsed(new UnsignedIntType().setValue(17));

    assertTrue(compare.equalsDeep(benefit));
  }

  /** Tests that the transformer sets the expected beneficiary total coinsurance days count code. */
  @Test
  public void shouldHaveBeneTotCoinsrncDaysCntFinancial() {
    BenefitComponent benefit =
        TransformerTestUtilsV2.findFinancial(
            "https://bluebutton.cms.gov/resources/variables/bene_tot_coinsrnc_days_cnt",
            eob.getBenefitBalanceFirstRep().getFinancial());

    BenefitComponent compare =
        new BenefitComponent()
            .setType(
                new CodeableConcept()
                    .setCoding(
                        Arrays.asList(
                            new Coding(
                                "https://bluebutton.cms.gov/resources/codesystem/benefit-balance",
                                "https://bluebutton.cms.gov/resources/variables/bene_tot_coinsrnc_days_cnt",
                                "Beneficiary Total Coinsurance Days Count"))))
            .setUsed(new UnsignedIntType().setValue(17));

    assertTrue(compare.equalsDeep(benefit));
  }

  /** Tests that the transformer sets the expected medicare non utilization days count code. */
  @Test
  public void shouldHaveClmNonUtlztnDaysCntFinancial() {
    BenefitComponent benefit =
        TransformerTestUtilsV2.findFinancial(
            "https://bluebutton.cms.gov/resources/variables/clm_non_utlztn_days_cnt",
            eob.getBenefitBalanceFirstRep().getFinancial());

    BenefitComponent compare =
        new BenefitComponent()
            .setType(
                new CodeableConcept()
                    .setCoding(
                        Arrays.asList(
                            new Coding(
                                "https://bluebutton.cms.gov/resources/codesystem/benefit-balance",
                                "https://bluebutton.cms.gov/resources/variables/clm_non_utlztn_days_cnt",
                                "Claim Medicare Non Utilization Days Count"))))
            .setUsed(new UnsignedIntType().setValue(0));

    assertTrue(compare.equalsDeep(benefit));
  }

  /**
   * Tests that the transformer sets the expected NCH beneficiary inpatient deductible amount code.
   */
  @Test
  public void shouldHaveNchBeneIpDdctblAmtFinancial() {
    BenefitComponent benefit =
        TransformerTestUtilsV2.findFinancial(
            "https://bluebutton.cms.gov/resources/variables/nch_bene_ip_ddctbl_amt",
            eob.getBenefitBalanceFirstRep().getFinancial());

    BenefitComponent compare =
        new BenefitComponent()
            .setType(
                new CodeableConcept()
                    .setCoding(
                        Arrays.asList(
                            new Coding(
                                "https://bluebutton.cms.gov/resources/codesystem/benefit-balance",
                                "https://bluebutton.cms.gov/resources/variables/nch_bene_ip_ddctbl_amt",
                                "NCH Beneficiary Inpatient (or other Part A) Deductible Amount"))))
            .setUsed(
                new Money()
                    .setValueElement(new DecimalType("112.00"))
                    .setCurrency(TransformerConstants.CODED_MONEY_USD));

    assertTrue(compare.equalsDeep(benefit));
  }

  /**
   * Tests that the transformer sets the expected NCH beneficiary part A coinsurance liability
   * amount code.
   */
  @Test
  public void shouldHaveNchBenePtaCoinsrncLbltyAmtFinancial() {
    BenefitComponent benefit =
        TransformerTestUtilsV2.findFinancial(
            "https://bluebutton.cms.gov/resources/variables/nch_bene_pta_coinsrnc_lblty_amt",
            eob.getBenefitBalanceFirstRep().getFinancial());

    BenefitComponent compare =
        new BenefitComponent()
            .setType(
                new CodeableConcept()
                    .setCoding(
                        Arrays.asList(
                            new Coding(
                                "https://bluebutton.cms.gov/resources/codesystem/benefit-balance",
                                "https://bluebutton.cms.gov/resources/variables/nch_bene_pta_coinsrnc_lblty_amt",
                                "NCH Beneficiary Part A Coinsurance Liability Amount"))))
            .setUsed(
                new Money()
                    .setValueElement(new DecimalType("5.00"))
                    .setCurrency(TransformerConstants.CODED_MONEY_USD));

    assertTrue(compare.equalsDeep(benefit));
  }

  /** Tests that the transformer sets the expected NCH inpatient non-covered charge amount code. */
  @Test
  public void shouldHaveNchIpNcvrdChrgAmtFinancial() {
    BenefitComponent benefit =
        TransformerTestUtilsV2.findFinancial(
            "https://bluebutton.cms.gov/resources/variables/nch_ip_ncvrd_chrg_amt",
            eob.getBenefitBalanceFirstRep().getFinancial());

    BenefitComponent compare =
        new BenefitComponent()
            .setType(
                new CodeableConcept()
                    .setCoding(
                        Arrays.asList(
                            new Coding(
                                "https://bluebutton.cms.gov/resources/codesystem/benefit-balance",
                                "https://bluebutton.cms.gov/resources/variables/nch_ip_ncvrd_chrg_amt",
                                "NCH Inpatient(or other Part A) Non-covered Charge Amount"))))
            .setUsed(
                new Money()
                    .setValueElement(new DecimalType("33.00"))
                    .setCurrency(TransformerConstants.CODED_MONEY_USD));

    assertTrue(compare.equalsDeep(benefit));
  }

  /** Tests that the transformer sets the expected NCH inpatient total deductible amount code. */
  @Test
  public void shouldHaveNchIpTotDdctnAmtFinancial() {
    BenefitComponent benefit =
        TransformerTestUtilsV2.findFinancial(
            "https://bluebutton.cms.gov/resources/variables/nch_ip_tot_ddctn_amt",
            eob.getBenefitBalanceFirstRep().getFinancial());

    BenefitComponent compare =
        new BenefitComponent()
            .setType(
                new CodeableConcept()
                    .setCoding(
                        Arrays.asList(
                            new Coding(
                                "https://bluebutton.cms.gov/resources/codesystem/benefit-balance",
                                "https://bluebutton.cms.gov/resources/variables/nch_ip_tot_ddctn_amt",
                                "NCH Inpatient (or other Part A) Total Deductible/Coinsurance Amount"))))
            .setUsed(
                new Money()
                    .setValueElement(new DecimalType("14.00"))
                    .setCurrency(TransformerConstants.CODED_MONEY_USD));

    assertTrue(compare.equalsDeep(benefit));
  }

  /**
   * Tests that the transformer sets the expected PPS capital disproportionate share amount code.
   */
  @Test
  public void shouldHaveClmPpsCptlDsprprtntShrAmtFinancial() {
    BenefitComponent benefit =
        TransformerTestUtilsV2.findFinancial(
            "https://bluebutton.cms.gov/resources/variables/clm_pps_cptl_dsprprtnt_shr_amt",
            eob.getBenefitBalanceFirstRep().getFinancial());

    BenefitComponent compare =
        new BenefitComponent()
            .setType(
                new CodeableConcept()
                    .setCoding(
                        Arrays.asList(
                            new Coding(
                                "https://bluebutton.cms.gov/resources/codesystem/benefit-balance",
                                "https://bluebutton.cms.gov/resources/variables/clm_pps_cptl_dsprprtnt_shr_amt",
                                "Claim PPS Capital Disproportionate Share Amount"))))
            .setUsed(
                new Money()
                    .setValueElement(new DecimalType("7.00"))
                    .setCurrency(TransformerConstants.CODED_MONEY_USD));

    assertTrue(compare.equalsDeep(benefit));
  }

  /** Tests that the transformer sets the expected PPS capital exception amount code. */
  @Test
  public void shouldHaveClmPpsCptlExcptnAmtFinancial() {
    BenefitComponent benefit =
        TransformerTestUtilsV2.findFinancial(
            "https://bluebutton.cms.gov/resources/variables/clm_pps_cptl_excptn_amt",
            eob.getBenefitBalanceFirstRep().getFinancial());

    BenefitComponent compare =
        new BenefitComponent()
            .setType(
                new CodeableConcept()
                    .setCoding(
                        Arrays.asList(
                            new Coding(
                                "https://bluebutton.cms.gov/resources/codesystem/benefit-balance",
                                "https://bluebutton.cms.gov/resources/variables/clm_pps_cptl_excptn_amt",
                                "Claim PPS Capital Exception Amount"))))
            .setUsed(
                new Money()
                    .setValueElement(new DecimalType("5.00"))
                    .setCurrency(TransformerConstants.CODED_MONEY_USD));

    assertTrue(compare.equalsDeep(benefit));
  }

  /**
   * Tests that the transformer sets the expected PPS capital federal specific portion amount code.
   */
  @Test
  public void shouldHaveClmPpsCptlFspAmtFinancial() {
    BenefitComponent benefit =
        TransformerTestUtilsV2.findFinancial(
            "https://bluebutton.cms.gov/resources/variables/clm_pps_cptl_fsp_amt",
            eob.getBenefitBalanceFirstRep().getFinancial());

    BenefitComponent compare =
        new BenefitComponent()
            .setType(
                new CodeableConcept()
                    .setCoding(
                        Arrays.asList(
                            new Coding(
                                "https://bluebutton.cms.gov/resources/codesystem/benefit-balance",
                                "https://bluebutton.cms.gov/resources/variables/clm_pps_cptl_fsp_amt",
                                "Claim PPS Capital Federal Specific Portion (FSP) Amount"))))
            .setUsed(
                new Money()
                    .setValueElement(new DecimalType("9.00"))
                    .setCurrency(TransformerConstants.CODED_MONEY_USD));

    assertTrue(compare.equalsDeep(benefit));
  }

  /**
   * Tests that the transformer sets the expected PPS capital indirect medical education amount
   * code.
   */
  @Test
  public void shouldHaveClmPpsCptlImeAmtFinancial() {
    BenefitComponent benefit =
        TransformerTestUtilsV2.findFinancial(
            "https://bluebutton.cms.gov/resources/variables/clm_pps_cptl_ime_amt",
            eob.getBenefitBalanceFirstRep().getFinancial());

    BenefitComponent compare =
        new BenefitComponent()
            .setType(
                new CodeableConcept()
                    .setCoding(
                        Arrays.asList(
                            new Coding(
                                "https://bluebutton.cms.gov/resources/codesystem/benefit-balance",
                                "https://bluebutton.cms.gov/resources/variables/clm_pps_cptl_ime_amt",
                                "Claim PPS Capital Indirect Medical Education (IME) Amount"))))
            .setUsed(
                new Money()
                    .setValueElement(new DecimalType("6.00"))
                    .setCurrency(TransformerConstants.CODED_MONEY_USD));

    assertTrue(compare.equalsDeep(benefit));
  }

  /** Tests that the transformer sets the expected PPS capital outlier amount code. */
  @Test
  public void shouldHaveClmPpsCptlOutlierAmtFinancial() {
    BenefitComponent benefit =
        TransformerTestUtilsV2.findFinancial(
            "https://bluebutton.cms.gov/resources/variables/clm_pps_cptl_outlier_amt",
            eob.getBenefitBalanceFirstRep().getFinancial());

    BenefitComponent compare =
        new BenefitComponent()
            .setType(
                new CodeableConcept()
                    .setCoding(
                        Arrays.asList(
                            new Coding(
                                "https://bluebutton.cms.gov/resources/codesystem/benefit-balance",
                                "https://bluebutton.cms.gov/resources/variables/clm_pps_cptl_outlier_amt",
                                "Claim PPS Capital Outlier Amount"))))
            .setUsed(
                new Money()
                    .setValueElement(new DecimalType("8.00"))
                    .setCurrency(TransformerConstants.CODED_MONEY_USD));

    assertTrue(compare.equalsDeep(benefit));
  }

  /** Tests that the transformer sets the expected PPS old capital hold harmless amount code. */
  @Test
  public void shouldHaveClmPpsCptlHldHrmlsAmtFinancial() {
    BenefitComponent benefit =
        TransformerTestUtilsV2.findFinancial(
            "https://bluebutton.cms.gov/resources/variables/clm_pps_old_cptl_hld_hrmls_amt",
            eob.getBenefitBalanceFirstRep().getFinancial());

    BenefitComponent compare =
        new BenefitComponent()
            .setType(
                new CodeableConcept()
                    .setCoding(
                        Arrays.asList(
                            new Coding(
                                "https://bluebutton.cms.gov/resources/codesystem/benefit-balance",
                                "https://bluebutton.cms.gov/resources/variables/clm_pps_old_cptl_hld_hrmls_amt",
                                "Claim PPS Old Capital Hold Harmless Amount"))))
            .setUsed(
                new Money()
                    .setValueElement(new DecimalType("4.00"))
                    .setCurrency(TransformerConstants.CODED_MONEY_USD));

    assertTrue(compare.equalsDeep(benefit));
  }

  /**
   * Tests that the transformer sets the expected NCH beneficiary blood deductible liability amount
   * code.
   */
  @Test
  public void shouldHaveNchBeneBloodDdcblLbltyAmtFinancial() {
    BenefitComponent benefit =
        TransformerTestUtilsV2.findFinancial(
            "https://bluebutton.cms.gov/resources/variables/nch_bene_blood_ddctbl_lblty_am",
            eob.getBenefitBalanceFirstRep().getFinancial());

    BenefitComponent compare =
        new BenefitComponent()
            .setType(
                new CodeableConcept()
                    .setCoding(
                        Arrays.asList(
                            new Coding(
                                "https://bluebutton.cms.gov/resources/codesystem/benefit-balance",
                                "https://bluebutton.cms.gov/resources/variables/nch_bene_blood_ddctbl_lblty_am",
                                "NCH Beneficiary Blood Deductible Liability Amount"))))
            .setUsed(
                new Money()
                    .setValueElement(new DecimalType("6.00"))
                    .setCurrency(TransformerConstants.CODED_MONEY_USD));

    assertTrue(compare.equalsDeep(benefit));
  }

  /** Tests that the transformer sets the expected NCH primary payer claim paid amount. */
  @Test
  public void shouldHavePrpayamtFinancial() {
    BenefitComponent benefit =
        TransformerTestUtilsV2.findFinancial(
            "https://bluebutton.cms.gov/resources/variables/prpayamt",
            eob.getBenefitBalanceFirstRep().getFinancial());

    BenefitComponent compare =
        new BenefitComponent()
            .setType(
                new CodeableConcept()
                    .setCoding(
                        Arrays.asList(
                            new Coding(
                                "https://bluebutton.cms.gov/resources/codesystem/benefit-balance",
                                "https://bluebutton.cms.gov/resources/variables/prpayamt",
                                "NCH Primary Payer (if not Medicare) Claim Paid Amount"))))
            .setUsed(
                new Money()
                    .setValueElement(new DecimalType("11.00"))
                    .setCurrency(TransformerConstants.CODED_MONEY_USD));

    assertTrue(compare.equalsDeep(benefit));
  }

  /**
   * Ensures the rev_cntr_unit_cnt is correctly mapped to an eob item as an extension when the unit
   * quantity is not zero.
   */
  @Test
  public void shouldHaveRevenueCenterUnit() {
    TransformerTestUtilsV2.assertExtensionQuantityEquals(
        CcwCodebookMissingVariable.REV_CNTR_UNIT_CNT, BigDecimal.valueOf(477), eob.getItem());
  }

  /**
   * Ensures the fi_num is correctly mapped to an eob as an extension when the
   * fiscalIntermediaryNumber is present.
   */
  @Test
  public void shouldHaveFiNumberExtension() {

    String expectedDiscriminator = "https://bluebutton.cms.gov/resources/variables/fi_num";

    assertNotNull(eob.getExtension());
    assertFalse(eob.getExtension().isEmpty());
    Extension fiNumExtension =
        eob.getExtension().stream()
            .filter(e -> expectedDiscriminator.equals(e.getUrl()))
            .findFirst()
            .orElse(null);
    assertNotNull(fiNumExtension);
    assertEquals("11111", ((Coding) fiNumExtension.getValue()).getCode());
  }

  /**
   * Ensures the fiClmActnCd is correctly mapped to an eob as an extension when the
   * fiscalIntermediaryClaimActionCode is present.
   */
  @Test
  public void shouldHaveFiClaimActionCdExtension() {

    String expectedDiscriminator = "https://bluebutton.cms.gov/resources/variables/fi_clm_actn_cd";

    assertNotNull(eob.getExtension());
    assertFalse(eob.getExtension().isEmpty());
    Extension fiClmActCdExtension =
        eob.getExtension().stream()
            .filter(e -> expectedDiscriminator.equals(e.getUrl()))
            .findFirst()
            .orElse(null);
    assertNotNull(fiClmActCdExtension);
    assertEquals("1", ((Coding) fiClmActCdExtension.getValue()).getCode());
  }

  /**
   * Ensures the Fi_Clm_Proc_Dt is correctly mapped to an eob as an extension when the
   * fiscalIntermediaryClaimProcessDate is present.
   */
  @Test
  public void shouldHaveFiClaimProcessDateExtension() {
    assertNotNull(eob.getExtension());
    assertFalse(eob.getExtension().isEmpty());

    Extension ex =
        TransformerTestUtilsV2.findExtensionByUrl(
            "https://bluebutton.cms.gov/resources/variables/fi_clm_proc_dt", eob.getExtension());

    Extension compare =
        new Extension(
            "https://bluebutton.cms.gov/resources/variables/fi_clm_proc_dt",
            new DateType("2014-02-07"));

    assertTrue(compare.equalsDeep(ex));
  }
}<|MERGE_RESOLUTION|>--- conflicted
+++ resolved
@@ -134,18 +134,13 @@
 
     snfClaimTransformer = new SNFClaimTransformerV2(metricRegistry, securityTagManager, false);
     claim = generateClaim();
-<<<<<<< HEAD
-    ExplanationOfBenefit genEob = snfClaimTransformer.transform(claim, false);
+    ExplanationOfBenefit genEob =
+        snfClaimTransformer.transform(new ClaimWithSecurityTags<>(claim, securityTags), false);
     TransformerUtilsV2.enrichEob(
         genEob,
         RDATestUtils.createTestNpiOrgLookup(),
         RDATestUtils.createFdaDrugCodeDisplayLookup());
 
-=======
-    ExplanationOfBenefit genEob =
-        snfClaimTransformer.transform(new ClaimWithSecurityTags<>(claim, securityTags), false);
-    TransformerUtilsV2.enrichEob(genEob, RDATestUtils.createTestNpiOrgLookup());
->>>>>>> 6735a635
     IParser parser = fhirContext.newJsonParser();
     String json = parser.encodeResourceToString(genEob);
     eob = parser.parseResource(ExplanationOfBenefit.class, json);
@@ -533,17 +528,12 @@
             .findFirst()
             .get();
     claim.setLastUpdated(Instant.now());
-<<<<<<< HEAD
-    ExplanationOfBenefit genEob = snfClaimTransformer.transform(claim, false);
+    ExplanationOfBenefit genEob =
+        snfClaimTransformer.transform(new ClaimWithSecurityTags<>(claim, securityTags), false);
     TransformerUtilsV2.enrichEob(
         genEob,
         RDATestUtils.createTestNpiOrgLookup(),
         RDATestUtils.createFdaDrugCodeDisplayLookup());
-=======
-    ExplanationOfBenefit genEob =
-        snfClaimTransformer.transform(new ClaimWithSecurityTags<>(claim, securityTags), false);
-    TransformerUtilsV2.enrichEob(genEob, RDATestUtils.createTestNpiOrgLookup());
->>>>>>> 6735a635
     IParser parser = fhirContext.newJsonParser();
     String json = parser.encodeResourceToString(genEob);
     eob = parser.parseResource(ExplanationOfBenefit.class, json);
