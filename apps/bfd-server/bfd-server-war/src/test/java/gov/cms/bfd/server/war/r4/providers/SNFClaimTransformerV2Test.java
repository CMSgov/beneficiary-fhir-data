package gov.cms.bfd.server.war.r4.providers;

import static org.junit.jupiter.api.Assertions.assertEquals;
import static org.junit.jupiter.api.Assertions.assertFalse;
import static org.junit.jupiter.api.Assertions.assertNotNull;
import static org.junit.jupiter.api.Assertions.assertTrue;

import ca.uhn.fhir.context.FhirContext;
import ca.uhn.fhir.model.api.TemporalPrecisionEnum;
import ca.uhn.fhir.parser.IParser;
import com.codahale.metrics.MetricRegistry;
import gov.cms.bfd.model.codebook.data.CcwCodebookMissingVariable;
import gov.cms.bfd.model.rif.SNFClaim;
import gov.cms.bfd.model.rif.samples.StaticRifResourceGroup;
import gov.cms.bfd.server.war.ServerTestUtils;
import gov.cms.bfd.server.war.commons.FdaDrugCodeDisplayLookup;
import gov.cms.bfd.server.war.commons.ProfileConstants;
import gov.cms.bfd.server.war.commons.TransformerConstants;
import gov.cms.bfd.server.war.commons.TransformerContext;
import java.math.BigDecimal;
import java.math.RoundingMode;
import java.text.SimpleDateFormat;
import java.util.Arrays;
import java.util.List;
import java.util.Optional;
import org.hl7.fhir.exceptions.FHIRException;
import org.hl7.fhir.r4.model.Address;
import org.hl7.fhir.r4.model.CodeableConcept;
import org.hl7.fhir.r4.model.Coding;
import org.hl7.fhir.r4.model.DateType;
import org.hl7.fhir.r4.model.DecimalType;
import org.hl7.fhir.r4.model.ExplanationOfBenefit;
import org.hl7.fhir.r4.model.ExplanationOfBenefit.AdjudicationComponent;
import org.hl7.fhir.r4.model.ExplanationOfBenefit.BenefitComponent;
import org.hl7.fhir.r4.model.ExplanationOfBenefit.CareTeamComponent;
import org.hl7.fhir.r4.model.ExplanationOfBenefit.DiagnosisComponent;
import org.hl7.fhir.r4.model.ExplanationOfBenefit.ExplanationOfBenefitStatus;
import org.hl7.fhir.r4.model.ExplanationOfBenefit.InsuranceComponent;
import org.hl7.fhir.r4.model.ExplanationOfBenefit.PaymentComponent;
import org.hl7.fhir.r4.model.ExplanationOfBenefit.ProcedureComponent;
import org.hl7.fhir.r4.model.ExplanationOfBenefit.SupportingInformationComponent;
import org.hl7.fhir.r4.model.ExplanationOfBenefit.TotalComponent;
import org.hl7.fhir.r4.model.ExplanationOfBenefit.Use;
import org.hl7.fhir.r4.model.Extension;
import org.hl7.fhir.r4.model.Money;
import org.hl7.fhir.r4.model.Period;
import org.hl7.fhir.r4.model.Quantity;
import org.hl7.fhir.r4.model.Reference;
import org.hl7.fhir.r4.model.UnsignedIntType;
import org.junit.jupiter.api.BeforeEach;
import org.junit.jupiter.api.Disabled;
import org.junit.jupiter.api.Test;

public class SNFClaimTransformerV2Test {
  SNFClaim claim;
  ExplanationOfBenefit eob;

  /**
   * Generates the Claim object to be used in multiple tests
   *
   * @return
   * @throws FHIRException
   */
  public SNFClaim generateClaim() throws FHIRException {
    List<Object> parsedRecords =
        ServerTestUtils.parseData(Arrays.asList(StaticRifResourceGroup.SAMPLE_A.getResources()));

    SNFClaim claim =
        parsedRecords.stream()
            .filter(r -> r instanceof SNFClaim)
            .map(r -> (SNFClaim) r)
            .findFirst()
            .get();

    return claim;
  }

  @BeforeEach
  public void before() {
    claim = generateClaim();
    ExplanationOfBenefit genEob =
        SNFClaimTransformerV2.transform(
            new TransformerContext(
                new MetricRegistry(),
                Optional.empty(),
                FdaDrugCodeDisplayLookup.createDrugCodeLookupForTesting()),
            claim);
    IParser parser = fhirContext.newJsonParser();
    String json = parser.encodeResourceToString(genEob);
    eob = parser.parseResource(ExplanationOfBenefit.class, json);
  }

  private static final FhirContext fhirContext = FhirContext.forR4();

  @Test
  public void shouldSetID() {
    assertEquals("ExplanationOfBenefit/snf-" + claim.getClaimId(), eob.getId());
  }

  @Test
  public void shouldSetLastUpdated() {
    assertNotNull(eob.getMeta().getLastUpdated());
  }

  @Test
  public void shouldSetCorrectProfile() {
    // The base CanonicalType doesn't seem to compare correctly so lets convert it
    // to a string
    assertTrue(
        eob.getMeta().getProfile().stream()
            .map(ct -> ct.getValueAsString())
            .anyMatch(v -> v.equals(ProfileConstants.C4BB_EOB_INPATIENT_PROFILE_URL)));
  }

  @Test
  public void shouldSetUse() {
    assertEquals(Use.CLAIM, eob.getUse());
  }

  @Test
  public void shouldSetFinalAction() {
    assertEquals(ExplanationOfBenefitStatus.ACTIVE, eob.getStatus());
  }

  @Test
  public void shouldSetBillablePeriod() throws Exception {
    // We just want to make sure it is set
    assertNotNull(eob.getBillablePeriod());
    assertEquals(
        (new SimpleDateFormat("yyy-MM-dd")).parse("2013-12-01"),
        eob.getBillablePeriod().getStart());
    assertEquals(
        (new SimpleDateFormat("yyy-MM-dd")).parse("2013-12-18"), eob.getBillablePeriod().getEnd());
  }

  @Test
  public void shouldReferencePatient() {
    assertNotNull(eob.getPatient());
    assertEquals("Patient/567834", eob.getPatient().getReference());
  }

  @Test
  public void shouldHaveCreatedDate() {
    assertNotNull(eob.getCreated());
  }

  @Test
  public void shouldHaveFacilityTypeExtension() {
    assertNotNull(eob.getFacility());
    assertEquals(1, eob.getFacility().getExtension().size());

    Extension ex =
        TransformerTestUtilsV2.findExtensionByUrl(
            "https://bluebutton.cms.gov/resources/variables/clm_fac_type_cd",
            eob.getFacility().getExtension());

    Extension compare =
        new Extension(
            "https://bluebutton.cms.gov/resources/variables/clm_fac_type_cd",
            new Coding(
                "https://bluebutton.cms.gov/resources/variables/clm_fac_type_cd",
                "2",
                "Skilled Nursing Facility (SNF)"));

    assertTrue(compare.equalsDeep(ex));
  }

  /**
   * CareTeam list
   *
   * <p>Based on how the code currently works, we can assume that the same CareTeam members always
   * are added in the same order. This means we can look them up by sequence number.
   */
  @Test
  public void shouldHaveCareTeamList() {
    assertEquals(4, eob.getCareTeam().size());
  }

  /**
   * Testing all of these in one test, just because there isn't a distinct identifier really for
   * each
   */
  @Test
  public void shouldHaveCareTeamMembers() {
    // First member
    CareTeamComponent member1 = TransformerTestUtilsV2.findCareTeamBySequence(1, eob.getCareTeam());
    CareTeamComponent compare1 =
        TransformerTestUtilsV2.createNpiCareTeamMember(
            1,
            "2222222222",
            "http://hl7.org/fhir/us/carin-bb/CodeSystem/C4BBClaimCareTeamRole",
            "attending",
            "Attending");

    assertTrue(compare1.equalsDeep(member1));

    // Second member
    CareTeamComponent member2 = TransformerTestUtilsV2.findCareTeamBySequence(2, eob.getCareTeam());
    CareTeamComponent compare2 =
        TransformerTestUtilsV2.createNpiCareTeamMember(
            2,
            "3333333333",
            "http://hl7.org/fhir/us/carin-bb/CodeSystem/C4BBClaimCareTeamRole",
            "operating",
            "Operating");

    assertTrue(compare2.equalsDeep(member2));

    // Third member
    CareTeamComponent member3 = TransformerTestUtilsV2.findCareTeamBySequence(3, eob.getCareTeam());
    CareTeamComponent compare3 =
        TransformerTestUtilsV2.createNpiCareTeamMember(
            3,
            "4444444444",
            "http://hl7.org/fhir/us/carin-bb/CodeSystem/C4BBClaimCareTeamRole",
            "otheroperating",
            "Other Operating");

    assertTrue(compare3.equalsDeep(member3));

    // Fourth member
    CareTeamComponent member4 = TransformerTestUtilsV2.findCareTeamBySequence(4, eob.getCareTeam());
    CareTeamComponent compare4 =
        TransformerTestUtilsV2.createNpiCareTeamMember(
            4,
            "345345345",
            "http://hl7.org/fhir/us/carin-bb/CodeSystem/C4BBClaimCareTeamRole",
            "performing",
            "Performing provider");

    assertTrue(compare4.equalsDeep(member4));
  }

  /** SupportingInfo items */
  @Test
  public void shouldHaveSupportingInfoList() {
    assertEquals(15, eob.getSupportingInfo().size());
  }

  @Test
  public void shouldHaveClaimReceivedDateSupInfo() {
    SupportingInformationComponent sic =
        TransformerTestUtilsV2.findSupportingInfoByCode("clmrecvddate", eob.getSupportingInfo());

    SupportingInformationComponent compare =
        TransformerTestUtilsV2.createSupportingInfo(
                // We don't care what the sequence number is here
                sic.getSequence(),
                // Category
                Arrays.asList(
                    new Coding(
                        "http://hl7.org/fhir/us/carin-bb/CodeSystem/C4BBSupportingInfoType",
                        "clmrecvddate",
                        "Claim Received Date"),
                    new Coding(
                        "https://bluebutton.cms.gov/resources/codesystem/information",
                        "https://bluebutton.cms.gov/resources/variables/nch_wkly_proc_dt",
                        "NCH Weekly Claim Processing Date")))
            // timingDate
            .setTiming(new DateType("2014-02-14"));

    assertTrue(compare.equalsDeep(sic));
  }

  @Test
  public void shouldHaveClmIpAdmsnTypeCdSupInfo() {
    SupportingInformationComponent sic =
        TransformerTestUtilsV2.findSupportingInfoByCode(
            "https://bluebutton.cms.gov/resources/variables/clm_ip_admsn_type_cd",
            eob.getSupportingInfo());

    SupportingInformationComponent compare =
        TransformerTestUtilsV2.createSupportingInfo(
            // We don't care what the sequence number is here
            sic.getSequence(),
            // Category
            Arrays.asList(
                new Coding(
                    "http://terminology.hl7.org/CodeSystem/claiminformationcategory",
                    "info",
                    "Information"),
                new Coding(
                    "https://bluebutton.cms.gov/resources/codesystem/information",
                    "https://bluebutton.cms.gov/resources/variables/clm_ip_admsn_type_cd",
                    "Claim Inpatient Admission Type Code")),
            // Code
            new Coding(
                "https://bluebutton.cms.gov/resources/variables/clm_ip_admsn_type_cd",
                "3",
                "Elective - The patient's condition permitted adequate time to schedule the availability of suitable accommodations."));

    assertTrue(compare.equalsDeep(sic));
  }

  @Test
  public void shouldHaveClmSrcIpAdmsnCdSupInfo() {
    SupportingInformationComponent sic =
        TransformerTestUtilsV2.findSupportingInfoByCode(
            "https://bluebutton.cms.gov/resources/variables/clm_src_ip_admsn_cd",
            eob.getSupportingInfo());

    SupportingInformationComponent compare =
        TransformerTestUtilsV2.createSupportingInfo(
            // We don't care what the sequence number is here
            sic.getSequence(),
            // Category
            Arrays.asList(
                new Coding(
                    "http://terminology.hl7.org/CodeSystem/claiminformationcategory",
                    "info",
                    "Information"),
                new Coding(
                    "https://bluebutton.cms.gov/resources/codesystem/information",
                    "https://bluebutton.cms.gov/resources/variables/clm_src_ip_admsn_cd",
                    "Claim Source Inpatient Admission Code")),
            // Code
            new Coding(
                "https://bluebutton.cms.gov/resources/variables/clm_src_ip_admsn_cd", "4", null));

    assertTrue(compare.equalsDeep(sic));
  }

  @Test
  public void shouldHaveNchVrfdNcvrdStayFromDtSupInfo() throws Exception {
    SupportingInformationComponent sic =
        TransformerTestUtilsV2.findSupportingInfoByCode(
            "https://bluebutton.cms.gov/resources/variables/nch_vrfd_ncvrd_stay_from_dt",
            eob.getSupportingInfo());

    SupportingInformationComponent compare =
        TransformerTestUtilsV2.createSupportingInfo(
            // We don't care what the sequence number is here
            sic.getSequence(),
            // Category
            Arrays.asList(
                new Coding(
                    "http://terminology.hl7.org/CodeSystem/claiminformationcategory",
                    "info",
                    "Information"),
                new Coding(
                    "https://bluebutton.cms.gov/resources/codesystem/information",
                    "https://bluebutton.cms.gov/resources/variables/nch_vrfd_ncvrd_stay_from_dt",
                    "NCH Verified Non-covered Stay From Date")));
    // timingPeriod
    Period period = new Period();
    period.setStart(
        new SimpleDateFormat("yyy-MM-dd").parse("2002-01-11"), TemporalPrecisionEnum.DAY);
    period.setEnd(new SimpleDateFormat("yyy-MM-dd").parse("2002-01-21"), TemporalPrecisionEnum.DAY);

    compare.setTiming(period);

    assertTrue(compare.equalsDeep(sic));
  }

  @Test
  public void shouldHaveNchBeneMdcrBnftsExhtdDtISupInfo() {
    SupportingInformationComponent sic =
        TransformerTestUtilsV2.findSupportingInfoByCode(
            "https://bluebutton.cms.gov/resources/variables/nch_bene_mdcr_bnfts_exhtd_dt_i",
            eob.getSupportingInfo());

    SupportingInformationComponent compare =
        TransformerTestUtilsV2.createSupportingInfo(
                // We don't care what the sequence number is here
                sic.getSequence(),
                // Category
                Arrays.asList(
                    new Coding(
                        "http://terminology.hl7.org/CodeSystem/claiminformationcategory",
                        "info",
                        "Information"),
                    new Coding(
                        "https://bluebutton.cms.gov/resources/codesystem/information",
                        "https://bluebutton.cms.gov/resources/variables/nch_bene_mdcr_bnfts_exhtd_dt_i",
                        "NCH Beneficiary Medicare Benefits Exhausted Date")))
            // timingDate
            .setTiming(new DateType("2002-01-31"));

    assertTrue(compare.equalsDeep(sic));
  }

  @Test
  public void shouldHaveClmDrgCdSupInfo() {
    SupportingInformationComponent sic =
        TransformerTestUtilsV2.findSupportingInfoByCode(
            "https://bluebutton.cms.gov/resources/variables/clm_drg_cd", eob.getSupportingInfo());

    SupportingInformationComponent compare =
        TransformerTestUtilsV2.createSupportingInfo(
            // We don't care what the sequence number is here
            sic.getSequence(),
            // Category
            Arrays.asList(
                new Coding(
                    "http://terminology.hl7.org/CodeSystem/claiminformationcategory",
                    "info",
                    "Information"),
                new Coding(
                    "https://bluebutton.cms.gov/resources/codesystem/information",
                    "https://bluebutton.cms.gov/resources/variables/clm_drg_cd",
                    "Claim Diagnosis Related Group Code (or MS-DRG Code)")),
            // Code
            new Coding("https://bluebutton.cms.gov/resources/variables/clm_drg_cd", "645", null));

    assertTrue(compare.equalsDeep(sic));
  }

  @Test
  public void shouldHaveNchPtntStusIndCdSupInfo() {
    SupportingInformationComponent sic =
        TransformerTestUtilsV2.findSupportingInfoByCode(
            "https://bluebutton.cms.gov/resources/variables/nch_ptnt_stus_ind_cd",
            eob.getSupportingInfo());

    SupportingInformationComponent compare =
        TransformerTestUtilsV2.createSupportingInfo(
            // We don't care what the sequence number is here
            sic.getSequence(),
            // Category
            Arrays.asList(
                new Coding(
                    "http://terminology.hl7.org/CodeSystem/claiminformationcategory",
                    "info",
                    "Information"),
                new Coding(
                    "https://bluebutton.cms.gov/resources/codesystem/information",
                    "https://bluebutton.cms.gov/resources/variables/nch_ptnt_stus_ind_cd",
                    "NCH Patient Status Indicator Code")),
            // Code
            new Coding(
                "https://bluebutton.cms.gov/resources/variables/nch_ptnt_stus_ind_cd",
                "A",
                "Discharged"));

    assertTrue(compare.equalsDeep(sic));
  }

  @Test
  public void shouldHaveAdmissionPeriodSupInfo() throws Exception {
    SupportingInformationComponent sic =
        TransformerTestUtilsV2.findSupportingInfoByCode("admissionperiod", eob.getSupportingInfo());

    SupportingInformationComponent compare =
        TransformerTestUtilsV2.createSupportingInfo(
            // We don't care what the sequence number is here
            sic.getSequence(),
            // Category
            Arrays.asList(
                new Coding(
                    "http://hl7.org/fhir/us/carin-bb/CodeSystem/C4BBSupportingInfoType",
                    "admissionperiod",
                    "Admission Period")));
    // timingPeriod
    Period period = new Period();
    period.setStart(
        new SimpleDateFormat("yyy-MM-dd").parse("2013-11-05"), TemporalPrecisionEnum.DAY);
    period.setEnd(new SimpleDateFormat("yyy-MM-dd").parse("2013-12-18"), TemporalPrecisionEnum.DAY);

    compare.setTiming(period);

    assertTrue(compare.equalsDeep(sic));
  }

  @Test
  public void shouldHaveNchQlfydStayFromDtSupInfo() throws Exception {
    SupportingInformationComponent sic =
        TransformerTestUtilsV2.findSupportingInfoByCode(
            "https://bluebutton.cms.gov/resources/variables/nch_qlfyd_stay_from_dt",
            eob.getSupportingInfo());

    SupportingInformationComponent compare =
        TransformerTestUtilsV2.createSupportingInfo(
            // We don't care what the sequence number is here
            sic.getSequence(),
            // Category
            Arrays.asList(
                new Coding(
                    "http://terminology.hl7.org/CodeSystem/claiminformationcategory",
                    "info",
                    "Information"),
                new Coding(
                    "https://bluebutton.cms.gov/resources/codesystem/information",
                    "https://bluebutton.cms.gov/resources/variables/nch_qlfyd_stay_from_dt",
                    "NCH Qualified Stay From Date")));
    // timingPeriod
    Period period = new Period();
    period.setStart(
        new SimpleDateFormat("yyy-MM-dd").parse("2013-09-23"), TemporalPrecisionEnum.DAY);
    period.setEnd(new SimpleDateFormat("yyy-MM-dd").parse("2013-11-05"), TemporalPrecisionEnum.DAY);

    compare.setTiming(period);

    assertTrue(compare.equalsDeep(sic));
  }

  @Test
  public void shouldHaveClmPpsIndCdSupInfo() {
    SupportingInformationComponent sic =
        TransformerTestUtilsV2.findSupportingInfoByCode(
            "https://bluebutton.cms.gov/resources/variables/clm_pps_ind_cd",
            eob.getSupportingInfo());

    SupportingInformationComponent compare =
        TransformerTestUtilsV2.createSupportingInfo(
            // We don't care what the sequence number is here
            sic.getSequence(),
            // Category
            Arrays.asList(
                new Coding(
                    "http://terminology.hl7.org/CodeSystem/claiminformationcategory",
                    "info",
                    "Information"),
                new Coding(
                    "https://bluebutton.cms.gov/resources/codesystem/information",
                    "https://bluebutton.cms.gov/resources/variables/clm_pps_ind_cd",
                    "Claim PPS Indicator Code")),
            // Code
            new Coding(
                "https://bluebutton.cms.gov/resources/variables/clm_pps_ind_cd",
                "2",
                "PPS bill; claim contains PPS indicator"));

    assertTrue(compare.equalsDeep(sic));
  }

  @Test
  public void shouldHaveNchBloodPntsFrnshdQtySupInfo() {
    SupportingInformationComponent sic =
        TransformerTestUtilsV2.findSupportingInfoByCode(
            "https://bluebutton.cms.gov/resources/variables/nch_blood_pnts_frnshd_qty",
            eob.getSupportingInfo());

    SupportingInformationComponent compare =
        TransformerTestUtilsV2.createSupportingInfo(
                // We don't care what the sequence number is here
                sic.getSequence(),
                // Category
                Arrays.asList(
                    new Coding(
                        "http://terminology.hl7.org/CodeSystem/claiminformationcategory",
                        "info",
                        "Information"),
                    new Coding(
                        "https://bluebutton.cms.gov/resources/codesystem/information",
                        "https://bluebutton.cms.gov/resources/variables/nch_blood_pnts_frnshd_qty",
                        "NCH Blood Pints Furnished Quantity")))
            // valueQuantity
            .setValue(
                new Quantity()
                    .setValue(19)
                    .setUnit("pint")
                    .setSystem("http://unitsofmeasure.org")
                    .setCode("[pt_us]"));

    assertTrue(compare.equalsDeep(sic));
  }

  @Test
  public void shouldHaveClmMcoPdSwSupInfo() {
    SupportingInformationComponent sic =
        TransformerTestUtilsV2.findSupportingInfoByCode(
            "https://bluebutton.cms.gov/resources/variables/clm_mco_pd_sw",
            eob.getSupportingInfo());

    SupportingInformationComponent compare =
        TransformerTestUtilsV2.createSupportingInfo(
            // We don't care what the sequence number is here
            sic.getSequence(),
            // Category
            Arrays.asList(
                new Coding(
                    "http://terminology.hl7.org/CodeSystem/claiminformationcategory",
                    "info",
                    "Information"),
                new Coding(
                    "https://bluebutton.cms.gov/resources/codesystem/information",
                    "https://bluebutton.cms.gov/resources/variables/clm_mco_pd_sw",
                    "Claim MCO Paid Switch")),
            // Code
            new Coding(
                "https://bluebutton.cms.gov/resources/variables/clm_mco_pd_sw",
                "0",
                "No managed care organization (MCO) payment"));

    assertTrue(compare.equalsDeep(sic));
  }

  @Test
  public void shouldHaveTypeOfBillSupInfo() {
    SupportingInformationComponent sic =
        TransformerTestUtilsV2.findSupportingInfoByCode("typeofbill", eob.getSupportingInfo());

    SupportingInformationComponent compare =
        TransformerTestUtilsV2.createSupportingInfo(
            // We don't care what the sequence number is here
            sic.getSequence(),
            // Category
            Arrays.asList(
                new Coding(
                    "http://hl7.org/fhir/us/carin-bb/CodeSystem/C4BBSupportingInfoType",
                    "typeofbill",
                    "Type of Bill")),
            // Code
            new Coding(
                "https://bluebutton.cms.gov/resources/variables/clm_freq_cd",
                "1",
                "Admit thru discharge claim"));

    assertTrue(compare.equalsDeep(sic));
  }

  @Test
  public void shouldHaveDischargeStatusSupInfo() {
    SupportingInformationComponent sic =
        TransformerTestUtilsV2.findSupportingInfoByCode(
            "discharge-status", eob.getSupportingInfo());

    SupportingInformationComponent compare =
        TransformerTestUtilsV2.createSupportingInfo(
            // We don't care what the sequence number is here
            sic.getSequence(),
            // Category
            Arrays.asList(
                new Coding(
                    "http://hl7.org/fhir/us/carin-bb/CodeSystem/C4BBSupportingInfoType",
                    "discharge-status",
                    "Discharge Status")),
            // Code
            new Coding(
                "https://bluebutton.cms.gov/resources/variables/ptnt_dschrg_stus_cd", "1", null));

    assertTrue(compare.equalsDeep(sic));
  }

  @Test
  public void shouldHaveNchPrmryPyrCdSupInfo() {
    SupportingInformationComponent sic =
        TransformerTestUtilsV2.findSupportingInfoByCode(
            "https://bluebutton.cms.gov/resources/variables/nch_prmry_pyr_cd",
            eob.getSupportingInfo());

    SupportingInformationComponent compare =
        TransformerTestUtilsV2.createSupportingInfo(
            // We don't care what the sequence number is here
            sic.getSequence(),
            // Category
            Arrays.asList(
                new Coding(
                    "http://terminology.hl7.org/CodeSystem/claiminformationcategory",
                    "info",
                    "Information"),
                new Coding(
                    "https://bluebutton.cms.gov/resources/codesystem/information",
                    "https://bluebutton.cms.gov/resources/variables/nch_prmry_pyr_cd",
                    "NCH Primary Payer Code (if not Medicare)")),
            // Code
            new Coding(
                "https://bluebutton.cms.gov/resources/variables/nch_prmry_pyr_cd",
                "A",
                "Employer group health plan (EGHP) insurance for an aged beneficiary"));

    assertTrue(compare.equalsDeep(sic));
  }

  /** Diagnosis elements */
  @Test
  public void shouldHaveDiagnosesList() {
    assertEquals(5, eob.getDiagnosis().size());
  }

  @Test
  public void shouldHaveDiagnosesMembers() {
    DiagnosisComponent diag1 =
        TransformerTestUtilsV2.findDiagnosisByCode("R4444", eob.getDiagnosis());

    DiagnosisComponent cmp1 =
        TransformerTestUtilsV2.createDiagnosis(
            // Order doesn't matter
            diag1.getSequence(),
            new Coding("http://hl7.org/fhir/sid/icd-9-cm", "R4444", null),
            new Coding(
                "http://hl7.org/fhir/us/carin-bb/CodeSystem/C4BBClaimDiagnosisType",
                "other",
                "Other"),
            null,
            null);

    assertTrue(cmp1.equalsDeep(diag1));

    DiagnosisComponent diag2 =
        TransformerTestUtilsV2.findDiagnosisByCode("R5555", eob.getDiagnosis());

    DiagnosisComponent cmp2 =
        TransformerTestUtilsV2.createDiagnosis(
            // Order doesn't matter
            diag2.getSequence(),
            new Coding("http://hl7.org/fhir/sid/icd-9-cm", "R5555", null),
            new Coding(
                "http://terminology.hl7.org/CodeSystem/ex-diagnosistype",
                "principal",
                "Principal Diagnosis"),
            null,
            null);

    assertTrue(cmp2.equalsDeep(diag2));

    DiagnosisComponent diag3 =
        TransformerTestUtilsV2.findDiagnosisByCode("R6666", eob.getDiagnosis());

    DiagnosisComponent cmp3 =
        TransformerTestUtilsV2.createDiagnosis(
            // Order doesn't matter
            diag3.getSequence(),
            new Coding("http://hl7.org/fhir/sid/icd-9-cm", "R6666", null),
            new Coding(
                "http://hl7.org/fhir/us/carin-bb/CodeSystem/C4BBClaimDiagnosisType",
                "other",
                "Other"),
            null,
            null);

    assertTrue(cmp3.equalsDeep(diag3));

    DiagnosisComponent diag4 =
        TransformerTestUtilsV2.findDiagnosisByCode("R2222", eob.getDiagnosis());

    DiagnosisComponent cmp4 =
        TransformerTestUtilsV2.createDiagnosis(
            // Order doesn't matter
            diag4.getSequence(),
            new Coding("http://hl7.org/fhir/sid/icd-9-cm", "R2222", null),
            new Coding(
                "http://hl7.org/fhir/us/carin-bb/CodeSystem/C4BBClaimDiagnosisType",
                "externalcauseofinjury",
                "External Cause of Injury"),
            null,
            null);

    assertTrue(cmp4.equalsDeep(diag4));

    DiagnosisComponent diag5 =
        TransformerTestUtilsV2.findDiagnosisByCode("R3333", eob.getDiagnosis());

    DiagnosisComponent cmp5 =
        TransformerTestUtilsV2.createDiagnosis(
            // Order doesn't matter
            diag5.getSequence(),
            new Coding("http://hl7.org/fhir/sid/icd-9-cm", "R3333", null),
            new Coding(
                "http://hl7.org/fhir/us/carin-bb/CodeSystem/C4BBClaimDiagnosisType",
                "externalcauseofinjury",
                "External Cause of Injury"),
            null,
            null);

    assertTrue(cmp5.equalsDeep(diag5));
  }

  /** Procedures */
  @Test
  public void shouldHaveProcedureList() {
    assertEquals(1, eob.getProcedure().size());
  }

  @Test
  public void shouldHaveProcedureMembers() {
    ProcedureComponent proc1 =
        TransformerTestUtilsV2.findProcedureByCode("0TCCCCC", eob.getProcedure());

    ProcedureComponent cmp1 =
        TransformerTestUtilsV2.createProcedure(
            proc1.getSequence(),
            new Coding("http://hl7.org/fhir/sid/icd-9-cm", "0TCCCCC", null),
            "2016-01-16T00:00:00-08:00");

    assertTrue(cmp1.equalsDeep(proc1), "Comparing Procedure code 0TCCCCC");
  }

  /** Insurance */
  @Test
  public void shouldReferenceCoverageInInsurance() {
    // Only one insurance object if there is more than we need to fix the focal set to point to the
    // correct insurance
    assertEquals(false, eob.getInsurance().size() > 1);
    assertEquals(1, eob.getInsurance().size());

    InsuranceComponent insurance = eob.getInsuranceFirstRep();

    InsuranceComponent compare =
        new InsuranceComponent()
            .setFocal(true)
            .setCoverage(new Reference().setReference("Coverage/part-a-567834"));

    assertTrue(compare.equalsDeep(insurance));
  }

  /** Line Items */
  @Test
  public void shouldHaveLineItems() {
    assertEquals(1, eob.getItem().size());
  }

  @Test
  public void shouldHaveLineItemSequence() {
    assertEquals(1, eob.getItemFirstRep().getSequence());
  }

  @Test
  public void shouldHaveLineItemCareTeamRef() {
    // The order isn't important but this should reference a care team member
    assertNotNull(eob.getItemFirstRep().getCareTeamSequence());
    assertEquals(1, eob.getItemFirstRep().getCareTeamSequence().size());
  }

  @Test
  public void shouldHaveLineItemRevenue() {
    CodeableConcept revenue = eob.getItemFirstRep().getRevenue();

    CodeableConcept compare =
        new CodeableConcept()
            .setCoding(
                Arrays.asList(
                    new Coding(
                        "https://bluebutton.cms.gov/resources/variables/rev_cntr", "22", null),
                    new Coding("https://www.nubc.org/CodeSystem/RevenueCodes", "A", null),
                    new Coding(
                        "https://bluebutton.cms.gov/resources/variables/rev_cntr_ddctbl_coinsrnc_cd",
                        "A",
                        null)));

    assertTrue(compare.equalsDeep(revenue));
  }

  @Test
  public void shouldHaveLineItemProductOrServiceCoding() {
    CodeableConcept pos = eob.getItemFirstRep().getProductOrService();

    CodeableConcept compare =
        new CodeableConcept()
            .setCoding(
                Arrays.asList(
                    new Coding(
                        "https://bluebutton.cms.gov/resources/codesystem/hcpcs", "MMM", null)));

    assertTrue(compare.equalsDeep(pos));
  }

  @Test
  public void shouldHaveLineItemLocation() {
    Address address = eob.getItemFirstRep().getLocationAddress();

    Address compare = new Address().setState("FL");

    assertTrue(compare.equalsDeep(address));
  }

  @Test
  public void shouldHaveLineItemQuantity() {
    Quantity quantity = eob.getItemFirstRep().getQuantity();
    Quantity compare = new Quantity().setValue(new BigDecimal("234.567"));

    assertTrue(compare.equalsDeep(quantity));
  }

  @Test
  public void shouldHaveLineItemAdjudications() {
    assertEquals(3, eob.getItemFirstRep().getAdjudication().size());
  }

  @Test
  public void shouldHaveLineItemAdjudicationRevCntrRateAmt() {
    AdjudicationComponent adjudication =
        TransformerTestUtilsV2.findAdjudicationByCategory(
            "https://bluebutton.cms.gov/resources/variables/rev_cntr_rate_amt",
            eob.getItemFirstRep().getAdjudication());

    // Need to maintain trailing 0s in USD amount
    BigDecimal amt = new BigDecimal(5.00);
    amt = amt.setScale(2, RoundingMode.HALF_DOWN);

    AdjudicationComponent compare =
        new AdjudicationComponent()
            .setCategory(
                new CodeableConcept()
                    .setCoding(
                        Arrays.asList(
                            new Coding(
                                "http://terminology.hl7.org/CodeSystem/adjudication",
                                "submitted",
                                "Submitted Amount"),
                            new Coding(
                                "https://bluebutton.cms.gov/resources/codesystem/adjudication",
                                "https://bluebutton.cms.gov/resources/variables/rev_cntr_rate_amt",
                                "Revenue Center Rate Amount"))))
            .setAmount(new Money().setValue(amt).setCurrency(TransformerConstants.CODED_MONEY_USD));

    assertTrue(compare.equalsDeep(adjudication));
  }

  @Test
  public void shouldHaveLineItemAdjudicationRevCntrTotChrgAmt() {
    AdjudicationComponent adjudication =
        TransformerTestUtilsV2.findAdjudicationByCategory(
            "https://bluebutton.cms.gov/resources/variables/rev_cntr_tot_chrg_amt",
            eob.getItemFirstRep().getAdjudication());

    // Need to maintain trailing 0s in USD amount
    BigDecimal amt = new BigDecimal(95.00);
    amt = amt.setScale(2, RoundingMode.HALF_DOWN);

    AdjudicationComponent compare =
        new AdjudicationComponent()
            .setCategory(
                new CodeableConcept()
                    .setCoding(
                        Arrays.asList(
                            new Coding(
                                "http://terminology.hl7.org/CodeSystem/adjudication",
                                "submitted",
                                "Submitted Amount"),
                            new Coding(
                                "https://bluebutton.cms.gov/resources/codesystem/adjudication",
                                "https://bluebutton.cms.gov/resources/variables/rev_cntr_tot_chrg_amt",
                                "Revenue Center Total Charge Amount"))))
            .setAmount(new Money().setValue(amt).setCurrency(TransformerConstants.CODED_MONEY_USD));

    assertTrue(compare.equalsDeep(adjudication));
  }

  @Test
  public void shouldHaveLineItemAdjudicationRevCntrNcvrdChrgAmt() {
    AdjudicationComponent adjudication =
        TransformerTestUtilsV2.findAdjudicationByCategory(
            "https://bluebutton.cms.gov/resources/variables/rev_cntr_ncvrd_chrg_amt",
            eob.getItemFirstRep().getAdjudication());

    // Need to maintain trailing 0s in USD amount
    BigDecimal amt = new BigDecimal(88.00);
    amt = amt.setScale(2, RoundingMode.HALF_DOWN);

    AdjudicationComponent compare =
        new AdjudicationComponent()
            .setCategory(
                new CodeableConcept()
                    .setCoding(
                        Arrays.asList(
                            new Coding(
                                "http://hl7.org/fhir/us/carin-bb/CodeSystem/C4BBAdjudication",
                                "noncovered",
                                "Noncovered"),
                            new Coding(
                                "https://bluebutton.cms.gov/resources/codesystem/adjudication",
                                "https://bluebutton.cms.gov/resources/variables/rev_cntr_ncvrd_chrg_amt",
                                "Revenue Center Non-Covered Charge Amount"))))
            .setAmount(new Money().setValue(amt).setCurrency(TransformerConstants.CODED_MONEY_USD));

    assertTrue(compare.equalsDeep(adjudication));
  }

  @Test
  public void shouldHaveClmTotChrgAmtTotal() {
    // Only one so just pull it directly and compare
    TotalComponent total = eob.getTotalFirstRep();

    TotalComponent compare =
        new TotalComponent()
            .setCategory(
                new CodeableConcept()
                    .setCoding(
                        Arrays.asList(
                            new Coding(
                                "http://terminology.hl7.org/CodeSystem/adjudication",
                                "submitted",
                                "Submitted Amount"),
                            new Coding(
                                "https://bluebutton.cms.gov/resources/codesystem/adjudication",
                                "https://bluebutton.cms.gov/resources/variables/clm_tot_chrg_amt",
                                "Claim Total Charge Amount"))))
            .setAmount(
                new Money().setValue(5555.03).setCurrency(TransformerConstants.CODED_MONEY_USD));

    assertTrue(compare.equalsDeep(total));
  }

  /** Payment */
  @Test
  public void shouldHavePayment() {
    PaymentComponent compare =
        new PaymentComponent()
            .setAmount(
                new Money().setValue(3333.33).setCurrency(TransformerConstants.CODED_MONEY_USD));

    assertTrue(compare.equalsDeep(eob.getPayment()));
  }

  /** Total */
  @Test
  public void shouldHaveTotal() {
    assertEquals(1, eob.getTotal().size());
  }

  /** Benefit Balance */
  @Test
  public void shouldHaveBenefitBalance() {
    assertEquals(1, eob.getBenefitBalance().size());

    // Test Category here
    CodeableConcept compare =
        new CodeableConcept()
            .setCoding(
                Arrays.asList(
                    new Coding(
                        "http://terminology.hl7.org/CodeSystem/ex-benefitcategory",
                        "1",
                        "Medical Care")));

    assertTrue(compare.equalsDeep(eob.getBenefitBalanceFirstRep().getCategory()));
  }

  @Test
  public void shouldHaveBenefitBalanceFinancial() {
    assertEquals(15, eob.getBenefitBalanceFirstRep().getFinancial().size());
  }

  @Test
  public void shouldHaveClmUtlztnDayCntFinancial() {
    BenefitComponent benefit =
        TransformerTestUtilsV2.findFinancial(
            "https://bluebutton.cms.gov/resources/variables/clm_utlztn_day_cnt",
            eob.getBenefitBalanceFirstRep().getFinancial());

    BenefitComponent compare =
        new BenefitComponent()
            .setType(
                new CodeableConcept()
                    .setCoding(
                        Arrays.asList(
                            new Coding(
                                "https://bluebutton.cms.gov/resources/codesystem/benefit-balance",
                                "https://bluebutton.cms.gov/resources/variables/clm_utlztn_day_cnt",
                                "Claim Medicare Utilization Day Count"))))
            .setUsed(new UnsignedIntType().setValue(17));

    assertTrue(compare.equalsDeep(benefit));
  }

  @Test
  public void shouldHaveBeneTotCoinsrncDaysCntFinancial() {
    BenefitComponent benefit =
        TransformerTestUtilsV2.findFinancial(
            "https://bluebutton.cms.gov/resources/variables/bene_tot_coinsrnc_days_cnt",
            eob.getBenefitBalanceFirstRep().getFinancial());

    BenefitComponent compare =
        new BenefitComponent()
            .setType(
                new CodeableConcept()
                    .setCoding(
                        Arrays.asList(
                            new Coding(
                                "https://bluebutton.cms.gov/resources/codesystem/benefit-balance",
                                "https://bluebutton.cms.gov/resources/variables/bene_tot_coinsrnc_days_cnt",
                                "Beneficiary Total Coinsurance Days Count"))))
            .setUsed(new UnsignedIntType().setValue(17));

    assertTrue(compare.equalsDeep(benefit));
  }

  @Test
  public void shouldHaveClmNonUtlztnDaysCntFinancial() {
    BenefitComponent benefit =
        TransformerTestUtilsV2.findFinancial(
            "https://bluebutton.cms.gov/resources/variables/clm_non_utlztn_days_cnt",
            eob.getBenefitBalanceFirstRep().getFinancial());

    BenefitComponent compare =
        new BenefitComponent()
            .setType(
                new CodeableConcept()
                    .setCoding(
                        Arrays.asList(
                            new Coding(
                                "https://bluebutton.cms.gov/resources/codesystem/benefit-balance",
                                "https://bluebutton.cms.gov/resources/variables/clm_non_utlztn_days_cnt",
                                "Claim Medicare Non Utilization Days Count"))))
            .setUsed(new UnsignedIntType().setValue(0));

    assertTrue(compare.equalsDeep(benefit));
  }

  @Test
  public void shouldHaveNchBeneIpDdctblAmtFinancial() {
    BenefitComponent benefit =
        TransformerTestUtilsV2.findFinancial(
            "https://bluebutton.cms.gov/resources/variables/nch_bene_ip_ddctbl_amt",
            eob.getBenefitBalanceFirstRep().getFinancial());

    BenefitComponent compare =
        new BenefitComponent()
            .setType(
                new CodeableConcept()
                    .setCoding(
                        Arrays.asList(
                            new Coding(
                                "https://bluebutton.cms.gov/resources/codesystem/benefit-balance",
                                "https://bluebutton.cms.gov/resources/variables/nch_bene_ip_ddctbl_amt",
                                "NCH Beneficiary Inpatient (or other Part A) Deductible Amount"))))
            .setUsed(
                new Money()
                    .setValueElement(new DecimalType("112.00"))
                    .setCurrency(TransformerConstants.CODED_MONEY_USD));

    assertTrue(compare.equalsDeep(benefit));
  }

  @Test
  public void shouldHaveNchBenePtaCoinsrncLbltyAmtFinancial() {
    BenefitComponent benefit =
        TransformerTestUtilsV2.findFinancial(
            "https://bluebutton.cms.gov/resources/variables/nch_bene_pta_coinsrnc_lblty_amt",
            eob.getBenefitBalanceFirstRep().getFinancial());

    BenefitComponent compare =
        new BenefitComponent()
            .setType(
                new CodeableConcept()
                    .setCoding(
                        Arrays.asList(
                            new Coding(
                                "https://bluebutton.cms.gov/resources/codesystem/benefit-balance",
                                "https://bluebutton.cms.gov/resources/variables/nch_bene_pta_coinsrnc_lblty_amt",
                                "NCH Beneficiary Part A Coinsurance Liability Amount"))))
            .setUsed(
                new Money()
                    .setValueElement(new DecimalType("5.00"))
                    .setCurrency(TransformerConstants.CODED_MONEY_USD));

    assertTrue(compare.equalsDeep(benefit));
  }

  @Test
  public void shouldHaveNchIpNcvrdChrgAmtFinancial() {
    BenefitComponent benefit =
        TransformerTestUtilsV2.findFinancial(
            "https://bluebutton.cms.gov/resources/variables/nch_ip_ncvrd_chrg_amt",
            eob.getBenefitBalanceFirstRep().getFinancial());

    BenefitComponent compare =
        new BenefitComponent()
            .setType(
                new CodeableConcept()
                    .setCoding(
                        Arrays.asList(
                            new Coding(
                                "https://bluebutton.cms.gov/resources/codesystem/benefit-balance",
                                "https://bluebutton.cms.gov/resources/variables/nch_ip_ncvrd_chrg_amt",
                                "NCH Inpatient(or other Part A) Non-covered Charge Amount"))))
            .setUsed(
                new Money()
                    .setValueElement(new DecimalType("33.00"))
                    .setCurrency(TransformerConstants.CODED_MONEY_USD));

    assertTrue(compare.equalsDeep(benefit));
  }

  @Test
  public void shouldHaveNchIpTotDdctnAmtFinancial() {
    BenefitComponent benefit =
        TransformerTestUtilsV2.findFinancial(
            "https://bluebutton.cms.gov/resources/variables/nch_ip_tot_ddctn_amt",
            eob.getBenefitBalanceFirstRep().getFinancial());

    BenefitComponent compare =
        new BenefitComponent()
            .setType(
                new CodeableConcept()
                    .setCoding(
                        Arrays.asList(
                            new Coding(
                                "https://bluebutton.cms.gov/resources/codesystem/benefit-balance",
                                "https://bluebutton.cms.gov/resources/variables/nch_ip_tot_ddctn_amt",
                                "NCH Inpatient (or other Part A) Total Deductible/Coinsurance Amount"))))
            .setUsed(
                new Money()
                    .setValueElement(new DecimalType("14.00"))
                    .setCurrency(TransformerConstants.CODED_MONEY_USD));

    assertTrue(compare.equalsDeep(benefit));
  }

  @Test
  public void shouldHaveClmPpsCptlDsprprtntShrAmtFinancial() {
    BenefitComponent benefit =
        TransformerTestUtilsV2.findFinancial(
            "https://bluebutton.cms.gov/resources/variables/clm_pps_cptl_dsprprtnt_shr_amt",
            eob.getBenefitBalanceFirstRep().getFinancial());

    BenefitComponent compare =
        new BenefitComponent()
            .setType(
                new CodeableConcept()
                    .setCoding(
                        Arrays.asList(
                            new Coding(
                                "https://bluebutton.cms.gov/resources/codesystem/benefit-balance",
                                "https://bluebutton.cms.gov/resources/variables/clm_pps_cptl_dsprprtnt_shr_amt",
                                "Claim PPS Capital Disproportionate Share Amount"))))
            .setUsed(
                new Money()
                    .setValueElement(new DecimalType("7.00"))
                    .setCurrency(TransformerConstants.CODED_MONEY_USD));

    assertTrue(compare.equalsDeep(benefit));
  }

  @Test
  public void shouldHaveClmPpsCptlExcptnAmtFinancial() {
    BenefitComponent benefit =
        TransformerTestUtilsV2.findFinancial(
            "https://bluebutton.cms.gov/resources/variables/clm_pps_cptl_excptn_amt",
            eob.getBenefitBalanceFirstRep().getFinancial());

    BenefitComponent compare =
        new BenefitComponent()
            .setType(
                new CodeableConcept()
                    .setCoding(
                        Arrays.asList(
                            new Coding(
                                "https://bluebutton.cms.gov/resources/codesystem/benefit-balance",
                                "https://bluebutton.cms.gov/resources/variables/clm_pps_cptl_excptn_amt",
                                "Claim PPS Capital Exception Amount"))))
            .setUsed(
                new Money()
                    .setValueElement(new DecimalType("5.00"))
                    .setCurrency(TransformerConstants.CODED_MONEY_USD));

    assertTrue(compare.equalsDeep(benefit));
  }

  @Test
  public void shouldHaveClmPpsCptlFspAmtFinancial() {
    BenefitComponent benefit =
        TransformerTestUtilsV2.findFinancial(
            "https://bluebutton.cms.gov/resources/variables/clm_pps_cptl_fsp_amt",
            eob.getBenefitBalanceFirstRep().getFinancial());

    BenefitComponent compare =
        new BenefitComponent()
            .setType(
                new CodeableConcept()
                    .setCoding(
                        Arrays.asList(
                            new Coding(
                                "https://bluebutton.cms.gov/resources/codesystem/benefit-balance",
                                "https://bluebutton.cms.gov/resources/variables/clm_pps_cptl_fsp_amt",
                                "Claim PPS Capital Federal Specific Portion (FSP) Amount"))))
            .setUsed(
                new Money()
                    .setValueElement(new DecimalType("9.00"))
                    .setCurrency(TransformerConstants.CODED_MONEY_USD));

    assertTrue(compare.equalsDeep(benefit));
  }

  @Test
  public void shouldHaveClmPpsCptlImeAmtFinancial() {
    BenefitComponent benefit =
        TransformerTestUtilsV2.findFinancial(
            "https://bluebutton.cms.gov/resources/variables/clm_pps_cptl_ime_amt",
            eob.getBenefitBalanceFirstRep().getFinancial());

    BenefitComponent compare =
        new BenefitComponent()
            .setType(
                new CodeableConcept()
                    .setCoding(
                        Arrays.asList(
                            new Coding(
                                "https://bluebutton.cms.gov/resources/codesystem/benefit-balance",
                                "https://bluebutton.cms.gov/resources/variables/clm_pps_cptl_ime_amt",
                                "Claim PPS Capital Indirect Medical Education (IME) Amount"))))
            .setUsed(
                new Money()
                    .setValueElement(new DecimalType("6.00"))
                    .setCurrency(TransformerConstants.CODED_MONEY_USD));

    assertTrue(compare.equalsDeep(benefit));
  }

  @Test
  public void shouldHaveClmPpsCptlOutlierAmtFinancial() {
    BenefitComponent benefit =
        TransformerTestUtilsV2.findFinancial(
            "https://bluebutton.cms.gov/resources/variables/clm_pps_cptl_outlier_amt",
            eob.getBenefitBalanceFirstRep().getFinancial());

    BenefitComponent compare =
        new BenefitComponent()
            .setType(
                new CodeableConcept()
                    .setCoding(
                        Arrays.asList(
                            new Coding(
                                "https://bluebutton.cms.gov/resources/codesystem/benefit-balance",
                                "https://bluebutton.cms.gov/resources/variables/clm_pps_cptl_outlier_amt",
                                "Claim PPS Capital Outlier Amount"))))
            .setUsed(
                new Money()
                    .setValueElement(new DecimalType("8.00"))
                    .setCurrency(TransformerConstants.CODED_MONEY_USD));

    assertTrue(compare.equalsDeep(benefit));
  }

  @Test
  public void shouldHaveClmPpsCptlHldHrmlsAmtFinancial() {
    BenefitComponent benefit =
        TransformerTestUtilsV2.findFinancial(
            "https://bluebutton.cms.gov/resources/variables/clm_pps_old_cptl_hld_hrmls_amt",
            eob.getBenefitBalanceFirstRep().getFinancial());

    BenefitComponent compare =
        new BenefitComponent()
            .setType(
                new CodeableConcept()
                    .setCoding(
                        Arrays.asList(
                            new Coding(
                                "https://bluebutton.cms.gov/resources/codesystem/benefit-balance",
                                "https://bluebutton.cms.gov/resources/variables/clm_pps_old_cptl_hld_hrmls_amt",
                                "Claim PPS Old Capital Hold Harmless Amount"))))
            .setUsed(
                new Money()
                    .setValueElement(new DecimalType("4.00"))
                    .setCurrency(TransformerConstants.CODED_MONEY_USD));

    assertTrue(compare.equalsDeep(benefit));
  }

  @Test
  public void shouldHaveNchBeneBloodDdcblLbltyAmtFinancial() {
    BenefitComponent benefit =
        TransformerTestUtilsV2.findFinancial(
            "https://bluebutton.cms.gov/resources/variables/nch_bene_blood_ddctbl_lblty_am",
            eob.getBenefitBalanceFirstRep().getFinancial());

    BenefitComponent compare =
        new BenefitComponent()
            .setType(
                new CodeableConcept()
                    .setCoding(
                        Arrays.asList(
                            new Coding(
                                "https://bluebutton.cms.gov/resources/codesystem/benefit-balance",
                                "https://bluebutton.cms.gov/resources/variables/nch_bene_blood_ddctbl_lblty_am",
                                "NCH Beneficiary Blood Deductible Liability Amount"))))
            .setUsed(
                new Money()
                    .setValueElement(new DecimalType("6.00"))
                    .setCurrency(TransformerConstants.CODED_MONEY_USD));

    assertTrue(compare.equalsDeep(benefit));
  }

  @Test
  public void shouldHavePrpayamtFinancial() {
    BenefitComponent benefit =
        TransformerTestUtilsV2.findFinancial(
            "https://bluebutton.cms.gov/resources/variables/prpayamt",
            eob.getBenefitBalanceFirstRep().getFinancial());

    BenefitComponent compare =
        new BenefitComponent()
            .setType(
                new CodeableConcept()
                    .setCoding(
                        Arrays.asList(
                            new Coding(
                                "https://bluebutton.cms.gov/resources/codesystem/benefit-balance",
                                "https://bluebutton.cms.gov/resources/variables/prpayamt",
                                "NCH Primary Payer (if not Medicare) Claim Paid Amount"))))
            .setUsed(
                new Money()
                    .setValueElement(new DecimalType("11.00"))
                    .setCurrency(TransformerConstants.CODED_MONEY_USD));

    assertTrue(compare.equalsDeep(benefit));
  }

  /**
   * Ensures the rev_cntr_unit_cnt is correctly mapped to an eob item as an extension when the unit
   * quantity is not zero
   */
  @Test
  public void shouldHaveRevenueCenterUnit() {
    TransformerTestUtilsV2.assertExtensionQuantityEquals(
        CcwCodebookMissingVariable.REV_CNTR_UNIT_CNT, BigDecimal.valueOf(477), eob.getItem());
  }

  /**
   * Ensures the fi_num is correctly mapped to an eob as an extension when the
   * fiscalIntermediaryNumber is present.
   */
  @Test
  public void shouldHaveFiNumberExtension() {

    String expectedDiscriminator = "https://bluebutton.cms.gov/resources/variables/fi_num";

    assertNotNull(eob.getExtension());
    assertFalse(eob.getExtension().isEmpty());
    Extension fiNumExtension =
        eob.getExtension().stream()
            .filter(e -> expectedDiscriminator.equals(e.getUrl()))
            .findFirst()
            .orElse(null);
    assertNotNull(fiNumExtension);
    assertEquals("11111", ((Coding) fiNumExtension.getValue()).getCode());
  }

  /**
<<<<<<< HEAD
   * Ensures the fiClmActnCd is correctly mapped to an eob as an extension when the
   * fiscalIntermediaryClaimActionCode is present.
   */
  @Test
  public void shouldHaveFiClaimActionCdExtension() {

    String expectedDiscriminator = "https://bluebutton.cms.gov/resources/variables/fi_clm_actn_cd";

    assertNotNull(eob.getExtension());
    assertFalse(eob.getExtension().isEmpty());
    Extension fiClmActCdExtension =
        eob.getExtension().stream()
            .filter(e -> expectedDiscriminator.equals(e.getUrl()))
            .findFirst()
            .orElse(null);
    assertNotNull(fiClmActCdExtension);
    assertEquals("1", ((Coding) fiClmActCdExtension.getValue()).getCode());
=======
   * Ensures the Fi_Clm_Proc_Dt is correctly mapped to an eob as an extension when the
   * fiscalIntermediaryClaimProcessDate is present.
   */
  @Test
  public void shouldHaveFiClaimProcessDateExtension() {
    assertNotNull(eob.getExtension());
    assertFalse(eob.getExtension().isEmpty());

    Extension ex =
        TransformerTestUtilsV2.findExtensionByUrl(
            "https://bluebutton.cms.gov/resources/variables/fi_clm_proc_dt", eob.getExtension());

    Extension compare =
        new Extension(
            "https://bluebutton.cms.gov/resources/variables/fi_clm_proc_dt",
            new DateType("2014-02-07"));

    assertTrue(compare.equalsDeep(ex));
>>>>>>> 40a84d6d
  }

  /**
   * Serializes the EOB and prints to the command line
   *
   * @throws FHIRException
   */
  @Disabled
  @Test
  public void serializeSampleARecord() throws FHIRException {
    ExplanationOfBenefit eob =
        SNFClaimTransformerV2.transform(
            new TransformerContext(
                new MetricRegistry(),
                Optional.of(false),
                FdaDrugCodeDisplayLookup.createDrugCodeLookupForTesting()),
            generateClaim());
    System.out.println(fhirContext.newJsonParser().encodeResourceToString(eob));
  }
}<|MERGE_RESOLUTION|>--- conflicted
+++ resolved
@@ -1419,7 +1419,6 @@
   }
 
   /**
-<<<<<<< HEAD
    * Ensures the fiClmActnCd is correctly mapped to an eob as an extension when the
    * fiscalIntermediaryClaimActionCode is present.
    */
@@ -1437,7 +1436,9 @@
             .orElse(null);
     assertNotNull(fiClmActCdExtension);
     assertEquals("1", ((Coding) fiClmActCdExtension.getValue()).getCode());
-=======
+  }
+
+  /**
    * Ensures the Fi_Clm_Proc_Dt is correctly mapped to an eob as an extension when the
    * fiscalIntermediaryClaimProcessDate is present.
    */
@@ -1456,7 +1457,6 @@
             new DateType("2014-02-07"));
 
     assertTrue(compare.equalsDeep(ex));
->>>>>>> 40a84d6d
   }
 
   /**
