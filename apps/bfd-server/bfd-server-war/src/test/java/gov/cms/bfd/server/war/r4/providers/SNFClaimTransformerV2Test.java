--- conflicted
+++ resolved
@@ -677,14 +677,11 @@
         TransformerTestUtilsV2.createDiagnosis(
             // Order doesn't matter
             diag1.getSequence(),
-<<<<<<< HEAD
-            new Coding(
-                "http://hl7.org/fhir/sid/icd-9-cm",
-                "B20",
-                "HUMAN IMMUNODEFICIENCY VIRUS �HIV� DISEASE"),
-=======
-            List.of(new Coding("http://hl7.org/fhir/sid/icd-9-cm", "R4444", null)),
->>>>>>> d82b03a5
+            List.of(
+                new Coding(
+                    "http://hl7.org/fhir/sid/icd-9-cm",
+                    "B20",
+                    "HUMAN IMMUNODEFICIENCY VIRUS �HIV� DISEASE")),
             new Coding(
                 "http://hl7.org/fhir/us/carin-bb/CodeSystem/C4BBClaimDiagnosisType",
                 "other",
@@ -701,11 +698,7 @@
         TransformerTestUtilsV2.createDiagnosis(
             // Order doesn't matter
             diag2.getSequence(),
-<<<<<<< HEAD
-            new Coding("http://hl7.org/fhir/sid/icd-9-cm", "A40", "STREPTOCOCCAL SEPSIS"),
-=======
-            List.of(new Coding("http://hl7.org/fhir/sid/icd-9-cm", "R5555", null)),
->>>>>>> d82b03a5
+            List.of(new Coding("http://hl7.org/fhir/sid/icd-9-cm", "A40", "STREPTOCOCCAL SEPSIS")),
             new Coding(
                 "http://terminology.hl7.org/CodeSystem/ex-diagnosistype",
                 "principal",
@@ -722,11 +715,7 @@
         TransformerTestUtilsV2.createDiagnosis(
             // Order doesn't matter
             diag3.getSequence(),
-<<<<<<< HEAD
-            new Coding("http://hl7.org/fhir/sid/icd-9-cm", "A52", "LATE SYPHILIS"),
-=======
-            List.of(new Coding("http://hl7.org/fhir/sid/icd-9-cm", "R6666", null)),
->>>>>>> d82b03a5
+            List.of(new Coding("http://hl7.org/fhir/sid/icd-9-cm", "A52", "LATE SYPHILIS")),
             new Coding(
                 "http://hl7.org/fhir/us/carin-bb/CodeSystem/C4BBClaimDiagnosisType",
                 "other",
@@ -743,11 +732,7 @@
         TransformerTestUtilsV2.createDiagnosis(
             // Order doesn't matter
             diag4.getSequence(),
-<<<<<<< HEAD
-            new Coding("http://hl7.org/fhir/sid/icd-9-cm", "B05", "MEASLES"),
-=======
-            List.of(new Coding("http://hl7.org/fhir/sid/icd-9-cm", "R2222", null)),
->>>>>>> d82b03a5
+            List.of(new Coding("http://hl7.org/fhir/sid/icd-9-cm", "B05", "MEASLES")),
             new Coding(
                 "http://hl7.org/fhir/us/carin-bb/CodeSystem/C4BBClaimDiagnosisType",
                 "externalcauseofinjury",
@@ -764,11 +749,7 @@
         TransformerTestUtilsV2.createDiagnosis(
             // Order doesn't matter
             diag5.getSequence(),
-<<<<<<< HEAD
-            new Coding("http://hl7.org/fhir/sid/icd-9-cm", "B15", "ACUTE HEPATITIS A"),
-=======
-            List.of(new Coding("http://hl7.org/fhir/sid/icd-9-cm", "R3333", null)),
->>>>>>> d82b03a5
+            List.of(new Coding("http://hl7.org/fhir/sid/icd-9-cm", "B15", "ACUTE HEPATITIS A")),
             new Coding(
                 "http://hl7.org/fhir/us/carin-bb/CodeSystem/C4BBClaimDiagnosisType",
                 "externalcauseofinjury",
