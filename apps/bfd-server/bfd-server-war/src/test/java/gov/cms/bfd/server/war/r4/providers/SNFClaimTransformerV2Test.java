--- conflicted
+++ resolved
@@ -771,11 +771,7 @@
     ProcedureComponent cmp1 =
         TransformerTestUtilsV2.createProcedure(
             proc1.getSequence(),
-<<<<<<< HEAD
-            List.of(new Coding("http://hl7.org/fhir/sid/icd-9-cm", "0TCCCCC", null)),
-=======
-            new Coding("http://hl7.org/fhir/sid/icd-9-cm", "9214", "BONE SCAN"),
->>>>>>> 45b0181a
+            List.of(new Coding("http://hl7.org/fhir/sid/icd-9-cm", "9214", "BONE SCAN")),
             "2016-01-16T00:00:00-08:00");
 
     assertTrue(cmp1.equalsDeep(proc1), "Comparing Procedure code 9214");
