package gov.cms.bfd.server.war.stu3.providers;

import static org.junit.jupiter.api.Assertions.assertEquals;
import static org.mockito.ArgumentMatchers.any;
import static org.mockito.Mockito.times;
import static org.mockito.Mockito.verify;
import static org.mockito.Mockito.when;

import com.codahale.metrics.MetricRegistry;
import com.codahale.metrics.Timer;
import gov.cms.bfd.model.codebook.data.CcwCodebookVariable;
import gov.cms.bfd.model.rif.entities.PartDEvent;
import gov.cms.bfd.model.rif.samples.StaticRifResource;
import gov.cms.bfd.model.rif.samples.StaticRifResourceGroup;
import gov.cms.bfd.server.war.FDADrugCodeDisplayLookup;
import gov.cms.bfd.server.war.ServerTestUtils;
import gov.cms.bfd.server.war.commons.ClaimType;
import gov.cms.bfd.server.war.commons.IdentifierType;
import gov.cms.bfd.server.war.commons.MedicareSegment;
import gov.cms.bfd.server.war.commons.TransformerConstants;
import gov.cms.bfd.server.war.r4.providers.pac.common.ClaimWithSecurityTags;
import gov.cms.bfd.server.war.utils.RDATestUtils;
import java.io.IOException;
import java.io.UncheckedIOException;
import java.sql.Date;
import java.util.Arrays;
import java.util.HashSet;
import java.util.List;
import java.util.Optional;
import java.util.Set;
import org.hl7.fhir.dstu3.model.ExplanationOfBenefit;
import org.hl7.fhir.dstu3.model.ExplanationOfBenefit.ItemComponent;
import org.hl7.fhir.dstu3.model.codesystems.V3ActCode;
import org.hl7.fhir.exceptions.FHIRException;
import org.junit.jupiter.api.BeforeEach;
import org.junit.jupiter.api.Test;
import org.junit.jupiter.api.extension.ExtendWith;
import org.mockito.Mock;
import org.mockito.junit.jupiter.MockitoExtension;
import org.mockito.junit.jupiter.MockitoSettings;
import org.mockito.quality.Strictness;

/** Unit tests for {@link gov.cms.bfd.server.war.stu3.providers.PartDEventTransformer}. */
@ExtendWith(MockitoExtension.class)
@MockitoSettings(strictness = Strictness.LENIENT)
public final class PartDEventTransformerTest {
  /** The transformer under test. */
  PartDEventTransformer partdEventTransformer;

  /** The Metric Registry to use for the test. */
  @Mock MetricRegistry metricRegistry;

  /** The metrics timer. Used for determining the timer was started. */
  @Mock Timer metricsTimer;

  /** The metrics timer context. Used for determining the timer was stopped. */
  @Mock Timer.Context metricsTimerContext;

  Set<String> securityTags = new HashSet<>();

  /** One-time setup of objects that are normally injected. */
  @BeforeEach
  protected void setup() throws IOException {
    when(metricRegistry.timer(any())).thenReturn(metricsTimer);
    when(metricsTimer.time()).thenReturn(metricsTimerContext);

    partdEventTransformer = new PartDEventTransformer(metricRegistry);
  }

  /**
   * Verifies that when transform is called, the metric registry is passed the correct class and
   * subtype name, is started, and stopped. Note that timer.stop() and timer.close() are equivalent
   * and one or the other may be called based on how the timer is used in code.
   */
  @Test
  public void testTransformRunsMetricTimer() {
    PartDEvent claim = getPartDEventClaim();
    partdEventTransformer.transform(new ClaimWithSecurityTags<>(claim, securityTags), false);

    String expectedTimerName = partdEventTransformer.getClass().getSimpleName() + ".transform";
    verify(metricRegistry, times(1)).timer(expectedTimerName);
    // time() starts the timer
    verify(metricsTimer, times(1)).time();
    verify(metricsTimerContext, times(1)).close();
  }

  /**
   * Verifies that {@link PartDEventTransformer#transform} works as expected when run against the
   * {@link StaticRifResource#SAMPLE_A_PDE} {@link PartDEvent}.
   *
   * @throws FHIRException (indicates test failure)
   */
  @Test
  public void transformSampleARecord() throws FHIRException, IOException {
    PartDEvent claim = getPartDEventClaim();
<<<<<<< HEAD
    ExplanationOfBenefit eob = partdEventTransformer.transform(claim, false);
    TransformerUtils.enrichEob(
        eob, RDATestUtils.createTestNpiOrgLookup(), RDATestUtils.createFdaDrugCodeDisplayLookup());
=======
    ExplanationOfBenefit eob =
        partdEventTransformer.transform(new ClaimWithSecurityTags<>(claim, securityTags), false);
    TransformerUtils.enrichEob(eob, RDATestUtils.createTestNpiOrgLookup());

>>>>>>> 6735a635
    assertMatches(claim, eob);
  }

  /**
   * Verifies that {@link IdentifierType#NPI} values can be found after {@link
   * PartDEventTransformer#transform} is run on the sample A part D claim.
   *
   * @throws FHIRException (indicates test failure)
   * @throws IOException (indicates test failure)
   */
  @Test
  public void transformSampleARecordWithNPI() throws FHIRException, IOException {
    String serviceProviderIdQualiferCode = "01";
    String serviceProviderCode = IdentifierType.NPI.getSystem();
    checkOrgAndFacility(serviceProviderIdQualiferCode, serviceProviderCode);
  }

  /**
   * Verifies that {@link IdentifierType#UPIN} values can be found after {@link
   * PartDEventTransformer#transform} is run on the sample A part D claim.
   *
   * @throws FHIRException (indicates test failure)
   * @throws IOException (indicates test failure)
   */
  @Test
  public void transformSampleARecordWithUPIN() throws FHIRException, IOException {
    String serviceProviderIdQualiferCode = "06";
    String serviceProviderCode = IdentifierType.UPIN.getSystem();
    checkOrgAndFacility(serviceProviderIdQualiferCode, serviceProviderCode);
  }

  /**
   * Verifies that {@link IdentifierType#NCPDP} values can be found after {@link
   * PartDEventTransformer#transform} is run on the sample A part D claim.
   *
   * @throws FHIRException (indicates test failure)
   * @throws IOException (indicates test failure)
   */
  @Test
  public void transformSampleARecordWithNCPDP() throws FHIRException, IOException {
    String serviceProviderIdQualiferCode = "07";
    String serviceProviderCode = IdentifierType.NCPDP.getSystem();
    checkOrgAndFacility(serviceProviderIdQualiferCode, serviceProviderCode);
  }

  /**
   * Verifies that {@link IdentifierType#SL} values can be found after {@link
   * PartDEventTransformer#transform} is run on the sample A part D claim.
   *
   * @throws FHIRException (indicates test failure)
   * @throws IOException (indicates test failure)
   */
  @Test
  public void transformSampleARecordWithStateLicenseNumber() throws FHIRException, IOException {
    String serviceProviderIdQualiferCode = "08";
    String serviceProviderCode = IdentifierType.SL.getSystem();
    checkOrgAndFacility(serviceProviderIdQualiferCode, serviceProviderCode);
  }

  /**
   * Verifies that {@link IdentifierType#TAX} values can be found after {@link
   * PartDEventTransformer#transform} is run on the sample A part D claim.
   *
   * @throws FHIRException (indicates test failure)
   * @throws IOException (indicates test failure)
   */
  @Test
  public void transformSampleARecordWithFederalTaxNumber() throws FHIRException, IOException {
    String serviceProviderIdQualiferCode = "11";
    String serviceProviderCode = IdentifierType.TAX.getSystem();
    checkOrgAndFacility(serviceProviderIdQualiferCode, serviceProviderCode);
  }

  /**
   * Verifies that {@link PartDEventTransformer#transform} works as expected when run against the
   * {@link String serviceProviderIdQualiferCode} and {@link String serviceProviderCode}.
   *
   * @param serviceProviderIdQualiferCode the service provider id qualifier code
   * @param serviceProviderCode the service provider code
   * @throws IOException (indicates test failure)
   */
  private void checkOrgAndFacility(String serviceProviderIdQualiferCode, String serviceProviderCode)
      throws IOException {
    PartDEvent claim = getPartDEventClaim();
    claim.setServiceProviderIdQualiferCode(serviceProviderIdQualiferCode);
<<<<<<< HEAD
    ExplanationOfBenefit eob = partdEventTransformer.transform(claim, false);
    TransformerUtils.enrichEob(
        eob, RDATestUtils.createTestNpiOrgLookup(), RDATestUtils.createFdaDrugCodeDisplayLookup());
=======
    ExplanationOfBenefit eob =
        partdEventTransformer.transform(new ClaimWithSecurityTags<>(claim, securityTags), false);
    TransformerUtils.enrichEob(eob, RDATestUtils.createTestNpiOrgLookup());

>>>>>>> 6735a635
    TransformerTestUtils.assertReferenceEquals(
        serviceProviderCode, claim.getServiceProviderId(), eob.getOrganization());
    TransformerTestUtils.assertReferenceEquals(
        serviceProviderCode, claim.getServiceProviderId(), eob.getFacility());
  }

  /**
   * Gets the part d event claim from the sample A file.
   *
   * @return the part d event claim
   */
  private PartDEvent getPartDEventClaim() {
    List<Object> parsedRecords =
        ServerTestUtils.parseData(Arrays.asList(StaticRifResourceGroup.SAMPLE_A.getResources()));
    PartDEvent claim =
        parsedRecords.stream()
            .filter(r -> r instanceof PartDEvent)
            .map(PartDEvent.class::cast)
            .findFirst()
            .get();
    return claim;
  }

  /**
   * Verifies that the {@link ExplanationOfBenefit} "looks like" it should, if it were produced from
   * the specified {@link PartDEvent}.
   *
   * @param claim the {@link PartDEvent} that the {@link ExplanationOfBenefit} was generated from
   * @param eob the {@link ExplanationOfBenefit} that was generated from the specified {@link
   *     PartDEvent}
   * @throws FHIRException (indicates test failure)
   */
  static void assertMatches(PartDEvent claim, ExplanationOfBenefit eob)
      throws FHIRException, IOException {
    // Test to ensure group level fields between all claim types match
    TransformerTestUtils.assertEobCommonClaimHeaderData(
        eob,
        claim.getEventId(),
        claim.getBeneficiaryId(),
        ClaimType.PDE,
        String.valueOf(claim.getClaimGroupId()),
        MedicareSegment.PART_D,
        Optional.of(claim.getPrescriptionFillDate()),
        Optional.of(claim.getPrescriptionFillDate()),
        Optional.empty(),
        claim.getFinalAction());

    TransformerTestUtils.assertExtensionIdentifierEquals(
        CcwCodebookVariable.PLAN_CNTRCT_REC_ID,
        claim.getPlanContractId(),
        eob.getInsurance().getCoverage());
    TransformerTestUtils.assertExtensionIdentifierEquals(
        CcwCodebookVariable.PLAN_PBP_REC_NUM,
        claim.getPlanBenefitPackageId(),
        eob.getInsurance().getCoverage());

    assertEquals("01", claim.getServiceProviderIdQualiferCode());
    assertEquals("01", claim.getPrescriberIdQualifierCode());

    ItemComponent rxItem = eob.getItem().stream().filter(i -> i.getSequence() == 1).findAny().get();
    FDADrugCodeDisplayLookup drugCodeDisplayLookup = RDATestUtils.createFdaDrugCodeDisplayLookup();
    TransformerTestUtils.assertHasCoding(
        TransformerConstants.CODING_NDC,
        null,
        drugCodeDisplayLookup
            .retrieveFDADrugCodeDisplay(Set.of(claim.getNationalDrugCode()))
            .get(claim.getNationalDrugCode()),
        claim.getNationalDrugCode(),
        rxItem.getService().getCoding());

    TransformerTestUtils.assertHasCoding(
        V3ActCode.RXDINV.getSystem(),
        V3ActCode.RXDINV.toCode(),
        rxItem.getDetail().get(0).getType().getCoding());

    assertEquals(
        Date.valueOf(claim.getPrescriptionFillDate()), rxItem.getServicedDateType().getValue());

    TransformerTestUtils.assertReferenceEquals(
        TransformerConstants.CODING_NPI_US, claim.getServiceProviderId(), eob.getOrganization());
    TransformerTestUtils.assertReferenceEquals(
        TransformerConstants.CODING_NPI_US, claim.getServiceProviderId(), eob.getFacility());

    TransformerTestUtils.assertExtensionCodingEquals(
        CcwCodebookVariable.PHRMCY_SRVC_TYPE_CD, claim.getPharmacyTypeCode(), eob.getFacility());

    if (claim.getDrugCoverageStatusCode() == 'C')
      TransformerTestUtils.assertAdjudicationAmountEquals(
          CcwCodebookVariable.CVRD_D_PLAN_PD_AMT,
          claim.getPartDPlanCoveredPaidAmount(),
          rxItem.getAdjudication());
    else
      TransformerTestUtils.assertAdjudicationAmountEquals(
          CcwCodebookVariable.NCVRD_PLAN_PD_AMT,
          claim.getPartDPlanCoveredPaidAmount(),
          rxItem.getAdjudication());
    TransformerTestUtils.assertAdjudicationAmountEquals(
        CcwCodebookVariable.PTNT_PAY_AMT, claim.getPatientPaidAmount(), rxItem.getAdjudication());
    TransformerTestUtils.assertAdjudicationAmountEquals(
        CcwCodebookVariable.OTHR_TROOP_AMT,
        claim.getOtherTrueOutOfPocketPaidAmount(),
        rxItem.getAdjudication());
    TransformerTestUtils.assertAdjudicationAmountEquals(
        CcwCodebookVariable.LICS_AMT,
        claim.getLowIncomeSubsidyPaidAmount(),
        rxItem.getAdjudication());
    TransformerTestUtils.assertAdjudicationAmountEquals(
        CcwCodebookVariable.PLRO_AMT,
        claim.getPatientLiabilityReductionOtherPaidAmount(),
        rxItem.getAdjudication());
    TransformerTestUtils.assertAdjudicationAmountEquals(
        CcwCodebookVariable.TOT_RX_CST_AMT,
        claim.getTotalPrescriptionCost(),
        rxItem.getAdjudication());

    TransformerTestUtils.assertAdjudicationAmountEquals(
        CcwCodebookVariable.RPTD_GAP_DSCNT_NUM,
        claim.getGapDiscountAmount(),
        rxItem.getAdjudication());

    TransformerTestUtils.assertExtensionQuantityEquals(
        CcwCodebookVariable.FILL_NUM, claim.getFillNumber(), rxItem.getQuantity());

    TransformerTestUtils.assertExtensionQuantityEquals(
        CcwCodebookVariable.DAYS_SUPLY_NUM, claim.getDaysSupply(), rxItem.getQuantity());

    // verify {@link
    // TransformerUtils#mapEobType(CodeableConcept,ClaimType,Optional,Optional)}
    // method worked as expected for this claim type
    TransformerTestUtils.assertMapEobType(
        eob.getType(),
        ClaimType.PDE,
        Optional.of(org.hl7.fhir.dstu3.model.codesystems.ClaimType.PHARMACY),
        Optional.empty(),
        Optional.empty());

    TransformerTestUtils.assertInfoWithCodeEquals(
        CcwCodebookVariable.DAW_PROD_SLCTN_CD,
        CcwCodebookVariable.DAW_PROD_SLCTN_CD,
        claim.getDispenseAsWrittenProductSelectionCode(),
        eob);
    if (claim.getDispensingStatusCode().isPresent())
      TransformerTestUtils.assertInfoWithCodeEquals(
          CcwCodebookVariable.DSPNSNG_STUS_CD,
          CcwCodebookVariable.DSPNSNG_STUS_CD,
          claim.getDispensingStatusCode(),
          eob);
    TransformerTestUtils.assertInfoWithCodeEquals(
        CcwCodebookVariable.DRUG_CVRG_STUS_CD,
        CcwCodebookVariable.DRUG_CVRG_STUS_CD,
        claim.getDrugCoverageStatusCode(),
        eob);
    if (claim.getAdjustmentDeletionCode().isPresent())
      TransformerTestUtils.assertInfoWithCodeEquals(
          CcwCodebookVariable.ADJSTMT_DLTN_CD,
          CcwCodebookVariable.ADJSTMT_DLTN_CD,
          claim.getAdjustmentDeletionCode(),
          eob);
    if (claim.getNonstandardFormatCode().isPresent())
      TransformerTestUtils.assertInfoWithCodeEquals(
          CcwCodebookVariable.NSTD_FRMT_CD,
          CcwCodebookVariable.NSTD_FRMT_CD,
          claim.getNonstandardFormatCode(),
          eob);
    if (claim.getPricingExceptionCode().isPresent())
      TransformerTestUtils.assertInfoWithCodeEquals(
          CcwCodebookVariable.PRCNG_EXCPTN_CD,
          CcwCodebookVariable.PRCNG_EXCPTN_CD,
          claim.getPricingExceptionCode(),
          eob);
    if (claim.getCatastrophicCoverageCode().isPresent())
      TransformerTestUtils.assertInfoWithCodeEquals(
          CcwCodebookVariable.CTSTRPHC_CVRG_CD,
          CcwCodebookVariable.CTSTRPHC_CVRG_CD,
          claim.getCatastrophicCoverageCode(),
          eob);
    if (claim.getPrescriptionOriginationCode().isPresent())
      TransformerTestUtils.assertInfoWithCodeEquals(
          CcwCodebookVariable.RX_ORGN_CD,
          CcwCodebookVariable.RX_ORGN_CD,
          claim.getPrescriptionOriginationCode(),
          eob);
    if (claim.getBrandGenericCode().isPresent())
      TransformerTestUtils.assertInfoWithCodeEquals(
          CcwCodebookVariable.BRND_GNRC_CD,
          CcwCodebookVariable.BRND_GNRC_CD,
          claim.getBrandGenericCode(),
          eob);
    TransformerTestUtils.assertInfoWithCodeEquals(
        CcwCodebookVariable.PHRMCY_SRVC_TYPE_CD,
        CcwCodebookVariable.PHRMCY_SRVC_TYPE_CD,
        claim.getPharmacyTypeCode(),
        eob);
    TransformerTestUtils.assertInfoWithCodeEquals(
        CcwCodebookVariable.PTNT_RSDNC_CD,
        CcwCodebookVariable.PTNT_RSDNC_CD,
        claim.getPatientResidenceCode(),
        eob);
    if (claim.getSubmissionClarificationCode().isPresent())
      TransformerTestUtils.assertInfoWithCodeEquals(
          CcwCodebookVariable.SUBMSN_CLR_CD,
          CcwCodebookVariable.SUBMSN_CLR_CD,
          claim.getSubmissionClarificationCode(),
          eob);
    TransformerTestUtils.assertLastUpdatedEquals(claim.getLastUpdated(), eob);
    try {
      TransformerTestUtils.assertFDADrugCodeDisplayEquals(
          claim.getNationalDrugCode(), RDATestUtils.FAKE_DRUG_CODE_DISPLAY);
    } catch (IOException e) {
      throw new UncheckedIOException(e);
    }
  }
}<|MERGE_RESOLUTION|>--- conflicted
+++ resolved
@@ -93,16 +93,11 @@
   @Test
   public void transformSampleARecord() throws FHIRException, IOException {
     PartDEvent claim = getPartDEventClaim();
-<<<<<<< HEAD
-    ExplanationOfBenefit eob = partdEventTransformer.transform(claim, false);
+    ExplanationOfBenefit eob =
+        partdEventTransformer.transform(new ClaimWithSecurityTags<>(claim, securityTags), false);
+
     TransformerUtils.enrichEob(
         eob, RDATestUtils.createTestNpiOrgLookup(), RDATestUtils.createFdaDrugCodeDisplayLookup());
-=======
-    ExplanationOfBenefit eob =
-        partdEventTransformer.transform(new ClaimWithSecurityTags<>(claim, securityTags), false);
-    TransformerUtils.enrichEob(eob, RDATestUtils.createTestNpiOrgLookup());
-
->>>>>>> 6735a635
     assertMatches(claim, eob);
   }
 
@@ -188,16 +183,11 @@
       throws IOException {
     PartDEvent claim = getPartDEventClaim();
     claim.setServiceProviderIdQualiferCode(serviceProviderIdQualiferCode);
-<<<<<<< HEAD
-    ExplanationOfBenefit eob = partdEventTransformer.transform(claim, false);
+    ExplanationOfBenefit eob =
+        partdEventTransformer.transform(new ClaimWithSecurityTags<>(claim, securityTags), false);
+
     TransformerUtils.enrichEob(
         eob, RDATestUtils.createTestNpiOrgLookup(), RDATestUtils.createFdaDrugCodeDisplayLookup());
-=======
-    ExplanationOfBenefit eob =
-        partdEventTransformer.transform(new ClaimWithSecurityTags<>(claim, securityTags), false);
-    TransformerUtils.enrichEob(eob, RDATestUtils.createTestNpiOrgLookup());
-
->>>>>>> 6735a635
     TransformerTestUtils.assertReferenceEquals(
         serviceProviderCode, claim.getServiceProviderId(), eob.getOrganization());
     TransformerTestUtils.assertReferenceEquals(
