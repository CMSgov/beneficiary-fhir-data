package gov.cms.bfd.server.war.stu3.providers;

import com.codahale.metrics.MetricRegistry;
import gov.cms.bfd.model.codebook.data.CcwCodebookVariable;
import gov.cms.bfd.model.rif.PartDEvent;
import gov.cms.bfd.model.rif.samples.StaticRifResource;
import gov.cms.bfd.model.rif.samples.StaticRifResourceGroup;
import gov.cms.bfd.server.war.ServerTestUtils;
import gov.cms.bfd.server.war.commons.IdentifierType;
import gov.cms.bfd.server.war.commons.MedicareSegment;
import gov.cms.bfd.server.war.commons.TransformerConstants;
import java.io.IOException;
import java.io.UncheckedIOException;
import java.sql.Date;
import java.util.Arrays;
import java.util.List;
import java.util.Optional;
import org.hl7.fhir.dstu3.model.ExplanationOfBenefit;
import org.hl7.fhir.dstu3.model.ExplanationOfBenefit.ItemComponent;
import org.hl7.fhir.dstu3.model.codesystems.V3ActCode;
import org.hl7.fhir.exceptions.FHIRException;
import org.junit.Assert;
import org.junit.Test;

/** Unit tests for {@link gov.cms.bfd.server.war.stu3.providers.PartDEventTransformer}. */
public final class PartDEventTransformerTest {
  /**
   * Verifies that {@link
   * gov.cms.bfd.server.war.stu3.providers.PartDEventTransformer#transform(Object)} works as
   * expected when run against the {@link StaticRifResource#SAMPLE_A_PDE} {@link PartDEvent}.
   *
   * @throws FHIRException (indicates test failure)
   */
  @Test
  public void transformSampleARecord() throws FHIRException {
    PartDEvent claim = getPartDEventClaim();
    ExplanationOfBenefit eob =
        PartDEventTransformer.transform(new MetricRegistry(), claim, Optional.empty());
    assertMatches(claim, eob);
  }

  @Test
  public void transformSampleARecordWithNPI() throws FHIRException {
    String serviceProviderIdQualiferCode = "01";
    String serviceProviderCode = IdentifierType.NPI.getSystem();
    checkOrgAndFacility(serviceProviderIdQualiferCode, serviceProviderCode);
  }

  @Test
  public void transformSampleARecordWithUPIN() throws FHIRException {
    String serviceProviderIdQualiferCode = "06";
    String serviceProviderCode = IdentifierType.UPIN.getSystem();
    checkOrgAndFacility(serviceProviderIdQualiferCode, serviceProviderCode);
  }

  @Test
  public void transformSampleARecordWithNCPDP() throws FHIRException {
    String serviceProviderIdQualiferCode = "07";
    String serviceProviderCode = IdentifierType.NCPDP.getSystem();
    checkOrgAndFacility(serviceProviderIdQualiferCode, serviceProviderCode);
  }

  @Test
  public void transformSampleARecordWithStateLicenseNumber() throws FHIRException {
    String serviceProviderIdQualiferCode = "08";
    String serviceProviderCode = IdentifierType.SL.getSystem();
    checkOrgAndFacility(serviceProviderIdQualiferCode, serviceProviderCode);
  }

  @Test
  public void transformSampleARecordWithFederalTaxNumber() throws FHIRException {
    String serviceProviderIdQualiferCode = "11";
    String serviceProviderCode = IdentifierType.TAX.getSystem();
    checkOrgAndFacility(serviceProviderIdQualiferCode, serviceProviderCode);
  }

  /**
   * Verifies that {@link
   * gov.cms.bfd.server.war.stu3.providers.PartDEventTransformer#transform(com.codahale.metrics.MetricRegistry,
   * Object)} works as expected when run against the {@link String serviceProviderIdQualiferCode}
   * and {@link String serviceProviderCode}.
   */
  private void checkOrgAndFacility(
      String serviceProviderIdQualiferCode, String serviceProviderCode) {
    PartDEvent claim = getPartDEventClaim();
    claim.setServiceProviderIdQualiferCode(serviceProviderIdQualiferCode);
    ExplanationOfBenefit eob =
        PartDEventTransformer.transform(new MetricRegistry(), claim, Optional.empty());
    TransformerTestUtils.assertReferenceEquals(
        serviceProviderCode, claim.getServiceProviderId(), eob.getOrganization());
    TransformerTestUtils.assertReferenceEquals(
        serviceProviderCode, claim.getServiceProviderId(), eob.getFacility());
  }

  private PartDEvent getPartDEventClaim() {
    List<Object> parsedRecords =
        ServerTestUtils.parseData(Arrays.asList(StaticRifResourceGroup.SAMPLE_A.getResources()));
    PartDEvent claim =
        parsedRecords.stream()
            .filter(r -> r instanceof PartDEvent)
            .map(r -> (PartDEvent) r)
            .findFirst()
            .get();

    return claim;
  }
  /**
   * Verifies that the {@link ExplanationOfBenefit} "looks like" it should, if it were produced from
   * the specified {@link PartDEvent}.
   *
   * @param claim the {@link PartDEvent} that the {@link ExplanationOfBenefit} was generated from
   * @param eob the {@link ExplanationOfBenefit} that was generated from the specified {@link
   *     PartDEvent}
   * @throws FHIRException (indicates test failure)
   */
  static void assertMatches(PartDEvent claim, ExplanationOfBenefit eob) throws FHIRException {
    // Test to ensure group level fields between all claim types match
    TransformerTestUtils.assertEobCommonClaimHeaderData(
        eob,
        claim.getEventId(),
        claim.getBeneficiaryId(),
        ClaimType.PDE,
        claim.getClaimGroupId().toPlainString(),
        MedicareSegment.PART_D,
        Optional.of(claim.getPrescriptionFillDate()),
        Optional.of(claim.getPrescriptionFillDate()),
        Optional.empty(),
        claim.getFinalAction());

    TransformerTestUtils.assertExtensionIdentifierEquals(
        CcwCodebookVariable.PLAN_CNTRCT_REC_ID,
        claim.getPlanContractId(),
        eob.getInsurance().getCoverage());
    TransformerTestUtils.assertExtensionIdentifierEquals(
        CcwCodebookVariable.PLAN_PBP_REC_NUM,
        claim.getPlanBenefitPackageId(),
        eob.getInsurance().getCoverage());

    Assert.assertEquals("01", claim.getServiceProviderIdQualiferCode());
    Assert.assertEquals("01", claim.getPrescriberIdQualifierCode());

    ItemComponent rxItem = eob.getItem().stream().filter(i -> i.getSequence() == 1).findAny().get();

    TransformerTestUtils.assertHasCoding(
        TransformerConstants.CODING_NDC,
        null,
        TransformerUtils.retrieveFDADrugCodeDisplay(claim.getNationalDrugCode()),
        claim.getNationalDrugCode(),
        rxItem.getService().getCoding());

    TransformerTestUtils.assertHasCoding(
        V3ActCode.RXDINV.getSystem(),
        V3ActCode.RXDINV.toCode(),
        rxItem.getDetail().get(0).getType().getCoding());

    Assert.assertEquals(
        Date.valueOf(claim.getPrescriptionFillDate()), rxItem.getServicedDateType().getValue());

    TransformerTestUtils.assertReferenceEquals(
        TransformerConstants.CODING_NPI_US, claim.getServiceProviderId(), eob.getOrganization());
    TransformerTestUtils.assertReferenceEquals(
        TransformerConstants.CODING_NPI_US, claim.getServiceProviderId(), eob.getFacility());

    TransformerTestUtils.assertExtensionCodingEquals(
        CcwCodebookVariable.PHRMCY_SRVC_TYPE_CD, claim.getPharmacyTypeCode(), eob.getFacility());

    if (claim.getDrugCoverageStatusCode() == 'C')
      TransformerTestUtils.assertAdjudicationAmountEquals(
          CcwCodebookVariable.CVRD_D_PLAN_PD_AMT,
          claim.getPartDPlanCoveredPaidAmount(),
          rxItem.getAdjudication());
    else
      TransformerTestUtils.assertAdjudicationAmountEquals(
          CcwCodebookVariable.NCVRD_PLAN_PD_AMT,
          claim.getPartDPlanCoveredPaidAmount(),
          rxItem.getAdjudication());
    TransformerTestUtils.assertAdjudicationAmountEquals(
        CcwCodebookVariable.PTNT_PAY_AMT, claim.getPatientPaidAmount(), rxItem.getAdjudication());
    TransformerTestUtils.assertAdjudicationAmountEquals(
        CcwCodebookVariable.OTHR_TROOP_AMT,
        claim.getOtherTrueOutOfPocketPaidAmount(),
        rxItem.getAdjudication());
    TransformerTestUtils.assertAdjudicationAmountEquals(
        CcwCodebookVariable.LICS_AMT,
        claim.getLowIncomeSubsidyPaidAmount(),
        rxItem.getAdjudication());
    TransformerTestUtils.assertAdjudicationAmountEquals(
        CcwCodebookVariable.PLRO_AMT,
        claim.getPatientLiabilityReductionOtherPaidAmount(),
        rxItem.getAdjudication());
    TransformerTestUtils.assertAdjudicationAmountEquals(
        CcwCodebookVariable.TOT_RX_CST_AMT,
        claim.getTotalPrescriptionCost(),
        rxItem.getAdjudication());

    TransformerTestUtils.assertAdjudicationAmountEquals(
        CcwCodebookVariable.RPTD_GAP_DSCNT_NUM,
        claim.getGapDiscountAmount(),
        rxItem.getAdjudication());

    TransformerTestUtils.assertExtensionQuantityEquals(
        CcwCodebookVariable.FILL_NUM, claim.getFillNumber(), rxItem.getQuantity());

    TransformerTestUtils.assertExtensionQuantityEquals(
        CcwCodebookVariable.DAYS_SUPLY_NUM, claim.getDaysSupply(), rxItem.getQuantity());

    // verify {@link
    // TransformerUtils#mapEobType(CodeableConcept,ClaimType,Optional,Optional)}
    // method worked as expected for this claim type
    TransformerTestUtils.assertMapEobType(
        eob.getType(),
        ClaimType.PDE,
        Optional.of(org.hl7.fhir.dstu3.model.codesystems.ClaimType.PHARMACY),
        Optional.empty(),
        Optional.empty());

    TransformerTestUtils.assertInfoWithCodeEquals(
        CcwCodebookVariable.DAW_PROD_SLCTN_CD,
        CcwCodebookVariable.DAW_PROD_SLCTN_CD,
        claim.getDispenseAsWrittenProductSelectionCode(),
        eob);
    if (claim.getDispensingStatusCode().isPresent())
      TransformerTestUtils.assertInfoWithCodeEquals(
          CcwCodebookVariable.DSPNSNG_STUS_CD,
          CcwCodebookVariable.DSPNSNG_STUS_CD,
          claim.getDispensingStatusCode(),
          eob);
    TransformerTestUtils.assertInfoWithCodeEquals(
        CcwCodebookVariable.DRUG_CVRG_STUS_CD,
        CcwCodebookVariable.DRUG_CVRG_STUS_CD,
        claim.getDrugCoverageStatusCode(),
        eob);
    if (claim.getAdjustmentDeletionCode().isPresent())
      TransformerTestUtils.assertInfoWithCodeEquals(
          CcwCodebookVariable.ADJSTMT_DLTN_CD,
          CcwCodebookVariable.ADJSTMT_DLTN_CD,
          claim.getAdjustmentDeletionCode(),
          eob);
    if (claim.getNonstandardFormatCode().isPresent())
      TransformerTestUtils.assertInfoWithCodeEquals(
          CcwCodebookVariable.NSTD_FRMT_CD,
          CcwCodebookVariable.NSTD_FRMT_CD,
          claim.getNonstandardFormatCode(),
          eob);
    if (claim.getPricingExceptionCode().isPresent())
      TransformerTestUtils.assertInfoWithCodeEquals(
          CcwCodebookVariable.PRCNG_EXCPTN_CD,
          CcwCodebookVariable.PRCNG_EXCPTN_CD,
          claim.getPricingExceptionCode(),
          eob);
    if (claim.getCatastrophicCoverageCode().isPresent())
      TransformerTestUtils.assertInfoWithCodeEquals(
          CcwCodebookVariable.CTSTRPHC_CVRG_CD,
          CcwCodebookVariable.CTSTRPHC_CVRG_CD,
          claim.getCatastrophicCoverageCode(),
          eob);
    if (claim.getPrescriptionOriginationCode().isPresent())
      TransformerTestUtils.assertInfoWithCodeEquals(
          CcwCodebookVariable.RX_ORGN_CD,
          CcwCodebookVariable.RX_ORGN_CD,
          claim.getPrescriptionOriginationCode(),
          eob);
    if (claim.getBrandGenericCode().isPresent())
      TransformerTestUtils.assertInfoWithCodeEquals(
          CcwCodebookVariable.BRND_GNRC_CD,
          CcwCodebookVariable.BRND_GNRC_CD,
          claim.getBrandGenericCode(),
          eob);
    TransformerTestUtils.assertInfoWithCodeEquals(
        CcwCodebookVariable.PHRMCY_SRVC_TYPE_CD,
        CcwCodebookVariable.PHRMCY_SRVC_TYPE_CD,
        claim.getPharmacyTypeCode(),
        eob);
    TransformerTestUtils.assertInfoWithCodeEquals(
        CcwCodebookVariable.PTNT_RSDNC_CD,
        CcwCodebookVariable.PTNT_RSDNC_CD,
        claim.getPatientResidenceCode(),
        eob);
    if (claim.getSubmissionClarificationCode().isPresent())
      TransformerTestUtils.assertInfoWithCodeEquals(
          CcwCodebookVariable.SUBMSN_CLR_CD,
          CcwCodebookVariable.SUBMSN_CLR_CD,
          claim.getSubmissionClarificationCode(),
          eob);
    TransformerTestUtils.assertLastUpdatedEquals(claim.getLastUpdated(), eob);
    try {
<<<<<<< HEAD
      TransformerTestUtils.assertFDADrugCodeDisplayEquals(claim.getNationalDrugCode(), null);
      // "Day Time Cold Multi-Symptom Cool Blast - ACETAMINOPHEN; GUAIFENESIN; DEXTROMETHORPHAN
      // HYDROBROMIDE; PHENYLEPHRINE HYDROCHLORIDE");
=======
      TransformerTestUtils.assertFDADrugCodeDisplayEquals(
          claim.getNationalDrugCode(),
          "ACETAMINOPHEN AND CODEINE PHOSPHATE - ACETAMINOPHEN; CODEINE PHOSPHATE");
>>>>>>> a8e5f217
    } catch (IOException e) {
      throw new UncheckedIOException(e);
    }
    try {
      TransformerTestUtils.assertNPICodeDisplayEquals(
          claim.getPrescriberId(), "DR. ROBERT BISBEE MD");
    } catch (IOException e) {
      throw new UncheckedIOException(e);
    }
  }
}<|MERGE_RESOLUTION|>--- conflicted
+++ resolved
@@ -284,15 +284,9 @@
           eob);
     TransformerTestUtils.assertLastUpdatedEquals(claim.getLastUpdated(), eob);
     try {
-<<<<<<< HEAD
-      TransformerTestUtils.assertFDADrugCodeDisplayEquals(claim.getNationalDrugCode(), null);
-      // "Day Time Cold Multi-Symptom Cool Blast - ACETAMINOPHEN; GUAIFENESIN; DEXTROMETHORPHAN
-      // HYDROBROMIDE; PHENYLEPHRINE HYDROCHLORIDE");
-=======
       TransformerTestUtils.assertFDADrugCodeDisplayEquals(
           claim.getNationalDrugCode(),
           "ACETAMINOPHEN AND CODEINE PHOSPHATE - ACETAMINOPHEN; CODEINE PHOSPHATE");
->>>>>>> a8e5f217
     } catch (IOException e) {
       throw new UncheckedIOException(e);
     }
