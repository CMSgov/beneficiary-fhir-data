package gov.cms.bfd.server.war.r4.providers.preadj;

import ca.uhn.fhir.context.FhirContext;
import ca.uhn.fhir.parser.IParser;
import com.codahale.metrics.MetricRegistry;
import com.codahale.metrics.Timer;
import com.newrelic.api.agent.Trace;
import gov.cms.bfd.model.rda.PreAdjMcsClaim;
import gov.cms.bfd.model.rda.PreAdjMcsDetail;
import gov.cms.bfd.model.rda.PreAdjMcsDiagnosisCode;
<<<<<<< HEAD
import gov.cms.bfd.server.war.commons.BBCodingSystems;
import gov.cms.bfd.server.war.commons.CommonCodings;
=======
>>>>>>> 9abc1d72
import gov.cms.bfd.server.war.commons.TransformerConstants;
import gov.cms.bfd.server.war.commons.carin.C4BBIdentifierType;
import gov.cms.bfd.server.war.commons.carin.C4BBOrganizationIdentifierType;
import gov.cms.bfd.sharedutils.exceptions.BadCodeMonkeyException;
import java.time.LocalDate;
import java.time.ZoneId;
import java.util.Comparator;
import java.util.Date;
import java.util.List;
import java.util.Map;
import java.util.Optional;
import java.util.stream.Collectors;
import java.util.stream.IntStream;
import org.apache.commons.codec.digest.DigestUtils;
import org.apache.commons.lang3.ObjectUtils;
import org.hl7.fhir.r4.model.Claim;
import org.hl7.fhir.r4.model.CodeableConcept;
import org.hl7.fhir.r4.model.Coding;
import org.hl7.fhir.r4.model.Enumerations;
import org.hl7.fhir.r4.model.Extension;
import org.hl7.fhir.r4.model.HumanName;
import org.hl7.fhir.r4.model.Identifier;
import org.hl7.fhir.r4.model.Meta;
import org.hl7.fhir.r4.model.Money;
import org.hl7.fhir.r4.model.Organization;
import org.hl7.fhir.r4.model.Patient;
import org.hl7.fhir.r4.model.Period;
import org.hl7.fhir.r4.model.PositiveIntType;
import org.hl7.fhir.r4.model.Reference;
import org.hl7.fhir.r4.model.Resource;
import org.hl7.fhir.r4.model.StringType;
import org.hl7.fhir.r4.model.codesystems.ClaimType;
import org.hl7.fhir.r4.model.codesystems.ProcessPriority;

/** Transforms FISS/MCS instances into FHIR {@link Claim} resources. */
public class McsClaimTransformerV2 {

  private static final Map<String, Enumerations.AdministrativeGender> GENDER_MAP =
      Map.of(
          "m", Enumerations.AdministrativeGender.MALE,
          "f", Enumerations.AdministrativeGender.FEMALE,
          "u", Enumerations.AdministrativeGender.UNKNOWN);

  private static final String METRIC_NAME =
      MetricRegistry.name(McsClaimTransformerV2.class.getSimpleName(), "transform");

  private static final List<String> CANCELED_STATUS_CODES = List.of("r", "z", "9");

  private McsClaimTransformerV2() {}

  /**
   * @param metricRegistry the {@link MetricRegistry} to use
   * @param claimEntity the MCS {@link PreAdjMcsClaim} to transform
   * @return a FHIR {@link Claim} resource that represents the specified claim
   */
  @Trace
  static Claim transform(MetricRegistry metricRegistry, Object claimEntity) {
    if (!(claimEntity instanceof PreAdjMcsClaim)) {
      throw new BadCodeMonkeyException();
    }

    try (Timer.Context ignored = metricRegistry.timer(METRIC_NAME).time()) {
      return transformClaim((PreAdjMcsClaim) claimEntity);
    }
  }

  /**
   * @param claimGroup the {@link PreAdjMcsClaim} to transform
   * @return a FHIR {@link Claim} resource that represents the specified {@link PreAdjMcsClaim}
   */
  private static Claim transformClaim(PreAdjMcsClaim claimGroup) {
    Claim claim = new Claim();

    claim.setId("m-" + claimGroup.getIdrClmHdIcn());
    claim.setContained(List.of(getContainedPatient(claimGroup), getContainedProvider(claimGroup)));
    claim.setExtension(getExtension(claimGroup));
    claim.setIdentifier(getIdentifier(claimGroup));
    if (claimGroup.getIdrStatusCode() != null) {
      claim.setStatus(
          CANCELED_STATUS_CODES.contains(claimGroup.getIdrStatusCode().toLowerCase())
              ? Claim.ClaimStatus.CANCELLED
              : Claim.ClaimStatus.ACTIVE);
    }
    claim.setType(getType());
    claim.setBillablePeriod(getBillablePeriod(claimGroup));
    claim.setUse(Claim.Use.CLAIM);
    claim.setPriority(getPriority());
    claim.setTotal(getTotal(claimGroup));
    claim.setProvider(new Reference("#provider-org"));
    claim.setPatient(new Reference("#patient"));
    claim.setDiagnosis(getDiagnosis(claimGroup));
    claim.setItem(getItems(claimGroup));

    FhirContext ctx = FhirContext.forR4();
    IParser parser = ctx.newJsonParser();

    String claimContent = parser.encodeResourceToString(claim);

    String resourceHash = DigestUtils.sha1Hex(claimContent);

    claim.setCreated(new Date());
    claim.setMeta(
        new Meta()
            .setLastUpdated(Date.from(claimGroup.getLastUpdated()))
            .setVersionId("f-" + claimGroup.getIdrClmHdIcn() + "-" + resourceHash));

    return claim;
  }

  private static Resource getContainedPatient(PreAdjMcsClaim claimGroup) {
    return new Patient()
        .setIdentifier(
            List.of(
                new Identifier()
                    .setType(
                        new CodeableConcept(
                            new Coding(
                                CommonCodings.MC.getSystem(),
                                CommonCodings.MC.getCode(),
                                CommonCodings.MC.getDisplay())))
                    .setSystem(TransformerConstants.CODING_BBAPI_MEDICARE_BENEFICIARY_ID_UNHASHED)
                    .setValue(claimGroup.getIdrClaimMbi())))
        .setName(getBeneName(claimGroup))
        .setGender(
            claimGroup.getIdrBeneSex() == null
                ? null
                : GENDER_MAP.get(claimGroup.getIdrBeneSex().toLowerCase()))
        .setId("patient");
  }

  private static List<HumanName> getBeneName(PreAdjMcsClaim claimGroup) {
    HumanName name =
        new HumanName()
            .setFamily(
                claimGroup.getIdrBeneLast_1_6() == null || claimGroup.getIdrBeneLast_1_6().isEmpty()
                    ? null
                    : claimGroup.getIdrBeneLast_1_6().charAt(0) + ".");

    if (claimGroup.getIdrBeneFirstInit() != null || claimGroup.getIdrBeneMidInit() != null) {
      name.setGiven(
          List.of(
              new StringType(
                  claimGroup.getIdrBeneFirstInit() == null
                      ? null
                      : claimGroup.getIdrBeneFirstInit() + "."),
              new StringType(
                  claimGroup.getIdrBeneMidInit() == null
                      ? null
                      : claimGroup.getIdrBeneMidInit() + ".")));
    }

    return List.of(name);
  }

  private static Resource getContainedProvider(PreAdjMcsClaim claimGroup) {
    Organization organization = new Organization();

    if (claimGroup.getIdrBillProvType() != null) {
      organization
          .getExtension()
          .add(
              new Extension(BBCodingSystems.MCS_IDR_BILL_PROV_TYPE)
                  .setValue(
                      new Coding(
                          BBCodingSystems.MCS_IDR_BILL_PROV_TYPE,
                          claimGroup.getIdrBillProvType(),
                          null)));
    }

    if (claimGroup.getIdrBillProvSpec() != null) {
      organization
          .getExtension()
          .add(
              new Extension(BBCodingSystems.PROVIDER_SPECIALTY)
                  .setValue(
                      new Coding(
                          BBCodingSystems.PROVIDER_SPECIALTY,
                          claimGroup.getIdrBillProvSpec(),
                          null)));
    }

    if (claimGroup.getIdrBillProvEin() != null) {
      organization
          .getIdentifier()
          .add(
              new Identifier()
                  .setType(
                      new CodeableConcept(
                          new Coding(
                              C4BBOrganizationIdentifierType.TAX.getSystem(),
                              C4BBOrganizationIdentifierType.TAX.toCode(),
                              C4BBOrganizationIdentifierType.TAX.getDisplay())))
                  .setSystem(BBCodingSystems.TAX_NUM)
                  .setValue(claimGroup.getIdrBillProvEin()));
    }

    if (claimGroup.getIdrBillProvNum() != null) {
      organization
          .getIdentifier()
          .add(
              new Identifier()
                  .setType(
                      new CodeableConcept(
                          new Coding(
                              C4BBIdentifierType.NPI.getSystem(),
                              C4BBIdentifierType.NPI.toCode(),
                              C4BBIdentifierType.NPI.getDisplay())))
                  .setSystem(TransformerConstants.CODING_NPI_US)
                  .setValue(claimGroup.getIdrBillProvNpi()));
    }

    organization.setId("provider-org");

    return organization;
  }

  private static List<Extension> getExtension(PreAdjMcsClaim claimGroup) {
    return claimGroup.getIdrClaimType() == null
        ? null
        : List.of(
            new Extension(BBCodingSystems.MCS_IDR_CLM_TYPE)
                .setValue(
                    new Coding(
                        BBCodingSystems.MCS_IDR_CLM_TYPE, claimGroup.getIdrClaimType(), null)));
  }

  private static List<Identifier> getIdentifier(PreAdjMcsClaim claimGroup) {
    return claimGroup.getIdrClmHdIcn() == null
        ? null
        : List.of(
            new Identifier()
                .setType(
                    new CodeableConcept(
                        new Coding(
                            C4BBIdentifierType.UC.getSystem(),
                            C4BBIdentifierType.UC.toCode(),
                            C4BBIdentifierType.UC.getDisplay())))
                .setSystem(BBCodingSystems.CARR_CLM_CONTROL_NUM)
                .setValue(claimGroup.getIdrClmHdIcn()));
  }

  private static CodeableConcept getType() {
    return new CodeableConcept()
        .setCoding(
            List.of(
                new Coding(
                    ClaimType.PROFESSIONAL.getSystem(),
                    ClaimType.PROFESSIONAL.toCode(),
                    ClaimType.PROFESSIONAL.getDisplay())));
  }

  private static Period getBillablePeriod(PreAdjMcsClaim claimGroup) {
    return new Period()
        .setStart(localDateToDate(claimGroup.getIdrHdrFromDateOfSvc()))
        .setEnd(localDateToDate(claimGroup.getIdrHdrToDateOfSvc()));
  }

  private static CodeableConcept getPriority() {
    return new CodeableConcept(
        new Coding(
            ProcessPriority.NORMAL.getSystem(),
            ProcessPriority.NORMAL.toCode(),
            ProcessPriority.NORMAL.getDisplay()));
  }

  private static Money getTotal(PreAdjMcsClaim claimGroup) {
    Money total;

    if (claimGroup.getIdrTotBilledAmt() != null) {
      total = new Money();

      total.setValue(claimGroup.getIdrTotBilledAmt());
      total.setCurrency("USD");
    } else {
      total = null;
    }

    return total;
  }

  private static List<Claim.DiagnosisComponent> getDiagnosis(PreAdjMcsClaim claimGroup) {
    return ObjectUtils.defaultIfNull(claimGroup.getDiagCodes(), List.<PreAdjMcsDiagnosisCode>of())
        .stream()
        .map(
            diagCode -> {
              String icdVersion = diagCode.getIdrDiagIcdType().equals("0") ? "10" : "9-cm";

              return new Claim.DiagnosisComponent()
                  .setSequence(diagCode.getPriority() + 1)
                  .setDiagnosis(
                      new CodeableConcept()
                          .setCoding(
                              List.of(
                                  new Coding(
                                      "http://hl7.org/fhir/sid/icd-" + icdVersion,
                                      diagCode.getIdrDiagCode(),
                                      null))));
            })
        .sorted(Comparator.comparing(Claim.DiagnosisComponent::getSequence))
        .collect(Collectors.toList());
  }

  private static List<Claim.ItemComponent> getItems(PreAdjMcsClaim claimGroup) {
    return ObjectUtils.defaultIfNull(claimGroup.getDetails(), List.<PreAdjMcsDetail>of()).stream()
        .map(
            detail -> {
              Claim.ItemComponent item =
                  new Claim.ItemComponent()
                      .setSequence(detail.getPriority() + 1)
                      .setProductOrService(
                          new CodeableConcept(
                              new Coding(BBCodingSystems.HCPCS, detail.getIdrProcCode(), null)))
                      .setServiced(
                          new Period()
                              .setStart(localDateToDate(detail.getIdrDtlFromDate()))
                              .setEnd(localDateToDate(detail.getIdrDtlToDate())))
                      .setModifier(getModifiers(detail));

              // Set the DiagnosisSequence only if the detail Dx Code is not null and present in the
              // Dx table.
              Optional.ofNullable(detail.getIdrDtlPrimaryDiagCode())
                  .ifPresent(
                      detailDiagnosisCode -> {
                        Optional<PreAdjMcsDiagnosisCode> matchingCode =
                            claimGroup.getDiagCodes().stream()
                                .filter(
                                    diagnosisCode ->
                                        codesAreEqual(
                                            diagnosisCode.getIdrDiagCode(), detailDiagnosisCode))
                                .findFirst();

                        matchingCode.ifPresent(
                            diagnosisCode ->
                                item.setDiagnosisSequence(
                                    List.of(new PositiveIntType(diagnosisCode.getPriority() + 1))));
                      });

              return item;
            })
        .sorted(Comparator.comparing(Claim.ItemComponent::getSequence))
        .collect(Collectors.toList());
  }

  private static List<CodeableConcept> getModifiers(PreAdjMcsDetail detail) {
    List<Optional<String>> mods =
        List.of(
            Optional.ofNullable(detail.getIdrModOne()),
            Optional.ofNullable(detail.getIdrModTwo()),
            Optional.ofNullable(detail.getIdrModThree()),
            Optional.ofNullable(detail.getIdrModFour()));

    // OptionalGetWithoutIsPresent - IsPresent used in filter
    //noinspection OptionalGetWithoutIsPresent
    return IntStream.range(0, mods.size())
        .filter(i -> mods.get(i).isPresent())
        .mapToObj(
            index ->
                new CodeableConcept(
                    new Coding(BBCodingSystems.HCPCS, mods.get(index).get(), null)
                        .setVersion(String.valueOf(index + 1))))
        .collect(Collectors.toList());
  }

  private static Date localDateToDate(LocalDate localDate) {
    return localDate == null
        ? null
        : Date.from(localDate.atStartOfDay(ZoneId.systemDefault()).toInstant());
  }

  private static String normalizeIcdCode(String code) {
    return code.trim().replace(".", "").toUpperCase();
  }

<<<<<<< HEAD
  private static boolean codesAreEqual(String code1, String code2) {
    return code1 != null
        && code2 != null
        && normalizeIcdCode(code1).equals(normalizeIcdCode(code2));
=======
  private static Claim.ProcedureComponent getProcedure(PreAdjMcsDetail procCode, int sequence) {
    return new Claim.ProcedureComponent()
        .setSequence(sequence)
        .setDate(
            procCode.getIdrDtlToDate() == null
                ? null
                : Date.from(
                    procCode.getIdrDtlToDate().atStartOfDay(ZoneId.systemDefault()).toInstant()))
        .setProcedure(
            new CodeableConcept()
                .setCoding(
                    Collections.singletonList(
                        new Coding(
                            TransformerConstants.CODING_SYSTEM_CPT,
                            procCode.getIdrProcCode(),
                            null))));
>>>>>>> 9abc1d72
  }
}<|MERGE_RESOLUTION|>--- conflicted
+++ resolved
@@ -8,11 +8,8 @@
 import gov.cms.bfd.model.rda.PreAdjMcsClaim;
 import gov.cms.bfd.model.rda.PreAdjMcsDetail;
 import gov.cms.bfd.model.rda.PreAdjMcsDiagnosisCode;
-<<<<<<< HEAD
 import gov.cms.bfd.server.war.commons.BBCodingSystems;
 import gov.cms.bfd.server.war.commons.CommonCodings;
-=======
->>>>>>> 9abc1d72
 import gov.cms.bfd.server.war.commons.TransformerConstants;
 import gov.cms.bfd.server.war.commons.carin.C4BBIdentifierType;
 import gov.cms.bfd.server.war.commons.carin.C4BBOrganizationIdentifierType;
@@ -174,10 +171,10 @@
       organization
           .getExtension()
           .add(
-              new Extension(BBCodingSystems.MCS_IDR_BILL_PROV_TYPE)
+              new Extension(BBCodingSystems.MCS.IDR_BILL_PROV_TYPE)
                   .setValue(
                       new Coding(
-                          BBCodingSystems.MCS_IDR_BILL_PROV_TYPE,
+                          BBCodingSystems.MCS.IDR_BILL_PROV_TYPE,
                           claimGroup.getIdrBillProvType(),
                           null)));
     }
@@ -186,10 +183,10 @@
       organization
           .getExtension()
           .add(
-              new Extension(BBCodingSystems.PROVIDER_SPECIALTY)
+              new Extension(BBCodingSystems.MCS.PROVIDER_SPECIALTY)
                   .setValue(
                       new Coding(
-                          BBCodingSystems.PROVIDER_SPECIALTY,
+                          BBCodingSystems.MCS.PROVIDER_SPECIALTY,
                           claimGroup.getIdrBillProvSpec(),
                           null)));
     }
@@ -205,7 +202,7 @@
                               C4BBOrganizationIdentifierType.TAX.getSystem(),
                               C4BBOrganizationIdentifierType.TAX.toCode(),
                               C4BBOrganizationIdentifierType.TAX.getDisplay())))
-                  .setSystem(BBCodingSystems.TAX_NUM)
+                  .setSystem(BBCodingSystems.MCS.IDR_BILL_PROV_EIN)
                   .setValue(claimGroup.getIdrBillProvEin()));
     }
 
@@ -233,10 +230,10 @@
     return claimGroup.getIdrClaimType() == null
         ? null
         : List.of(
-            new Extension(BBCodingSystems.MCS_IDR_CLM_TYPE)
+            new Extension(BBCodingSystems.MCS.IDR_CLM_TYPE)
                 .setValue(
                     new Coding(
-                        BBCodingSystems.MCS_IDR_CLM_TYPE, claimGroup.getIdrClaimType(), null)));
+                        BBCodingSystems.MCS.IDR_CLM_TYPE, claimGroup.getIdrClaimType(), null)));
   }
 
   private static List<Identifier> getIdentifier(PreAdjMcsClaim claimGroup) {
@@ -386,28 +383,9 @@
     return code.trim().replace(".", "").toUpperCase();
   }
 
-<<<<<<< HEAD
   private static boolean codesAreEqual(String code1, String code2) {
     return code1 != null
         && code2 != null
         && normalizeIcdCode(code1).equals(normalizeIcdCode(code2));
-=======
-  private static Claim.ProcedureComponent getProcedure(PreAdjMcsDetail procCode, int sequence) {
-    return new Claim.ProcedureComponent()
-        .setSequence(sequence)
-        .setDate(
-            procCode.getIdrDtlToDate() == null
-                ? null
-                : Date.from(
-                    procCode.getIdrDtlToDate().atStartOfDay(ZoneId.systemDefault()).toInstant()))
-        .setProcedure(
-            new CodeableConcept()
-                .setCoding(
-                    Collections.singletonList(
-                        new Coding(
-                            TransformerConstants.CODING_SYSTEM_CPT,
-                            procCode.getIdrProcCode(),
-                            null))));
->>>>>>> 9abc1d72
   }
 }