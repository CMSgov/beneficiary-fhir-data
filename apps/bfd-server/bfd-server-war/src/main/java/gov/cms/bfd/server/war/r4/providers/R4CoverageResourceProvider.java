--- conflicted
+++ resolved
@@ -187,11 +187,7 @@
     operation.publishOperationName();
 
     // Add bene_id to MDC logs
-<<<<<<< HEAD
-    TransformerUtilsV2.logBeneIdToMdc(beneficiary.getIdPart());
-=======
     TransformerUtilsV2.logBeneIdToMdc(beneficiaryId);
->>>>>>> b5aa318d
 
     return TransformerUtilsV2.createBundle(
         paging, coverages, loadedFilterManager.getTransactionTime());
