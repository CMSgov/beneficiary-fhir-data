--- conflicted
+++ resolved
@@ -113,11 +113,9 @@
   /** The transformer for snf claims. */
   private final SNFClaimTransformer snfClaimTransformer;
 
-<<<<<<< HEAD
   Set<String> securityTags = new HashSet<>();
-=======
+
   NPIOrgLookup npiOrgLookup;
->>>>>>> b30d9b81
 
   /**
    * Instantiates a new {@link ExplanationOfBenefitResourceProvider}.
