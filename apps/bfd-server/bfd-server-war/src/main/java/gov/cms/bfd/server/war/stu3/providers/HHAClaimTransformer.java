package gov.cms.bfd.server.war.stu3.providers;

import static gov.cms.bfd.server.war.SpringConfiguration.SSM_PATH_SAMHSA_V2_ENABLED;
import static java.util.Objects.requireNonNull;

import com.codahale.metrics.MetricRegistry;
import com.codahale.metrics.Timer;
import com.newrelic.api.agent.Trace;
import gov.cms.bfd.model.codebook.data.CcwCodebookVariable;
import gov.cms.bfd.model.rif.entities.HHAClaim;
import gov.cms.bfd.model.rif.entities.HHAClaimLine;
import gov.cms.bfd.model.rif.entities.OutpatientClaim;
<<<<<<< HEAD
=======
import gov.cms.bfd.model.rif.npi_fda.NPIData;
import gov.cms.bfd.model.rif.samhsa.HhaTag;
>>>>>>> b30d9b81
import gov.cms.bfd.server.war.commons.ClaimType;
import gov.cms.bfd.server.war.commons.CommonTransformerUtils;
import gov.cms.bfd.server.war.commons.MedicareSegment;
import gov.cms.bfd.server.war.commons.SecurityTagManager;
import gov.cms.bfd.server.war.r4.providers.pac.common.ClaimWithSecurityTags;
import gov.cms.bfd.sharedutils.exceptions.BadCodeMonkeyException;
import java.util.Arrays;
import java.util.List;
import java.util.Map;
import java.util.Optional;
import org.hl7.fhir.dstu3.model.Address;
import org.hl7.fhir.dstu3.model.Coding;
import org.hl7.fhir.dstu3.model.ExplanationOfBenefit;
import org.hl7.fhir.dstu3.model.ExplanationOfBenefit.BenefitComponent;
import org.hl7.fhir.dstu3.model.ExplanationOfBenefit.ItemComponent;
import org.hl7.fhir.dstu3.model.UnsignedIntType;
import org.hl7.fhir.dstu3.model.codesystems.BenefitCategory;
import org.springframework.beans.factory.annotation.Value;
import org.springframework.stereotype.Component;

/** Transforms CCW {@link HHAClaim} instances into FHIR {@link ExplanationOfBenefit} resources. */
@Component
final class HHAClaimTransformer implements ClaimTransformerInterface {
  /** The Metric registry. */
  private final MetricRegistry metricRegistry;

  /** The metric name. */
  private static final String METRIC_NAME =
      MetricRegistry.name(HHAClaimTransformer.class.getSimpleName(), "transform");

  /** The securityTagManager. */
  private final SecurityTagManager securityTagManager;

  private final boolean samhsaV2Enabled;

  /**
   * Instantiates a new transformer.
   *
   * <p>Spring will wire this into a singleton bean during the initial component scan, and it will
   * be injected properly into places that need it, so this constructor should only be explicitly
   * called by tests.
   *
   * @param metricRegistry the metric registry
   * @param securityTagManager SamhsaSecurityTags lookup
   * @param samhsaV2Enabled samhsaV2Enabled flag
   */
<<<<<<< HEAD
  public HHAClaimTransformer(
      MetricRegistry metricRegistry,
      NPIOrgLookup npiOrgLookup,
      SecurityTagManager securityTagManager,
      @Value("${" + SSM_PATH_SAMHSA_V2_ENABLED + ":false}") Boolean samhsaV2Enabled) {
=======
  public HHAClaimTransformer(MetricRegistry metricRegistry, SecurityTagManager securityTagManager) {
>>>>>>> b30d9b81
    this.metricRegistry = requireNonNull(metricRegistry);
    this.securityTagManager = requireNonNull(securityTagManager);
    this.samhsaV2Enabled = samhsaV2Enabled;
  }

  /**
   * Transforms a {@link HHAClaim} into an {@link ExplanationOfBenefit}.
   *
   * @param claimEntity the {@link OutpatientClaim} to use
   * @param includeTaxNumber exists to satisfy {@link ClaimTransformerInterface}; ignored
   * @return a FHIR {@link ExplanationOfBenefit} resource.
   */
  @Trace
  @Override
  public ExplanationOfBenefit transform(
      ClaimWithSecurityTags<?> claimEntity, boolean includeTaxNumber) {

    Object claim = claimEntity.getClaimEntity();
    List<Coding> securityTags =
        securityTagManager.getClaimSecurityLevelDstu3(claimEntity.getSecurityTags());

    if (!(claim instanceof HHAClaim)) {
      throw new BadCodeMonkeyException();
    }
    ExplanationOfBenefit eob;
    try (Timer.Context ignored = metricRegistry.timer(METRIC_NAME).time()) {
      HHAClaim hhaClaim = (HHAClaim) claim;
      eob = transformClaim(hhaClaim, securityTags);
    }
    return eob;
  }

  /**
   * Transforms a specified {@link HHAClaim} into a FHIR {@link ExplanationOfBenefit}.
   *
   * @param claimGroup the CCW {@link HHAClaim} to transform
   * @param securityTags securityTags tag of a claim
   * @return a FHIR {@link ExplanationOfBenefit} resource that represents the specified {@link
   *     HHAClaim}
   */
  private ExplanationOfBenefit transformClaim(HHAClaim claimGroup, List<Coding> securityTags) {
    ExplanationOfBenefit eob = new ExplanationOfBenefit();

    // Common group level fields between all claim types
    TransformerUtils.mapEobCommonClaimHeaderData(
        eob,
        claimGroup.getClaimId(),
        claimGroup.getBeneficiaryId(),
        ClaimType.HHA,
        String.valueOf(claimGroup.getClaimGroupId()),
        MedicareSegment.PART_B,
        Optional.of(claimGroup.getDateFrom()),
        Optional.of(claimGroup.getDateThrough()),
        Optional.of(claimGroup.getPaymentAmount()),
        claimGroup.getFinalAction());

    TransformerUtils.mapEobWeeklyProcessDate(eob, claimGroup.getWeeklyProcessDate());

    // map eob type codes into FHIR
    TransformerUtils.mapEobType(
        eob,
        ClaimType.HHA,
        Optional.of(claimGroup.getNearLineRecordIdCode()),
        Optional.of(claimGroup.getClaimTypeCode()));

    // set the provider number which is common among several claim types
    TransformerUtils.setProviderNumber(eob, claimGroup.getProviderNumber());

    // Common group level fields between Inpatient, Outpatient Hospice, HHA and SNF
    TransformerUtils.mapEobCommonGroupInpOutHHAHospiceSNF(
        eob,
        claimGroup.getOrganizationNpi(),
        CommonTransformerUtils.buildReplaceOrganization(claimGroup.getOrganizationNpi())
            .map(NPIData::getProviderOrganizationName),
        claimGroup.getClaimFacilityTypeCode(),
        claimGroup.getClaimFrequencyCode(),
        claimGroup.getClaimNonPaymentReasonCode(),
        claimGroup.getPatientDischargeStatusCode(),
        claimGroup.getClaimServiceClassificationTypeCode(),
        claimGroup.getClaimPrimaryPayerCode(),
        claimGroup.getAttendingPhysicianNpi(),
        claimGroup.getTotalChargeAmount(),
        claimGroup.getPrimaryPayerPaidAmount(),
        claimGroup.getFiscalIntermediaryNumber(),
        claimGroup.getFiDocumentClaimControlNumber(),
        claimGroup.getFiOriginalClaimControlNumber());

    TransformerUtils.extractDiagnoses(
            claimGroup.getDiagnosisCodes(), claimGroup.getDiagnosisCodeVersions(), Map.of())
        .forEach(d -> TransformerUtils.addDiagnosisCode(eob, d));

    if (claimGroup.getClaimLUPACode().isPresent()) {
      TransformerUtils.addInformationWithCode(
          eob,
          CcwCodebookVariable.CLM_HHA_LUPA_IND_CD,
          CcwCodebookVariable.CLM_HHA_LUPA_IND_CD,
          claimGroup.getClaimLUPACode());
    }
    if (claimGroup.getClaimReferralCode().isPresent()) {
      TransformerUtils.addInformationWithCode(
          eob,
          CcwCodebookVariable.CLM_HHA_RFRL_CD,
          CcwCodebookVariable.CLM_HHA_RFRL_CD,
          claimGroup.getClaimReferralCode());
    }

    BenefitComponent clmHhaTotVisitCntFinancial =
        TransformerUtils.addBenefitBalanceFinancial(
            eob, BenefitCategory.MEDICAL, CcwCodebookVariable.CLM_HHA_TOT_VISIT_CNT);
    clmHhaTotVisitCntFinancial.setUsed(
        new UnsignedIntType(claimGroup.getTotalVisitCount().intValue()));

    // Common group level fields between Inpatient, HHA, Hospice and SNF
    TransformerUtils.mapEobCommonGroupInpHHAHospiceSNF(
        eob, claimGroup.getCareStartDate(), Optional.empty(), Optional.empty());

    for (HHAClaimLine claimLine : claimGroup.getLines()) {
      ItemComponent item = eob.addItem();
      item.setSequence(claimLine.getLineNumber());
      item.setLocation(new Address().setState((claimGroup.getProviderStateCode())));
      TransformerUtils.addRevCenterAnsiAdjudication(item, eob, claimLine.getRevCntr1stAnsiCd());

      TransformerUtils.mapHcpcs(
          eob,
          item,
          Optional.empty(),
          claimLine.getHcpcsCode(),
          Arrays.asList(
              claimLine.getHcpcsInitialModifierCode(), claimLine.getHcpcsSecondModifierCode()));

      // Common item level fields between Inpatient, Outpatient, HHA, Hospice and SNF
      TransformerUtils.mapEobCommonItemRevenue(
          item,
          eob,
          claimLine.getRevenueCenterCode(),
          claimLine.getRateAmount(),
          claimLine.getTotalChargeAmount(),
          claimLine.getNonCoveredChargeAmount(),
          claimLine.getUnitCount(),
          claimLine.getNationalDrugCodeQuantity(),
          claimLine.getNationalDrugCodeQualifierCode(),
          claimLine.getRevenueCenterRenderingPhysicianNPI());

      // Common item level fields between Outpatient, HHA and Hospice
      TransformerUtils.mapEobCommonItemRevenueOutHHAHospice(
          item, claimLine.getRevenueCenterDate(), claimLine.getPaymentAmount());

      // set revenue center status indicator codes for the claim
      item.getRevenue()
          .addExtension(
              TransformerUtils.createExtensionCoding(
                  eob, CcwCodebookVariable.REV_CNTR_STUS_IND_CD, claimLine.getStatusCode()));

      // Common group level fields between Inpatient, HHA, Hospice and SNF
      TransformerUtils.mapEobCommonGroupInpHHAHospiceSNFCoinsurance(
          eob, item, claimLine.getDeductibleCoinsuranceCd());
    }

    TransformerUtils.setLastUpdated(eob, claimGroup.getLastUpdated());

    if (samhsaV2Enabled) {
      eob.getMeta().setSecurity(securityTags);
    }
    return eob;
  }
}<|MERGE_RESOLUTION|>--- conflicted
+++ resolved
@@ -10,11 +10,7 @@
 import gov.cms.bfd.model.rif.entities.HHAClaim;
 import gov.cms.bfd.model.rif.entities.HHAClaimLine;
 import gov.cms.bfd.model.rif.entities.OutpatientClaim;
-<<<<<<< HEAD
-=======
 import gov.cms.bfd.model.rif.npi_fda.NPIData;
-import gov.cms.bfd.model.rif.samhsa.HhaTag;
->>>>>>> b30d9b81
 import gov.cms.bfd.server.war.commons.ClaimType;
 import gov.cms.bfd.server.war.commons.CommonTransformerUtils;
 import gov.cms.bfd.server.war.commons.MedicareSegment;
@@ -61,15 +57,10 @@
    * @param securityTagManager SamhsaSecurityTags lookup
    * @param samhsaV2Enabled samhsaV2Enabled flag
    */
-<<<<<<< HEAD
   public HHAClaimTransformer(
       MetricRegistry metricRegistry,
-      NPIOrgLookup npiOrgLookup,
       SecurityTagManager securityTagManager,
       @Value("${" + SSM_PATH_SAMHSA_V2_ENABLED + ":false}") Boolean samhsaV2Enabled) {
-=======
-  public HHAClaimTransformer(MetricRegistry metricRegistry, SecurityTagManager securityTagManager) {
->>>>>>> b30d9b81
     this.metricRegistry = requireNonNull(metricRegistry);
     this.securityTagManager = requireNonNull(securityTagManager);
     this.samhsaV2Enabled = samhsaV2Enabled;
