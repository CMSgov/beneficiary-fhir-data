package gov.cms.bfd.server.war.r4.providers.preadj;

import gov.cms.bfd.model.rda.PreAdjFissClaim;
import gov.cms.bfd.model.rda.PreAdjMcsClaim;
import gov.cms.bfd.server.war.r4.providers.preadj.common.ResourceTransformer;
import gov.cms.bfd.server.war.r4.providers.preadj.common.ResourceTypeV2;
import java.util.Optional;
import javax.persistence.Entity;
import javax.persistence.Id;
import org.hl7.fhir.r4.model.Claim;
import org.hl7.fhir.r4.model.ClaimResponse;

/**
 * Enumerates the various Beneficiary FHIR Data Server (BFD) claim types that are supported by
 * {@link R4ClaimResponseResourceProvider}.
 */
public enum ClaimTypeV2 implements ResourceTypeV2<Claim> {
  F(
      PreAdjFissClaim.class,
      PreAdjFissClaim.Fields.mbi,
      PreAdjFissClaim.Fields.mbiHash,
      PreAdjFissClaim.Fields.dcn,
<<<<<<< HEAD
      PreAdjFissClaim.Fields.stmtCovFromDate,
      PreAdjFissClaim.Fields.stmtCovToDate,
      FissClaimTransformerV2::transform);
=======
      FissClaimTransformerV2::transform),
>>>>>>> f0573b8a

  M(
      PreAdjMcsClaim.class,
      PreAdjMcsClaim.Fields.idrClaimMbi,
      PreAdjMcsClaim.Fields.idrClaimMbiHash,
      PreAdjMcsClaim.Fields.idrClmHdIcn,
      McsClaimTransformerV2::transform);

  private final Class<?> entityClass;
  private final String entityMbiAttribute;
  private final String entityMbiHashAttribute;
  private final String entityIdAttribute;
  private final String entityStartDateAttribute;
  private final String entityEndDateAttribute;
  private final ResourceTransformer<Claim> transformer;

  /**
   * Enum constant constructor.
   *
   * @param entityClass the value to use for {@link #getEntityClass()}
   * @param entityMbiAttribute the value to use for {@link #getEntityMbiAttribute()}
   * @param entityMbiHashAttribute the value to use for {@link #getEntityMbiHashAttribute()}
   * @param entityIdAttribute the value to use for {@link #getEntityIdAttribute()}
   * @param transformer the value to use for {@link #getTransformer()}
   */
  ClaimTypeV2(
      Class<?> entityClass,
      String entityMbiAttribute,
      String entityMbiHashAttribute,
      String entityIdAttribute,
<<<<<<< HEAD
      String entityStartDateAttribute,
      String entityEndDateAttribute,
=======
>>>>>>> f0573b8a
      ResourceTransformer<Claim> transformer) {
    this.entityClass = entityClass;
    this.entityMbiAttribute = entityMbiAttribute;
    this.entityMbiHashAttribute = entityMbiHashAttribute;
    this.entityIdAttribute = entityIdAttribute;
    this.entityStartDateAttribute = entityStartDateAttribute;
    this.entityEndDateAttribute = entityEndDateAttribute;
    this.transformer = transformer;
  }

  /**
   * @return the JPA {@link Entity} {@link Class} used to store instances of this {@link
   *     ClaimResponseTypeV2} in the database
   */
  public Class<?> getEntityClass() {
    return entityClass;
  }

  /** @return the JPA {@link Entity} field used as the entity's {@link Id} */
  public String getEntityIdAttribute() {
    return entityIdAttribute;
  }

  /** @return The attribute name for the entity's mbi attribute. */
  public String getEntityMbiAttribute() {
    return entityMbiAttribute;
  }

  /** @return The attribute name for the entity's mbi hash attribute. */
  public String getEntityMbiHashAttribute() {
    return entityMbiHashAttribute;
  }

<<<<<<< HEAD
  public String getEntityStartDateAttribute() {
    return entityStartDateAttribute;
  }

  public String getEntityEndDateAttribute() {
    return entityEndDateAttribute;
  }

=======
>>>>>>> f0573b8a
  /**
   * @return the {@link ResourceTransformer} to use to transform the JPA {@link Entity} instances
   *     into FHIR {@link ClaimResponse} instances
   */
  public ResourceTransformer<Claim> getTransformer() {
    return transformer;
  }

  /**
   * @param claimTypeText the lower-cased {@link ClaimTypeV2#name()} value to parse back into a
   *     {@link ClaimTypeV2}
   * @return the {@link ClaimTypeV2} represented by the specified {@link String}
   */
  public static Optional<ResourceTypeV2<Claim>> parse(String claimTypeText) {
    for (ClaimTypeV2 claimType : ClaimTypeV2.values())
      if (claimType.name().toLowerCase().equals(claimTypeText)) return Optional.of(claimType);
    return Optional.empty();
  }
}<|MERGE_RESOLUTION|>--- conflicted
+++ resolved
@@ -20,19 +20,17 @@
       PreAdjFissClaim.Fields.mbi,
       PreAdjFissClaim.Fields.mbiHash,
       PreAdjFissClaim.Fields.dcn,
-<<<<<<< HEAD
       PreAdjFissClaim.Fields.stmtCovFromDate,
       PreAdjFissClaim.Fields.stmtCovToDate,
-      FissClaimTransformerV2::transform);
-=======
       FissClaimTransformerV2::transform),
->>>>>>> f0573b8a
 
   M(
       PreAdjMcsClaim.class,
       PreAdjMcsClaim.Fields.idrClaimMbi,
       PreAdjMcsClaim.Fields.idrClaimMbiHash,
       PreAdjMcsClaim.Fields.idrClmHdIcn,
+      PreAdjMcsClaim.Fields.idrHdrFromDateOfSvc,
+      PreAdjMcsClaim.Fields.idrHdrToDateOfSvc,
       McsClaimTransformerV2::transform);
 
   private final Class<?> entityClass;
@@ -57,11 +55,8 @@
       String entityMbiAttribute,
       String entityMbiHashAttribute,
       String entityIdAttribute,
-<<<<<<< HEAD
       String entityStartDateAttribute,
       String entityEndDateAttribute,
-=======
->>>>>>> f0573b8a
       ResourceTransformer<Claim> transformer) {
     this.entityClass = entityClass;
     this.entityMbiAttribute = entityMbiAttribute;
@@ -95,7 +90,6 @@
     return entityMbiHashAttribute;
   }
 
-<<<<<<< HEAD
   public String getEntityStartDateAttribute() {
     return entityStartDateAttribute;
   }
@@ -104,8 +98,6 @@
     return entityEndDateAttribute;
   }
 
-=======
->>>>>>> f0573b8a
   /**
    * @return the {@link ResourceTransformer} to use to transform the JPA {@link Entity} instances
    *     into FHIR {@link ClaimResponse} instances
