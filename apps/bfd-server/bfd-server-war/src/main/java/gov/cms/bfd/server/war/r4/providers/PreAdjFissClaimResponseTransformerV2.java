package gov.cms.bfd.server.war.r4.providers;

import com.codahale.metrics.MetricRegistry;
import com.codahale.metrics.Timer;
import com.newrelic.api.agent.Trace;
import gov.cms.bfd.model.rda.PreAdjFissClaim;
import gov.cms.bfd.sharedutils.exceptions.BadCodeMonkeyException;
import java.util.Arrays;
import java.util.Collections;
import java.util.Date;
import java.util.HashMap;
import java.util.List;
import java.util.Map;
import org.hl7.fhir.r4.model.ClaimResponse;
import org.hl7.fhir.r4.model.CodeableConcept;
import org.hl7.fhir.r4.model.Coding;
import org.hl7.fhir.r4.model.Extension;
import org.hl7.fhir.r4.model.Identifier;
import org.hl7.fhir.r4.model.Meta;
import org.hl7.fhir.r4.model.Reference;

/** Transforms FISS/MCS instances into FHIR {@link ClaimResponse} resources. */
public class PreAdjFissClaimResponseTransformerV2 {

  private static final String METRIC_NAME =
      MetricRegistry.name(PreAdjFissClaimResponseTransformerV2.class.getSimpleName(), "transform");

  private static final Map<Character, String> STATUS_TEXT;

  static {
    STATUS_TEXT = new HashMap<>();
    STATUS_TEXT.put('a', "Active");
    STATUS_TEXT.put('s', "Suspend");
    STATUS_TEXT.put('p', "Paid");
    STATUS_TEXT.put('d', "Denied");
    STATUS_TEXT.put('i', "Inactive");
    STATUS_TEXT.put('r', "Reject");
    STATUS_TEXT.put('t', "RTP");
    STATUS_TEXT.put('m', "Move");
  }

<<<<<<< HEAD
  private static final Map<Character, ClaimResponse.RemittanceOutcome> OUTCOME_TEXT;

  static {
    OUTCOME_TEXT = new HashMap<>();
    OUTCOME_TEXT.put('a', ClaimResponse.RemittanceOutcome.QUEUED);
    OUTCOME_TEXT.put('s', ClaimResponse.RemittanceOutcome.PARTIAL);
    OUTCOME_TEXT.put('p', ClaimResponse.RemittanceOutcome.COMPLETE);
    OUTCOME_TEXT.put('d', ClaimResponse.RemittanceOutcome.ERROR);
    OUTCOME_TEXT.put('i', ClaimResponse.RemittanceOutcome.PARTIAL);
    OUTCOME_TEXT.put('r', ClaimResponse.RemittanceOutcome.ERROR);
    OUTCOME_TEXT.put('t', ClaimResponse.RemittanceOutcome.PARTIAL);
    OUTCOME_TEXT.put('m', ClaimResponse.RemittanceOutcome.QUEUED);
=======
  private static final Map<Character, ClaimResponse.RemittanceOutcome> STATUS_TO_OUTCOME;

  static {
    STATUS_TO_OUTCOME = new HashMap<>();
    STATUS_TO_OUTCOME.put(' ', ClaimResponse.RemittanceOutcome.QUEUED);
    STATUS_TO_OUTCOME.put('a', ClaimResponse.RemittanceOutcome.QUEUED);
    STATUS_TO_OUTCOME.put('s', ClaimResponse.RemittanceOutcome.PARTIAL);
    STATUS_TO_OUTCOME.put('p', ClaimResponse.RemittanceOutcome.COMPLETE);
    STATUS_TO_OUTCOME.put('d', ClaimResponse.RemittanceOutcome.ERROR);
    STATUS_TO_OUTCOME.put('i', ClaimResponse.RemittanceOutcome.PARTIAL);
    STATUS_TO_OUTCOME.put('r', ClaimResponse.RemittanceOutcome.ERROR);
    STATUS_TO_OUTCOME.put('t', ClaimResponse.RemittanceOutcome.ERROR);
    STATUS_TO_OUTCOME.put('m', ClaimResponse.RemittanceOutcome.PARTIAL);
>>>>>>> 6b26285c
  }

  /**
   * @param metricRegistry the {@link MetricRegistry} to use
   * @param claimEntity the FISS {@link PreAdjFissClaim} to transform
   * @return a FHIR {@link ClaimResponse} resource that represents the specified claim
   */
  @Trace
  static ClaimResponse transform(MetricRegistry metricRegistry, Object claimEntity) {
    Timer.Context timer = metricRegistry.timer(METRIC_NAME).time();

    if (!(claimEntity instanceof PreAdjFissClaim)) {
      throw new BadCodeMonkeyException();
    }

    ClaimResponse claim = transformClaim((PreAdjFissClaim) claimEntity);

    timer.stop();
    return claim;
  }

  /**
   * @param claimGroup the {@link PreAdjFissClaim} to transform
   * @return a FHIR {@link ClaimResponse} resource that represents the specified {@link
   *     PreAdjFissClaim}
   */
  private static ClaimResponse transformClaim(PreAdjFissClaim claimGroup) {
    ClaimResponse claim = new ClaimResponse();

    claim.setId("f-" + claimGroup.getDcn());
    claim.setMeta(new Meta().setLastUpdated(Date.from(claimGroup.getLastUpdated())));
    claim.setExtension(getExtension(claimGroup));
    claim.setIdentifier(getIdentifier(claimGroup));
    claim.setStatus(ClaimResponse.ClaimResponseStatus.ACTIVE);
<<<<<<< HEAD
    claim.setOutcome(OUTCOME_TEXT.get(Character.toLowerCase(claimGroup.getCurrStatus())));
=======
    claim.setOutcome(STATUS_TO_OUTCOME.get(Character.toLowerCase(claimGroup.getCurrStatus())));
>>>>>>> 6b26285c
    claim.setType(getType());
    claim.setUse(ClaimResponse.Use.CLAIM);
    claim.setCreated(new Date());
    claim.setInsurer(new Reference().setIdentifier(new Identifier().setValue("CMS")));
    claim.setPatient(getPatient(claimGroup));
    claim.setRequest(new Reference(String.format("Claim/f-%s", claimGroup.getDcn())));

    return claim;
  }

  private static List<Extension> getExtension(PreAdjFissClaim claimGroup) {
    return Collections.singletonList(
        new Extension()
            .setUrl("https://dcgeo.cms.gov/resources/variables/fiss-status")
            .setValue(
                new Coding(
                    "https://dcgeo.cms.gov/resources/variables/fiss-status",
                    "" + claimGroup.getCurrStatus(),
                    STATUS_TEXT.get(Character.toLowerCase(claimGroup.getCurrStatus())))));
  }

  private static List<Identifier> getIdentifier(PreAdjFissClaim claimGroup) {
    return Collections.singletonList(
        new Identifier()
            .setType(
                new CodeableConcept(
                    new Coding(
                        "http://hl7.org/fhir/us/carin-bb/CodeSystem/C4BBIdentifierType",
                        "uc",
                        "Unique Claim ID")))
            .setSystem("https://dcgeo.cms.gov/resources/variables/dcn")
            .setValue(claimGroup.getDcn()));
  }

  private static CodeableConcept getType() {
    return new CodeableConcept()
        .setCoding(
            Arrays.asList(
                new Coding("https://dcgeo.cms.gov/resources/codesystem/rda-type", "FISS", null),
                new Coding(
                    "http://terminology.hl7.org/CodeSystem/claim-type",
                    "institutional",
                    "Institutional")));
  }

  private static Reference getPatient(PreAdjFissClaim claimGroup) {
    return new Reference()
        .setIdentifier(
            new Identifier()
                .setType(
                    new CodeableConcept()
                        .setCoding(
                            Collections.singletonList(
                                new Coding(
                                    "http://terminology.hl7.org/CodeSystem/v2-0203",
                                    "MC",
                                    "Patient's Medicare number"))))
                .setSystem("http://hl7.org/fhir/sid/us-mbi")
                .setValue(claimGroup.getMbi()));
  }
}<|MERGE_RESOLUTION|>--- conflicted
+++ resolved
@@ -39,20 +39,6 @@
     STATUS_TEXT.put('m', "Move");
   }
 
-<<<<<<< HEAD
-  private static final Map<Character, ClaimResponse.RemittanceOutcome> OUTCOME_TEXT;
-
-  static {
-    OUTCOME_TEXT = new HashMap<>();
-    OUTCOME_TEXT.put('a', ClaimResponse.RemittanceOutcome.QUEUED);
-    OUTCOME_TEXT.put('s', ClaimResponse.RemittanceOutcome.PARTIAL);
-    OUTCOME_TEXT.put('p', ClaimResponse.RemittanceOutcome.COMPLETE);
-    OUTCOME_TEXT.put('d', ClaimResponse.RemittanceOutcome.ERROR);
-    OUTCOME_TEXT.put('i', ClaimResponse.RemittanceOutcome.PARTIAL);
-    OUTCOME_TEXT.put('r', ClaimResponse.RemittanceOutcome.ERROR);
-    OUTCOME_TEXT.put('t', ClaimResponse.RemittanceOutcome.PARTIAL);
-    OUTCOME_TEXT.put('m', ClaimResponse.RemittanceOutcome.QUEUED);
-=======
   private static final Map<Character, ClaimResponse.RemittanceOutcome> STATUS_TO_OUTCOME;
 
   static {
@@ -66,7 +52,6 @@
     STATUS_TO_OUTCOME.put('r', ClaimResponse.RemittanceOutcome.ERROR);
     STATUS_TO_OUTCOME.put('t', ClaimResponse.RemittanceOutcome.ERROR);
     STATUS_TO_OUTCOME.put('m', ClaimResponse.RemittanceOutcome.PARTIAL);
->>>>>>> 6b26285c
   }
 
   /**
@@ -101,11 +86,7 @@
     claim.setExtension(getExtension(claimGroup));
     claim.setIdentifier(getIdentifier(claimGroup));
     claim.setStatus(ClaimResponse.ClaimResponseStatus.ACTIVE);
-<<<<<<< HEAD
-    claim.setOutcome(OUTCOME_TEXT.get(Character.toLowerCase(claimGroup.getCurrStatus())));
-=======
     claim.setOutcome(STATUS_TO_OUTCOME.get(Character.toLowerCase(claimGroup.getCurrStatus())));
->>>>>>> 6b26285c
     claim.setType(getType());
     claim.setUse(ClaimResponse.Use.CLAIM);
     claim.setCreated(new Date());
