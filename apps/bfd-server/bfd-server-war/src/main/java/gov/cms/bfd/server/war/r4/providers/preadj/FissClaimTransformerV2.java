package gov.cms.bfd.server.war.r4.providers.preadj;

import com.codahale.metrics.MetricRegistry;
import com.codahale.metrics.Timer;
import com.newrelic.api.agent.Trace;
import gov.cms.bfd.model.rda.PreAdjFissClaim;
import gov.cms.bfd.model.rda.PreAdjFissProcCode;
import gov.cms.bfd.server.war.commons.carin.C4BBClaimIdentifierType;
<<<<<<< HEAD
=======
import gov.cms.bfd.server.war.commons.carin.C4BBIdentifierType;
>>>>>>> ff8a7b86
import gov.cms.bfd.server.war.commons.carin.C4BBOrganizationIdentifierType;
import gov.cms.bfd.sharedutils.exceptions.BadCodeMonkeyException;
import java.time.ZoneId;
import java.util.ArrayList;
import java.util.Arrays;
import java.util.Collections;
import java.util.Comparator;
import java.util.Date;
import java.util.List;
import org.hl7.fhir.r4.model.CanonicalType;
import org.hl7.fhir.r4.model.Claim;
import org.hl7.fhir.r4.model.CodeableConcept;
import org.hl7.fhir.r4.model.Coding;
import org.hl7.fhir.r4.model.Identifier;
import org.hl7.fhir.r4.model.Meta;
import org.hl7.fhir.r4.model.Money;
import org.hl7.fhir.r4.model.Organization;
import org.hl7.fhir.r4.model.Reference;
import org.hl7.fhir.r4.model.Resource;
import org.hl7.fhir.r4.model.codesystems.ClaimType;
import org.hl7.fhir.r4.model.codesystems.ExDiagnosistype;
<<<<<<< HEAD
=======
import org.hl7.fhir.r4.model.codesystems.ProcessPriority;
>>>>>>> ff8a7b86

/** Transforms FISS/MCS instances into FHIR {@link Claim} resources. */
public class FissClaimTransformerV2 {

  private static final String METRIC_NAME =
      MetricRegistry.name(FissClaimTransformerV2.class.getSimpleName(), "transform");

  private FissClaimTransformerV2() {}

  /**
   * @param metricRegistry the {@link MetricRegistry} to use
   * @param claimEntity the FISS {@link PreAdjFissClaim} to transform
   * @return a FHIR {@link Claim} resource that represents the specified claim
   */
  @Trace
  static Claim transform(MetricRegistry metricRegistry, Object claimEntity) {
    if (!(claimEntity instanceof PreAdjFissClaim)) {
      throw new BadCodeMonkeyException();
    }

    try (Timer.Context ignored = metricRegistry.timer(METRIC_NAME).time()) {
      return transformClaim((PreAdjFissClaim) claimEntity);
    }
  }

  /**
   * @param claimGroup the {@link PreAdjFissClaim} to transform
   * @return a FHIR {@link Claim} resource that represents the specified {@link PreAdjFissClaim}
   */
  private static Claim transformClaim(PreAdjFissClaim claimGroup) {
    Claim claim = new Claim();

    claim.setId("f-" + claimGroup.getDcn());
    claim.setMeta(new Meta().setLastUpdated(Date.from(claimGroup.getLastUpdated())));
    claim.setContained(getContainedProvider(claimGroup));
    claim.setIdentifier(getIdentifier(claimGroup));
    claim.setStatus(Claim.ClaimStatus.ACTIVE);
    claim.setType(getType());
    claim.setUse(Claim.Use.CLAIM);
    claim.setCreated(new Date());
    claim.setPriority(getPriority());
    claim.setTotal(getTotal(claimGroup));
    claim.setProvider(new Reference("#provider-org"));
    claim.setPatient(getPatient(claimGroup));
    claim.setDiagnosis(getDiagnosis(claimGroup));
    claim.setProcedure(getProcedure(claimGroup));

    return claim;
  }

  private static List<Identifier> getIdentifier(PreAdjFissClaim claimGroup) {
    return Collections.singletonList(
        new Identifier()
            .setType(
                new CodeableConcept(
                    new Coding(
                        C4BBClaimIdentifierType.UC.getSystem(),
                        C4BBClaimIdentifierType.UC.toCode(),
                        C4BBClaimIdentifierType.UC.getDisplay())))
            .setSystem("https://dcgeo.cms.gov/resources/variables/dcn")
            .setValue(claimGroup.getDcn()));
  }

  private static CodeableConcept getType() {
    return new CodeableConcept()
        .setCoding(
            Arrays.asList(
                new Coding("https://dcgeo.cms.gov/resources/codesystem/rda-type", "FISS", null),
                new Coding(
                    ClaimType.INSTITUTIONAL.getSystem(),
                    ClaimType.INSTITUTIONAL.toCode(),
                    ClaimType.INSTITUTIONAL.getDisplay())));
  }

  private static CodeableConcept getPriority() {
    return new CodeableConcept(
        new Coding(
            ProcessPriority.NORMAL.getSystem(),
            ProcessPriority.NORMAL.toCode(),
            ProcessPriority.NORMAL.getDisplay()));
  }

  private static Money getTotal(PreAdjFissClaim claimGroup) {
    Money total = new Money();

    total.setValue(claimGroup.getTotalChargeAmount());
    total.setCurrency("USD");

    return total;
  }

  private static List<Resource> getContainedProvider(PreAdjFissClaim claimGroup) {
    return Collections.singletonList(
        new Organization()
            .setIdentifier(
                Arrays.asList(
                    new Identifier()
                        .setType(
                            new CodeableConcept(
                                new Coding(
                                    C4BBOrganizationIdentifierType.PRN.getSystem(),
                                    C4BBOrganizationIdentifierType.PRN.toCode(),
                                    C4BBOrganizationIdentifierType.PRN.getDisplay())))
                        .setValue(claimGroup.getMedaProvId()),
                    new Identifier()
                        .setType(
                            new CodeableConcept(
                                new Coding(
<<<<<<< HEAD
                                    C4BBOrganizationIdentifierType.NPI.getSystem(),
                                    C4BBOrganizationIdentifierType.NPI.toCode(),
                                    C4BBOrganizationIdentifierType.NPI.getDisplay())))
=======
                                    C4BBIdentifierType.NPI.getSystem(),
                                    C4BBIdentifierType.NPI.toCode(),
                                    C4BBIdentifierType.NPI.getDisplay())))
>>>>>>> ff8a7b86
                        .setSystem("http://hl7.org/fhir/sid/us-npi")
                        .setValue(claimGroup.getNpiNumber())))
            .setId("provider-org")
            .setMeta(
                new Meta()
                    .setProfile(
                        Collections.singletonList(
                            new CanonicalType(
                                "http://hl7.org/fhir/us/carin-bb/StructureDefinition/C4BB-Organization")))));
  }

  private static Reference getPatient(PreAdjFissClaim claimGroup) {
    return new Reference()
        .setIdentifier(
            new Identifier()
                .setType(
                    new CodeableConcept()
                        .setCoding(
                            Collections.singletonList(
                                new Coding(
                                    "http://terminology.hl7.org/CodeSystem/v2-0203",
                                    "MC",
                                    "Patient's Medicare number"))))
                .setSystem("http://hl7.org/fhir/sid/us-mbi")
                .setValue(claimGroup.getMbi()));
  }

  private static List<Claim.DiagnosisComponent> getDiagnosis(PreAdjFissClaim claimGroup) {
    return Arrays.asList(
        new Claim.DiagnosisComponent()
            .setSequence(1)
            .setDiagnosis(
                new CodeableConcept()
                    .setCoding(
                        Collections.singletonList(
                            new Coding(
                                "http://hl7.org/fhir/sid/icd-10",
                                claimGroup.getPrincipleDiag(),
                                null))))
            .setType(
                Collections.singletonList(
                    new CodeableConcept()
                        .setCoding(
                            Collections.singletonList(
                                new Coding(
                                    ExDiagnosistype.PRINCIPAL.getSystem(),
                                    ExDiagnosistype.PRINCIPAL.toCode(),
                                    ExDiagnosistype.PRINCIPAL.getDisplay()))))),
        new Claim.DiagnosisComponent()
            .setSequence(2)
            .setDiagnosis(
                new CodeableConcept()
                    .setCoding(
                        Collections.singletonList(
                            new Coding(
                                "http://hl7.org/fhir/sid/icd-10",
                                claimGroup.getAdmitDiagCode(),
                                null))))
            .setType(
                Collections.singletonList(
                    new CodeableConcept()
                        .setCoding(
                            Collections.singletonList(
                                new Coding(
                                    ExDiagnosistype.ADMITTING.getSystem(),
                                    ExDiagnosistype.ADMITTING.toCode(),
                                    ExDiagnosistype.ADMITTING.getDisplay()))))));
  }

  private static List<Claim.ProcedureComponent> getProcedure(PreAdjFissClaim claimGroup) {
    List<Claim.ProcedureComponent> procedure = new ArrayList<>();

    // Sort proc codes by priority prior to building resource
    List<PreAdjFissProcCode> procCodes = new ArrayList<>(claimGroup.getProcCodes());
    procCodes.sort(Comparator.comparingInt(PreAdjFissProcCode::getPriority));

    for (int i = 0; i < procCodes.size(); ++i) {
      PreAdjFissProcCode procCode = procCodes.get(i);
      Claim.ProcedureComponent component = new Claim.ProcedureComponent();

      component.setSequence((i + 1));
      component.setDate(
          Date.from(procCode.getProcDate().atStartOfDay(ZoneId.systemDefault()).toInstant()));
      component.setProcedure(
          new CodeableConcept()
              .setCoding(
                  Collections.singletonList(
                      new Coding("http://hl7.org/fhir/sid/icd-10", procCode.getProcCode(), null))));

      procedure.add(component);
    }

    return procedure;
  }
}<|MERGE_RESOLUTION|>--- conflicted
+++ resolved
@@ -6,10 +6,7 @@
 import gov.cms.bfd.model.rda.PreAdjFissClaim;
 import gov.cms.bfd.model.rda.PreAdjFissProcCode;
 import gov.cms.bfd.server.war.commons.carin.C4BBClaimIdentifierType;
-<<<<<<< HEAD
-=======
 import gov.cms.bfd.server.war.commons.carin.C4BBIdentifierType;
->>>>>>> ff8a7b86
 import gov.cms.bfd.server.war.commons.carin.C4BBOrganizationIdentifierType;
 import gov.cms.bfd.sharedutils.exceptions.BadCodeMonkeyException;
 import java.time.ZoneId;
@@ -31,10 +28,7 @@
 import org.hl7.fhir.r4.model.Resource;
 import org.hl7.fhir.r4.model.codesystems.ClaimType;
 import org.hl7.fhir.r4.model.codesystems.ExDiagnosistype;
-<<<<<<< HEAD
-=======
 import org.hl7.fhir.r4.model.codesystems.ProcessPriority;
->>>>>>> ff8a7b86
 
 /** Transforms FISS/MCS instances into FHIR {@link Claim} resources. */
 public class FissClaimTransformerV2 {
@@ -143,15 +137,9 @@
                         .setType(
                             new CodeableConcept(
                                 new Coding(
-<<<<<<< HEAD
-                                    C4BBOrganizationIdentifierType.NPI.getSystem(),
-                                    C4BBOrganizationIdentifierType.NPI.toCode(),
-                                    C4BBOrganizationIdentifierType.NPI.getDisplay())))
-=======
                                     C4BBIdentifierType.NPI.getSystem(),
                                     C4BBIdentifierType.NPI.toCode(),
                                     C4BBIdentifierType.NPI.getDisplay())))
->>>>>>> ff8a7b86
                         .setSystem("http://hl7.org/fhir/sid/us-npi")
                         .setValue(claimGroup.getNpiNumber())))
             .setId("provider-org")
