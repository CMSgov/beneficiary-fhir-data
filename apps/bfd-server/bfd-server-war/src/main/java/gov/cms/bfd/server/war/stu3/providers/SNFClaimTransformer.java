package gov.cms.bfd.server.war.stu3.providers;

import static gov.cms.bfd.server.war.SpringConfiguration.SSM_PATH_SAMHSA_V2_ENABLED;
import static java.util.Objects.requireNonNull;

import ca.uhn.fhir.model.api.TemporalPrecisionEnum;
import com.codahale.metrics.MetricRegistry;
import com.codahale.metrics.Timer;
import com.newrelic.api.agent.Trace;
import gov.cms.bfd.model.codebook.data.CcwCodebookVariable;
import gov.cms.bfd.model.rif.entities.SNFClaim;
import gov.cms.bfd.model.rif.entities.SNFClaimLine;
<<<<<<< HEAD
=======
import gov.cms.bfd.model.rif.npi_fda.NPIData;
import gov.cms.bfd.model.rif.samhsa.SnfTag;
>>>>>>> b30d9b81
import gov.cms.bfd.server.war.commons.ClaimType;
import gov.cms.bfd.server.war.commons.CommonTransformerUtils;
import gov.cms.bfd.server.war.commons.MedicareSegment;
import gov.cms.bfd.server.war.commons.SecurityTagManager;
import gov.cms.bfd.server.war.r4.providers.pac.common.ClaimWithSecurityTags;
import gov.cms.bfd.sharedutils.exceptions.BadCodeMonkeyException;
import java.math.BigDecimal;
import java.util.Collections;
import java.util.List;
import java.util.Map;
import java.util.Optional;
import org.hl7.fhir.dstu3.model.Address;
import org.hl7.fhir.dstu3.model.Coding;
import org.hl7.fhir.dstu3.model.ExplanationOfBenefit;
import org.hl7.fhir.dstu3.model.ExplanationOfBenefit.ItemComponent;
import org.hl7.fhir.dstu3.model.ExplanationOfBenefit.SupportingInformationComponent;
import org.hl7.fhir.dstu3.model.Period;
import org.springframework.beans.factory.annotation.Value;
import org.springframework.stereotype.Component;

/** Transforms CCW {@link SNFClaim} instances into FHIR {@link ExplanationOfBenefit} resources. */
@Component
public class SNFClaimTransformer implements ClaimTransformerInterface {

  /** The Metric registry. */
  private final MetricRegistry metricRegistry;

  /** The metric name. */
  private static final String METRIC_NAME =
      MetricRegistry.name(SNFClaimTransformer.class.getSimpleName(), "transform");

  /** The securityTagManager. */
  private final SecurityTagManager securityTagManager;

  private final boolean samhsaV2Enabled;

  /**
   * Instantiates a new transformer.
   *
   * <p>Spring will wire this into a singleton bean during the initial component scan, and it will
   * be injected properly into places that need it, so this constructor should only be explicitly
   * called by tests.
   *
   * @param metricRegistry the metric registry
   * @param securityTagManager SamhsaSecurityTag lookup
   * @param samhsaV2Enabled samhsaV2Enabled flag
   */
<<<<<<< HEAD
  public SNFClaimTransformer(
      MetricRegistry metricRegistry,
      NPIOrgLookup npiOrgLookup,
      SecurityTagManager securityTagManager,
      @Value("${" + SSM_PATH_SAMHSA_V2_ENABLED + ":false}") Boolean samhsaV2Enabled) {
=======
  public SNFClaimTransformer(MetricRegistry metricRegistry, SecurityTagManager securityTagManager) {
>>>>>>> b30d9b81
    this.metricRegistry = requireNonNull(metricRegistry);
    this.securityTagManager = requireNonNull(securityTagManager);
    this.samhsaV2Enabled = samhsaV2Enabled;
  }

  /**
   * Transforms a claim into an {@link ExplanationOfBenefit}.
   *
   * @param claimEntity the {@link SNFClaim} to use
   * @param includeTaxNumber exists to satisfy {@link ClaimTransformerInterface}; ignored
   * @return a FHIR {@link ExplanationOfBenefit} resource.
   */
  @Trace
  @Override
  public ExplanationOfBenefit transform(
      ClaimWithSecurityTags<?> claimEntity, boolean includeTaxNumber) {

    Object claim = claimEntity.getClaimEntity();
    List<Coding> securityTags =
        securityTagManager.getClaimSecurityLevelDstu3(claimEntity.getSecurityTags());

    if (!(claim instanceof SNFClaim)) {
      throw new BadCodeMonkeyException();
    }
    ExplanationOfBenefit eob;
    try (Timer.Context ignored = metricRegistry.timer(METRIC_NAME).time()) {
      SNFClaim snfClaim = (SNFClaim) claim;
      eob = transformClaim(snfClaim, securityTags);
    }
    return eob;
  }

  /**
   * Transforms a specified {@link SNFClaim} into a FHIR {@link ExplanationOfBenefit}.
   *
   * @param claimGroup the CCW {@link SNFClaim} to transform
   * @param securityTags securityTags tag of a claim
   * @return a FHIR {@link ExplanationOfBenefit} resource that represents the specified {@link
   *     SNFClaim}
   */
  private ExplanationOfBenefit transformClaim(SNFClaim claimGroup, List<Coding> securityTags) {
    ExplanationOfBenefit eob = new ExplanationOfBenefit();

    // Common group level fields between all claim types
    TransformerUtils.mapEobCommonClaimHeaderData(
        eob,
        claimGroup.getClaimId(),
        claimGroup.getBeneficiaryId(),
        ClaimType.SNF,
        String.valueOf(claimGroup.getClaimGroupId()),
        MedicareSegment.PART_A,
        Optional.of(claimGroup.getDateFrom()),
        Optional.of(claimGroup.getDateThrough()),
        Optional.of(claimGroup.getPaymentAmount()),
        claimGroup.getFinalAction());

    TransformerUtils.mapEobWeeklyProcessDate(eob, claimGroup.getWeeklyProcessDate());

    // map eob type codes into FHIR
    TransformerUtils.mapEobType(
        eob,
        ClaimType.SNF,
        Optional.of(claimGroup.getNearLineRecordIdCode()),
        Optional.of(claimGroup.getClaimTypeCode()));

    // set the provider number which is common among several claim types
    TransformerUtils.setProviderNumber(eob, claimGroup.getProviderNumber());

    // add EOB information to fields that are common between the Inpatient and SNF
    // claim types
    TransformerUtils.addCommonEobInformationInpatientSNF(
        eob,
        claimGroup.getAdmissionTypeCd(),
        claimGroup.getSourceAdmissionCd(),
        claimGroup.getNoncoveredStayFromDate(),
        claimGroup.getNoncoveredStayThroughDate(),
        claimGroup.getCoveredCareThroughDate(),
        claimGroup.getMedicareBenefitsExhaustedDate(),
        claimGroup.getDiagnosisRelatedGroupCd());

    if (claimGroup.getPatientStatusCd().isPresent()) {
      TransformerUtils.addInformationWithCode(
          eob,
          CcwCodebookVariable.NCH_PTNT_STUS_IND_CD,
          CcwCodebookVariable.NCH_PTNT_STUS_IND_CD,
          claimGroup.getPatientStatusCd().get());
    }

    // Common group level fields between Inpatient, HHA, Hospice and SNF
    TransformerUtils.mapEobCommonGroupInpHHAHospiceSNF(
        eob,
        claimGroup.getClaimAdmissionDate(),
        claimGroup.getBeneficiaryDischargeDate(),
        Optional.of(claimGroup.getUtilizationDayCount()));

    /*
     * add field values to the benefit balances that are common between the
     * Inpatient and SNF claim types
     */
    TransformerUtils.addCommonGroupInpatientSNF(
        eob,
        claimGroup.getCoinsuranceDayCount(),
        claimGroup.getNonUtilizationDayCount(),
        claimGroup.getDeductibleAmount(),
        claimGroup.getPartACoinsuranceLiabilityAmount(),
        claimGroup.getBloodPintsFurnishedQty(),
        claimGroup.getNoncoveredCharge(),
        claimGroup.getTotalDeductionAmount(),
        claimGroup.getClaimPPSCapitalDisproportionateShareAmt(),
        claimGroup.getClaimPPSCapitalExceptionAmount(),
        claimGroup.getClaimPPSCapitalFSPAmount(),
        claimGroup.getClaimPPSCapitalIMEAmount(),
        claimGroup.getClaimPPSCapitalOutlierAmount(),
        claimGroup.getClaimPPSOldCapitalHoldHarmlessAmount());

    if (claimGroup.getQualifiedStayFromDate().isPresent()
        || claimGroup.getQualifiedStayThroughDate().isPresent()) {
      CommonTransformerUtils.validatePeriodDates(
          claimGroup.getQualifiedStayFromDate(), claimGroup.getQualifiedStayThroughDate());
      SupportingInformationComponent nchQlfydStayInfo =
          TransformerUtils.addInformation(eob, CcwCodebookVariable.NCH_QLFYD_STAY_FROM_DT);
      Period nchQlfydStayPeriod = new Period();
      if (claimGroup.getQualifiedStayFromDate().isPresent())
        nchQlfydStayPeriod.setStart(
            CommonTransformerUtils.convertToDate((claimGroup.getQualifiedStayFromDate().get())),
            TemporalPrecisionEnum.DAY);
      if (claimGroup.getQualifiedStayThroughDate().isPresent())
        nchQlfydStayPeriod.setEnd(
            CommonTransformerUtils.convertToDate((claimGroup.getQualifiedStayThroughDate().get())),
            TemporalPrecisionEnum.DAY);
      nchQlfydStayInfo.setTiming(nchQlfydStayPeriod);
    }

    // Common group level fields between Inpatient, Outpatient and SNF
    TransformerUtils.mapEobCommonGroupInpOutSNF(
        eob,
        claimGroup.getBloodDeductibleLiabilityAmount(),
        claimGroup.getOperatingPhysicianNpi(),
        claimGroup.getOtherPhysicianNpi(),
        claimGroup.getClaimQueryCode(),
        claimGroup.getMcoPaidSw());

    // Common group level fields between Inpatient, Outpatient Hospice, HHA and SNF
    TransformerUtils.mapEobCommonGroupInpOutHHAHospiceSNF(
        eob,
        claimGroup.getOrganizationNpi(),
        CommonTransformerUtils.buildReplaceOrganization(claimGroup.getOrganizationNpi())
            .map(NPIData::getProviderOrganizationName),
        claimGroup.getClaimFacilityTypeCode(),
        claimGroup.getClaimFrequencyCode(),
        claimGroup.getClaimNonPaymentReasonCode(),
        claimGroup.getPatientDischargeStatusCode(),
        claimGroup.getClaimServiceClassificationTypeCode(),
        claimGroup.getClaimPrimaryPayerCode(),
        claimGroup.getAttendingPhysicianNpi(),
        claimGroup.getTotalChargeAmount(),
        claimGroup.getPrimaryPayerPaidAmount(),
        claimGroup.getFiscalIntermediaryNumber(),
        claimGroup.getFiDocumentClaimControlNumber(),
        claimGroup.getFiOriginalClaimControlNumber());

    TransformerUtils.extractDiagnoses(
            claimGroup.getDiagnosisCodes(), claimGroup.getDiagnosisCodeVersions(), Map.of())
        .forEach(d -> TransformerUtils.addDiagnosisCode(eob, d));

    // Handle Procedures
    TransformerUtils.extractCCWProcedures(
            claimGroup.getProcedureCodes(),
            claimGroup.getProcedureCodeVersions(),
            claimGroup.getProcedureDates())
        .forEach(p -> TransformerUtils.addProcedureCode(eob, p));

    for (SNFClaimLine claimLine : claimGroup.getLines()) {
      ItemComponent item = eob.addItem();
      item.setSequence(claimLine.getLineNumber());

      item.setLocation(new Address().setState((claimGroup.getProviderStateCode())));

      TransformerUtils.mapHcpcs(
          eob, item, Optional.empty(), claimLine.getHcpcsCode(), Collections.emptyList());

      // Common item level fields between Inpatient, Outpatient, HHA, Hospice and SNF
      TransformerUtils.mapEobCommonItemRevenue(
          item,
          eob,
          claimLine.getRevenueCenter(),
          claimLine.getRateAmount(),
          claimLine.getTotalChargeAmount(),
          claimLine.getNonCoveredChargeAmount(),
          BigDecimal.valueOf(claimLine.getUnitCount()),
          claimLine.getNationalDrugCodeQuantity(),
          claimLine.getNationalDrugCodeQualifierCode(),
          claimLine.getRevenueCenterRenderingPhysicianNPI());

      // Common group level field coinsurance between Inpatient, HHA, Hospice and SNF
      TransformerUtils.mapEobCommonGroupInpHHAHospiceSNFCoinsurance(
          eob, item, claimLine.getDeductibleCoinsuranceCd());
    }
    TransformerUtils.setLastUpdated(eob, claimGroup.getLastUpdated());

    if (samhsaV2Enabled) {
      eob.getMeta().setSecurity(securityTags);
    }
    return eob;
  }
}<|MERGE_RESOLUTION|>--- conflicted
+++ resolved
@@ -10,11 +10,8 @@
 import gov.cms.bfd.model.codebook.data.CcwCodebookVariable;
 import gov.cms.bfd.model.rif.entities.SNFClaim;
 import gov.cms.bfd.model.rif.entities.SNFClaimLine;
-<<<<<<< HEAD
-=======
 import gov.cms.bfd.model.rif.npi_fda.NPIData;
 import gov.cms.bfd.model.rif.samhsa.SnfTag;
->>>>>>> b30d9b81
 import gov.cms.bfd.server.war.commons.ClaimType;
 import gov.cms.bfd.server.war.commons.CommonTransformerUtils;
 import gov.cms.bfd.server.war.commons.MedicareSegment;
@@ -62,15 +59,10 @@
    * @param securityTagManager SamhsaSecurityTag lookup
    * @param samhsaV2Enabled samhsaV2Enabled flag
    */
-<<<<<<< HEAD
   public SNFClaimTransformer(
       MetricRegistry metricRegistry,
-      NPIOrgLookup npiOrgLookup,
       SecurityTagManager securityTagManager,
       @Value("${" + SSM_PATH_SAMHSA_V2_ENABLED + ":false}") Boolean samhsaV2Enabled) {
-=======
-  public SNFClaimTransformer(MetricRegistry metricRegistry, SecurityTagManager securityTagManager) {
->>>>>>> b30d9b81
     this.metricRegistry = requireNonNull(metricRegistry);
     this.securityTagManager = requireNonNull(securityTagManager);
     this.samhsaV2Enabled = samhsaV2Enabled;
