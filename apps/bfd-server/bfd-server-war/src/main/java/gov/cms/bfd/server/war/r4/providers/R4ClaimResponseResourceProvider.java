package gov.cms.bfd.server.war.r4.providers;

import ca.uhn.fhir.model.primitive.IdDt;
import ca.uhn.fhir.rest.annotation.IdParam;
import ca.uhn.fhir.rest.annotation.Read;
import ca.uhn.fhir.rest.api.server.RequestDetails;
import ca.uhn.fhir.rest.server.IResourceProvider;
import ca.uhn.fhir.rest.server.exceptions.ResourceNotFoundException;
import com.codahale.metrics.MetricRegistry;
import com.google.common.annotations.VisibleForTesting;
import com.newrelic.api.agent.Trace;
import gov.cms.bfd.model.rda.PreAdjFissClaim;
import gov.cms.bfd.server.war.commons.LoadedFilterManager;
import gov.cms.bfd.server.war.commons.PreAdjClaimDao;
import java.util.Optional;
import java.util.regex.Matcher;
import java.util.regex.Pattern;
import javax.annotation.PostConstruct;
import javax.inject.Inject;
import javax.persistence.EntityManager;
import javax.persistence.NoResultException;
import javax.persistence.PersistenceContext;
import javax.persistence.criteria.CriteriaBuilder;
import javax.persistence.criteria.CriteriaQuery;
import javax.persistence.criteria.Root;
import org.hl7.fhir.instance.model.api.IBaseResource;
import org.hl7.fhir.r4.model.ClaimResponse;
import org.hl7.fhir.r4.model.IdType;
import org.springframework.stereotype.Component;

/** This FHIR {@link IResourceProvider} adds support for R4 {@link ClaimResponse} resources. */
@Component
public class R4ClaimResponseResourceProvider implements IResourceProvider {

  /**
   * A {@link Pattern} that will match the {@link ClaimResponse#getId()}s used in this application,
   * e.g. <code>f-1234</code> or <code>m--1234</code> (for negative IDs).
   */
  private static final Pattern CLAIM_ID_PATTERN = Pattern.compile("([f])-(-?\\p{Alnum}+)");

  private EntityManager entityManager;
  private MetricRegistry metricRegistry;
  private LoadedFilterManager loadedFilterManager;

  private PreAdjClaimDao preAdjClaimDao;

  /** @param entityManager a JPA {@link EntityManager} connected to the application's database */
  @PersistenceContext
  public void setEntityManager(EntityManager entityManager) {
    this.entityManager = entityManager;
  }

  /** @param metricRegistry the {@link MetricRegistry} to use */
  @Inject
  public void setMetricRegistry(MetricRegistry metricRegistry) {
    this.metricRegistry = metricRegistry;
  }

  /** @param loadedFilterManager the {@link LoadedFilterManager} to use */
  @Inject
  public void setLoadedFilterManager(LoadedFilterManager loadedFilterManager) {
    this.loadedFilterManager = loadedFilterManager;
  }

  /** @see IResourceProvider#getResourceType() */
  @Override
  public Class<? extends IBaseResource> getResourceType() {
    return ClaimResponse.class;
  }

  @PostConstruct
  public void init() {
    preAdjClaimDao = new PreAdjClaimDao(entityManager, metricRegistry);
  }

  /**
   * Adds support for the FHIR "read" operation, for {@link ClaimResponse}s. The {@link Read}
   * annotation indicates that this method supports the read operation.
   *
   * <p>Read operations take a single parameter annotated with {@link IdParam}, and should return a
   * single resource instance.
   *
   * @param claimId The read operation takes one parameter, which must be of type {@link IdType} and
   *     must be annotated with the {@link IdParam} annotation.
   * @return Returns a resource matching the specified {@link IdDt}, or <code>null</code> if none
   *     exists.
   */
  @Read(version = false)
  @Trace
  public ClaimResponse read(@IdParam IdType claimId, RequestDetails requestDetails) {
    if (claimId == null) throw new IllegalArgumentException("Resource ID can not be null");
    if (claimId.getVersionIdPartAsLong() != null)
      throw new IllegalArgumentException("Resource ID must not define a version.");

    String claimIdText = claimId.getIdPart();
    if (claimIdText == null || claimIdText.trim().isEmpty())
      throw new IllegalArgumentException("Resource ID can not be null/blank");

    Matcher claimIdMatcher = CLAIM_ID_PATTERN.matcher(claimIdText);
    if (!claimIdMatcher.matches())
      throw new IllegalArgumentException("Unsupported ID pattern: " + claimIdText);

    String claimIdTypeText = claimIdMatcher.group(1);
<<<<<<< HEAD
    Optional<PreAdjClaimResponseTypeV2> optional = PreAdjClaimResponseTypeV2.parse(claimIdTypeText);
    if (!optional.isPresent()) throw new ResourceNotFoundException(claimId);
    PreAdjClaimResponseTypeV2 claimIdType = optional.get();
=======
    Optional<IPreAdjClaimResponseTypeV2> optional = parseClaimType(claimIdTypeText);
    if (!optional.isPresent()) throw new ResourceNotFoundException(claimId);
    IPreAdjClaimResponseTypeV2 claimIdType = optional.get();
>>>>>>> 6b26285c
    String claimIdString = claimIdMatcher.group(2);

    Object claimEntity;

    try {
      claimEntity = preAdjClaimDao.getEntityById(claimIdType, claimIdString);
    } catch (NoResultException e) {
      throw new ResourceNotFoundException(claimId);
    }

    return claimIdType.getTransformer().transform(metricRegistry, claimEntity);
  }

<<<<<<< HEAD
    return claimIdType.getTransformer().transform(metricRegistry, claimEntity);
  }

  Object getEntityById(PreAdjClaimResponseTypeV2 claimIdType, String id) {
    Class<?> entityClass = claimIdType.getEntityClass();
    CriteriaBuilder builder = entityManager.getCriteriaBuilder();
    CriteriaQuery<?> criteria = builder.createQuery(entityClass);
    Root root = criteria.from(entityClass);

    criteria.select(root);
    criteria.where(builder.equal(root.get(claimIdType.getEntityIdAttribute()), id));

    Object claimEntity = null;
    //    Long eobByIdQueryNanoSeconds = null;
    //    Timer.Context timerEobQuery =
    //            metricRegistry
    //                    .timer(MetricRegistry.name(getClass().getSimpleName(), "query",
    // "claim_by_id"))
    //                    .time();
    try {
      claimEntity = entityManager.createQuery(criteria).getSingleResult();
      PreAdjFissClaim entity = (PreAdjFissClaim) claimEntity;
    } finally {
      //      eobByIdQueryNanoSeconds = timerEobQuery.stop();
      //      TransformerUtilsV2.recordQueryInMdc(
      //              "eob_by_id", eobByIdQueryNanoSeconds, claimEntity == null ? 0 : 1);
    }

    return claimEntity;
=======
  /**
   * Helper method to make mocking easier in tests.
   *
   * @param typeText String to parse representing the claim type.
   * @return The parsed {@link PreAdjClaimResponseTypeV2} type.
   */
  @VisibleForTesting
  Optional<IPreAdjClaimResponseTypeV2> parseClaimType(String typeText) {
    return PreAdjClaimResponseTypeV2.parse(typeText);
>>>>>>> 6b26285c
  }
}<|MERGE_RESOLUTION|>--- conflicted
+++ resolved
@@ -9,7 +9,6 @@
 import com.codahale.metrics.MetricRegistry;
 import com.google.common.annotations.VisibleForTesting;
 import com.newrelic.api.agent.Trace;
-import gov.cms.bfd.model.rda.PreAdjFissClaim;
 import gov.cms.bfd.server.war.commons.LoadedFilterManager;
 import gov.cms.bfd.server.war.commons.PreAdjClaimDao;
 import java.util.Optional;
@@ -20,9 +19,6 @@
 import javax.persistence.EntityManager;
 import javax.persistence.NoResultException;
 import javax.persistence.PersistenceContext;
-import javax.persistence.criteria.CriteriaBuilder;
-import javax.persistence.criteria.CriteriaQuery;
-import javax.persistence.criteria.Root;
 import org.hl7.fhir.instance.model.api.IBaseResource;
 import org.hl7.fhir.r4.model.ClaimResponse;
 import org.hl7.fhir.r4.model.IdType;
@@ -101,15 +97,9 @@
       throw new IllegalArgumentException("Unsupported ID pattern: " + claimIdText);
 
     String claimIdTypeText = claimIdMatcher.group(1);
-<<<<<<< HEAD
-    Optional<PreAdjClaimResponseTypeV2> optional = PreAdjClaimResponseTypeV2.parse(claimIdTypeText);
-    if (!optional.isPresent()) throw new ResourceNotFoundException(claimId);
-    PreAdjClaimResponseTypeV2 claimIdType = optional.get();
-=======
     Optional<IPreAdjClaimResponseTypeV2> optional = parseClaimType(claimIdTypeText);
     if (!optional.isPresent()) throw new ResourceNotFoundException(claimId);
     IPreAdjClaimResponseTypeV2 claimIdType = optional.get();
->>>>>>> 6b26285c
     String claimIdString = claimIdMatcher.group(2);
 
     Object claimEntity;
@@ -123,37 +113,6 @@
     return claimIdType.getTransformer().transform(metricRegistry, claimEntity);
   }
 
-<<<<<<< HEAD
-    return claimIdType.getTransformer().transform(metricRegistry, claimEntity);
-  }
-
-  Object getEntityById(PreAdjClaimResponseTypeV2 claimIdType, String id) {
-    Class<?> entityClass = claimIdType.getEntityClass();
-    CriteriaBuilder builder = entityManager.getCriteriaBuilder();
-    CriteriaQuery<?> criteria = builder.createQuery(entityClass);
-    Root root = criteria.from(entityClass);
-
-    criteria.select(root);
-    criteria.where(builder.equal(root.get(claimIdType.getEntityIdAttribute()), id));
-
-    Object claimEntity = null;
-    //    Long eobByIdQueryNanoSeconds = null;
-    //    Timer.Context timerEobQuery =
-    //            metricRegistry
-    //                    .timer(MetricRegistry.name(getClass().getSimpleName(), "query",
-    // "claim_by_id"))
-    //                    .time();
-    try {
-      claimEntity = entityManager.createQuery(criteria).getSingleResult();
-      PreAdjFissClaim entity = (PreAdjFissClaim) claimEntity;
-    } finally {
-      //      eobByIdQueryNanoSeconds = timerEobQuery.stop();
-      //      TransformerUtilsV2.recordQueryInMdc(
-      //              "eob_by_id", eobByIdQueryNanoSeconds, claimEntity == null ? 0 : 1);
-    }
-
-    return claimEntity;
-=======
   /**
    * Helper method to make mocking easier in tests.
    *
@@ -163,6 +122,5 @@
   @VisibleForTesting
   Optional<IPreAdjClaimResponseTypeV2> parseClaimType(String typeText) {
     return PreAdjClaimResponseTypeV2.parse(typeText);
->>>>>>> 6b26285c
   }
 }