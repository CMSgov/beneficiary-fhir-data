--- conflicted
+++ resolved
@@ -350,7 +350,6 @@
   }
 
   /**
-<<<<<<< HEAD
    * Determines if the fhir resources related to pre adj claim data will accept {@link
    * gov.cms.bfd.model.rda.Mbi#oldHash} values for queries. This is off by default but when enabled
    * will simplify rotation of hash values.
@@ -364,10 +363,8 @@
   }
 
   /**
-=======
    * Creates a new r4 resource provider list.
    *
->>>>>>> 187811b3
    * @param r4PatientResourceProvider the application's {@link R4PatientResourceProvider} bean
    * @param r4CoverageResourceProvider the r4 coverage resource provider
    * @param r4EOBResourceProvider the r4 eob resource provider
