--- conflicted
+++ resolved
@@ -96,9 +96,6 @@
 
     Patient patient = new Patient();
 
-<<<<<<< HEAD
-    patient.setId(String.valueOf(beneficiary.getBeneficiaryId()));
-=======
     /*
      * Notify end users when they receive Patient records impacted by
      * https://jira.cms.gov/browse/BFD-1566. See the documentation on
@@ -113,8 +110,7 @@
               TransformerConstants.CODING_BFD_TAGS_DELAYED_BACKDATED_ENROLLMENT_DISPLAY);
     }
 
-    patient.setId(beneficiary.getBeneficiaryId());
->>>>>>> 5907ef73
+    patient.setId(String.valueOf(beneficiary.getBeneficiaryId()));
     patient.addIdentifier(
         TransformerUtils.createIdentifier(
             CcwCodebookVariable.BENE_ID, String.valueOf(beneficiary.getBeneficiaryId())));
