--- conflicted
+++ resolved
@@ -26,12 +26,8 @@
       MetricRegistry.name(FissClaimResponseTransformerV2.class.getSimpleName(), "transform");
 
   /**
-<<<<<<< HEAD
-   * Defined mapping for converting from FISS outcomes to standard FHIR {@link
-   * ClaimResponse.RemittanceOutcome}s.
-=======
-   * The known status codes and their associated {@link ClaimResponse.RemittanceOutcome} mappings
->>>>>>> 69510696
+   * The known FISS status codes and their associated {@link ClaimResponse.RemittanceOutcome}
+   * mappings
    */
   private static final Map<Character, ClaimResponse.RemittanceOutcome> STATUS_TO_OUTCOME =
       Map.ofEntries(
