package gov.cms.bfd.server.war.r4.providers.pac;

<<<<<<< HEAD
=======
import static gov.cms.bfd.server.war.SpringConfiguration.SSM_PATH_SAMHSA_V2_ENABLED;
import static gov.cms.bfd.server.war.SpringConfiguration.SSM_PATH_SEX_EXTENSION_ENABLED;
>>>>>>> 60e58e96
import static java.util.Objects.requireNonNull;

import com.codahale.metrics.MetricRegistry;
import com.codahale.metrics.Timer;
import com.newrelic.api.agent.Trace;
import gov.cms.bfd.model.rda.entities.RdaFissClaim;
import gov.cms.bfd.model.rda.entities.RdaFissRevenueLine;
import gov.cms.bfd.server.war.commons.BBCodingSystems;
import gov.cms.bfd.server.war.commons.SecurityTagManager;
import gov.cms.bfd.server.war.commons.carin.C4BBAdjudicationDiscriminator;
import gov.cms.bfd.server.war.r4.providers.pac.common.AbstractTransformerV2;
import gov.cms.bfd.server.war.r4.providers.pac.common.ClaimWithSecurityTags;
import gov.cms.bfd.server.war.r4.providers.pac.common.FissTransformerV2;
import gov.cms.bfd.server.war.r4.providers.pac.common.ResourceTransformer;
import gov.cms.bfd.sharedutils.exceptions.BadCodeMonkeyException;
import java.util.ArrayList;
import java.util.Comparator;
import java.util.Date;
import java.util.List;
import java.util.Map;
import org.apache.logging.log4j.util.Strings;
import org.hl7.fhir.r4.model.ClaimResponse;
import org.hl7.fhir.r4.model.CodeableConcept;
import org.hl7.fhir.r4.model.Coding;
import org.hl7.fhir.r4.model.Extension;
import org.hl7.fhir.r4.model.Identifier;
import org.hl7.fhir.r4.model.Meta;
import org.hl7.fhir.r4.model.Reference;
import org.hl7.fhir.r4.model.codesystems.ClaimType;
import org.springframework.stereotype.Component;

/** Transforms FISS/MCS instances into FHIR {@link ClaimResponse} resources. */
@Component
public class FissClaimResponseTransformerV2 extends AbstractTransformerV2
    implements ResourceTransformer<ClaimResponse> {

  /** The Metric registry. */
  private final MetricRegistry metricRegistry;

  /** The metric name. */
  private static final String METRIC_NAME =
      MetricRegistry.name(FissClaimResponseTransformerV2.class.getSimpleName(), "transform");

  /** The securityTagManager. */
  private final SecurityTagManager securityTagManager;

<<<<<<< HEAD
=======
  private final boolean samhsaV2Enabled;

  private final boolean sexExtensionEnabled;

>>>>>>> 60e58e96
  /**
   * The known FISS status codes and their associated {@link ClaimResponse.RemittanceOutcome}
   * mappings.
   */
  private static final Map<Character, ClaimResponse.RemittanceOutcome> STATUS_TO_OUTCOME =
      Map.ofEntries(
          Map.entry(' ', ClaimResponse.RemittanceOutcome.QUEUED),
          Map.entry('a', ClaimResponse.RemittanceOutcome.QUEUED),
          Map.entry('d', ClaimResponse.RemittanceOutcome.COMPLETE),
          Map.entry('f', ClaimResponse.RemittanceOutcome.PARTIAL),
          Map.entry('i', ClaimResponse.RemittanceOutcome.PARTIAL),
          Map.entry('m', ClaimResponse.RemittanceOutcome.PARTIAL),
          Map.entry('p', ClaimResponse.RemittanceOutcome.COMPLETE),
          Map.entry('r', ClaimResponse.RemittanceOutcome.COMPLETE),
          Map.entry('s', ClaimResponse.RemittanceOutcome.PARTIAL),
          Map.entry('t', ClaimResponse.RemittanceOutcome.PARTIAL),
          Map.entry('u', ClaimResponse.RemittanceOutcome.COMPLETE));

  /**
   * Instantiates a new transformer.
   *
   * <p>Spring will wire this into a singleton bean during the initial component scan, and it will
   * be injected properly into places that need it, so this constructor should only be explicitly
   * called by tests.
   *
   * @param metricRegistry the metric registry
   * @param securityTagManager the security tag manager
<<<<<<< HEAD
   */
  public FissClaimResponseTransformerV2(
      MetricRegistry metricRegistry, SecurityTagManager securityTagManager) {
    requireNonNull(metricRegistry);
    this.metricRegistry = metricRegistry;
    this.securityTagManager = securityTagManager;
=======
   * @param samhsaV2Enabled samhsaV2Enabled flag
   * @param sexExtensionEnabled whether to enable the sex extension
   */
  public FissClaimResponseTransformerV2(
      MetricRegistry metricRegistry,
      SecurityTagManager securityTagManager,
      @Value("${" + SSM_PATH_SAMHSA_V2_ENABLED + ":false}") Boolean samhsaV2Enabled,
      @Value("${" + SSM_PATH_SEX_EXTENSION_ENABLED + ":false}") boolean sexExtensionEnabled) {
    requireNonNull(metricRegistry);
    this.metricRegistry = metricRegistry;
    this.securityTagManager = securityTagManager;
    this.samhsaV2Enabled = samhsaV2Enabled;
    this.sexExtensionEnabled = sexExtensionEnabled;
>>>>>>> 60e58e96
  }

  /**
   * Transforms a claim entity into a {@link ClaimResponse}.
   *
   * @param claimEntity the FISS {@link RdaFissClaim} to transform
   * @param includeTaxNumbers Indicates if tax numbers should be included in the results
   * @return a FHIR {@link ClaimResponse} resource that represents the specified claim
   */
  @Trace
  public ClaimResponse transform(ClaimWithSecurityTags<?> claimEntity, boolean includeTaxNumbers) {

    Object claim = claimEntity.getClaimEntity();
    List<Coding> securityTags =
        securityTagManager.getClaimSecurityLevel(claimEntity.getSecurityTags());

    if (!(claim instanceof RdaFissClaim)) {
      throw new BadCodeMonkeyException();
    }

    try (Timer.Context ignored = metricRegistry.timer(METRIC_NAME).time()) {
      RdaFissClaim rdaFissClaim = (RdaFissClaim) claim;
      return transformClaim(rdaFissClaim, securityTags);
    }
  }

  /**
   * Transforms an {@link RdaFissClaim} to a FHIR {@link ClaimResponse}.
   *
   * @param claimGroup the {@link RdaFissClaim} to transform
   * @param securityTags securityTags of the claim
   * @return a FHIR {@link ClaimResponse} resource that represents the specified {@link
   *     RdaFissClaim}
   */
  private ClaimResponse transformClaim(RdaFissClaim claimGroup, List<Coding> securityTags) {
    ClaimResponse claim = new ClaimResponse();

    claim.setId("f-" + claimGroup.getClaimId());
    claim.setContained(List.of(FissTransformerV2.getContainedPatient(claimGroup)));
    claim.getIdentifier().add(createClaimIdentifier(BBCodingSystems.FISS.DCN, claimGroup.getDcn()));
    claim.setExtension(getExtension(claimGroup));
    claim.setStatus(ClaimResponse.ClaimResponseStatus.ACTIVE);
    claim.setOutcome(getOutcome(claimGroup.getCurrStatus()));
    claim.setType(createCodeableConcept(ClaimType.INSTITUTIONAL));
    claim.setUse(ClaimResponse.Use.CLAIM);
    claim.setInsurer(new Reference().setIdentifier(new Identifier().setValue("CMS")));
    claim.setPatient(new Reference("#patient"));
    claim.setRequest(new Reference(String.format("Claim/f-%s", claimGroup.getClaimId())));
    claim.setItem(getClaimItems(claimGroup));

    // Add the Coding to the list
    Meta meta = new Meta();
    meta.setLastUpdated(Date.from(claimGroup.getLastUpdated()));

    if (samhsaV2Enabled) {
      meta.setSecurity(securityTags);
    }
    claim.setMeta(meta);
    claim.setCreated(new Date());

    return claim;
  }

  /**
   * Builds a list of {@link Extension} objects using data from the given {@link RdaFissClaim}.
   *
   * @param claimGroup The {@link RdaFissClaim} to pull associated data from.
   * @return A list of {@link Extension} objects build from the given {@link RdaFissClaim} data.
   */
  private List<Extension> getExtension(RdaFissClaim claimGroup) {
    List<Extension> extensions = new ArrayList<>();
    addExtension(extensions, BBCodingSystems.FISS.CURR_STATUS, "" + claimGroup.getCurrStatus());
    addExtension(extensions, BBCodingSystems.FISS.RECD_DT_CYMD, claimGroup.getReceivedDate());
    addExtension(extensions, BBCodingSystems.FISS.CURR_TRAN_DT_CYMD, claimGroup.getCurrTranDate());
    addExtension(extensions, BBCodingSystems.FISS.GROUP_CODE, claimGroup.getGroupCode());

    return extensions;
  }

  /**
   * Maps the given status code to an associated {@link ClaimResponse.RemittanceOutcome}. Unknown
   * status codes are mapped to {@link ClaimResponse.RemittanceOutcome#PARTIAL}.
   *
   * @param statusCode The statusCode from the {@link RdaFissClaim}.
   * @return The {@link ClaimResponse.RemittanceOutcome} associated with the given status code.
   */
  private ClaimResponse.RemittanceOutcome getOutcome(char statusCode) {
    return STATUS_TO_OUTCOME.getOrDefault(
        Character.toLowerCase(statusCode), ClaimResponse.RemittanceOutcome.PARTIAL);
  }

  /**
   * Maps the {@link RdaFissRevenueLine} data to the appropriate FHIR fields.
   *
   * @param claimGroup The claim data to map.
   * @return The mapped FHIR objects.
   */
  private List<ClaimResponse.ItemComponent> getClaimItems(RdaFissClaim claimGroup) {
    return claimGroup.getRevenueLines().stream()
        .sorted(Comparator.comparing(RdaFissRevenueLine::getRdaPosition))
        .map(
            revenueLine -> {
              ClaimResponse.ItemComponent itemComponent = new ClaimResponse.ItemComponent();

              itemComponent.addAdjudication(
                  getClaimItemAdjudication(
                      BBCodingSystems.FISS.ACO_RED_RARC, revenueLine.getAcoRedRarc()));
              itemComponent.addAdjudication(
                  getClaimItemAdjudication(
                      BBCodingSystems.FISS.ACO_RED_CARC, revenueLine.getAcoRedCarc()));
              itemComponent.addAdjudication(
                  getClaimItemAdjudication(
                      BBCodingSystems.FISS.ACO_RED_CAGC, revenueLine.getAcoRedCagc()));

              return itemComponent;
            })
        .toList();
  }

  /**
   * Creates FHIR {@link ClaimResponse.AdjudicationComponent} objects from the given system and
   * code.
   *
   * @param system The system to use to create the component.
   * @param code The code to use to create the component.
   * @return The created FHIR component.
   */
  private ClaimResponse.AdjudicationComponent getClaimItemAdjudication(String system, String code) {
    ClaimResponse.AdjudicationComponent adjComponent;

    if (Strings.isNotBlank(code)) {
      adjComponent = new ClaimResponse.AdjudicationComponent();

      adjComponent.setCategory(createCodeableConcept(C4BBAdjudicationDiscriminator.DENIAL_REASON));
      adjComponent.setReason(new CodeableConcept(new Coding(system, code, null)));
    } else {
      adjComponent = null;
    }

    return adjComponent;
  }
}<|MERGE_RESOLUTION|>--- conflicted
+++ resolved
@@ -1,10 +1,6 @@
 package gov.cms.bfd.server.war.r4.providers.pac;
 
-<<<<<<< HEAD
-=======
 import static gov.cms.bfd.server.war.SpringConfiguration.SSM_PATH_SAMHSA_V2_ENABLED;
-import static gov.cms.bfd.server.war.SpringConfiguration.SSM_PATH_SEX_EXTENSION_ENABLED;
->>>>>>> 60e58e96
 import static java.util.Objects.requireNonNull;
 
 import com.codahale.metrics.MetricRegistry;
@@ -34,6 +30,7 @@
 import org.hl7.fhir.r4.model.Meta;
 import org.hl7.fhir.r4.model.Reference;
 import org.hl7.fhir.r4.model.codesystems.ClaimType;
+import org.springframework.beans.factory.annotation.Value;
 import org.springframework.stereotype.Component;
 
 /** Transforms FISS/MCS instances into FHIR {@link ClaimResponse} resources. */
@@ -51,13 +48,8 @@
   /** The securityTagManager. */
   private final SecurityTagManager securityTagManager;
 
-<<<<<<< HEAD
-=======
   private final boolean samhsaV2Enabled;
 
-  private final boolean sexExtensionEnabled;
-
->>>>>>> 60e58e96
   /**
    * The known FISS status codes and their associated {@link ClaimResponse.RemittanceOutcome}
    * mappings.
@@ -85,28 +77,16 @@
    *
    * @param metricRegistry the metric registry
    * @param securityTagManager the security tag manager
-<<<<<<< HEAD
-   */
-  public FissClaimResponseTransformerV2(
-      MetricRegistry metricRegistry, SecurityTagManager securityTagManager) {
-    requireNonNull(metricRegistry);
-    this.metricRegistry = metricRegistry;
-    this.securityTagManager = securityTagManager;
-=======
    * @param samhsaV2Enabled samhsaV2Enabled flag
-   * @param sexExtensionEnabled whether to enable the sex extension
    */
   public FissClaimResponseTransformerV2(
       MetricRegistry metricRegistry,
       SecurityTagManager securityTagManager,
-      @Value("${" + SSM_PATH_SAMHSA_V2_ENABLED + ":false}") Boolean samhsaV2Enabled,
-      @Value("${" + SSM_PATH_SEX_EXTENSION_ENABLED + ":false}") boolean sexExtensionEnabled) {
+      @Value("${" + SSM_PATH_SAMHSA_V2_ENABLED + ":false}") Boolean samhsaV2Enabled) {
     requireNonNull(metricRegistry);
     this.metricRegistry = metricRegistry;
     this.securityTagManager = securityTagManager;
     this.samhsaV2Enabled = samhsaV2Enabled;
-    this.sexExtensionEnabled = sexExtensionEnabled;
->>>>>>> 60e58e96
   }
 
   /**
