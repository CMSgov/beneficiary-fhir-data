--- conflicted
+++ resolved
@@ -1936,11 +1936,7 @@
       String roleSystem,
       String roleCode,
       String roleDisplay,
-<<<<<<< HEAD
       Optional<NPIData> taxonomy) {
-=======
-      Optional<String> taxonomy) {
->>>>>>> 7aba525f
     // Try to find a matching pre-existing entry.
     CareTeamComponent careTeamEntry =
         eob.getCareTeam().stream()
@@ -1972,25 +1968,11 @@
       careTeamEntry.setProvider(createPractitionerIdentifierReference(type, practitionerIdValue));
 
       if (taxonomy.isPresent()) {
-<<<<<<< HEAD
         String taxonomyCode = taxonomy.get().getTaxonomyCode();
         String taxonomyDisplay = taxonomy.get().getTaxonomyDisplay();
         careTeamEntry.setQualification(
             createCodeableConcept(
                 TransformerConstants.NUCC_TAXONOMY_SYSTEM, null, taxonomyDisplay, taxonomyCode));
-=======
-        String[] taxonomyArray = taxonomy.get().split("\t");
-        if (taxonomyArray.length == 2) {
-          String taxonomyCode = taxonomyArray[0];
-          String taxonomyDisplay = taxonomyArray[1];
-          addCodingToCodeableConcept(
-              careTeamEntry.getQualification(),
-              TransformerConstants.NUCC_TAXONOMY_SYSTEM,
-              null,
-              taxonomyDisplay,
-              taxonomyCode);
-        }
->>>>>>> 7aba525f
       }
       CodeableConcept careTeamRoleConcept = createCodeableConcept(roleSystem, roleCode);
       careTeamRoleConcept.getCodingFirstRep().setDisplay(roleDisplay);
@@ -2501,11 +2483,7 @@
       BigDecimal beneficiaryPartBDeductAmount,
       String paymentDenialCode,
       Optional<String> referringPhysicianNpi,
-<<<<<<< HEAD
       Optional<NPIData> referringPhysicianTaxonomy,
-=======
-      Optional<String> referringPhysicianTaxonomy,
->>>>>>> 7aba525f
       Optional<String> referringPhysicianUpin,
       Optional<Character> providerAssignmentIndicator,
       BigDecimal providerPaymentAmount,
@@ -2970,11 +2948,7 @@
       C4BBPractitionerIdentifierType type,
       C4BBClaimInstitutionalCareTeamRole role,
       Optional<String> id,
-<<<<<<< HEAD
       Optional<NPIData> taxonomy) {
-=======
-      Optional<String> taxonomy) {
->>>>>>> 7aba525f
     return id.map(
         i ->
             addCareTeamPractitioner(
@@ -3019,11 +2993,7 @@
       C4BBPractitionerIdentifierType type,
       C4BBClaimInstitutionalCareTeamRole role,
       Optional<String> id,
-<<<<<<< HEAD
       Optional<NPIData> taxonomy) {
-=======
-      Optional<String> taxonomy) {
->>>>>>> 7aba525f
     return addCareTeamMember(eob, null, type, role, id, taxonomy);
   }
 
@@ -3047,11 +3017,7 @@
       C4BBPractitionerIdentifierType type,
       C4BBClaimPharmacyTeamRole role,
       Optional<String> id,
-<<<<<<< HEAD
       Optional<NPIData> taxonomy) {
-=======
-      Optional<String> taxonomy) {
->>>>>>> 7aba525f
     return id.map(
         i ->
             addCareTeamPractitioner(
@@ -3110,11 +3076,7 @@
       C4BBPractitionerIdentifierType type,
       C4BBClaimProfessionalAndNonClinicianCareTeamRole role,
       Optional<String> id,
-<<<<<<< HEAD
       Optional<NPIData> taxonomy) {
-=======
-      Optional<String> taxonomy) {
->>>>>>> 7aba525f
     return id.map(
         i ->
             addCareTeamPractitioner(
@@ -3198,11 +3160,7 @@
       C4BBPractitionerIdentifierType type,
       C4BBClaimProfessionalAndNonClinicianCareTeamRole role,
       Optional<String> id,
-<<<<<<< HEAD
       Optional<NPIData> taxonomy) {
-=======
-      Optional<String> taxonomy) {
->>>>>>> 7aba525f
     return addCareTeamMember(eob, null, type, role, id, taxonomy);
   }
 
@@ -3228,19 +3186,11 @@
   static void mapCareTeam(
       ExplanationOfBenefit eob,
       Optional<String> attendingPhysicianNpi,
-<<<<<<< HEAD
       Optional<NPIData> attendingPhysicianTaxonomy,
       Optional<String> operatingPhysicianNpi,
       Optional<NPIData> operatingPhysicianTaxonomy,
       Optional<String> otherPhysicianNpi,
       Optional<NPIData> otherPhysicianTaxonomy,
-=======
-      Optional<String> attendingPhysicianTaxonomy,
-      Optional<String> operatingPhysicianNpi,
-      Optional<String> operatingPhysicianTaxonomy,
-      Optional<String> otherPhysicianNpi,
-      Optional<String> otherPhysicianTaxonomy,
->>>>>>> 7aba525f
       Optional<String> attendingPhysicianUpin,
       Optional<String> operatingPhysicianUpin,
       Optional<String> otherPhysicianUpin) {
