package gov.cms.bfd.server.war.r4.providers;

import ca.uhn.fhir.model.primitive.IdDt;
import gov.cms.bfd.model.codebook.data.CcwCodebookMissingVariable;
import gov.cms.bfd.model.codebook.data.CcwCodebookVariable;
import gov.cms.bfd.model.codebook.model.CcwCodebookInterface;
import gov.cms.bfd.model.codebook.model.Value;
import gov.cms.bfd.model.rif.Beneficiary;
import gov.cms.bfd.model.rif.parse.InvalidRifValueException;
import gov.cms.bfd.server.war.commons.CCWProcedure;
import gov.cms.bfd.server.war.commons.CCWUtils;
import gov.cms.bfd.server.war.commons.LinkBuilder;
import gov.cms.bfd.server.war.commons.MedicareSegment;
import gov.cms.bfd.server.war.commons.OffsetLinkBuilder;
import gov.cms.bfd.server.war.commons.ProfileConstants;
import gov.cms.bfd.server.war.commons.RaceCategory;
import gov.cms.bfd.server.war.commons.ReflectionUtils;
import gov.cms.bfd.server.war.commons.TransformerConstants;
import gov.cms.bfd.server.war.commons.carin.C4BBAdjudication;
import gov.cms.bfd.server.war.commons.carin.C4BBAdjudicationDiscriminator;
import gov.cms.bfd.server.war.commons.carin.C4BBAdjudicationStatus;
import gov.cms.bfd.server.war.commons.carin.C4BBClaimIdentifierType;
import gov.cms.bfd.server.war.commons.carin.C4BBClaimInstitutionalCareTeamRole;
import gov.cms.bfd.server.war.commons.carin.C4BBClaimPharmacyTeamRole;
import gov.cms.bfd.server.war.commons.carin.C4BBClaimProfessionalAndNonClinicianCareTeamRole;
import gov.cms.bfd.server.war.commons.carin.C4BBIdentifierType;
import gov.cms.bfd.server.war.commons.carin.C4BBOrganizationIdentifierType;
import gov.cms.bfd.server.war.commons.carin.C4BBPractitionerIdentifierType;
import gov.cms.bfd.server.war.commons.carin.C4BBSupportingInfoType;
import gov.cms.bfd.server.war.r4.providers.BeneficiaryTransformerV2.CurrencyIdentifier;
import gov.cms.bfd.sharedutils.exceptions.BadCodeMonkeyException;
import java.io.BufferedReader;
import java.io.IOException;
import java.io.InputStream;
import java.io.InputStreamReader;
import java.io.UncheckedIOException;
import java.io.UnsupportedEncodingException;
import java.math.BigDecimal;
import java.net.URLEncoder;
import java.nio.charset.StandardCharsets;
import java.time.Instant;
import java.time.LocalDate;
import java.time.ZoneId;
import java.util.Arrays;
import java.util.Date;
import java.util.HashMap;
import java.util.HashSet;
import java.util.List;
import java.util.Map;
import java.util.Objects;
import java.util.Optional;
import java.util.Set;
import java.util.stream.Collectors;
import org.hl7.fhir.instance.model.api.IAnyResource;
import org.slf4j.Logger;

/**
 * Contains shared methods used to transform CCW JPA entities (e.g. {@link Beneficiary}) into FHIR
 * resources (e.g. {@link Patient}).
 */
public final class TransformerUtilsV2 {
  private static final Logger LOGGER = LoggerFactory.getLogger(TransformerUtilsV2.class);

  /**
   * Tracks the {@link CcwCodebookInterface} that have already had code lookup failures due to
   * missing {@link Value} matches. Why track this? To ensure that we don't spam log events for
   * failed lookups over and over and over. This was needed to fix CBBF-162, where those log events
   * were flooding our logs and filling up the drive.
   *
   * @see #calculateCodingDisplay(IAnyResource, CcwCodebookInterface, String)
   */
  private static final Set<CcwCodebookInterface> codebookLookupMissingFailures = new HashSet<>();

  /**
   * Tracks the {@link CcwCodebookInterface} that have already had code lookup failures due to
   * duplicate {@link Value} matches. Why track this? To ensure that we don't spam log events for
   * failed lookups over and over and over. This was needed to fix CBBF-162, where those log events
   * were flooding our logs and filling up the drive.
   *
   * @see #calculateCodingDisplay(IAnyResource, CcwCodebookInterface, String)
   */
  private static final Set<CcwCodebookInterface> codebookLookupDuplicateFailures = new HashSet<>();

  /** Stores the procedure codes and their display values */
  private static Map<String, String> procedureMap = null;

  /** Tracks the procedure codes that have already had code lookup failures. */
  private static final Set<String> procedureLookupMissingFailures = new HashSet<>();

  /** Stores the NPI codes and their display values */
  private static Map<String, String> npiMap = null;

  /** Tracks the NPI codes that have already had code lookup failures. */
  private static final Set<String> npiCodeLookupMissingFailures = new HashSet<>();

  /**
   * @param beneficiary the {@link Beneficiary} to calculate the {@link Patient#getId()} value for
   * @return the {@link Patient#getId()} value that will be used for the specified {@link
   *     Beneficiary}
   */
  public static IdDt buildPatientId(Beneficiary beneficiary) {
    return buildPatientId(beneficiary.getBeneficiaryId());
  }

  /**
   * @param beneficiaryId the {@link Beneficiary#getBeneficiaryId()} to calculate the {@link
   *     Patient#getId()} value for
   * @return the {@link Patient#getId()} value that will be used for the specified {@link
   *     Beneficiary}
   */
  public static IdDt buildPatientId(Long beneficiaryId) {
    return new IdDt(Patient.class.getSimpleName(), beneficiaryId);
  }

  /**
   * @param localDate the {@link LocalDate} to convert
   * @return a {@link Date} version of the specified {@link LocalDate}
   */
  static Date convertToDate(LocalDate localDate) {
    /*
     * We use the system TZ here to ensure that the date doesn't shift at all, as FHIR will just use
     * this as an unzoned Date (I think, and if not, it's almost certainly using the same TZ as this
     * system).
     */
    return Date.from(localDate.atStartOfDay(ZoneId.systemDefault()).toInstant());
  }

  /**
   * @param codingSystem the {@link Coding#getSystem()} to use
   * @param codingCode the {@link Coding#getCode()} to use
   * @return a {@link CodeableConcept} with the specified {@link Coding}
   */
  static CodeableConcept createCodeableConcept(String codingSystem, String codingCode) {
    return createCodeableConcept(codingSystem, null, null, codingCode);
  }

  /**
   * @param codingSystem the {@link Coding#getSystem()} to use
   * @param codingVersion the {@link Coding#getVersion()} to use
   * @param codingDisplay the {@link Coding#getDisplay()} to use
   * @param codingCode the {@link Coding#getCode()} to use
   * @return a {@link CodeableConcept} with the specified {@link Coding}
   */
  static CodeableConcept createCodeableConcept(
      String codingSystem, String codingVersion, String codingDisplay, String codingCode) {
    CodeableConcept codeableConcept = new CodeableConcept();
    Coding coding = codeableConcept.addCoding().setSystem(codingSystem).setCode(codingCode);
    if (codingVersion != null) coding.setVersion(codingVersion);
    if (codingDisplay != null) coding.setDisplay(codingDisplay);
    return codeableConcept;
  }

  /**
   * Used for creating Identifier references for Organizations and Facilities
   *
   * @param identifierSystem the {@link Identifier#getSystem()} to use in {@link
   *     Reference#getIdentifier()}
   * @param identifierValue the {@link Identifier#getValue()} to use in {@link
   *     Reference#getIdentifier()}
   * @return a {@link Reference} with the specified {@link Identifier}
   */
  static Reference createIdentifierReference(
      C4BBOrganizationIdentifierType type, String identifierValue) {
    return new Reference()
        .setIdentifier(
            new Identifier()
                .setType(createCodeableConcept(type.getSystem(), type.toCode()))
                .setValue(identifierValue))
        .setDisplay(retrieveNpiCodeDisplay(identifierValue));
  }

  /**
   * Used for creating Identifier references for Organizations and Facilities
   *
   * @param identifierSystem the {@link Identifier#getSystem()} to use in {@link
   *     Reference#getIdentifier()}
   * @param identifierValue the {@link Identifier#getValue()} to use in {@link
   *     Reference#getIdentifier()}
   * @return a {@link Reference} with the specified {@link Identifier}
   */
  static Reference createIdentifierReference(
      C4BBPractitionerIdentifierType type, String identifierValue) {
    return new Reference()
        .setIdentifier(
            new Identifier()
                .setType(createCodeableConcept(type.getSystem(), type.toCode()))
                .setValue(identifierValue))
        .setDisplay(retrieveNpiCodeDisplay(identifierValue));
  }

  /**
   * Used for creating Identifier references for Practitioners
   *
   * @param type the {@link C4BBPractitionerIdentifierType} to use in {@link
   *     Reference#getIdentifier()}
   * @param value the {@link Identifier#getValue()} to use in {@link Reference#getIdentifier()}
   * @return a {@link Reference} with the specified {@link Identifier}
   */
  static Reference createPractitionerIdentifierReference(
      C4BBPractitionerIdentifierType type, String value) {
    Reference response =
        new Reference()
            .setIdentifier(
                new Identifier()
                    .setType(
                        new CodeableConcept()
                            .addCoding(
                                new Coding(type.getSystem(), type.toCode(), type.getDisplay())))
                    .setValue(value));

    // If this is an NPI perform the extra lookup
    if (C4BBPractitionerIdentifierType.NPI.equals(type)) {
      response.setDisplay(retrieveNpiCodeDisplay(value));
    }

    return response;
  }

  /**
   * @return a Reference to the {@link Organization} for CMS, which will only be valid if {@link
   *     #upsertSharedData()} has been run
   */
  static Reference createReferenceToCms() {
    return new Reference("Organization?name=" + urlEncode(TransformerConstants.COVERAGE_ISSUER));
  }

  /**
   * @param concept the {@link CodeableConcept} to check
   * @param codingSystem the {@link Coding#getSystem()} to match
   * @param codingCode the {@link Coding#getCode()} to match
   * @return <code>true</code> if the specified {@link CodeableConcept} contains the specified
   *     {@link Coding}, <code>false</code> if it does not
   */
  static boolean isCodeInConcept(CodeableConcept concept, String codingSystem, String codingCode) {
    return isCodeInConcept(concept, codingSystem, null, codingCode);
  }

  /**
   * @param concept the {@link CodeableConcept} to check
   * @param codingSystem the {@link Coding#getSystem()} to match
   * @param codingSystem the {@link Coding#getVersion()} to match
   * @param codingCode the {@link Coding#getCode()} to match
   * @return <code>true</code> if the specified {@link CodeableConcept} contains the specified
   *     {@link Coding}, <code>false</code> if it does not
   */
  static boolean isCodeInConcept(
      CodeableConcept concept, String codingSystem, String codingVersion, String codingCode) {
    return concept.getCoding().stream()
        .anyMatch(
            c -> {
              if (!codingSystem.equals(c.getSystem())) return false;
              if (codingVersion != null && !codingVersion.equals(c.getVersion())) return false;
              if (!codingCode.equals(c.getCode())) return false;

              return true;
            });
  }

  /**
   * @param ccwVariable the {@link CcwCodebookInterface} being mapped
   * @param identifierValue the value to use for {@link Identifier#getValue()} for the resulting
   *     {@link Identifier}
   * @return the output {@link Extension}, with {@link Extension#getValue()} set to represent the
   *     specified input values
   */
  static Extension createExtensionIdentifier(
      CcwCodebookInterface ccwVariable, Optional<String> identifierValue) {
    if (!identifierValue.isPresent()) throw new IllegalArgumentException();

    Identifier identifier = createIdentifier(ccwVariable, identifierValue.get());

    String extensionUrl = CCWUtils.calculateVariableReferenceUrl(ccwVariable);
    Extension extension = new Extension(extensionUrl, identifier);

    return extension;
  }

  /**
   * @param ccwVariable the {@link CcwCodebookInterface} being mapped
   * @param identifierValue the value to use for {@link Identifier#getValue()} for the resulting
   *     {@link Identifier}
   * @return the output {@link Extension}, with {@link Extension#getValue()} set to represent the
   *     specified input values
   */
  static Extension createExtensionIdentifier(
      CcwCodebookInterface ccwVariable, String identifierValue) {
    return createExtensionIdentifier(ccwVariable, Optional.of(identifierValue));
  }

  /**
   * @param ccwVariable the {@link CcwCodebookInterface} being mapped
   * @param identifierValue the value to use for {@link Identifier#getValue()} for the resulting
   *     {@link Identifier}
   * @return the output {@link Identifier}
   */
  static Identifier createIdentifier(CcwCodebookInterface ccwVariable, String identifierValue) {
    if (identifierValue == null) throw new IllegalArgumentException();

    Identifier identifier =
        new Identifier()
            .setSystem(CCWUtils.calculateVariableReferenceUrl(ccwVariable))
            .setValue(identifierValue);
    return identifier;
  }

  /**
   * Converts a value from the {@link C4BBSupportingInfoType} enumeration into a {@link Coding}
   *
   * @param slice the {@link C4BBSupportingInfoType} being mapped
   * @return the resulting {@link Coding}
   */
  static Coding createC4BBSupportingInfoCoding(C4BBSupportingInfoType slice) {
    return new Coding(slice.getSystem(), slice.toCode(), slice.getDisplay());
  }

  /**
   * Helper function to create a {@link CodeableConcept} from a {@link C4BBClaimIdentifierType}.
   * Since this type only has one value this uses a hardcoded value.
   */
  static CodeableConcept createC4BBClaimCodeableConcept() {
    return new CodeableConcept()
        .setCoding(
            Arrays.asList(
                new Coding(
                    C4BBClaimIdentifierType.UC.getSystem(),
                    C4BBClaimIdentifierType.UC.toCode(),
                    C4BBClaimIdentifierType.UC.getDisplay())));
  }

  /**
   * Helper function to create the {@link Identifier} for the specified {@link CodeableConcept}.
   *
   * @param ccwVariable the {@link CcwCodebookInterface} being mapped
   * @param identifierValue the value to use for {@link Identifier#getValue()} for the resulting
   *     {@link Identifier}
   * @return the output {@link Identifier}
   */
  static Identifier createClaimIdentifier(
      CcwCodebookInterface ccwVariable, String identifierValue) {
    if (identifierValue == null) {
      throw new IllegalArgumentException();
    }

    Identifier identifier =
        new Identifier()
            .setSystem(CCWUtils.calculateVariableReferenceUrl(ccwVariable))
            .setValue(identifierValue)
            .setType(createC4BBClaimCodeableConcept());

    return identifier;
  }

  /**
   * @param ccwVariable the {@link CcwCodebookInterface} being mapped
   * @param identifierValue the value to use for {@link Identifier#getValue()} for the resulting
   *     {@link Identifier}
   * @return the output {@link Identifier}
   */
  static Identifier createClaimIdentifier(CcwCodebookInterface ccwVariable, Long identifierValue) {
    if (identifierValue == null) {
      throw new IllegalArgumentException();
    }

    Identifier identifier =
        new Identifier()
            .setSystem(CCWUtils.calculateVariableReferenceUrl(ccwVariable))
            .setValue(identifierValue.toString())
            .setType(createC4BBClaimCodeableConcept());

    return identifier;
  }

  /**
   * @param ccwVariable the {@link CcwCodebookInterface} being mapped
   * @param dateYear the value to use for {@link Coding#getCode()} for the resulting {@link Coding}
   * @return the output {@link Extension}, with {@link Extension#getValue()} set to represent the
   *     specified input values
   */
  static Extension createExtensionDate(CcwCodebookInterface ccwVariable, BigDecimal dateYear) {
    Extension extension = null;
    try {
      String stringDate = String.format("%04d", dateYear.intValue());
      DateType dateYearValue = new DateType(stringDate);
      String extensionUrl = CCWUtils.calculateVariableReferenceUrl(ccwVariable);
      extension = new Extension(extensionUrl, dateYearValue);
    } catch (DataFormatException e) {
      throw new InvalidRifValueException(
          String.format("Unable to create DateType with reference year: '%s'.", dateYear), e);
    }
    return extension;
  }

  /**
   * @param ccwVariable the {@link CcwCodebookInterface} being mapped
   * @param quantityValue the value to use for {@link Coding#getCode()} for the resulting {@link
   *     Coding}
   * @return the output {@link Extension}, with {@link Extension#getValue()} set to represent the
   *     specified input values
   */
  static Extension createExtensionQuantity(
      CcwCodebookInterface ccwVariable, Optional<? extends Number> quantityValue) {
    if (!quantityValue.isPresent()) {
      throw new IllegalArgumentException();
    }

    Quantity quantity;
    if (quantityValue.get() instanceof BigDecimal) {
      quantity = new Quantity().setValue((BigDecimal) quantityValue.get());
    } else {
      throw new BadCodeMonkeyException();
    }

    String extensionUrl = CCWUtils.calculateVariableReferenceUrl(ccwVariable);
    Extension extension = new Extension(extensionUrl, quantity);

    return extension;
  }

  /**
   * @param ccwVariable the {@link CcwCodebookInterface} being mapped
   * @param quantityValue the value to use for {@link Coding#getCode()} for the resulting {@link
   *     Coding}
   * @return the output {@link Extension}, with {@link Extension#getValue()} set to represent the
   *     specified input values
   */
  static Extension createExtensionQuantity(CcwCodebookInterface ccwVariable, Number quantityValue) {
    return createExtensionQuantity(ccwVariable, Optional.of(quantityValue));
  }

  /**
   * Sets the {@link Quantity} fields related to the unit for the amount: {@link
   * Quantity#getSystem()}, {@link Quantity#getCode()}, and {@link Quantity#getUnit()}.
   *
   * @param ccwVariable the {@link CcwCodebookInterface} for the unit coding
   * @param unitCode the value to use for {@link Quantity#getCode()}
   * @param rootResource the root FHIR {@link IAnyResource} that is being mapped
   * @param quantity the {@link Quantity} to modify
   */
  static void setQuantityUnitInfo(
      CcwCodebookInterface ccwVariable,
      Optional<?> unitCode,
      IAnyResource rootResource,
      Quantity quantity) {
    if (!unitCode.isPresent()) return;

    quantity.setSystem(CCWUtils.calculateVariableReferenceUrl(ccwVariable));

    String unitCodeString;
    if (unitCode.get() instanceof String) unitCodeString = (String) unitCode.get();
    else if (unitCode.get() instanceof Character)
      unitCodeString = ((Character) unitCode.get()).toString();
    else throw new IllegalArgumentException();

    quantity.setCode(unitCodeString);

    Optional<String> unit = calculateCodingDisplay(rootResource, ccwVariable, unitCodeString);
    if (unit.isPresent()) quantity.setUnit(unit.get());
  }

  /**
   * @param rootResource the root FHIR {@link IAnyResource} that the resultant {@link Extension}
   *     will be contained in
   * @param ccwVariable the {@link CcwCodebookInterface} being coded
   * @param code the value to use for {@link Coding#getCode()} for the resulting {@link Coding}
   * @return the output {@link Extension}, with {@link Extension#getValue()} set to a new {@link
   *     Coding} to represent the specified input values
   */
  static Extension createExtensionCoding(
      IAnyResource rootResource, CcwCodebookInterface ccwVariable, Optional<?> code) {
    if (!code.isPresent()) {
      throw new IllegalArgumentException();
    }

    Coding coding = createCoding(rootResource, ccwVariable, code.get());

    String extensionUrl = CCWUtils.calculateVariableReferenceUrl(ccwVariable);
    Extension extension = new Extension(extensionUrl, coding);

    return extension;
  }

  /**
   * @param rootResource the root FHIR {@link IAnyResource} that the resultant {@link Extension}
   *     will be contained in
   * @param ccwVariable the {@link CcwCodebookInterface} being coded
   * @param code the value to use for {@link Coding#getCode()} for the resulting {@link Coding}
   * @return the output {@link Extension}, with {@link Extension#getValue()} set to a new {@link
   *     Coding} to represent the specified input values
   */
  static Extension createExtensionCoding(
      IAnyResource rootResource,
      CcwCodebookInterface ccwVariable,
      String yearMonth,
      Optional<?> code) {
    if (!code.isPresent()) throw new IllegalArgumentException();

    Coding coding = createCoding(rootResource, ccwVariable, yearMonth, code.get());

    String extensionUrl =
        String.format("%s/%s", CCWUtils.calculateVariableReferenceUrl(ccwVariable), yearMonth);
    Extension extension = new Extension(extensionUrl, coding);

    return extension;
  }

  /**
   * @param rootResource the root FHIR {@link IAnyResource} that the resultant {@link Extension}
   *     will be contained in
   * @param ccwVariable the {@link CcwCodebookInterface} being coded
   * @param code the value to use for {@link Coding#getCode()} for the resulting {@link Coding}
   * @return the output {@link Extension}, with {@link Extension#getValue()} set to a new {@link
   *     Coding} to represent the specified input values
   */
  static Extension createExtensionCoding(
      IAnyResource rootResource, Optional<CcwCodebookInterface> ccwVariable, Optional<?> code) {
    if (!ccwVariable.isPresent()) {
      throw new IllegalArgumentException();
    }
    return createExtensionCoding(rootResource, ccwVariable.get(), code);
  }

  /**
   * @param rootResource the root FHIR {@link IAnyResource} that the resultant {@link Extension}
   *     will be contained in
   * @param ccwVariable the {@link CcwCodebookInterface} being coded
   * @param code the value to use for {@link Coding#getCode()} for the resulting {@link Coding}
   * @return the output {@link Extension}, with {@link Extension#getValue()} set to a new {@link
   *     Coding} to represent the specified input values
   */
  static Extension createExtensionCoding(
      IAnyResource rootResource, CcwCodebookInterface ccwVariable, Object code) {
    // Jumping through hoops to cope with overloaded method:
    Optional<?> codeOptional = code instanceof Optional ? (Optional<?>) code : Optional.of(code);
    return createExtensionCoding(rootResource, ccwVariable, codeOptional);
  }

  /**
   * @param rootResource the root FHIR {@link IAnyResource} that the resultant {@link
   *     CodeableConcept} will be contained in
   * @param ccwVariable the {@link CcwCodebookInterface} being coded
   * @param code the value to use for {@link Coding#getCode()} for the resulting (single) {@link
   *     Coding}, wrapped within the resulting {@link CodeableConcept}
   * @return the output {@link CodeableConcept} for the specified input values
   */
  static CodeableConcept createCodeableConcept(
      IAnyResource rootResource, CcwCodebookInterface ccwVariable, Optional<?> code) {
    if (!code.isPresent()) {
      throw new IllegalArgumentException();
    }

    Coding coding = createCoding(rootResource, ccwVariable, code.get());

    CodeableConcept concept = new CodeableConcept();
    concept.addCoding(coding);

    return concept;
  }

  /**
   * @param rootResource the root FHIR {@link IAnyResource} that the resultant {@link
   *     CodeableConcept} will be contained in
   * @param ccwVariable the {@link CcwCodebookInterface} being coded
   * @param code the value to use for {@link Coding#getCode()} for the resulting (single) {@link
   *     Coding}, wrapped within the resulting {@link CodeableConcept}
   * @return the output {@link CodeableConcept} for the specified input values
   */
  static CodeableConcept createCodeableConcept(
      IAnyResource rootResource, CcwCodebookInterface ccwVariable, Object code) {
    // Jumping through hoops to cope with overloaded method:
    Optional<?> codeOptional = code instanceof Optional ? (Optional<?>) code : Optional.of(code);
    return createCodeableConcept(rootResource, ccwVariable, codeOptional);
  }

  /**
   * Unlike {@link #createCodeableConcept(IAnyResource, CcwCodebookInterface, Optional)}, this
   * method creates a {@link CodeableConcept} that's intended for use as a field ID/discriminator:
   * the {@link Variable#getId()} will be used for the {@link Coding#getCode()}, rather than the
   * {@link Coding#getSystem()}.
   *
   * @param rootResource the root FHIR {@link IAnyResource} that the resultant {@link
   *     CodeableConcept} will be contained in
   * @param codingSystem the {@link Coding#getSystem()} to use
   * @param ccwVariable the {@link CcwCodebookInterface} being coded
   * @return the output {@link CodeableConcept} for the specified input values
   */
  private static CodeableConcept createCodeableConceptForFieldId(
      IAnyResource rootResource, String codingSystem, CcwCodebookInterface ccwVariable) {
    String code = CCWUtils.calculateVariableReferenceUrl(ccwVariable);

    Coding carinCoding =
        new Coding()
            .setCode("info")
            .setSystem(TransformerConstants.CARIN_SUPPORTING_INFO_TYPE)
            .setDisplay("Information");
    Coding cmsBBcoding = new Coding(codingSystem, code, ccwVariable.getVariable().getLabel());

    CodeableConcept categoryCodeableConcept = new CodeableConcept();
    categoryCodeableConcept.addCoding(carinCoding);
    categoryCodeableConcept.addCoding(cmsBBcoding);

    return categoryCodeableConcept;
  }

  /**
   * @param rootResource the root FHIR {@link IAnyResource} that the resultant {@link Coding} will
   *     be contained in
   * @param ccwVariable the {@link CcwCodebookInterface} being coded
   * @param code the value to use for {@link Coding#getCode()}
   * @return the output {@link Coding} for the specified input values
   */
  public static Coding createCoding(
      IAnyResource rootResource, CcwCodebookInterface ccwVariable, Object code) {
    /*
     * The code parameter is an Object to avoid needing multiple copies of this and related methods.
     * This if-else block is the price to be paid for that, though.
     */
    String codeString;
    if (code instanceof Character) codeString = ((Character) code).toString();
    else if (code instanceof String) codeString = code.toString().trim();
    else throw new BadCodeMonkeyException("Unsupported: " + code);

    String system = CCWUtils.calculateVariableReferenceUrl(ccwVariable);

    String display;
    if (ccwVariable.getVariable().getValueGroups().isPresent())
      display = calculateCodingDisplay(rootResource, ccwVariable, codeString).orElse(null);
    else display = null;

    return new Coding(system, codeString, display);
  }

  /**
   * @param rootResource the root FHIR {@link IAnyResource} that the resultant {@link Coding} will
   *     be contained in
   * @param ccwVariable the {@link CcwCodebookInterface} being coded
   * @param code the value to use for {@link Coding#getCode()}
   * @return the output {@link Coding} for the specified input values
   */
  public static Coding createCoding(
      IAnyResource rootResource, CcwCodebookInterface ccwVariable, Optional<?> code) {
    return createCoding(rootResource, ccwVariable, code.get());
  }

  /**
   * @param ccwVariable the {@link CcwCodebookInterface} being mapped
   * @return the {@link AdjudicationComponent#getCategory()} {@link CodeableConcept} to use for the
   *     specified {@link CcwCodebookInterface}
   */
  static CodeableConcept createAdjudicationCategory(CcwCodebookInterface ccwVariable) {
    /*
     * Adjudication.category is mapped a bit differently than other Codings/CodeableConcepts: they
     * all share the same Coding.system and use the CcwCodebookInterface reference URL as their
     * Coding.code. This looks weird, but makes it easy for API developers to find more information
     * about what the specific adjudication they're looking at means.
     */

    String conceptCode = CCWUtils.calculateVariableReferenceUrl(ccwVariable);
    CodeableConcept categoryConcept =
        createCodeableConcept(TransformerConstants.CODING_CCW_ADJUDICATION_CATEGORY, conceptCode);
    categoryConcept.getCodingFirstRep().setDisplay(ccwVariable.getVariable().getLabel());
    return categoryConcept;
  }

  /**
   * @param ccwVariable the {@link CcwCodebookInterface} being mapped
   * @return the {@link AdjudicationComponent#getCategory()} {@link CodeableConcept} to use for the
   *     specified {@link CcwCodebookInterface}
   */
  static CodeableConcept createAdjudicationCategory(
      CcwCodebookInterface ccwVariable, String carinAdjuCode, String carinAdjuCodeDisplay) {
    /*
     * Adjudication.category is mapped a bit differently than other Codings/CodeableConcepts: they
     * all share the same Coding.system and use the CcwCodebookInterface reference URL as their
     * Coding.code. This looks weird, but makes it easy for API developers to find more information
     * about what the specific adjudication they're looking at means.
     */

    String conceptCode = CCWUtils.calculateVariableReferenceUrl(ccwVariable);
    CodeableConcept categoryConcept =
        createCodeableConcept(TransformerConstants.CODING_CCW_ADJUDICATION_CATEGORY, conceptCode);
    categoryConcept.getCodingFirstRep().setDisplay(ccwVariable.getVariable().getLabel());

    categoryConcept
        .addCoding()
        .setSystem(C4BBAdjudication.SUBMITTED.getSystem())
        .setCode(carinAdjuCode)
        .setDisplay(carinAdjuCodeDisplay);

    return categoryConcept;
  }

  /**
   * Helper function that finds or creates an {@link Address} object from `item.location`
   *
   * @param item The {@ItemComponent} to find the {@link Address} in
   * @return The Address
   */
  private static Address getAddress(ItemComponent item) {
    // Create one if we don't have it
    if (!item.hasLocation()) {
      item.setLocation(new Address());
    }

    // We are assuming all locations are addresses
    if (!Address.class.isInstance(item.getLocation())) {
      throw new BadCodeMonkeyException();
    }

    return (Address) item.getLocation();
  }

  /**
   * Optionally adds State to a new or existing {@link Address} in an {@ItemComponent}
   *
   * @param item {@ItemComponent} to add the State code to
   * @param state State code to add
   */
  static void addLocationState(ItemComponent item, Optional<String> state) {
    state.ifPresent(s -> getAddress(item).setState(s));
  }

  /**
   * Adds State to a new or existing {@link Address} in an {@ItemComponent}
   *
   * @param item {@ItemComponent} to add the State code to
   * @param state State code to add
   */
  static void addLocationState(ItemComponent item, String state) {
    addLocationState(item, Optional.ofNullable(state));
  }

  /**
   * Optionally adds a ZIP code to a new or existing {@link Address} in an {@ItemComponent}
   *
   * @param item {@ItemComponent} to add the State code to
   * @param zip The ZIP code to add
   */
  static void addLocationZipCode(ItemComponent item, Optional<String> zip) {
    zip.ifPresent(z -> getAddress(item).setPostalCode(z));
  }

  /**
   * Optionally adds an {@link AdjudicationComponent} to an {@link ItemComponent#getAdjudication()}
   *
   * @param item {@link ItemComponent} to add the {@link AdjudicationComponent} to
   * @param adjudication Optional {@link AdjudicationComponent}
   */
  static void addAdjudication(ItemComponent item, Optional<AdjudicationComponent> adjudication) {
    adjudication.ifPresent(adj -> item.addAdjudication(adj));
  }

  /**
   * Optionally adds an {@link AdjudicationComponent} to an {@link
   * ExplanationOfBenefit#getAdjudication()}
   *
   * @param eob {@link ExplanationOfBenefit} to add the {@link AdjudicationComponent} to
   * @param adjudication Optional {@link AdjudicationComponent}
   */
  static void addAdjudication(
      ExplanationOfBenefit eob, Optional<AdjudicationComponent> adjudication) {
    adjudication.ifPresent(adj -> eob.addAdjudication(adj));
  }

  /**
   * Optionally adds an {@link TotalComponent} to an {@link ExplanationOfBenefit#getTotal()}
   *
   * @param eob {@link ExplanationOfBenefit} to add the {@link TotalComponent} to
   * @param total Optional {@link TotalComponent}
   */
  static void addTotal(ExplanationOfBenefit eob, Optional<TotalComponent> total) {
    total.ifPresent(t -> eob.addTotal(t));
  }

  /**
   * Optionally adds an {@link SupportingInformationComponent} to an {@link
   * ExplanationOfBenefit#getSupportingInformation()}
   *
   * @param eob {@link ExplanationOfBenefit} to add the {@link TotalComponent} to
   * @param total Optional {@link TotalComponent}
   */
  static void addInformation(
      ExplanationOfBenefit eob, Optional<SupportingInformationComponent> info) {
    info.ifPresent(i -> eob.addSupportingInfo(i));
  }

  /**
   * Optionally adds a National Drug Code (NDC) to the `item.productOrService` field.
   *
   * <p>This mapping is used for some EOB types but not all.
   *
   * @param item The {@link ItemComponent} to add the NDC to
   * @param nationalDrugCode The NDC value to add
   */
  static void addNationalDrugCode(
      ItemComponent item, Optional<String> nationalDrugCode, String drugCode) {
    nationalDrugCode.ifPresent(
        code ->
            item.getProductOrService()
                .addExtension()
                .setUrl(TransformerConstants.CODING_NDC)
                .setValue(new Coding(TransformerConstants.CODING_NDC, code, drugCode)));
  }

  /**
   * Creates a C4BB Adjudication `adjudicationamounttype` {@link CodeableConcept} slice for use in
   * multiple places.
   *
   * <p>Also adds the CCW variable as an additional coding.
   *
   * @param ccwVariable The CCW Variable that represents what the amount is
   * @param code The C4BBAdjudication code that represents this amount
   * @return The created {@link AdjudicationComponent}
   */
  private static CodeableConcept createAdjudicationAmtSliceCategory(
      CcwCodebookInterface ccwVariable, C4BBAdjudication code) {
    return new CodeableConcept()
        // Indicate the required coding for CC4BB adjudicationamounttype slice
        .addCoding(new Coding(code.getSystem(), code.toCode(), code.getDisplay()))
        // Indicate the correct CCW variable
        .addCoding(
            new Coding(
                TransformerConstants.CODING_CCW_ADJUDICATION_CATEGORY,
                CCWUtils.calculateVariableReferenceUrl(ccwVariable),
                ccwVariable.getVariable().getLabel()));
  }

  /**
   * Creates a C4BB Adjudication `adjudicationamounttype` {@link CodeableConcept} slice for use in
   * multiple places. Does not add/require the CCW code, to keep in CARIN compliance in spots where
   * having multiple codes is illegal.
   *
   * @param code The C4BBAdjudication code that represents this amount
   * @return The created {@link AdjudicationComponent}
   */
  private static CodeableConcept createAdjudicationAmtSliceCategory(C4BBAdjudication code) {
    return new CodeableConcept()
        // Indicate the required coding for CC4BB adjudicationamounttype slice
        .addCoding(new Coding(code.getSystem(), code.toCode(), code.getDisplay()));
  }

  /**
   * Creates a C4BB Adjudication Status `C4BBPayerAdjudicationStatus` {@link CodeableConcept} slice
   * for use in multiple places. Does not add/require the CCW code, to keep in CARIN compliance in
   * spots where having multiple codes is illegal.
   *
   * @param code The C4BBAdjudicationStatus code that represents this amount
   * @return The created {@link AdjudicationComponent}
   */
  private static CodeableConcept createAdjudicationStatusAmtSliceCategory(
      C4BBAdjudicationStatus code) {
    return new CodeableConcept()
        .addCoding(new Coding(code.getSystem(), code.toCode(), code.getDisplay()));
  }

  /**
   * Optionally Creates an `adjudicationamounttype` {@link AdjudicationComponent} slice
   *
   * @param ccwVariable The CCW Variable that represents what the amount is
   * @param code The C4BBAdjudication code that represents this amount
   * @param amount A dollar amount
   * @return The created {@link AdjudicationComponent}
   */
  static Optional<AdjudicationComponent> createAdjudicationAmtSlice(
      CcwCodebookInterface ccwVariable, C4BBAdjudication code, Optional<BigDecimal> amount) {
    return amount.map(
        amt ->
            new AdjudicationComponent()
                .setCategory(createAdjudicationAmtSliceCategory(ccwVariable, code))
                .setAmount(createMoney(amt)));
  }

  /**
   * Optionally Creates an `adjudicationamounttype` {@link AdjudicationComponent} slice
   *
   * @param ccwVariable The CCW Variable that represents what the amount is
   * @param cod The C4BBAdjudication code that represents this amount
   * @param amount A dollar amount
   * @return The created {@link AdjudicationComponent}
   */
  static Optional<AdjudicationComponent> createAdjudicationAmtSlice(
      CcwCodebookInterface ccwVariable, C4BBAdjudication code, BigDecimal amount) {
    return createAdjudicationAmtSlice(ccwVariable, code, Optional.of(amount));
  }

  /**
   * Optionally Creates an `denialreason` {@link AdjudicationComponent} slice
   *
   * @param eob The base {@link ExplanationOfBenefit} resource
   * @param ccwVariable The CCW Variable that represents what the reason is
   * @param reasonCode The coded denial reason
   * @return The created {@link AdjudicationComponent}
   */
  static Optional<AdjudicationComponent> createAdjudicationDenialReasonSlice(
      ExplanationOfBenefit eob, CcwCodebookInterface ccwVariable, Optional<String> reasonCode) {
    return reasonCode.map(
        reason ->
            new AdjudicationComponent()
                // Set category for `denialreason` slice
                .setCategory(
                    new CodeableConcept()
                        .setCoding(
                            Arrays.asList(
                                new Coding(
                                    C4BBAdjudicationDiscriminator.DENIAL_REASON.getSystem(),
                                    C4BBAdjudicationDiscriminator.DENIAL_REASON.toCode(),
                                    C4BBAdjudicationDiscriminator.DENIAL_REASON.getDisplay()))))
                // Set BB coding for Reason
                .setReason(createCodeableConcept(eob, ccwVariable, reason)));
  }

  /**
   * Optionally Creates an `denialreason` {@link AdjudicationComponent} slice
   *
   * @param eob The base {@link ExplanationOfBenefit} resource
   * @param ccwVariable The CCW Variable that represents what the reason is
   * @param reasonCode The coded denial reason
   * @return The created {@link AdjudicationComponent}
   */
  static Optional<AdjudicationComponent> createAdjudicationDenialReasonSlice(
      ExplanationOfBenefit eob, CcwCodebookInterface ccwVariable, String reasonCode) {
    return createAdjudicationDenialReasonSlice(eob, ccwVariable, Optional.of(reasonCode));
  }

  /**
   * Optionally Creates an `adjudicationamounttype` {@link TotalComponent} slice. This looks similar
   * to the code to generate the {@link AdjudicationComponent} slice of the same name, but
   * unfortunately can't be reused because they are different types.
   *
   * <p>Also adds the CCW variable as an additional coding.
   *
   * @param eob The base {@link ExplanationOfBenefit} resource
   * @param ccwVariable The CCW Variable that represents what the reason is
   * @param code The C4BBAdjudication code that represents this amount
   * @param amount A dollar amount
   * @return The created {@link TotalComponent}
   */
  static Optional<TotalComponent> createTotalAdjudicationAmountSlice(
      ExplanationOfBenefit eob,
      CcwCodebookInterface ccwVariable,
      C4BBAdjudication code,
      Optional<BigDecimal> amount) {
    return amount.map(
        amt ->
            new TotalComponent()
                .setCategory(createAdjudicationAmtSliceCategory(ccwVariable, code))
                .setAmount(createMoney(amount)));
  }

  /**
   * Optionally Creates an `adjudicationamounttype` {@link TotalComponent} slice. This looks similar
   * to the code to generate the {@link AdjudicationComponent} slice of the same name, but
   * unfortunately can't be reused because they are different types.
   *
   * <p>Does not add/require the CCW variable as an additional coding, for situations where
   * including it breaks CARIN compliance.
   *
   * @param code The C4BBAdjudication code that represents this amount
   * @param amount A dollar amount
   * @return The created {@link TotalComponent}
   */
  static Optional<TotalComponent> createTotalAdjudicationAmountSlice(
      C4BBAdjudication code, Optional<BigDecimal> amount) {
    return amount.map(
        amt ->
            new TotalComponent()
                .setCategory(createAdjudicationAmtSliceCategory(code))
                .setAmount(createMoney(amount)));
  }

  /**
   * Optionally Creates an `adjudication status amount` {@link TotalComponent} slice.
   *
   * @param code The C4BBAdjudicationStatus code that represents this amount
   * @param amount A dollar amount
   * @return The created {@link TotalComponent}
   */
  public static Optional<TotalComponent> createTotalAdjudicationStatusAmountSlice(
      C4BBAdjudicationStatus code, Optional<BigDecimal> amount) {
    return amount.map(
        amt ->
            new TotalComponent()
                .setCategory(createAdjudicationStatusAmtSliceCategory(code))
                .setAmount(createMoney(amount)));
  }

  /**
   * Optionally creates an `admissionperiod` {@link SupportingInformationComponent} slice.
   *
   * @param periodStart Period start
   * @param periodEnd Period end
   * @return The created {@link SupportingInformationComponent}
   */
  static Optional<SupportingInformationComponent> createInformationAdmPeriodSlice(
      ExplanationOfBenefit eob, Optional<LocalDate> periodStart, Optional<LocalDate> periodEnd) {
    // Create a range if we can
    if (periodStart.isPresent() || periodEnd.isPresent()) {
      validatePeriodDates(periodStart, periodEnd);

      // Create the period
      Period period = new Period();
      periodStart.ifPresent(
          start -> period.setStart(convertToDate(start), TemporalPrecisionEnum.DAY));
      periodEnd.ifPresent(end -> period.setEnd(convertToDate(end), TemporalPrecisionEnum.DAY));

      int maxSequence =
          eob.getSupportingInfo().stream().mapToInt(i -> i.getSequence()).max().orElse(0);

      // Create the SupportingInfo element
      return Optional.of(
          new SupportingInformationComponent()
              .setSequence(maxSequence + 1)
              .setCategory(
                  new CodeableConcept()
                      .addCoding(
                          createC4BBSupportingInfoCoding(C4BBSupportingInfoType.ADMISSION_PERIOD)))
              .setTiming(period));
    } else {
      return Optional.empty();
    }
  }

  /**
   * Optionally creates an `clmrecvdate` {@link SupportingInformationComponent} slice.
   *
   * @param date Claim received date
   * @return The created {@link SupportingInformationComponent}
   */
  static Optional<SupportingInformationComponent> createInformationRecievedDateSlice(
      ExplanationOfBenefit eob, CcwCodebookInterface ccwVariable, Optional<LocalDate> date) {
    return date.map(
        d -> {
          int maxSequence =
              eob.getSupportingInfo().stream().mapToInt(i -> i.getSequence()).max().orElse(0);

          // Create the SupportingInfo element
          return new SupportingInformationComponent()
              .setSequence(maxSequence + 1)
              .setCategory(
                  new CodeableConcept()
                      .addCoding(
                          createC4BBSupportingInfoCoding(C4BBSupportingInfoType.RECEIVED_DATE))
                      .addCoding(
                          new Coding(
                              TransformerConstants.CODING_BBAPI_INFORMATION_CATEGORY,
                              CCWUtils.calculateVariableReferenceUrl(ccwVariable),
                              ccwVariable.getVariable().getLabel())))
              .setTiming(new DateType(convertToDate(d)));
        });
  }

  /**
   * Optionally Creates an `adjudicationamounttype` {@link TotalComponent} slice. This looks similar
   * to the code to generate the {@link AdjudicationComponent} slice of the same name, but
   * unfortunately can't be reused because they are different types.
   *
   * @param eob The base {@link ExplanationOfBenefit} resource
   * @param ccwVariable The CCW Variable that represents what the reason is
   * @param code The C4BBAdjudication code that represents this amount
   * @param amount A dollar amount
   * @return The created {@link TotalComponent}
   */
  static Optional<TotalComponent> createTotalAdjudicationAmountSlice(
      ExplanationOfBenefit eob,
      CcwCodebookInterface ccwVariable,
      C4BBAdjudication code,
      BigDecimal amount) {
    return createTotalAdjudicationAmountSlice(eob, ccwVariable, code, Optional.of(amount));
  }

  /**
   * @param rootResource the root FHIR {@link IAnyResource} that the resultant {@link Coding} will
   *     be contained in
   * @param ccwVariable the {@link CcwCodebookInterface} being coded
   * @param code the FHIR {@link Coding#getCode()} value to determine a corresponding {@link
   *     Coding#getDisplay()} value for
   * @return the {@link Coding#getDisplay()} value to use for the specified {@link
   *     CcwCodebookInterface} and {@link Coding#getCode()}, or {@link Optional#empty()} if no
   *     matching display value could be determined
   */
  private static Optional<String> calculateCodingDisplay(
      IAnyResource rootResource, CcwCodebookInterface ccwVariable, String code) {
    if (rootResource == null) throw new IllegalArgumentException();
    if (ccwVariable == null) throw new IllegalArgumentException();
    if (code == null) throw new IllegalArgumentException();
    if (!ccwVariable.getVariable().getValueGroups().isPresent())
      throw new BadCodeMonkeyException("No display values for Variable: " + ccwVariable);

    /*
     * We know that the specified CCW Variable is coded, but there's no guarantee that the Coding's
     * code matches one of the known/allowed Variable values: data is messy. When that happens, we
     * log the event and return normally. The log event will at least allow for further
     * investigation, if warranted. Also, there's a chance that the CCW Variable data itself is
     * messy, and that the Coding's code matches more than one value -- we just log those events,
     * too.
     */
    List<Value> matchingVariableValues =
        ccwVariable.getVariable().getValueGroups().get().stream()
            .flatMap(g -> g.getValues().stream())
            .filter(v -> v.getCode().equals(code))
            .collect(Collectors.toList());
    if (matchingVariableValues.size() == 1) {
      return Optional.of(matchingVariableValues.get(0).getDescription());
    } else if (matchingVariableValues.isEmpty()) {
      if (!codebookLookupMissingFailures.contains(ccwVariable)) {
        // Note: The race condition here (from concurrent requests) is harmless.
        codebookLookupMissingFailures.add(ccwVariable);
        if (ccwVariable instanceof CcwCodebookVariable) {
          LOGGER.info(
              "No display value match found for {}.{} in resource '{}/{}'.",
              CcwCodebookVariable.class.getSimpleName(),
              ccwVariable.name(),
              rootResource.getClass().getSimpleName(),
              rootResource.getId());
        } else {
          LOGGER.info(
              "No display value match found for {}.{} in resource '{}/{}'.",
              CcwCodebookMissingVariable.class.getSimpleName(),
              ccwVariable.name(),
              rootResource.getClass().getSimpleName(),
              rootResource.getId());
        }
      }
      return Optional.empty();
    } else if (matchingVariableValues.size() > 1) {
      if (!codebookLookupDuplicateFailures.contains(ccwVariable)) {
        // Note: The race condition here (from concurrent requests) is harmless.
        codebookLookupDuplicateFailures.add(ccwVariable);
        if (ccwVariable instanceof CcwCodebookVariable) {
          LOGGER.info(
              "Multiple display value matches found for {}.{} in resource '{}/{}'.",
              CcwCodebookVariable.class.getSimpleName(),
              ccwVariable.name(),
              rootResource.getClass().getSimpleName(),
              rootResource.getId());
        } else {
          LOGGER.info(
              "Multiple display value matches found for {}.{} in resource '{}/{}'.",
              CcwCodebookMissingVariable.class.getSimpleName(),
              ccwVariable.name(),
              rootResource.getClass().getSimpleName(),
              rootResource.getId());
        }
      }
      return Optional.empty();
    } else {
      throw new BadCodeMonkeyException();
    }
  }

  /**
   * @param patientId the {@link #TransformerConstants.CODING_SYSTEM_CCW_BENE_ID} ID value for the
   *     beneficiary to match
   * @return a {@link Reference} to the {@link Patient} resource that matches the specified
   *     parameters
   */
  static Reference referencePatient(Long patientId) {
    return new Reference(String.format("Patient/%d", patientId));
  }

  /**
   * @param beneficiary the {@link Beneficiary} to generate a {@link Patient} {@link Reference} for
   * @return a {@link Reference} to the {@link Patient} resource for the specified {@link
   *     Beneficiary}
   */
  static Reference referencePatient(Beneficiary beneficiary) {
    return referencePatient(beneficiary.getBeneficiaryId());
  }

  /**
   * @param period the {@link Period} to adjust
   * @param date the {@link LocalDate} to set the {@link Period#getEnd()} value with/to
   */
  static void setPeriodEnd(Period period, Optional<LocalDate> date) {
    date.ifPresent(value -> setPeriodEnd(period, value));
  }

  /**
   * @param period the {@link Period} to adjust
   * @param date the {@link LocalDate} to set the {@link Period#getEnd()} value with/to
   */
  static void setPeriodEnd(Period period, LocalDate date) {
    period.setEnd(convertToDate(date), TemporalPrecisionEnum.DAY);
  }

  /**
   * @param period the {@link Period} to adjust
   * @param date the {@link LocalDate} to set the {@link Period#getStart()} value with/to
   */
  static void setPeriodStart(Period period, Optional<LocalDate> date) {
    date.ifPresent(value -> setPeriodStart(period, value));
  }

  /**
   * @param period the {@link Period} to adjust
   * @param date the {@link LocalDate} to set the {@link Period#getStart()} value with/to
   */
  static void setPeriodStart(Period period, LocalDate date) {
    period.setStart(convertToDate(date), TemporalPrecisionEnum.DAY);
  }

  /**
   * @param urlText the URL or URL portion to be encoded
   * @return a URL-encoded version of the specified text
   */
  static String urlEncode(String urlText) {
    try {
      return URLEncoder.encode(urlText, StandardCharsets.UTF_8.name());
    } catch (UnsupportedEncodingException e) {
      throw new BadCodeMonkeyException(e);
    }
  }

  /**
   * validate the from/thru dates to ensure the from date is before or the same as the thru date
   *
   * @param dateFrom start date {@link LocalDate}
   * @param dateThrough through date {@link LocalDate} to verify
   */
  static void validatePeriodDates(LocalDate dateFrom, LocalDate dateThrough) {
    if (dateFrom == null) return;
    if (dateThrough == null) return;
    // FIXME see CBBD-236 (ETL service fails on some Hospice claims "From
    // date is after the Through Date")
    // We are seeing this scenario in production where the from date is
    // after the through date so we are just logging the error for now.
    if (dateFrom.isAfter(dateThrough))
      LOGGER.debug(
          String.format(
              "Error - From Date '%s' is after the Through Date '%s'", dateFrom, dateThrough));
  }

  /**
   * validate the <Optional>from/<Optional>thru dates to ensure the from date is before or the same
   * as the thru date
   *
   * @param <Optional>dateFrom start date {@link <Optional>LocalDate}
   * @param <Optional>dateThrough through date {@link <Optional>LocalDate} to verify
   */
  static void validatePeriodDates(Optional<LocalDate> dateFrom, Optional<LocalDate> dateThrough) {
    if (!dateFrom.isPresent()) return;
    if (!dateThrough.isPresent()) return;
    validatePeriodDates(dateFrom.get(), dateThrough.get());
  }

  /**
   * Retrieves the NPI display value from an NPI code look up file
   *
   * @param npiCode - NPI code
   * @return the npi code display string
   */
  public static String retrieveNpiCodeDisplay(String npiCode) {

    if (npiCode.isEmpty()) return null;

    /*
     * There's a race condition here: we may initialize this static field more than once if multiple
     * requests come in at the same time. However, the assignment is atomic, so the race and
     * reinitialization is harmless other than maybe wasting a bit of time.
     */
    // read the entire NPI file the first time and put in a Map
    if (npiMap == null) {
      npiMap = readNpiCodeFile();
    }

    if (npiMap.containsKey(npiCode.toUpperCase())) {
      String npiCodeDisplay = npiMap.get(npiCode);
      return npiCodeDisplay;
    }

    // log which NPI codes we couldn't find a match for in our downloaded NPI file
    if (!npiCodeLookupMissingFailures.contains(npiCode)) {
      npiCodeLookupMissingFailures.add(npiCode);
      LOGGER.info(
          "No NPI code display value match found for NPI code {} in resource {}.",
          npiCode,
          "NPI_Coded_Display_Values_Tab.txt");
    }

    return null;
  }

  /**
   * Reads ALL the NPI codes and display values from the NPI_Coded_Display_Values_Tab.txt file.
   * Refer to the README file in the src/main/resources directory
   */
  private static Map<String, String> readNpiCodeFile() {

    Map<String, String> npiCodeMap = new HashMap<String, String>();
    try (final InputStream npiCodeDisplayStream =
            Thread.currentThread()
                .getContextClassLoader()
                .getResourceAsStream("NPI_Coded_Display_Values_Tab.txt");
        final BufferedReader npiCodesIn =
            new BufferedReader(new InputStreamReader(npiCodeDisplayStream))) {
      /*
       * We want to extract the NPI codes and display values and put in a map for easy retrieval to
       * get the display value-- npiColumns[0] is the NPI Code, npiColumns[4] is the NPI
       * Organization Code, npiColumns[8] is the NPI provider name prefix, npiColumns[6] is the NPI
       * provider first name, npiColumns[7] is the NPI provider middle name, npiColumns[5] is the
       * NPI provider last name, npiColumns[9] is the NPI provider suffix name, npiColumns[10] is
       * the NPI provider credential.
       */
      String line = "";
      npiCodesIn.readLine();
      while ((line = npiCodesIn.readLine()) != null) {
        String npiColumns[] = line.split("\t");
        if (npiColumns[4].isEmpty()) {
          String npiDisplayName =
              npiColumns[8].trim()
                  + " "
                  + npiColumns[6].trim()
                  + " "
                  + npiColumns[7].trim()
                  + " "
                  + npiColumns[5].trim()
                  + " "
                  + npiColumns[9].trim()
                  + " "
                  + npiColumns[10].trim();
          npiCodeMap.put(npiColumns[0], npiDisplayName.replace("  ", " ").trim());
        } else {
          npiCodeMap.put(npiColumns[0], npiColumns[4].replace("\"", "").trim());
        }
      }
    } catch (IOException e) {
      throw new UncheckedIOException("Unable to read NPI code data.", e);
    }
    return npiCodeMap;
  }

  /**
   * Retrieves the Procedure code and display value from a Procedure code look up file
   *
   * @param procedureCode - Procedure code
   * @return the procedure code display string
   */
  public static String retrieveProcedureCodeDisplay(String procedureCode) {

    if (procedureCode.isEmpty()) return null;

    /*
     * There's a race condition here: we may initialize this static field more than once if multiple
     * requests come in at the same time. However, the assignment is atomic, so the race and
     * reinitialization is harmless other than maybe wasting a bit of time.
     */
    // read the entire Procedure code file the first time and put in a Map
    if (procedureMap == null) {
      procedureMap = readProcedureCodeFile();
    }

    if (procedureMap.containsKey(procedureCode.toUpperCase())) {
      String procedureCodeDisplay = procedureMap.get(procedureCode);
      return procedureCodeDisplay;
    }

    // log which Procedure codes we couldn't find a match for in our procedure codes
    // file
    if (!procedureLookupMissingFailures.contains(procedureCode)) {
      procedureLookupMissingFailures.add(procedureCode);
      LOGGER.info(
          "No procedure code display value match found for procedure code {} in resource {}.",
          procedureCode,
          "PRCDR_CD.txt");
    }

    return null;
  }

  /**
   * Reads all the procedure codes and display values from the PRCDR_CD.txt file Refer to the README
   * file in the src/main/resources directory
   */
  private static Map<String, String> readProcedureCodeFile() {

    Map<String, String> procedureCodeMap = new HashMap<String, String>();
    try (final InputStream procedureCodeDisplayStream =
            Thread.currentThread().getContextClassLoader().getResourceAsStream("PRCDR_CD.txt");
        final BufferedReader procedureCodesIn =
            new BufferedReader(new InputStreamReader(procedureCodeDisplayStream))) {
      /*
       * We want to extract the procedure codes and display values and put in a map for easy
       * retrieval to get the display value icdColumns[0] is PRCDR_CD; icdColumns[1] is
       * PRCDR_DESC(i.e. 8295 is INJECT TENDON OF HAND description)
       */
      String line = "";
      procedureCodesIn.readLine();
      while ((line = procedureCodesIn.readLine()) != null) {
        String icdColumns[] = line.split("\t");
        procedureCodeMap.put(icdColumns[0], icdColumns[1]);
      }
      procedureCodesIn.close();
    } catch (IOException e) {
      throw new UncheckedIOException("Unable to read Procedure code data.", e);
    }

    return procedureCodeMap;
  }

  /**
   * Create a bundle from the entire search result
   *
   * @param paging contains the {@link OffsetLinkBuilder} information
   * @param resources a list of {@link ExplanationOfBenefit}s, {@link Coverage}s, or {@link
   *     Patient}s, of which a portion or all will be added to the bundle based on the paging values
   * @param transactionTime date for the bundle
   * @return Returns a {@link Bundle} of either {@link ExplanationOfBenefit}s, {@link Coverage}s, or
   *     {@link Patient}s, which may contain multiple matching resources, or may also be empty.
   */
  public static Bundle createBundle(
      OffsetLinkBuilder paging, List<IBaseResource> resources, Instant transactionTime) {
    Bundle bundle = new Bundle();
    if (paging.isPagingRequested()) {
      /*
       * FIXME: Due to a bug in HAPI-FHIR described here
       * https://github.com/jamesagnew/hapi-fhir/issues/1074 paging for count=0 is not working
       * correctly.
       */
      int endIndex = Math.min(paging.getStartIndex() + paging.getPageSize(), resources.size());
      List<IBaseResource> resourcesSubList = resources.subList(paging.getStartIndex(), endIndex);
      bundle = TransformerUtilsV2.addResourcesToBundle(bundle, resourcesSubList);
      paging.setTotal(resources.size()).addLinks(bundle);
    } else {
      bundle = TransformerUtilsV2.addResourcesToBundle(bundle, resources);
    }

    /*
     * Dev Note: the Bundle's lastUpdated timestamp is the known last update time for the whole
     * database. Because the filterManager's tracking of this timestamp is lazily updated for
     * performance reason, the resources of the bundle may be after the filter manager's version of
     * the timestamp.
     */
    Instant maxBundleDate =
        resources.stream()
            .map(r -> r.getMeta().getLastUpdated().toInstant())
            .filter(Objects::nonNull)
            .max(Instant::compareTo)
            .orElse(transactionTime);
    bundle
        .getMeta()
        .setLastUpdated(
            transactionTime.isAfter(maxBundleDate)
                ? Date.from(transactionTime)
                : Date.from(maxBundleDate));
    bundle.setTotal(resources.size());
    return bundle;
  }

  /**
   * Create a bundle from the entire search result
   *
   * @param resources a list of {@link ExplanationOfBenefit}s, {@link Coverage}s, or {@link
   *     Patient}s, all of which will be added to the bundle
   * @param paging contains the {@link LinkBuilder} information to add to the bundle
   * @param transactionTime date for the bundle
   * @return Returns a {@link Bundle} of either {@link ExplanationOfBenefit}s, {@link Coverage}s, or
   *     {@link Patient}s, which may contain multiple matching resources, or may also be empty.
   */
  public static Bundle createBundle(
      List<IBaseResource> resources, LinkBuilder paging, Instant transactionTime) {
    Bundle bundle = new Bundle();
    TransformerUtilsV2.addResourcesToBundle(bundle, resources);
    paging.addLinks(bundle);
    bundle.setTotalElement(
        paging.isPagingRequested() ? new UnsignedIntType() : new UnsignedIntType(resources.size()));

    /*
     * Dev Note: the Bundle's lastUpdated timestamp is the known last update time for the whole
     * database. Because the filterManager's tracking of this timestamp is lazily updated for
     * performance reason, the resources of the bundle may be after the filter manager's version of
     * the timestamp.
     */
    Instant maxBundleDate =
        resources.stream()
            .map(r -> r.getMeta().getLastUpdated().toInstant())
            .filter(Objects::nonNull)
            .max(Instant::compareTo)
            .orElse(transactionTime);
    bundle
        .getMeta()
        .setLastUpdated(
            transactionTime.isAfter(maxBundleDate)
                ? Date.from(transactionTime)
                : Date.from(maxBundleDate));
    return bundle;
  }

  /**
   * @param bundle a {@link Bundle} to add the list of {@link ExplanationOfBenefit} resources to.
   * @param resources a list of either {@link ExplanationOfBenefit}s, {@link Coverage}s, or {@link
   *     Patient}s, of which a portion will be added to the bundle based on the paging values
   * @return Returns a {@link Bundle} of {@link ExplanationOfBenefit}s, {@link Coverage}s, or {@link
   *     Patient}s, which may contain multiple matching resources, or may also be empty.
   */
  public static Bundle addResourcesToBundle(Bundle bundle, List<IBaseResource> resources) {
    Set<String> beneIds = new HashSet<String>();
    for (IBaseResource res : resources) {
      BundleEntryComponent entry = bundle.addEntry();
      entry.setResource((Resource) res);

      if (entry.getResource().getResourceType() == ResourceType.ExplanationOfBenefit) {
        ExplanationOfBenefit eob = ((ExplanationOfBenefit) entry.getResource());
        if (eob != null
            && eob.getPatient() != null
            && !Strings.isNullOrEmpty(eob.getPatient().getReference())) {
          String reference = eob.getPatient().getReference().replace("Patient/", "");
          if (!Strings.isNullOrEmpty(reference)) {
            beneIds.add(reference);
          }
        }
      } else if (entry.getResource().getResourceType() == ResourceType.Patient) {
        Patient patient = ((Patient) entry.getResource());
        if (patient != null && !Strings.isNullOrEmpty(patient.getId())) {
          beneIds.add(patient.getId());
        }

      } else if (entry.getResource().getResourceType() == ResourceType.Coverage) {
        Coverage coverage = ((Coverage) entry.getResource());
        if (coverage != null
            && coverage.getBeneficiary() != null
            && !Strings.isNullOrEmpty(coverage.getBeneficiary().getReference())) {
          String reference = coverage.getBeneficiary().getReference().replace("Patient/", "");
          if (!Strings.isNullOrEmpty(reference)) {
            beneIds.add(reference);
          }
        }
      }
    }

    logBeneIdToMdc(beneIds);

    return bundle;
  }

<<<<<<< HEAD
  public static void logBeneIdToMdc(Long... beneIds) {
    if (beneIds.length != 0) {
=======
  /**
   * Output list of benefificiary IDs to MDC logging
   *
   * @param beneIds the {@link Collection} beneficiary IDs to log
   */
  public static void logBeneIdToMdc(Collection<String> beneIds) {
    if (!beneIds.isEmpty()) {
>>>>>>> b5aa318d
      MDC.put("bene_id", String.join(", ", beneIds));
    }
  }

  /**
   * Output beneficiary ID to the MDC logging
   *
   * @param beneId the {@link Long} beneficiary ID to log
   */
  public static void logBeneIdToMdc(Long beneId) {
    if (beneId != null) {
      MDC.put("bene_id", String.valueOf(beneId));
    }
  }

  /**
   * @param currencyIdentifier the {@link CurrencyIdentifier} indicating the currency of an {@link
   *     Identifier}.
   * @return Returns an {@link Extension} describing the currency of an {@link Identifier}.
   */
  public static Extension createIdentifierCurrencyExtension(CurrencyIdentifier currencyIdentifier) {
    String system = TransformerConstants.CODING_SYSTEM_IDENTIFIER_CURRENCY;
    String code = "historic";
    String display = "Historic";
    if (currencyIdentifier.equals(CurrencyIdentifier.CURRENT)) {
      code = "current";
      display = "Current";
    }

    Coding currentValueCoding = new Coding(system, code, display);
    Extension currencyIdentifierExtension =
        new Extension(TransformerConstants.CODING_SYSTEM_IDENTIFIER_CURRENCY, currentValueCoding);

    return currencyIdentifierExtension;
  }

  /**
   * Records the JPA query details in {@link MDC}.
   *
   * @param queryId an ID that identifies the type of JPA query being run, e.g. "bene_by_id"
   * @param queryDurationNanoseconds the JPA query's duration, in nanoseconds
   * @param recordCount the number of top-level records (e.g. JPA entities) returned by the query
   */
  public static void recordQueryInMdc(
      String queryId, long queryDurationNanoseconds, long recordCount) {
    String keyPrefix = String.format("jpa_query.%s", queryId);
    MDC.put(
        String.format("%s.duration_nanoseconds", keyPrefix),
        Long.toString(queryDurationNanoseconds));
    MDC.put(
        String.format("%s.duration_milliseconds", keyPrefix),
        Long.toString(queryDurationNanoseconds / 1000000));
    MDC.put(String.format("%s.record_count", keyPrefix), Long.toString(recordCount));
  }

  /**
   * Sets the lastUpdated value in the resource.
   *
   * @param resource is the FHIR resource to set lastUpdate
   * @param lastUpdated is the lastUpdated value set. If not present, set the fallback lastUpdated.
   */
  public static void setLastUpdated(IAnyResource resource, Optional<Instant> lastUpdated) {
    resource
        .getMeta()
        .setLastUpdated(Date.from(lastUpdated.orElse(TransformerConstants.FALLBACK_LAST_UPDATED)));
  }

  /**
   * Sets the lastUpdated value in the resource if the passed in value is later than the current
   * value.
   *
   * @param resource is the FHIR resource to update
   * @param lastUpdated is the lastUpdated value from the entity
   */
  public static void updateMaxLastUpdated(IAnyResource resource, Optional<Instant> lastUpdated) {
    lastUpdated.ifPresent(
        newDate -> {
          Instant currentDate =
              resource.getMeta().getLastUpdated() != null
                  ? resource.getMeta().getLastUpdated().toInstant()
                  : null;
          if (currentDate != null && newDate.isAfter(currentDate)) {
            resource.getMeta().setLastUpdated(Date.from(newDate));
          }
        });
  }

  /**
   * Work around for https://github.com/jamesagnew/hapi-fhir/issues/1585. HAPI will fill in the
   * resource count as a total value when a Bundle has no total value.
   *
   * @param requestDetails of a resource provider
   */
  public static void workAroundHAPIIssue1585(RequestDetails requestDetails) {
    // The hack is to remove the _count parameter from theDetails so that total is not modified.
    Map<String, String[]> params = new HashMap<String, String[]>(requestDetails.getParameters());
    if (params.remove(Constants.PARAM_COUNT) != null) {
      // Remove _count parameter from the current request details
      requestDetails.setParameters(params);
    }
  }

  /**
   * @param beneficiaryPatientId the {@link #TransformerConstants.CODING_SYSTEM_CCW_BENE_ID} ID
   *     value for the {@link Coverage#getBeneficiary()} value to match
   * @param coverageType the {@link MedicareSegment} value to match
   * @return a {@link Reference} to the {@link Coverage} resource where {@link Coverage#getPlan()}
   *     matches {@link #COVERAGE_PLAN} and the other parameters specified also match
   */
  static Reference referenceCoverage(Long beneficiaryPatientId, MedicareSegment coverageType) {
    return new Reference(buildCoverageId(coverageType, beneficiaryPatientId));
  }

  /**
   * @param medicareSegment the {@link MedicareSegment} to compute a {@link Coverage#getId()} for
   * @param beneficiary the {@link Beneficiary} to compute a {@link Coverage#getId()} for
   * @return the {@link Coverage#getId()} value to use for the specified values
   */
  public static IdDt buildCoverageId(MedicareSegment medicareSegment, Beneficiary beneficiary) {
    return buildCoverageId(medicareSegment, beneficiary.getBeneficiaryId());
  }

  /**
   * TODO: Remove this method when the calling method has been removed as per BFD-1582 and the
   * conversion to bigint for beneficiaryId is complete which will allow removal of the other caller
   * which is a unit test that passes an ID that contains alpha characters (BFD-1583).
   *
   * @param medicareSegment the {@link MedicareSegment} to compute a {@link Coverage#getId()} for
   * @param beneficiaryId the {@link Beneficiary#getBeneficiaryId()} value to compute a {@link
   *     Coverage#getId()} for
   * @return the {@link Coverage#getId()} value to use for the specified values
   */
  public static IdDt buildCoverageId(MedicareSegment medicareSegment, String beneficiaryId) {
    return new IdDt(
        Coverage.class.getSimpleName(),
        String.format("%s-%s", medicareSegment.getUrlPrefix(), beneficiaryId));
  }

  /**
   * @param medicareSegment the {@link MedicareSegment} to compute a {@link Coverage#getId()} for
   * @param beneficiaryId the {@link Beneficiary#getBeneficiaryId()} value to compute a {@link
   *     Coverage#getId()} for
   * @return the {@link Coverage#getId()} value to use for the specified values
   */
  public static IdDt buildCoverageId(MedicareSegment medicareSegment, Long beneficiaryId) {
    return new IdDt(
        Coverage.class.getSimpleName(),
        String.format("%s-%d", medicareSegment.getUrlPrefix(), beneficiaryId));
  }

  /**
   * @param rootResource the root FHIR {@link IAnyResource} that the resultant {@link Coding} will
   *     be contained in
   * @param ccwVariable the {@link CcwCodebookInterface} being coded
   * @param yearMonth the value to use for {@link String} for yearMonth
   * @param code the value to use for {@link Coding#getCode()}
   * @return the output {@link Coding} for the specified input values
   */
  private static Coding createCoding(
      IAnyResource rootResource, CcwCodebookInterface ccwVariable, String yearMonth, Object code) {
    /*
     * The code parameter is an Object to avoid needing multiple copies of this and related methods.
     * This if-else block is the price to be paid for that, though.
     */
    String codeString;
    if (code instanceof Character) codeString = ((Character) code).toString();
    else if (code instanceof String) codeString = code.toString().trim();
    else throw new BadCodeMonkeyException("Unsupported: " + code);

    String system = CCWUtils.calculateVariableReferenceUrl(ccwVariable);

    String display;
    if (ccwVariable.getVariable().getValueGroups().isPresent())
      display = calculateCodingDisplay(rootResource, ccwVariable, codeString).orElse(null);
    else display = null;

    return new Coding(system, codeString, display);
  }
  /**
   * @param eob the {@link ExplanationOfBenefit} to extract the claim type from
   * @return the {@link ClaimTypeV2}
   */
  static ClaimTypeV2 getClaimType(ExplanationOfBenefit eob) {
    String type =
        eob.getType().getCoding().stream()
            .filter(c -> c.getSystem().equals(TransformerConstants.CODING_SYSTEM_BBAPI_EOB_TYPE))
            .findFirst()
            .get()
            .getCode();
    return ClaimTypeV2.valueOf(type);
  }

  /**
   * Transforms the common group level header fields between all claim types
   *
   * @param eob the {@link ExplanationOfBenefit} to modify
   * @param claimId CLM_ID
   * @param beneficiaryId BENE_ID
   * @param claimType {@link ClaimTypeV2} to process
   * @param claimGroupId CLM_GRP_ID
   * @param coverageType {@link MedicareSegment}
   * @param dateFrom CLM_FROM_DT || SRVC_DT (For Part D Events)
   * @param dateThrough CLM_THRU_DT || SRVC_DT (For Part D Events)
   * @param paymentAmount CLM_PMT_AMT
   * @param finalAction FINAL_ACTION
   */
  static void mapEobCommonClaimHeaderData(
      ExplanationOfBenefit eob,
      Long claimId,
      Long beneficiaryId,
      ClaimTypeV2 claimType,
      String claimGroupId,
      MedicareSegment coverageType,
      Optional<LocalDate> dateFrom,
      Optional<LocalDate> dateThrough,
      Optional<BigDecimal> paymentAmount,
      char finalAction) {

    // Claim Type + Claim ID => ExplanationOfBenefit.id
    eob.setId(buildEobId(claimType, claimId));

    // Current timestamp => Created
    eob.setCreated(new Date());

    // "claim" => ExplanationOfBenefit.use
    eob.setUse(Use.CLAIM);

    if (claimType.equals(ClaimTypeV2.PDE)) {
      // PDE_ID => ExplanationOfBenefit.identifier
      eob.addIdentifier(createClaimIdentifier(CcwCodebookVariable.PDE_ID, String.valueOf(claimId)));
    } else {
      // CLM_ID => ExplanationOfBenefit.identifier
      eob.addIdentifier(createClaimIdentifier(CcwCodebookVariable.CLM_ID, String.valueOf(claimId)));
    }

    // CLM_GRP_ID => ExplanationOfBenefit.identifier
    eob.addIdentifier()
        .setSystem(TransformerConstants.IDENTIFIER_SYSTEM_BBAPI_CLAIM_GROUP_ID)
        .setValue(claimGroupId)
        .setType(createC4BBClaimCodeableConcept());

    // BENE_ID + Coverage Type => ExplanationOfBenefit.insurance.coverage (ref)
    // There is always just one insurance coverage documented, since they are hard coded by
    // claim type. If we get to a point where this is no longer hard coded, and we may have more
    // than one insurance coverage per claim, we may have
    // to additional logic to determine which insurance coverage(s) are used for adjudication.
    eob.addInsurance().setFocal(true).setCoverage(referenceCoverage(beneficiaryId, coverageType));

    // BENE_ID => ExplanationOfBenefit.patient (reference)
    eob.setPatient(referencePatient(beneficiaryId));

    // "insurer" => ExplanationOfBenefit.insurer
    eob.setInsurer(new Reference().setIdentifier(new Identifier().setValue("CMS")));

    // "outcome" => ExplanationOfBenefit.outcome
    eob.setOutcome(RemittanceOutcome.COMPLETE);

    // FINAL_ACTION => ExplanationOfBenefit.status
    switch (finalAction) {
      case 'F':
        eob.setStatus(ExplanationOfBenefitStatus.ACTIVE);
        break;

      case 'N':
        eob.setStatus(ExplanationOfBenefitStatus.CANCELLED);
        break;

      default:
        // unknown final action value
        throw new BadCodeMonkeyException();
    }

    // CLM_FROM_DT || SRVC_DT (For Part D Events) => ExplanationOfBenefit.billablePeriod.start
    // CLM_THRU_DT || SRVC_DT (For Part D Events) => ExplanationOfBenefit.billablePeriod.end
    if (dateFrom.isPresent()) {
      validatePeriodDates(dateFrom, dateThrough);
      setPeriodStart(eob.getBillablePeriod(), dateFrom.get());
      setPeriodEnd(eob.getBillablePeriod(), dateThrough.get());
    }

    // CLM_PMT_AMT => ExplanationOfBenefit.payment.amount
    if (paymentAmount.isPresent()) {
      eob.getPayment().setAmount(createMoney(paymentAmount));
    }
  }

  /**
   * @param amountValue the value to use for {@link Money#getValue()}
   * @return a new {@link Money} instance, with the specified {@link Money#getValue()}
   */
  static Money createMoney(Optional<? extends Number> amountValue) {
    if (!amountValue.isPresent()) {
      throw new IllegalArgumentException();
    }

    Money money = new Money().setCurrency(TransformerConstants.CODED_MONEY_USD);

    if (amountValue.get() instanceof BigDecimal) {
      money.setValue((BigDecimal) amountValue.get());
    } else {
      throw new BadCodeMonkeyException();
    }

    return money;
  }

  /**
   * @param amountValue the value to use for {@link Money#getValue()}
   * @return a new {@link Money} instance, with the specified {@link Money#getValue()}
   */
  static Money createMoney(Number amountValue) {
    return createMoney(Optional.of(amountValue));
  }

  /**
   * Ensures that the specified {@link ExplanationOfBenefit} has the specified {@link
   * CareTeamComponent}, and links the specified {@link ItemComponent} to that {@link
   * CareTeamComponent} (via {@link ItemComponent#addCareTeamLinkId(int)}).
   *
   * @param eob the {@link ExplanationOfBenefit} that the {@link CareTeamComponent} should be part
   *     of
   * @param eobItem the {@link ItemComponent} that should be linked to the {@link CareTeamComponent}
   * @param practitionerIdSystem the {@link Identifier#getSystem()} of the practitioner to reference
   *     in {@link CareTeamComponent#getProvider()}
   * @param practitionerIdValue the {@link Identifier#getValue()} of the practitioner to reference
   *     in {@link CareTeamComponent#getProvider()}
   * @param careTeamRole the {@link ClaimCareteamrole} to use for the {@link
   *     CareTeamComponent#getRole()}
   * @return the {@link CareTeamComponent} that was created/linked
   */
  private static CareTeamComponent addCareTeamPractitioner(
      ExplanationOfBenefit eob,
      ItemComponent eobItem,
      C4BBPractitionerIdentifierType type,
      String practitionerIdValue,
      String roleSystem,
      String roleCode,
      String roleDisplay) {
    // Try to find a matching pre-existing entry.
    CareTeamComponent careTeamEntry =
        eob.getCareTeam().stream()
            .filter(ctc -> ctc.getProvider().hasIdentifier())
            .filter(
                ctc ->
                    type.getSystem().equals(ctc.getProvider().getIdentifier().getSystem())
                        && practitionerIdValue.equals(ctc.getProvider().getIdentifier().getValue()))
            .filter(ctc -> ctc.hasRole())
            .filter(
                ctc ->
                    roleCode.equals(ctc.getRole().getCodingFirstRep().getCode())
                        && roleSystem.equals(ctc.getRole().getCodingFirstRep().getSystem()))
            .findAny()
            .orElse(null);

    // If no match was found, add one to the EOB.
    // <ID Value> => ExplanationOfBenefit.careTeam.provider
    if (careTeamEntry == null) {
      careTeamEntry = eob.addCareTeam();
      // addItem adds and returns, so we want size() not size() + 1 here
      careTeamEntry.setSequence(eob.getCareTeam().size());
      careTeamEntry.setProvider(createPractitionerIdentifierReference(type, practitionerIdValue));

      CodeableConcept careTeamRoleConcept = createCodeableConcept(roleSystem, roleCode);
      careTeamRoleConcept.getCodingFirstRep().setDisplay(roleDisplay);
      careTeamEntry.setRole(careTeamRoleConcept);
    }

    // care team entry is at eob level so no need to create item link id
    if (eobItem == null) {
      return careTeamEntry;
    }

    // ExplanationOfBenefit.careTeam.sequence => ExplanationOfBenefit.item.careTeamSequence
    if (!eobItem.getCareTeamSequence().contains(new PositiveIntType(careTeamEntry.getSequence()))) {
      eobItem.addCareTeamSequence(careTeamEntry.getSequence());
    }

    return careTeamEntry;
  }

  /**
   * Returns a new {@link SupportingInformationComponent} that has been added to the specified
   * {@link ExplanationOfBenefit}. Unlike {@link #addInformation(ExplanationOfBenefit,
   * CcwCodebookInterface)}, this also sets the {@link SupportingInformationComponent#getCode()}
   * based on the values provided.
   *
   * @param eob the {@link ExplanationOfBenefit} to modify
   * @param categoryVariable {@link CcwCodebookInterface} to map to {@link
   *     SupportingInformationComponent#getCategory()}
   * @param codeSystemVariable the {@link CcwCodebookInterface} to map to the {@link
   *     Coding#getSystem()} used in the {@link SupportingInformationComponent#getCode()}
   * @param codeValue the value to map to the {@link Coding#getCode()} used in the {@link
   *     SupportingInformationComponent#getCode()}
   * @return the newly-added {@link SupportingInformationComponent} entry
   */
  static SupportingInformationComponent addInformationWithCode(
      ExplanationOfBenefit eob,
      CcwCodebookInterface categoryVariable,
      CcwCodebookInterface codeSystemVariable,
      Optional<?> codeValue) {
    SupportingInformationComponent infoComponent = addInformation(eob, categoryVariable);

    CodeableConcept infoCode =
        new CodeableConcept().addCoding(createCoding(eob, codeSystemVariable, codeValue));
    infoComponent.setCode(infoCode);

    return infoComponent;
  }

  static Optional<SupportingInformationComponent> addInformationSliceWithCode(
      ExplanationOfBenefit eob,
      C4BBSupportingInfoType slice,
      CcwCodebookInterface categoryVariable,
      CcwCodebookInterface codeSystemVariable,
      Optional<?> codeValue) {
    if (codeValue.isPresent()) {
      SupportingInformationComponent infoComponent = addInformationSlice(eob, slice);

      CodeableConcept infoCode =
          new CodeableConcept().addCoding(createCoding(eob, codeSystemVariable, codeValue));
      infoComponent.setCode(infoCode);

      return Optional.of(infoComponent);
    } else {
      return Optional.empty();
    }
  }

  static SupportingInformationComponent addInformationSliceWithCode(
      ExplanationOfBenefit eob,
      C4BBSupportingInfoType slice,
      CcwCodebookInterface categoryVariable,
      CcwCodebookInterface codeSystemVariable,
      Object codeValue) {
    // Must get a valid value passed in
    if (codeValue == null) {
      throw new BadCodeMonkeyException();
    }

    return addInformationSliceWithCode(
            eob, slice, categoryVariable, codeSystemVariable, Optional.of(codeValue))
        // Since we are passing in a valid value, we will get a response
        .get();
  }

  /**
   * Returns a new {@link SupportingInformationComponent} that has been added to the specified
   * {@link ExplanationOfBenefit}. Unlike {@link #addInformation(ExplanationOfBenefit,
   * CcwCodebookInterface)}, this also sets the {@link SupportingInformationComponent#getCode()}
   * based on the values provided.
   *
   * @param eob the {@link ExplanationOfBenefit} to modify
   * @param categoryVariable {@link CcwCodebookInterface} to map to {@link
   *     SupportingInformationComponent#getCategory()}
   * @param codeSystemVariable the {@link CcwCodebookInterface} to map to the {@link
   *     Coding#getSystem()} used in the {@link SupportingInformationComponent#getCode()}
   * @param date the value to map to the {@link SupportingInformationComponent#getTiming()}
   * @return the newly-added {@link SupportingInformationComponent} entry
   */
  static SupportingInformationComponent addInformationWithDate(
      ExplanationOfBenefit eob,
      CcwCodebookInterface categoryVariable,
      CcwCodebookInterface codeSystemVariable,
      Optional<LocalDate> date) {
    SupportingInformationComponent infoComponent = addInformation(eob, categoryVariable);

    if (!date.isPresent()) {
      throw new BadCodeMonkeyException();
    }

    return infoComponent.setTiming(new DateType(convertToDate(date.get())));
  }

  /**
   * Returns a new {@link SupportingInformationComponent} that has been added to the specified
   * {@link ExplanationOfBenefit}. Unlike {@link #addInformation(ExplanationOfBenefit,
   * CcwCodebookInterface)}, this also sets the {@link SupportingInformationComponent#getCode()}
   * based on the values provided.
   *
   * @param eob the {@link ExplanationOfBenefit} to modify
   * @param categoryVariable {@link CcwCodebookInterface} to map to {@link
   *     SupportingInformationComponent#getCategory()}
   * @param codeSystemVariable the {@link CcwCodebookInterface} to map to the {@link
   *     Coding#getSystem()} used in the {@link SupportingInformationComponent#getCode()}
   * @param codeValue the value to map to the {@link Coding#getCode()} used in the {@link
   *     SupportingInformationComponent#getCode()}
   * @return the newly-added {@link SupportingInformationComponent} entry
   */
  static SupportingInformationComponent addInformationWithCode(
      ExplanationOfBenefit eob,
      CcwCodebookInterface categoryVariable,
      CcwCodebookInterface codeSystemVariable,
      Object codeValue) {
    return addInformationWithCode(
        eob, categoryVariable, codeSystemVariable, Optional.of(codeValue));
  }

  static SupportingInformationComponent addInformationSlice(
      ExplanationOfBenefit eob, C4BBSupportingInfoType slice) {
    return addInformation(eob)
        .setCategory(new CodeableConcept().addCoding(createC4BBSupportingInfoCoding(slice)));
  }

  /**
   * Returns a new {@link SupportingInformationComponent} that has been added to the specified
   * {@link ExplanationOfBenefit}.
   *
   * @param eob the {@link ExplanationOfBenefit} to modify
   * @param categoryVariable {@link CcwCodebookInterface} to map to {@link
   *     SupportingInformationComponent#getCategory()}
   * @return the newly-added {@link SupportingInformationComponent} entry
   */
  static SupportingInformationComponent addInformation(
      ExplanationOfBenefit eob, CcwCodebookInterface categoryVariable) {
    return addInformation(eob)
        .setCategory(
            createCodeableConceptForFieldId(
                eob, TransformerConstants.CODING_BBAPI_INFORMATION_CATEGORY, categoryVariable));
  }

  /**
   * Returns a new {@link SupportingInformationComponent} that has been added to the specified
   * {@link ExplanationOfBenefit}.
   *
   * @param eob the {@link ExplanationOfBenefit} to modify
   * @return the newly-added {@link SupportingInformationComponent} entry
   */
  static SupportingInformationComponent addInformation(ExplanationOfBenefit eob) {
    int maxSequence =
        eob.getSupportingInfo().stream().mapToInt(i -> i.getSequence()).max().orElse(0);

    SupportingInformationComponent infoComponent = new SupportingInformationComponent();
    infoComponent.setSequence(maxSequence + 1);
    eob.getSupportingInfo().add(infoComponent);

    return infoComponent;
  }

  /**
   * TODO: BFD-1583 Remove this method and the calling unit test when fully converted to BigInt
   * claim IDs.
   *
   * @param claimType the {@link ClaimTypeV2} to compute an {@link ExplanationOfBenefit#getId()} for
   * @param claimId the <code>claimId</code> field value (e.g. from {@link
   *     CarrierClaim#getClaimId()} to compute an {@link ExplanationOfBenefit#getId()} for
   * @return the {@link ExplanationOfBenefit#getId()} value to use for the specified <code>claimId
   *     </code> value
   */
  public static String buildEobId(ClaimTypeV2 claimType, String claimId) {
    return String.format("%s-%s", claimType.name().toLowerCase(), claimId);
  }

  /**
   * @param claimType the {@link ClaimTypeV2} to compute an {@link ExplanationOfBenefit#getId()} for
   * @param claimId the <code>claimId</code> field value (e.g. from {@link
   *     CarrierClaim#getClaimId()} to compute an {@link ExplanationOfBenefit#getId()} for
   * @return the {@link ExplanationOfBenefit#getId()} value to use for the specified <code>claimId
   *     </code> value
   */
  public static String buildEobId(ClaimTypeV2 claimType, Long claimId) {
    return String.format("%s-%d", claimType.name().toLowerCase(), claimId);
  }

  /**
   * maps a blue button claim type to a FHIR claim type
   *
   * @param eob the {@link CodeableConcept} that will get remapped
   * @param blueButtonClaimType the blue button {@link ClaimTypeV2} we are mapping from
   * @param ccwNearLineRecordIdCode if present, the blue button near line id code {@link
   *     Optional}&lt;{@link Character}&gt; gets remapped to a ccw record id code
   * @param ccwClaimTypeCode if present, the blue button claim type code {@link Optional}&lt;{@link
   *     String}&gt; gets remapped to a nch claim type code
   */
  static void mapEobType(
      ExplanationOfBenefit eob,
      ClaimTypeV2 blueButtonClaimType,
      Optional<Character> ccwNearLineRecordIdCode,
      Optional<String> ccwClaimTypeCode) {

    // map blue button claim type code into a nch claim type
    // NCH_CLM_TYPE_CD => ExplanationOfBenefit.type.coding
    if (ccwClaimTypeCode.isPresent()) {
      eob.getType()
          .addCoding(createCoding(eob, CcwCodebookVariable.NCH_CLM_TYPE_CD, ccwClaimTypeCode));
    }

    // This Coding MUST always be present as it's the only one we can definitely map
    // for all 8 of our claim types.
    // EOB Type => ExplanationOfBenefit.type.coding
    eob.getType()
        .addCoding()
        .setSystem(TransformerConstants.CODING_SYSTEM_BBAPI_EOB_TYPE)
        .setCode(blueButtonClaimType.name());

    // Map a Coding for FHIR's ClaimType coding system, if we can.
    org.hl7.fhir.r4.model.codesystems.ClaimType fhirClaimType;
    switch (blueButtonClaimType) {
      case PDE:
        fhirClaimType = org.hl7.fhir.r4.model.codesystems.ClaimType.PHARMACY;
        break;

      case INPATIENT:
      case OUTPATIENT:
      case HOSPICE:
      case SNF:
      case DME:
        fhirClaimType = org.hl7.fhir.r4.model.codesystems.ClaimType.INSTITUTIONAL;
        break;

      case CARRIER:
      case HHA:
        fhirClaimType = org.hl7.fhir.r4.model.codesystems.ClaimType.PROFESSIONAL;
        break;

      default:
        // All options on ClaimTypeV2 are covered above, but this is there to appease linter
        throw new BadCodeMonkeyException("No match found for ClaimTypeV2");
    }

    // Claim Type => ExplanationOfBenefit.type.coding
    if (fhirClaimType != null) {
      eob.getType()
          .addCoding(
              new Coding(
                  fhirClaimType.getSystem(), fhirClaimType.toCode(), fhirClaimType.getDisplay()));
    }

    // map blue button near line record id to a ccw record id code
    // NCH_NEAR_LINE_REC_IDENT_CD => ExplanationOfBenefit.extension
    if (ccwNearLineRecordIdCode.isPresent()) {
      eob.addExtension(
          createExtensionCoding(
              eob, CcwCodebookVariable.NCH_NEAR_LINE_REC_IDENT_CD, ccwNearLineRecordIdCode));
    }
  }

  /**
   * @param eob the {@link ExplanationOfBenefit} to extract the id from
   * @return the <code>claimId</code> field value (e.g. from {@link CarrierClaim#getClaimId()})
   */
  static String getUnprefixedClaimId(ExplanationOfBenefit eob) {
    for (Identifier i : eob.getIdentifier()) {
      if (i.getSystem().contains("clm_id") || i.getSystem().contains("pde_id")) {
        return i.getValue();
      }
    }

    throw new BadCodeMonkeyException("A claim ID was expected but none was found.");
  }

  /**
   * Adds EOB information to fields that are common between the Inpatient and SNF claim types.
   *
   * @param eob the {@link ExplanationOfBenefit} that fields will be added to by this method
   * @param admissionTypeCd CLM_IP_ADMSN_TYPE_CD: a {@link Character} shared field representing the
   *     admission type cd for the claim
   * @param sourceAdmissionCd CLM_SRC_IP_ADMSN_CD: an {@link Optional}&lt;{@link Character}&gt;
   *     shared field representing the source admission cd for the claim
   * @param noncoveredStayFromDate NCH_VRFD_NCVRD_STAY_FROM_DT: an {@link Optional}&lt;{@link
   *     LocalDate}&gt; shared field representing the non-covered stay from date for the claim
   * @param noncoveredStayThroughDate NCH_VRFD_NCVRD_STAY_THRU_DT: an {@link Optional}&lt;{@link
   *     LocalDate}&gt; shared field representing the non-covered stay through date for the claim
   * @param coveredCareThroughDate NCH_ACTV_OR_CVRD_LVL_CARE_THRU: an {@link Optional}&lt;{@link
   *     LocalDate}&gt; shared field representing the covered stay through date for the claim
   * @param medicareBenefitsExhaustedDate NCH_BENE_MDCR_BNFTS_EXHTD_DT_I: an {@link
   *     Optional}&lt;{@link LocalDate}&gt; shared field representing the medicare benefits
   *     exhausted date for the claim
   * @param diagnosisRelatedGroupCd CLM_DRG_CD: an {@link Optional}&lt;{@link String}&gt; shared
   *     field representing the non-covered stay from date for the claim
   */
  static void addCommonEobInformationInpatientSNF(
      ExplanationOfBenefit eob,
      Character admissionTypeCd,
      Optional<Character> sourceAdmissionCd,
      Optional<LocalDate> noncoveredStayFromDate,
      Optional<LocalDate> noncoveredStayThroughDate,
      Optional<LocalDate> coveredCareThroughDate,
      Optional<LocalDate> medicareBenefitsExhaustedDate,
      Optional<String> diagnosisRelatedGroupCd) {

    // CLM_IP_ADMSN_TYPE_CD => ExplanationOfBenefit.supportingInfo.code
    addInformationWithCode(
        eob,
        CcwCodebookVariable.CLM_IP_ADMSN_TYPE_CD,
        CcwCodebookVariable.CLM_IP_ADMSN_TYPE_CD,
        admissionTypeCd);

    // CLM_SRC_IP_ADMSN_CD => ExplanationOfBenefit.supportingInfo.code
    if (sourceAdmissionCd.isPresent()) {
      addInformationWithCode(
          eob,
          CcwCodebookVariable.CLM_SRC_IP_ADMSN_CD,
          CcwCodebookVariable.CLM_SRC_IP_ADMSN_CD,
          sourceAdmissionCd);
    }

    // noncoveredStayFromDate & noncoveredStayThroughDate
    // NCH_VRFD_NCVRD_STAY_FROM_DT =>
    // ExplanationOfBenefit.supportingInfo.timingPeriod
    // NCH_VRFD_NCVRD_STAY_THRU_DT =>
    // ExplanationOfBenefit.supportingInfo.timingPeriod
    if (noncoveredStayFromDate.isPresent() || noncoveredStayThroughDate.isPresent()) {
      validatePeriodDates(noncoveredStayFromDate, noncoveredStayThroughDate);

      SupportingInformationComponent nchVrfdNcvrdStayInfo =
          addInformation(eob, CcwCodebookVariable.NCH_VRFD_NCVRD_STAY_FROM_DT);

      Period nchVrfdNcvrdStayPeriod = new Period();

      noncoveredStayFromDate.ifPresent(
          d -> nchVrfdNcvrdStayPeriod.setStart(convertToDate(d), TemporalPrecisionEnum.DAY));
      noncoveredStayThroughDate.ifPresent(
          d -> nchVrfdNcvrdStayPeriod.setEnd(convertToDate(d), TemporalPrecisionEnum.DAY));

      nchVrfdNcvrdStayInfo.setTiming(nchVrfdNcvrdStayPeriod);
    }

    // coveredCareThroughDate
    // NCH_ACTV_OR_CVRD_LVL_CARE_THRU =>
    // ExplanationOfBenefit.supportingInfo.timingDate
    if (coveredCareThroughDate.isPresent()) {
      SupportingInformationComponent nchActvOrCvrdLvlCareThruInfo =
          TransformerUtilsV2.addInformation(
              eob, CcwCodebookVariable.NCH_ACTV_OR_CVRD_LVL_CARE_THRU);
      nchActvOrCvrdLvlCareThruInfo.setTiming(
          new DateType(TransformerUtilsV2.convertToDate(coveredCareThroughDate.get())));
    }

    // medicareBenefitsExhaustedDate
    // NCH_BENE_MDCR_BNFTS_EXHTD_DT_I =>
    // ExplanationOfBenefit.supportingInfo.timingDate
    if (medicareBenefitsExhaustedDate.isPresent()) {
      SupportingInformationComponent nchBeneMdcrBnftsExhtdDtIInfo =
          TransformerUtilsV2.addInformation(
              eob, CcwCodebookVariable.NCH_BENE_MDCR_BNFTS_EXHTD_DT_I);
      nchBeneMdcrBnftsExhtdDtIInfo.setTiming(
          new DateType(TransformerUtilsV2.convertToDate(medicareBenefitsExhaustedDate.get())));
    }

    // diagnosisRelatedGroupCd
    // CLM_DRG_CD => ExplanationOfBenefit.supportingInfo
    diagnosisRelatedGroupCd.ifPresent(
        cd ->
            addInformationWithCode(
                eob, CcwCodebookVariable.CLM_DRG_CD, CcwCodebookVariable.CLM_DRG_CD, cd));
  }

  /**
   * Transforms the common group level data elements between the {@link CarrierClaim} and {@link
   * DMEClaim} claim types to FHIR. The method parameter fields from {@link CarrierClaim} and {@link
   * DMEClaim} are listed below and their corresponding RIF CCW fields (denoted in all CAPS below
   * from {@link CarrierClaimColumn} and {@link DMEClaimColumn}).
   *
   * @param eob the {@link ExplanationOfBenefit} to modify
   * @param carrierNumber CARR_NUM,
   * @param clinicalTrialNumber CLM_CLNCL_TRIL_NUM,
   * @param beneficiaryPartBDeductAmount CARR_CLM_CASH_DDCTBL_APLD_AMT,
   * @param paymentDenialCode CARR_CLM_PMT_DNL_CD,
   * @param referringPhysicianNpi RFR_PHYSN_NPI
   * @param providerAssignmentIndicator CARR_CLM_PRVDR_ASGNMT_IND_SW,
   * @param providerPaymentAmount NCH_CLM_PRVDR_PMT_AMT,
   * @param beneficiaryPaymentAmount NCH_CLM_BENE_PMT_AMT,
   * @param submittedChargeAmount NCH_CARR_CLM_SBMTD_CHRG_AMT,
   * @param allowedChargeAmount NCH_CARR_CLM_ALOWD_AMT,
   * @param claimDispositionCode CLM_DISP_CD
   * @param claimCarrierControlNumber CARR_CLM_CNTL_NUM
   */
  static void mapEobCommonGroupCarrierDME(
      ExplanationOfBenefit eob,
      String carrierNumber,
      Optional<String> clinicalTrialNumber,
      BigDecimal beneficiaryPartBDeductAmount,
      String paymentDenialCode,
      Optional<String> referringPhysicianNpi,
      Optional<String> referringPhysicianUpin,
      Optional<Character> providerAssignmentIndicator,
      BigDecimal providerPaymentAmount,
      BigDecimal beneficiaryPaymentAmount,
      BigDecimal submittedChargeAmount,
      BigDecimal allowedChargeAmount,
      String claimDispositionCode,
      Optional<String> claimCarrierControlNumber) {

    // CARR_NUM => ExplanationOfBenefit.extension
    eob.addExtension(createExtensionIdentifier(CcwCodebookVariable.CARR_NUM, carrierNumber));

    // ?? Not mapped?
    if (claimCarrierControlNumber.isPresent()) {
      eob.addExtension(
          createExtensionIdentifier(
              CcwCodebookMissingVariable.CARR_CLM_CNTL_NUM, claimCarrierControlNumber.get()));
    }

    // CARR_CLM_PMT_DNL_CD => ExplanationOfBenefit.extension
    eob.addExtension(
        createExtensionCoding(eob, CcwCodebookVariable.CARR_CLM_PMT_DNL_CD, paymentDenialCode));

    // CLM_DISP_CD => ExplanationOfBenefit.disposition
    eob.setDisposition(claimDispositionCode);

    // RFR_PHYSN_NPI => ExplanationOfBenefit.referral.identifier
    referringPhysicianNpi.ifPresent(
        npi ->
            eob.setReferral(
                createPractitionerIdentifierReference(C4BBPractitionerIdentifierType.NPI, npi)));

    // RFR_PHYSN_NPI => ExplanationOfBenefit.careteam.provider
    addCareTeamMember(
        eob,
        C4BBPractitionerIdentifierType.NPI,
        C4BBClaimProfessionalAndNonClinicianCareTeamRole.REFERRING,
        referringPhysicianNpi);

    // If we don't have an NPI, do we have a UPIN?
    if (!referringPhysicianNpi.isPresent()) {
      // RFR_PHYSN_UPIN => ExplanationOfBenefit.referral.identifier
      referringPhysicianUpin.ifPresent(
          upin ->
              eob.setReferral(
                  createPractitionerIdentifierReference(
                      C4BBPractitionerIdentifierType.UPIN, upin)));

      // RFR_PHYSN_NPI => ExplanationOfBenefit.careteam.provider
      addCareTeamMember(
          eob,
          C4BBPractitionerIdentifierType.UPIN,
          C4BBClaimProfessionalAndNonClinicianCareTeamRole.REFERRING,
          referringPhysicianUpin);
    }

    // CARR_CLM_PRVDR_ASGNMT_IND_SW => ExplanationOfBenefit.extension
    if (providerAssignmentIndicator.isPresent()) {
      eob.addExtension(
          createExtensionCoding(eob, CcwCodebookVariable.ASGMNTCD, providerAssignmentIndicator));
    }

    // CLM_CLNCL_TRIL_NUM => ExplanationOfBenefit.extension
    if (clinicalTrialNumber.isPresent()) {
      eob.addExtension(
          createExtensionIdentifier(CcwCodebookVariable.CLM_CLNCL_TRIL_NUM, clinicalTrialNumber));
    }

    // CARR_CLM_CASH_DDCTBL_APLD_AMT => ExplanationOfBenefit.benefitBalance.financial
    addBenefitBalanceFinancialMedicalAmt(
        eob, CcwCodebookVariable.CARR_CLM_CASH_DDCTBL_APLD_AMT, beneficiaryPartBDeductAmount);

    // NCH_CLM_PRVDR_PMT_AMT => ExplanationOfBenefit.benefitBalance.financial
    addBenefitBalanceFinancialMedicalAmt(
        eob, CcwCodebookVariable.NCH_CLM_PRVDR_PMT_AMT, providerPaymentAmount);

    // NCH_CLM_BENE_PMT_AMT => ExplanationOfBenefit.benefitBalance.financial
    addBenefitBalanceFinancialMedicalAmt(
        eob, CcwCodebookVariable.NCH_CLM_BENE_PMT_AMT, beneficiaryPaymentAmount);

    // NCH_CARR_CLM_SBMTD_CHRG_AMT => ExplanationOfBenefit.benefitBalance.financial
    addBenefitBalanceFinancialMedicalAmt(
        eob, CcwCodebookVariable.NCH_CARR_CLM_SBMTD_CHRG_AMT, submittedChargeAmount);

    // NCH_CARR_CLM_ALOWD_AMT => ExplanationOfBenefit.benefitBalance.financial
    addBenefitBalanceFinancialMedicalAmt(
        eob, CcwCodebookVariable.NCH_CARR_CLM_ALOWD_AMT, allowedChargeAmount);
  }

  /**
   * Adds field values to the benefit balance component that are common between the Inpatient and
   * SNF claim types.
   *
   * @param eob the {@link ExplanationOfBenefit} to map the fields into
   * @param coinsuranceDayCount BENE_TOT_COINSRNC_DAYS_CNT: a {@link BigDecimal} shared field
   *     representing the coinsurance day count for the claim
   * @param nonUtilizationDayCount CLM_NON_UTLZTN_DAYS_CNT: a {@link BigDecimal} shared field
   *     representing the non-utilization day count for the claim
   * @param deductibleAmount NCH_BENE_IP_DDCTBL_AMT: a {@link BigDecimal} shared field representing
   *     the deductible amount for the claim
   * @param partACoinsuranceLiabilityAmount NCH_BENE_PTA_COINSRNC_LBLTY_AM: a {@link BigDecimal}
   *     shared field representing the part A coinsurance amount for the claim
   * @param bloodPintsFurnishedQty NCH_BLOOD_PNTS_FRNSHD_QTY: a {@link BigDecimal} shared field
   *     representing the blood pints furnished quantity for the claim
   * @param noncoveredCharge NCH_IP_NCVRD_CHRG_AMT: a {@link BigDecimal} shared field representing
   *     the non-covered charge for the claim
   * @param totalDeductionAmount NCH_IP_TOT_DDCTN_AMT: a {@link BigDecimal} shared field
   *     representing the total deduction amount for the claim
   * @param claimPPSCapitalDisproportionateShareAmt CLM_PPS_CPTL_DSPRPRTNT_SHR_AMT: an {@link
   *     Optional}&lt;{@link BigDecimal}&gt; shared field representing the claim PPS capital
   *     disproportionate share amount for the claim
   * @param claimPPSCapitalExceptionAmount CLM_PPS_CPTL_EXCPTN_AMT: an {@link Optional}&lt;{@link
   *     BigDecimal}&gt; shared field representing the claim PPS capital exception amount for the
   *     claim
   * @param claimPPSCapitalFSPAmount CLM_PPS_CPTL_FSP_AMT: an {@link Optional}&lt;{@link
   *     BigDecimal}&gt; shared field representing the claim PPS capital FSP amount for the claim
   * @param claimPPSCapitalIMEAmount CLM_PPS_CPTL_IME_AMT: an {@link Optional}&lt;{@link
   *     BigDecimal}&gt; shared field representing the claim PPS capital IME amount for the claim
   * @param claimPPSCapitalOutlierAmount CLM_PPS_CPTL_OUTLIER_AMT: an {@link Optional}&lt;{@link
   *     BigDecimal}&gt; shared field representing the claim PPS capital outlier amount for the
   *     claim
   * @param claimPPSOldCapitalHoldHarmlessAmount CLM_PPS_OLD_CPTL_HLD_HRMLS_AMT: an {@link
   *     Optional}&lt;{@link BigDecimal}&gt; shared field representing the claim PPS old capital
   *     hold harmless amount for the claim
   */
  static void addCommonGroupInpatientSNF(
      ExplanationOfBenefit eob,
      BigDecimal coinsuranceDayCount,
      BigDecimal nonUtilizationDayCount,
      BigDecimal deductibleAmount,
      BigDecimal partACoinsuranceLiabilityAmount,
      BigDecimal bloodPintsFurnishedQty,
      BigDecimal noncoveredCharge,
      BigDecimal totalDeductionAmount,
      Optional<BigDecimal> claimPPSCapitalDisproportionateShareAmt,
      Optional<BigDecimal> claimPPSCapitalExceptionAmount,
      Optional<BigDecimal> claimPPSCapitalFSPAmount,
      Optional<BigDecimal> claimPPSCapitalIMEAmount,
      Optional<BigDecimal> claimPPSCapitalOutlierAmount,
      Optional<BigDecimal> claimPPSOldCapitalHoldHarmlessAmount) {

    // BENE_TOT_COINSRNC_DAYS_CNT => ExplanationOfBenefit.benefitBalance.financial
    addBenefitBalanceFinancialMedicalInt(
        eob, CcwCodebookVariable.BENE_TOT_COINSRNC_DAYS_CNT, coinsuranceDayCount);

    // CLM_NON_UTLZTN_DAYS_CNT => ExplanationOfBenefit.benefitBalance.financial
    addBenefitBalanceFinancialMedicalInt(
        eob, CcwCodebookVariable.CLM_NON_UTLZTN_DAYS_CNT, nonUtilizationDayCount);

    // NCH_BENE_IP_DDCTBL_AMT => ExplanationOfBenefit.benefitBalance.financial
    addBenefitBalanceFinancialMedicalAmt(
        eob, CcwCodebookVariable.NCH_BENE_IP_DDCTBL_AMT, deductibleAmount);

    // NCH_BENE_PTA_COINSRNC_LBLTY_AMT =>
    // ExplanationOfBenefit.benefitBalance.financial
    addBenefitBalanceFinancialMedicalAmt(
        eob, CcwCodebookVariable.NCH_BENE_PTA_COINSRNC_LBLTY_AMT, partACoinsuranceLiabilityAmount);

    // NCH_BLOOD_PNTS_FRNSHD_QTY =>
    // ExplanationOfBenefit.supportingInfo.valueQuantity
    SupportingInformationComponent nchBloodPntsFrnshdQtyInfo =
        addInformation(eob, CcwCodebookVariable.NCH_BLOOD_PNTS_FRNSHD_QTY);

    Quantity bloodPintsQuantity = new Quantity();
    bloodPintsQuantity.setValue(bloodPintsFurnishedQty);
    bloodPintsQuantity
        .setSystem(TransformerConstants.CODING_SYSTEM_UCUM)
        .setCode(TransformerConstants.CODING_SYSTEM_UCUM_PINT_CODE)
        .setUnit(TransformerConstants.CODING_SYSTEM_UCUM_PINT_DISPLAY);

    nchBloodPntsFrnshdQtyInfo.setValue(bloodPintsQuantity);

    // NCH_IP_NCVRD_CHRG_AMT => ExplanationOfBenefit.benefitBalance.financial
    addBenefitBalanceFinancialMedicalAmt(
        eob, CcwCodebookVariable.NCH_IP_NCVRD_CHRG_AMT, noncoveredCharge);

    // NCH_IP_TOT_DDCTN_AMT => ExplanationOfBenefit.benefitBalance.financial
    addBenefitBalanceFinancialMedicalAmt(
        eob, CcwCodebookVariable.NCH_IP_TOT_DDCTN_AMT, totalDeductionAmount);

    // CLM_PPS_CPTL_DSPRPRTNT_SHR_AMT => ExplanationOfBenefit.benefitBalance.financial
    addBenefitBalanceFinancialMedicalAmt(
        eob,
        CcwCodebookVariable.CLM_PPS_CPTL_DSPRPRTNT_SHR_AMT,
        claimPPSCapitalDisproportionateShareAmt);

    // CLM_PPS_CPTL_EXCPTN_AMT => ExplanationOfBenefit.benefitBalance.financial
    addBenefitBalanceFinancialMedicalAmt(
        eob, CcwCodebookVariable.CLM_PPS_CPTL_EXCPTN_AMT, claimPPSCapitalExceptionAmount);

    // CLM_PPS_CPTL_FSP_AMT => ExplanationOfBenefit.benefitBalance.financial
    addBenefitBalanceFinancialMedicalAmt(
        eob, CcwCodebookVariable.CLM_PPS_CPTL_FSP_AMT, claimPPSCapitalFSPAmount);

    // CLM_PPS_CPTL_IME_AMT => ExplanationOfBenefit.benefitBalance.financial
    addBenefitBalanceFinancialMedicalAmt(
        eob, CcwCodebookVariable.CLM_PPS_CPTL_IME_AMT, claimPPSCapitalIMEAmount);

    // CLM_PPS_CPTL_OUTLIER_AMT => ExplanationOfBenefit.benefitBalance.financial
    addBenefitBalanceFinancialMedicalAmt(
        eob, CcwCodebookVariable.CLM_PPS_CPTL_OUTLIER_AMT, claimPPSCapitalOutlierAmount);

    // CLM_PPS_OLD_CPTL_HLD_HRMLS_AMT => ExplanationOfBenefit.benefitBalance.financial
    addBenefitBalanceFinancialMedicalAmt(
        eob,
        CcwCodebookVariable.CLM_PPS_OLD_CPTL_HLD_HRMLS_AMT,
        claimPPSOldCapitalHoldHarmlessAmount);
  }

  /**
   * @param eob the {@link ExplanationOfBenefit} that the adjudication total should be part of
   * @param categoryVariable the {@link CcwCodebookInterface} to map to the adjudication's <code>
   *     category</code>
   * @param amountValue the {@link Money#getValue()} for the adjudication total
   * @return the new {@link BenefitBalanceComponent}, which will have already been added to the
   *     appropriate {@link ExplanationOfBenefit#getBenefitBalance()} entry
   */
  static void addAdjudicationTotal(
      ExplanationOfBenefit eob,
      CcwCodebookInterface categoryVariable,
      Optional<? extends Number> amountValue) {

    if (amountValue.isPresent()) {
      String extensionUrl = CCWUtils.calculateVariableReferenceUrl(categoryVariable);
      Money adjudicationTotalAmount = createMoney(amountValue);
      Extension adjudicationTotalEextension = new Extension(extensionUrl, adjudicationTotalAmount);

      eob.addExtension(adjudicationTotalEextension);
    }
  }

  static void addItemRevenue(
      ItemComponent item,
      ExplanationOfBenefit eob,
      CcwCodebookInterface categoryVariable,
      Optional<?> code) {
    code.ifPresent(
        c -> {
          item.getRevenue()
              // Add standard coding
              .addCoding(
                  new Coding()
                      .setSystem(TransformerConstants.NUBC_REVENUE_CODE_SYSTEM)
                      .setCode(String.valueOf(c)))
              // Also add BB coding
              .addCoding(createCoding(eob, categoryVariable, Optional.of(c)));
        });
  }

  /**
   * @param eob the {@link ExplanationOfBenefit} that the adjudication total should be part of
   * @param categoryVariable the {@link CcwCodebookInterface} to map to the adjudication's <code>
   *     category</code>
   * @param totalAmountValue the {@link Money#getValue()} for the adjudication total
   * @return the new {@link BenefitBalanceComponent}, which will have already been added to the
   *     appropriate {@link ExplanationOfBenefit#getBenefitBalance()} entry
   */
  static void addAdjudicationTotal(
      ExplanationOfBenefit eob, CcwCodebookInterface categoryVariable, Number totalAmountValue) {
    addAdjudicationTotal(eob, categoryVariable, Optional.of(totalAmountValue));
  }

  /**
   * @param eob the {@link ExplanationOfBenefit} that the {@link ExBenefitcategory} should be part
   *     of
   * @param benefitCategoryCode the code representing an {@link ExBenefitcategory}
   * @param financialType the {@link CcwCodebookInterface} to map to {@link
   *     BenefitComponent#getType()}
   * @return the new {@link BenefitBalanceComponent}, which will have already been added to the
   *     appropriate {@link ExplanationOfBenefit#getBenefitBalance()} entry
   */
  static BenefitComponent addBenefitBalanceFinancial(
      ExplanationOfBenefit eob,
      ExBenefitcategory benefitCategoryCode,
      CcwCodebookInterface financialType) {
    BenefitBalanceComponent eobPrimaryBenefitBalance =
        findOrAddBenefitBalance(eob, benefitCategoryCode);

    CodeableConcept financialTypeConcept =
        TransformerUtilsV2.createCodeableConcept(
            TransformerConstants.CODING_BBAPI_BENEFIT_BALANCE_TYPE,
            CCWUtils.calculateVariableReferenceUrl(financialType));

    financialTypeConcept.getCodingFirstRep().setDisplay(financialType.getVariable().getLabel());

    BenefitComponent financialEntry = new BenefitComponent(financialTypeConcept);
    eobPrimaryBenefitBalance.getFinancial().add(financialEntry);

    return financialEntry;
  }

  /**
   * Adds a {@link BenefitComponent} that has the passed in amount encoded in {@link
   * BenefitComponent#getUsedMoney()}
   *
   * @param eob the {@link ExplanationOfBenefit} that the {@link BenefitComponent} should be part of
   * @param financialType the {@link CcwCodebookInterface} to map to {@link
   *     BenefitComponent#getType()}
   * @param amt Money amount to map to {@link BenefitComponent#getUsedMoney()}
   * @return the new {@link BenefitComponent} which will have already been added to the appropriate
   *     {@link ExplanationOfBenefit#getBenefitBalance()} entry
   */
  static BenefitComponent addBenefitBalanceFinancialMedicalAmt(
      ExplanationOfBenefit eob, CcwCodebookInterface financialType, BigDecimal amt) {
    // "1" is the code for MEDICAL in ExBenefitcategory
    return addBenefitBalanceFinancial(eob, ExBenefitcategory._1, financialType)
        .setUsed(createMoney(amt));
  }

  /**
   * Optionally adds a {@link BenefitComponent} that has the passed in amount encoded in {@link
   * BenefitComponent#getUsedMoney()}
   *
   * @param eob the {@link ExplanationOfBenefit} that the {@link BenefitComponent} should be part of
   * @param financialType the {@link CcwCodebookInterface} to map to {@link
   *     BenefitComponent#getType()}
   * @param amt Money amount to map to {@link BenefitComponent#getUsedMoney()}
   * @return the new {@link BenefitComponent} which will have already been added to the appropriate
   *     {@link ExplanationOfBenefit#getBenefitBalance()} entry. Returns Empty if the amount wasn't
   *     set.
   */
  static Optional<BenefitComponent> addBenefitBalanceFinancialMedicalAmt(
      ExplanationOfBenefit eob, CcwCodebookInterface financialType, Optional<BigDecimal> amount) {
    return amount.map(
        amt -> addBenefitBalanceFinancialMedicalAmt(eob, financialType, amount.get()));
  }

  /**
   * Adds a {@link BenefitComponent} that has the passed in amount encoded in {@link
   * BenefitComponent#getUsedUnsignedIntType()}
   *
   * @param eob the {@link ExplanationOfBenefit} that the {@link BenefitComponent} should be part of
   * @param financialType the {@link CcwCodebookInterface} to map to {@link
   *     BenefitComponent#getType()}
   * @param value Integral amount to map to {@link BenefitComponent#getUsedUnsignedIntType()}
   * @return the new {@link BenefitComponent} which will have already been added to the appropriate
   *     {@link ExplanationOfBenefit#getBenefitBalance()} entry
   */
  static BenefitComponent addBenefitBalanceFinancialMedicalInt(
      ExplanationOfBenefit eob, CcwCodebookInterface financialType, BigDecimal amount) {
    // "1" is the code for MEDICAL in ExBenefitcategory
    return addBenefitBalanceFinancial(eob, ExBenefitcategory._1, financialType)
        // TODO: intValueExact() not working?
        .setUsed(new UnsignedIntType(amount.intValue()));
  }

  /**
   * Optionally adds a {@link BenefitComponent} that has the passed in amount encoded in {@link
   * BenefitComponent#getUsedUnsignedIntType()}
   *
   * @param eob the {@link ExplanationOfBenefit} that the {@link BenefitComponent} should be part of
   * @param financialType the {@link CcwCodebookInterface} to map to {@link
   *     BenefitComponent#getType()}
   * @param value Integral amount to map to {@link BenefitComponent#getUsedUnsignedIntType()}
   * @return the new {@link BenefitComponent} which will have already been added to the appropriate
   *     {@link ExplanationOfBenefit#getBenefitBalance()} entry. Returns Empty if the amount wasn't
   *     set.
   */
  static Optional<BenefitComponent> addBenefitBalanceFinancialMedicalInt(
      ExplanationOfBenefit eob, CcwCodebookInterface financialType, Optional<BigDecimal> value) {
    return value.map(val -> addBenefitBalanceFinancialMedicalInt(eob, financialType, value.get()));
  }

  /**
   * @param eob the {@link ExplanationOfBenefit} that the {@link BenefitComponent} should be part of
   * @param benefitCategory the {@link BenefitCategory} to map to {@link
   *     BenefitBalanceComponent#getCategory()}
   * @return the already-existing {@link BenefitBalanceComponent} that matches the specified
   *     parameters, or a new one
   */
  private static BenefitBalanceComponent findOrAddBenefitBalance(
      ExplanationOfBenefit eob, ExBenefitcategory benefitCategory) {

    Optional<BenefitBalanceComponent> matchingBenefitBalance =
        eob.getBenefitBalance().stream()
            .filter(
                bb ->
                    isCodeInConcept(
                        bb.getCategory(), benefitCategory.getSystem(), benefitCategory.toCode()))
            .findAny();

    // Found an existing BenefitBalance that matches the coding system
    if (matchingBenefitBalance.isPresent()) {
      return matchingBenefitBalance.get();
    }

    CodeableConcept benefitCategoryConcept = new CodeableConcept();
    benefitCategoryConcept
        .addCoding()
        .setSystem(benefitCategory.getSystem())
        .setCode(benefitCategory.toCode())
        .setDisplay(benefitCategory.getDisplay());

    BenefitBalanceComponent newBenefitBalance = new BenefitBalanceComponent(benefitCategoryConcept);
    eob.addBenefitBalance(newBenefitBalance);

    return newBenefitBalance;
  }

  /**
   * Optionally adds a member to @link ExplanationOfBenefit#getCareTeam()}
   *
   * <p>Used for Institutional claims
   *
   * @param eob the {@link ExplanationOfBenefit} that the {@link CareTeamComponent} should be part
   *     of
   * @param item the {@link ItemComponent} that should be linked to the {@link CareTeamComponent}
   * @param system Coding System to use, either NPI or UPIN
   * @param role The care team member's role
   * @param id The NPI or UPIN coded as a string
   */
  static Optional<CareTeamComponent> addCareTeamMember(
      ExplanationOfBenefit eob,
      ItemComponent item,
      C4BBPractitionerIdentifierType type,
      C4BBClaimInstitutionalCareTeamRole role,
      Optional<String> id) {
    return id.map(
        i ->
            addCareTeamPractitioner(
                eob, item, type, i, role.getSystem(), role.toCode(), role.getDisplay()));
  }

  /**
   * Adds a member to @link ExplanationOfBenefit#getCareTeam()}
   *
   * <p>Used for Institutional claims
   *
   * @param eob the {@link ExplanationOfBenefit} that the {@link CareTeamComponent} should be part
   *     of
   * @param system Coding System to use, either NPI or UPIN
   * @param role The care team member's role
   * @param id The NPI or UPIN coded as a string
   */
  static Optional<CareTeamComponent> addCareTeamMember(
      ExplanationOfBenefit eob,
      C4BBPractitionerIdentifierType type,
      C4BBClaimInstitutionalCareTeamRole role,
      Optional<String> id) {
    return addCareTeamMember(eob, null, type, role, id);
  }

  /**
   * Optionally adds a member to @link ExplanationOfBenefit#getCareTeam()}
   *
   * <p>Used for Pharmacy claims
   *
   * @param eob the {@link ExplanationOfBenefit} that the {@link CareTeamComponent} should be part
   *     of
   * @param item the {@link ItemComponent} that should be linked to the {@link CareTeamComponent}
   * @param system Coding System to use, either NPI or UPIN
   * @param role The care team member's role
   * @param id The NPI or UPIN coded as a string
   */
  static Optional<CareTeamComponent> addCareTeamMember(
      ExplanationOfBenefit eob,
      ItemComponent item,
      C4BBPractitionerIdentifierType type,
      C4BBClaimPharmacyTeamRole role,
      Optional<String> id) {
    return id.map(
        i ->
            addCareTeamPractitioner(
                eob, item, type, i, role.getSystem(), role.toCode(), role.getDisplay()));
  }

  /**
   * Adds a member to @link ExplanationOfBenefit#getCareTeam()}
   *
   * <p>Used for Professional and Non-Clinician claims
   *
   * @param eob the {@link ExplanationOfBenefit} that the {@link CareTeamComponent} should be part
   *     of
   * @param system Coding System to use, either NPI or UPIN
   * @param role The care team member's role
   * @param id The NPI or UPIN coded as a string
   */
  static Optional<CareTeamComponent> addCareTeamMember(
      ExplanationOfBenefit eob,
      ItemComponent item,
      C4BBPractitionerIdentifierType type,
      C4BBClaimProfessionalAndNonClinicianCareTeamRole role,
      Optional<String> id) {
    return id.map(
        i ->
            addCareTeamPractitioner(
                eob, item, type, i, role.getSystem(), role.toCode(), role.getDisplay()));
  }

  /**
   * Adds a member to @link ExplanationOfBenefit#getCareTeam()}
   *
   * <p>Used for Professional and Non-Clinician claims
   *
   * @param eob the {@link ExplanationOfBenefit} that the {@link CareTeamComponent} should be part
   *     of
   * @param system Coding System to use, either NPI or UPIN
   * @param role The care team member's role
   * @param id The NPI or UPIN coded as a string
   */
  static Optional<CareTeamComponent> addCareTeamMember(
      ExplanationOfBenefit eob,
      C4BBPractitionerIdentifierType type,
      C4BBClaimProfessionalAndNonClinicianCareTeamRole role,
      Optional<String> id) {
    return addCareTeamMember(eob, null, type, role, id);
  }

  /**
   * For Institutional claims
   *
   * <p>Handles mapping the following values to the appropriate member of {@link
   * ExplanationOfBenefit#getCareTeam()}. This updates the passed in {@link ExplanationOfBenefit} in
   * place.
   *
   * @param eob the {@link ExplanationOfBenefit} that the {@link CareTeamComponent} should be part
   *     of
   * @param attendingPhysicianNpi AT_PHYSN_NPI
   * @param operatingPhysicianNpi OP_PHYSN_NPI
   * @param otherPhysicianNpi OT_PHYSN_NPI
   * @param attendingPhysicianUpin AT_PHYSN_UPIN
   * @param operatingPhysicianUpin OP_PHYSN_UPIN
   * @param otherPhysicianUpin OT_PHYSN_UPIN
   */
  static void mapCareTeam(
      ExplanationOfBenefit eob,
      Optional<String> attendingPhysicianNpi,
      Optional<String> operatingPhysicianNpi,
      Optional<String> otherPhysicianNpi,
      Optional<String> attendingPhysicianUpin,
      Optional<String> operatingPhysicianUpin,
      Optional<String> otherPhysicianUpin) {

    // AT_PHYSN_NPI => ExplanationOfBenefit.careTeam.provider
    addCareTeamMember(
        eob,
        C4BBPractitionerIdentifierType.NPI,
        C4BBClaimInstitutionalCareTeamRole.ATTENDING,
        attendingPhysicianNpi);

    // AT_PHYSN_UPIN => ExplanationOfBenefit.careTeam.provider
    addCareTeamMember(
        eob,
        C4BBPractitionerIdentifierType.UPIN,
        C4BBClaimInstitutionalCareTeamRole.ATTENDING,
        attendingPhysicianUpin);

    // OP_PHYSN_NPI => ExplanationOfBenefit.careTeam.provider
    addCareTeamMember(
        eob,
        C4BBPractitionerIdentifierType.NPI,
        C4BBClaimInstitutionalCareTeamRole.OPERATING,
        operatingPhysicianNpi);

    // OP_PHYSN_UPIN => ExplanationOfBenefit.careTeam.provider
    addCareTeamMember(
        eob,
        C4BBPractitionerIdentifierType.UPIN,
        C4BBClaimInstitutionalCareTeamRole.OPERATING,
        operatingPhysicianUpin);

    // OT_PHYSN_NPI => ExplanationOfBenefit.careTeam.provider
    addCareTeamMember(
        eob,
        C4BBPractitionerIdentifierType.NPI,
        C4BBClaimInstitutionalCareTeamRole.OTHER_OPERATING,
        otherPhysicianNpi);

    // OT_PHYSN_UPIN => ExplanationOfBenefit.careTeam.provider
    addCareTeamMember(
        eob,
        C4BBPractitionerIdentifierType.UPIN,
        C4BBClaimInstitutionalCareTeamRole.OTHER_OPERATING,
        otherPhysicianUpin);
  }

  /**
   * Transforms the common group level data elements between the {@link InpatientClaim} {@link
   * OutpatientClaim} and {@link SNFClaim} claim types to FHIR.
   *
   * @param eob the {@link ExplanationOfBenefit} to modify
   * @param bloodDeductibleLiabilityAmount NCH_BENE_BLOOD_DDCTBL_LBLTY_AM
   * @param claimQueryCode CLAIM_QUERY_CODE
   * @param mcoPaidSw CLM_MCO_PD_SW
   */
  static void mapEobCommonGroupInpOutSNF(
      ExplanationOfBenefit eob,
      BigDecimal bloodDeductibleLiabilityAmount,
      char claimQueryCode,
      Optional<Character> mcoPaidSw) {

    // NCH_BENE_BLOOD_DDCTBL_LBLTY_AM => ExplanationOfBenefit.benefitBalance.financial
    addBenefitBalanceFinancialMedicalAmt(
        eob, CcwCodebookVariable.NCH_BENE_BLOOD_DDCTBL_LBLTY_AM, bloodDeductibleLiabilityAmount);

    // CLAIM_QUERY_CODE => ExplanationOfBenefit.billablePeriod.extension
    eob.getBillablePeriod()
        .addExtension(
            createExtensionCoding(eob, CcwCodebookVariable.CLAIM_QUERY_CD, claimQueryCode));

    // CLM_MCO_PD_SW => ExplanationOfBenefit.supportingInfo.code
    if (mcoPaidSw.isPresent()) {
      TransformerUtilsV2.addInformationWithCode(
          eob, CcwCodebookVariable.CLM_MCO_PD_SW, CcwCodebookVariable.CLM_MCO_PD_SW, mcoPaidSw);
    }
  }

  /**
   * Transforms the common group level data elements between the {@link InpatientClaimLine} {@link
   * OutpatientClaimLine} {@link HospiceClaimLine} {@link HHAClaimLine}and {@link SNFClaimLine}
   * claim types to FHIR. The method parameter fields from {@link InpatientClaimLine} {@link
   * OutpatientClaimLine} {@link HospiceClaimLine} {@link HHAClaimLine}and {@link SNFClaimLine} are
   * listed below and their corresponding RIF CCW fields (denoted in all CAPS below from {@link
   * InpatientClaimColumn} {@link OutpatientClaimColumn} {@link HopsiceClaimColumn} {@link
   * HHAClaimColumn} and {@link SNFClaimColumn}).
   *
   * @param eob the {@link ExplanationOfBenefit} to modify
   * @param organizationNpi ORG_NPI_NUM,
   * @param claimFacilityTypeCode CLM_FAC_TYPE_CD,
   * @param claimFrequencyCode CLM_FREQ_CD,
   * @param claimNonPaymentReasonCode CLM_MDCR_NON_PMT_RSN_CD,
   * @param patientDischargeStatusCode PTNT_DSCHRG_STUS_CD,
   * @param claimServiceClassificationTypeCode CLM_SRVC_CLSFCTN_TYPE_CD,
   * @param claimPrimaryPayerCode NCH_PRMRY_PYR_CD,
   * @param totalChargeAmount CLM_TOT_CHRG_AMT,
   * @param primaryPayerPaidAmount NCH_PRMRY_PYR_CLM_PD_AMT,
   * @param fiscalIntermediaryNumber FI_NUM
   * @param lastUpdated the last updated
   */
  static void mapEobCommonGroupInpOutHHAHospiceSNF(
      ExplanationOfBenefit eob,
      Optional<String> organizationNpi,
      char claimFacilityTypeCode,
      char claimFrequencyCode,
      Optional<String> claimNonPaymentReasonCode,
      String patientDischargeStatusCode,
      char claimServiceClassificationTypeCode,
      Optional<Character> claimPrimaryPayerCode,
      BigDecimal totalChargeAmount,
      BigDecimal primaryPayerPaidAmount,
      Optional<String> fiscalIntermediaryNumber,
      Optional<Instant> lastUpdated,
      Optional<String> fiDocClmControlNum) {
    // FI_DOC_CLM_CNTL_NUM => ExplanationOfBenefit.extension
    fiDocClmControlNum.ifPresent(
        cntlNum ->
            eob.addExtension(
                createExtensionIdentifier(
                    CcwCodebookMissingVariable.FI_DOC_CLM_CNTL_NUM, cntlNum)));

    // ORG_NPI_NUM => ExplanationOfBenefit.provider
    addProviderSlice(eob, C4BBOrganizationIdentifierType.NPI, organizationNpi, lastUpdated);

    // CLM_FAC_TYPE_CD => ExplanationOfBenefit.facility.extension
    eob.getFacility()
        .addExtension(
            createExtensionCoding(eob, CcwCodebookVariable.CLM_FAC_TYPE_CD, claimFacilityTypeCode));

    // CLM_FREQ_CD => ExplanationOfBenefit.supportingInfo
    addInformationSliceWithCode(
        eob,
        C4BBSupportingInfoType.TYPE_OF_BILL,
        CcwCodebookVariable.CLM_FREQ_CD,
        CcwCodebookVariable.CLM_FREQ_CD,
        claimFrequencyCode);

    // CLM_MDCR_NON_PMT_RSN_CD => ExplanationOfBenefit.extension
    if (claimNonPaymentReasonCode.isPresent()) {
      eob.addExtension(
          createExtensionCoding(
              eob, CcwCodebookVariable.CLM_MDCR_NON_PMT_RSN_CD, claimNonPaymentReasonCode));
    }

    // PTNT_DSCHRG_STUS_CD => ExplanationOfBenefit.supportingInfo
    if (!patientDischargeStatusCode.isEmpty()) {
      addInformationSliceWithCode(
          eob,
          C4BBSupportingInfoType.DISCHARGE_STATUS,
          CcwCodebookVariable.PTNT_DSCHRG_STUS_CD,
          CcwCodebookVariable.PTNT_DSCHRG_STUS_CD,
          patientDischargeStatusCode);
    }

    // CLM_SRVC_CLSFCTN_TYPE_CD => ExplanationOfBenefit.extension
    eob.addExtension(
        createExtensionCoding(
            eob, CcwCodebookVariable.CLM_SRVC_CLSFCTN_TYPE_CD, claimServiceClassificationTypeCode));

    // NCH_PRMRY_PYR_CD => ExplainationOfBenefit.supportingInfo
    if (claimPrimaryPayerCode.isPresent()) {
      addInformationWithCode(
          eob,
          CcwCodebookVariable.NCH_PRMRY_PYR_CD,
          CcwCodebookVariable.NCH_PRMRY_PYR_CD,
          claimPrimaryPayerCode.get());
    }

    // FI_NUM => ExplanationOfBenefit.extension
    if (fiscalIntermediaryNumber.isPresent()) {
      eob.addExtension(
          createExtensionCoding(eob, CcwCodebookVariable.FI_NUM, fiscalIntermediaryNumber));
    }

    // CLM_TOT_CHRG_AMT => ExplainationOfBenefit.total
    addTotal(
        eob,
        createTotalAdjudicationAmountSlice(
            eob,
            CcwCodebookVariable.CLM_TOT_CHRG_AMT,
            C4BBAdjudication.SUBMITTED,
            totalChargeAmount));

    // NCH_PRMRY_PYR_CLM_PD_AMT => ExplanationOfBenefit.benefitBalance.financial
    addBenefitBalanceFinancialMedicalAmt(eob, CcwCodebookVariable.PRPAYAMT, primaryPayerPaidAmount);
  }

  /**
   * Transforms the common item level data elements between the {@link CarrierClaimLine} and {@link
   * DMEClaimLine} claim types to FHIR. The method parameter fields from {@link CarrierClaimLine}
   * and {@link DMEClaimLine} are listed below and their corresponding RIF CCW fields (denoted in
   * all CAPS below from {@link CarrierClaimColumn} and {@link DMEClaimColumn}).
   *
   * @param item the {@ ItemComponent} to modify
   * @param eob the {@ ExplanationOfBenefit} to modify
   * @param claimId CLM_ID,
   * @param serviceCount LINE_SRVC_CNT,
   * @param placeOfServiceCode LINE_PLACE_OF_SRVC_CD,
   * @param firstExpenseDate LINE_1ST_EXPNS_DT,
   * @param lastExpenseDate LINE_LAST_EXPNS_DT,
   * @param beneficiaryPaymentAmount LINE_BENE_PMT_AMT,
   * @param providerPaymentAmount LINE_PRVDR_PMT_AMT,
   * @param beneficiaryPartBDeductAmount LINE_BENE_PTB_DDCTBL_AMT,
   * @param primaryPayerCode LINE_BENE_PRMRY_PYR_CD,
   * @param primaryPayerPaidAmount LINE_BENE_PRMRY_PYR_PD_AMT,
   * @param betosCode BETOS_CD,
   * @param paymentAmount LINE_NCH_PMT_AMT,
   * @param paymentCode LINE_PMT_80_100_CD,
   * @param coinsuranceAmount LINE_COINSRNC_AMT,
   * @param submittedChargeAmount LINE_SBMTD_CHRG_AMT,
   * @param allowedChargeAmount LINE_ALOWD_CHRG_AMT,
   * @param processingIndicatorCode LINE_PRCSG_IND_CD,
   * @param serviceDeductibleCode LINE_SERVICE_DEDUCTIBLE,
   * @param hctHgbTestTypeCode LINE_HCT_HGB_TYPE_CD
   * @param hctHgbTestResult LINE_HCT_HGB_RSLT_NUM,
   * @param cmsServiceTypeCode LINE_CMS_TYPE_SRVC_CD,
   * @param nationalDrugCode LINE_NDC_CD,
   * @param beneficiaryId BENE_ID,
   * @param referringPhysicianNpi RFR_PHYSN_NPI
   * @return the {@link ItemComponent}
   */
  static ItemComponent mapEobCommonItemCarrierDME(
      ItemComponent item,
      ExplanationOfBenefit eob,
      Long claimId,
      int sequence,
      BigDecimal serviceCount,
      String placeOfServiceCode,
      Optional<LocalDate> firstExpenseDate,
      Optional<LocalDate> lastExpenseDate,
      BigDecimal beneficiaryPaymentAmount,
      BigDecimal providerPaymentAmount,
      BigDecimal beneficiaryPartBDeductAmount,
      Optional<Character> primaryPayerCode,
      BigDecimal primaryPayerPaidAmount,
      Optional<String> betosCode,
      BigDecimal paymentAmount,
      Optional<Character> paymentCode,
      BigDecimal coinsuranceAmount,
      BigDecimal submittedChargeAmount,
      BigDecimal allowedChargeAmount,
      Optional<String> processingIndicatorCode,
      Optional<Character> serviceDeductibleCode,
      Optional<String> hctHgbTestTypeCode,
      BigDecimal hctHgbTestResult,
      char cmsServiceTypeCode,
      Optional<String> nationalDrugCode,
      String drugCode) {

    // LINE_SRVC_CNT => ExplanationOfBenefit.item.quantity
    item.setQuantity(new SimpleQuantity().setValue(serviceCount));

    // LINE_CMS_TYPE_SRVC_CD => ExplanationOfBenefit.item.category
    item.setCategory(
        createCodeableConcept(eob, CcwCodebookVariable.LINE_CMS_TYPE_SRVC_CD, cmsServiceTypeCode));

    // LINE_PLACE_OF_SRVC_CD => ExplanationOfBenefit.item.location
    item.setLocation(
        createCodeableConcept(eob, CcwCodebookVariable.LINE_PLACE_OF_SRVC_CD, placeOfServiceCode));

    // BETOS_CD => ExplanationOfBenefit.item.extension
    betosCode.ifPresent(
        code -> item.addExtension(createExtensionCoding(eob, CcwCodebookVariable.BETOS_CD, code)));

    // LINE_1ST_EXPNS_DT => ExplanationOfBenefit.item.servicedPeriod
    // LINE_LAST_EXPNS_DT => ExplanationOfBenefit.item.servicedPeriod
    if (firstExpenseDate.isPresent() && lastExpenseDate.isPresent()) {
      validatePeriodDates(firstExpenseDate, lastExpenseDate);

      item.setServiced(
          new Period()
              .setStart((convertToDate(firstExpenseDate.get())), TemporalPrecisionEnum.DAY)
              .setEnd((convertToDate(lastExpenseDate.get())), TemporalPrecisionEnum.DAY));
    }
    // If we only have one, set servicedDate
    // LINE_1ST_EXPNS_DT => ExplanationOfBenefit.item.servicedDate
    else if (firstExpenseDate.isPresent()) {
      item.setServiced(new DateType(convertToDate(firstExpenseDate.get())));
    }

    // LINE_NCH_PMT_AMT => ExplanationOfBenefit.item.adjudication
    Optional<AdjudicationComponent> nchPmtAmtAdjudication =
        createAdjudicationAmtSlice(
            CcwCodebookVariable.LINE_NCH_PMT_AMT, C4BBAdjudication.BENEFIT, paymentAmount);
    addAdjudication(item, nchPmtAmtAdjudication);

    // LINE_PMT_80_100_CD => ExplanationOfBenefit.item.adjudication.extension
    if (paymentCode.isPresent() && nchPmtAmtAdjudication.isPresent()) {
      nchPmtAmtAdjudication
          .get()
          .addExtension(
              createExtensionCoding(eob, CcwCodebookVariable.LINE_PMT_80_100_CD, paymentCode));
    }

    // PAID_TO_PATIENT => ExplanationOfBenefit.item.adjudication
    addAdjudication(
        item,
        createAdjudicationAmtSlice(
            CcwCodebookVariable.LINE_BENE_PMT_AMT,
            C4BBAdjudication.PAID_TO_PATIENT,
            beneficiaryPaymentAmount));

    // LINE_PRVDR_PMT_AMT => ExplanationOfBenefit.item.adjudication
    addAdjudication(
        item,
        createAdjudicationAmtSlice(
            CcwCodebookVariable.LINE_PRVDR_PMT_AMT,
            C4BBAdjudication.PAID_TO_PROVIDER,
            providerPaymentAmount));

    // LINE_BENE_PTB_DDCTBL_AMT => ExplanationOfBenefit.item.adjudication
    addAdjudication(
        item,
        createAdjudicationAmtSlice(
            CcwCodebookVariable.LINE_BENE_PTB_DDCTBL_AMT,
            C4BBAdjudication.DEDUCTIBLE,
            beneficiaryPartBDeductAmount));

    // LINE_BENE_PRMRY_PYR_CD => ExplanationOfBenefit.item.extension
    primaryPayerCode.ifPresent(
        code ->
            item.addExtension(
                createExtensionCoding(eob, CcwCodebookVariable.LINE_BENE_PRMRY_PYR_CD, code)));

    // LINE_BENE_PRMRY_PYR_PD_AMT => ExplanationOfBenefit.item.adjudication
    addAdjudication(
        item,
        createAdjudicationAmtSlice(
            CcwCodebookVariable.LINE_BENE_PRMRY_PYR_PD_AMT,
            C4BBAdjudication.PRIOR_PAYER_PAID,
            primaryPayerPaidAmount));

    // LINE_COINSRNC_AMT => ExplanationOfBenefit.item.adjudication
    addAdjudication(
        item,
        createAdjudicationAmtSlice(
            CcwCodebookVariable.LINE_COINSRNC_AMT,
            C4BBAdjudication.COINSURANCE,
            coinsuranceAmount));

    // LINE_SBMTD_CHRG_AMT => ExplanationOfBenefit.item.adjudication
    addAdjudication(
        item,
        createAdjudicationAmtSlice(
            CcwCodebookVariable.LINE_SBMTD_CHRG_AMT,
            C4BBAdjudication.SUBMITTED,
            submittedChargeAmount));

    // LINE_ALOWD_CHRG_AMT => ExplanationOfBenefit.item.adjudication
    addAdjudication(
        item,
        createAdjudicationAmtSlice(
            CcwCodebookVariable.LINE_ALOWD_CHRG_AMT,
            C4BBAdjudication.ELIGIBLE,
            allowedChargeAmount));

    // LINE_BENE_PRMRY_PYR_CD => ExplanationOfBenefit.item.extension
    processingIndicatorCode.ifPresent(
        code ->
            item.addExtension(
                createExtensionCoding(eob, CcwCodebookVariable.LINE_PRCSG_IND_CD, code)));

    // LINE_SERVICE_DEDUCTIBLE => ExplanationOfBenefit.item.extension
    serviceDeductibleCode.ifPresent(
        code ->
            item.addExtension(
                createExtensionCoding(eob, CcwCodebookVariable.LINE_SERVICE_DEDUCTIBLE, code)));

    // LINE_HCT_HGB_TYPE_CD => Observation.code
    // LINE_HCT_HGB_RSLT_NUM => Observation.value
    if (hctHgbTestTypeCode.isPresent()) {
      String observationId = "line-observation-" + sequence;
      String observationRef = "#" + observationId;

      // The `item` will link to a `supportingInfo` that references the embedded Observation
      SupportingInformationComponent comp =
          addInformation(eob, CcwCodebookVariable.LINE_HCT_HGB_RSLT_NUM);
      comp.setValue(new Reference(observationRef));

      // Create embedded Observation in ExplanationOfBenefit.contained
      Observation hctHgbObservation = findOrCreateContainedObservation(eob, observationId);
      hctHgbObservation.setStatus(ObservationStatus.UNKNOWN);
      hctHgbObservation.setCode(
          createCodeableConcept(eob, CcwCodebookVariable.LINE_HCT_HGB_TYPE_CD, hctHgbTestTypeCode));
      hctHgbObservation.setValue(new Quantity().setValue(hctHgbTestResult));

      // Link item.informationSequence to the new `supportingInfo` entry
      item.addInformationSequence(comp.getSequence());
    }

    // LINE_NDC_CD => ExplanationOfBenefit.item.productOrService.extension
    addNationalDrugCode(item, nationalDrugCode, drugCode);

    return item;
  }

  /**
   * Generically attempts to retrieve a procedure from the current claim.
   *
   * @param procedure Procedure accessors all follow the same pattern except for an integer
   *     difference. This value is used as a subtitution when looking up the method name.
   * @param claim Passed as an Object because there is no top level `Claim` class that claims derive
   *     from
   * @return a {@link CCWProcedure} or {@link Optional#empty()}
   */
  public static Optional<CCWProcedure> extractCCWProcedure(int procedure, Object claim) {
    Optional<String> code =
        ReflectionUtils.tryMethod(claim, String.format("getProcedure%dCode", procedure));
    Optional<Character> codeVersion =
        ReflectionUtils.tryMethod(claim, String.format("getProcedure%dCodeVersion", procedure));
    Optional<LocalDate> date =
        ReflectionUtils.tryMethod(claim, String.format("getProcedure%dDate", procedure));

    return CCWProcedure.from(code, codeVersion, date);
  }

  /**
   * @param eob the {@link ExplanationOfBenefit} to (possibly) modify
   * @param procedure the {@link CCWProcedure} to add, if it's not already present
   * @return the {@link ProcedureComponent#getSequence()} of the existing or newly-added entry
   */
  static int addProcedureCode(ExplanationOfBenefit eob, CCWProcedure procedure) {
    Optional<ProcedureComponent> existingProcedure =
        eob.getProcedure().stream()
            .filter(pc -> pc.getProcedure() instanceof CodeableConcept)
            .filter(
                pc ->
                    isCodeInConcept(
                        (CodeableConcept) pc.getProcedure(),
                        procedure.getFhirSystem(),
                        procedure.getCode()))
            .findAny();

    if (existingProcedure.isPresent()) {
      return existingProcedure.get().getSequenceElement().getValue();
    }

    ProcedureComponent procedureComponent =
        new ProcedureComponent()
            .setSequence(eob.getProcedure().size() + 1)
            .setProcedure(
                createCodeableConcept(
                    procedure.getFhirSystem(),
                    null,
                    retrieveProcedureCodeDisplay(procedure.getCode()),
                    procedure.getCode()));

    if (procedure.getProcedureDate().isPresent()) {
      procedureComponent.setDate(convertToDate(procedure.getProcedureDate().get()));
    }

    eob.getProcedure().add(procedureComponent);

    return procedureComponent.getSequenceElement().getValue();
  }

  /**
   * Adds an {@link ItemComponent} to the passed in {@link ExplanationOfBenefit}. It is added to the
   * end of the list and the Sequence is set appropriately.
   *
   * @param eob The {@link ExplanationOfBenefit} to add the {@link ItemComponent} to
   * @return The newly created {@link ItemComponent}
   */
  static ItemComponent addItem(ExplanationOfBenefit eob) {
    // addItem adds and returns, so we want size() not size() + 1 here
    return eob.addItem().setSequence(eob.getItem().size());
  }

  static Observation findOrCreateContainedObservation(ExplanationOfBenefit eob, String id) {
    Optional<Resource> observation =
        eob.getContained().stream().filter(r -> r.getId() == id).findFirst();

    // If it isn't there, add one
    if (!observation.isPresent()) {
      observation = Optional.of(new Observation().setId(id));
      eob.getContained().add(observation.get());
    }

    // At this point `observation.get()` will always return
    if (!Observation.class.isInstance(observation.get())) {
      throw new BadCodeMonkeyException();
    }

    return (Observation) observation.get();
  }

  /**
   * Looks for an {@link Organization} with the given resource ID in {@link
   * ExplanationOfBenefit#getContained()} or adds one if it doesn't exist
   *
   * @param eob the {@link ExplanationOfBenefit} to modify
   * @param id The resource ID
   * @return The found or new {@link Organization} resource
   */
  static Resource findOrCreateContainedOrg(ExplanationOfBenefit eob, String id) {
    Optional<Resource> org = eob.getContained().stream().filter(r -> r.getId() == id).findFirst();

    // If it isn't there, add one
    if (!org.isPresent()) {
      org = Optional.of(new Organization().setId(id));
      org.get().getMeta().addProfile(ProfileConstants.C4BB_ORGANIZATION_URL);
      eob.getContained().add(org.get());
    }

    return org.get();
  }

  // Used to look up and identify an internal `contained` Organization resource
  private static final String PROVIDER_ORG_ID = "provider-org";
  private static final String PROVIDER_ORG_REFERENCE = "#" + PROVIDER_ORG_ID;

  /**
   * Looks up or adds a contained {@link Organization} object to the current {@link
   * ExplanationOfBenefit}. This is used to store Identifier slices related to the Provider
   * organization.
   *
   * @param eob The {@link ExplanationOfBenefit} to provider org details to
   * @param type The {@link C4BBIdentifierType} of the identifier slice
   * @param value The value of the identifier. If empty, this call is a no-op
   */
  static void addProviderSlice(
      ExplanationOfBenefit eob,
      C4BBOrganizationIdentifierType type,
      Optional<String> value,
      Optional<Instant> lastUpdated) {
    if (value.isPresent()) {
      Resource providerResource = findOrCreateContainedOrg(eob, PROVIDER_ORG_ID);

      // We are assuming that the contained resource with an id of "provider-org" is an Organization
      if (!Organization.class.isInstance(providerResource)) {
        throw new BadCodeMonkeyException();
      }

      Organization provider = (Organization) providerResource;

      // Add the new Identifier to the Organization
      Identifier id =
          new Identifier()
              .setType(createCodeableConcept(type.getSystem(), type.toCode()))
              .setValue(value.get());

      // Certain types have specific systems
      if (type == C4BBOrganizationIdentifierType.NPI) {
        id.setSystem(TransformerConstants.CODING_NPI_US);
      }

      provider.addIdentifier(id);

      // Set active to value of true
      provider.setActive(true);

      setLastUpdated(provider, lastUpdated);

      // This gets updated for every call, but always set to the same value
      eob.getProvider().setReference(PROVIDER_ORG_REFERENCE);
    }
  }

  /** Convenience function when passing non-optional values */
  static void addProviderSlice(
      ExplanationOfBenefit eob,
      C4BBOrganizationIdentifierType type,
      String value,
      Optional<Instant> lastupdated) {
    addProviderSlice(eob, type, Optional.of(value), lastupdated);
  }

  /**
   * Transforms the common group level data elements between the {@link InpatientClaim} {@link
   * HHAClaim} {@link HospiceClaim} and {@link SNFClaim} claim types to FHIR. The method parameter
   * fields from {@link InpatientClaim} {@link HHAClaim} {@link HospiceClaim} and {@link SNFClaim}
   * are listed below and their corresponding RIF CCW fields (denoted in all CAPS below from {@link
   * InpatientClaimColumn} {@link HHAClaimColumn} {@link HospiceColumn} and {@link SNFClaimColumn}).
   *
   * @param eob the root {@link ExplanationOfBenefit} that the {@link ItemComponent} is part of
   * @param item the {@link ItemComponent} to modify
   * @param deductibleCoinsruanceCd REV_CNTR_DDCTBL_COINSRNC_CD
   */
  static void mapEobCommonGroupInpHHAHospiceSNFCoinsurance(
      ExplanationOfBenefit eob, ItemComponent item, Optional<Character> deductibleCoinsuranceCd) {
    if (deductibleCoinsuranceCd.isPresent()) {
      item.getRevenue()
          .addExtension(
              createExtensionCoding(
                  eob, CcwCodebookVariable.REV_CNTR_DDCTBL_COINSRNC_CD, deductibleCoinsuranceCd));
    }
  }

  /**
   * @param eob the {@link ExplanationOfBenefit} that the HCPCS code is being mapped into
   * @param item the {@link ItemComponent} that the HCPCS code is being mapped into
   * @param year the {@link CcwCodebookVariable#CARR_CLM_HCPCS_YR_CD} identifying the HCPCS code
   *     version in use
   * @param modifiers the {@link CcwCodebookVariable#HCPCS_1ST_MDFR_CD}, etc. values to be mapped
   *     (if any)
   */
  static void mapHcpcs(
      ExplanationOfBenefit eob,
      ItemComponent item,
      Optional<String> hcpcsCode,
      Optional<Character> year,
      List<Optional<String>> modifiers) {

    hcpcsCode.ifPresent(
        code ->
            item.setProductOrService(
                createCodeableConcept(TransformerConstants.CODING_SYSTEM_HCPCS, code)));

    for (Optional<String> hcpcsModifier : modifiers) {
      if (hcpcsModifier.isPresent()) {
        CodeableConcept modifier =
            createCodeableConcept(TransformerConstants.CODING_SYSTEM_HCPCS, hcpcsModifier.get());

        // Set Coding.version for all of the mappings, if it's available.
        if (year.isPresent()) {
          // Note: Only CARRIER and DME claims have the year/version field.
          modifier.getCodingFirstRep().setVersion(year.get().toString());
        }

        item.addModifier(modifier);
      }
    }
  }

  /**
   * Transforms the common item level data elements between the {@link InpatientClaimLine} {@link
   * OutpatientClaimLine} {@link HospiceClaimLine} {@link HHAClaimLine}and {@link SNFClaimLine}
   * claim types to FHIR. The method parameter fields from {@link InpatientClaimLine} {@link
   * OutpatientClaimLine} {@link HospiceClaimLine} {@link HHAClaimLine}and {@link SNFClaimLine} are
   * listed below and their corresponding RIF CCW fields (denoted in all CAPS below from {@link
   * InpatientClaimColumn} {@link OutpatientClaimColumn} {@link HopsiceClaimColumn} {@link
   * HHAClaimColumn} and {@link SNFClaimColumn}).
   *
   * @param item the {@ ItemComponent} to modify
   * @param eob the {@ ExplanationOfBenefit} to modify
   * @param revenueCenterCode REV_CNTR,
   * @param rateAmount REV_CNTR_RATE_AMT,
   * @param totalChargeAmount REV_CNTR_TOT_CHRG_AMT,
   * @param nonCoveredChargeAmount REV_CNTR_NCVRD_CHRG_AMT,
   * @param nationalDrugCodeQuantity REV_CNTR_NDC_QTY,
   * @param nationalDrugCodeQualifierCode REV_CNTR_NDC_QTY_QLFR_CD,
   * @param unitCount REV_CNTR_UNIT_CNT,
   * @return the {@link ItemComponent}
   */
  static ItemComponent mapEobCommonItemRevenue(
      ItemComponent item,
      ExplanationOfBenefit eob,
      String revenueCenterCode,
      BigDecimal rateAmount,
      BigDecimal totalChargeAmount,
      Optional<BigDecimal> nonCoveredChargeAmount,
      Optional<BigDecimal> nationalDrugCodeQuantity,
      Optional<String> nationalDrugCodeQualifierCode,
      BigDecimal unitCount) {

    // REV_CNTR => ExplanationOfBenefit.item.revenue
    item.setRevenue(createCodeableConcept(eob, CcwCodebookVariable.REV_CNTR, revenueCenterCode));

    // REV_CNTR_RATE_AMT => ExplanationOfBenefit.item.adjudication
    addAdjudication(
        item,
        createAdjudicationAmtSlice(
            CcwCodebookVariable.REV_CNTR_RATE_AMT, C4BBAdjudication.SUBMITTED, rateAmount));

    // REV_CNTR_TOT_CHRG_AMT => ExplanationOfBenefit.item.adjudication
    addAdjudication(
        item,
        createAdjudicationAmtSlice(
            CcwCodebookVariable.REV_CNTR_TOT_CHRG_AMT,
            C4BBAdjudication.SUBMITTED,
            totalChargeAmount));

    // REV_CNTR_NCVRD_CHRG_AMT => ExplanationOfBenefit.item.adjudication
    if (nonCoveredChargeAmount.isPresent()) {
      addAdjudication(
          item,
          createAdjudicationAmtSlice(
              CcwCodebookVariable.REV_CNTR_NCVRD_CHRG_AMT,
              C4BBAdjudication.NONCOVERED,
              nonCoveredChargeAmount));
    }

    // REV_CNTR_NDC_QTY_QLFR_CD => ExplanationOfBenefit.item.modifier
    if (nationalDrugCodeQualifierCode.isPresent()) {
      item.getModifier()
          .add(
              TransformerUtilsV2.createCodeableConcept(
                  eob,
                  CcwCodebookVariable.REV_CNTR_NDC_QTY_QLFR_CD,
                  nationalDrugCodeQualifierCode));
    }

    // REV_CNTR_NDC_QTY => ExplanationOfBenefit.item.quantity
    if (nationalDrugCodeQuantity.isPresent()) {
      Extension drugQuantityExtension =
          createExtensionQuantity(CcwCodebookVariable.REV_CNTR_NDC_QTY, nationalDrugCodeQuantity);
      Quantity drugQuantity = (Quantity) drugQuantityExtension.getValue();
      item.setQuantity(drugQuantity);
    }

    // REV_CNTR_UNIT_CNT => ExplanationOfBenefit.item.extension.valueQuantity
    if (unitCount != null && unitCount.compareTo(BigDecimal.ZERO) != 0) {
      Extension unitCountExtension =
          createExtensionQuantity(CcwCodebookMissingVariable.REV_CNTR_UNIT_CNT, unitCount);
      item.addExtension(unitCountExtension);
    }

    return item;
  }

  /**
   * Maps the Revenue Status Indicator Code to the eob's item revenue as an extension, if the status
   * code is present.
   *
   * <p>REV_CNTR_STUS_IND_CD => ExplanationOfBenefit.item.revenue.extension
   *
   * @param item the item to add the extension to, if the required data is present
   * @param eob the root eob (only used for logging purposes)
   * @param statusCode the status code to check for and add data from if exists
   * @return the {@link ItemComponent}
   */
  static ItemComponent mapEobCommonItemRevenueStatusCode(
      @Nonnull ItemComponent item, @Nonnull ExplanationOfBenefit eob, Optional<String> statusCode) {

    Assert.notNull(item, "Item must be non-null");
    Assert.notNull(eob, "Eob must be non-null");

    if (statusCode.isPresent()) {
      item.getRevenue()
          .addExtension(
              TransformerUtilsV2.createExtensionCoding(
                  eob, CcwCodebookVariable.REV_CNTR_STUS_IND_CD, statusCode));
    }

    return item;
  }

  /**
   * Transforms the common item level data elements between the {@link OutpatientClaimLine} {@link
   * HospiceClaimLine} and {@link HHAClaimLine} claim types to FHIR. The method parameter fields
   * from {@link OutpatientClaimLine} {@link HospiceClaimLine} and {@link HHAClaimLine} are listed
   * below and their corresponding RIF CCW fields (denoted in all CAPS below from {@link
   * OutpatientClaimColumn} {@link HopsiceClaimColumn} and {@link HHAClaimColumn}.
   *
   * @param item the {@ ItemComponent} to modify
   * @param revenueCenterDate REV_CNTR_DT,
   * @param paymentAmount REV_CNTR_PMT_AMT_AMT
   */
  static void mapEobCommonItemRevenueOutHHAHospice(
      ItemComponent item, Optional<LocalDate> revenueCenterDate, BigDecimal paymentAmount) {

    // Revenue Center Date
    // REV_CNTR_DT => ExplainationOfBenefit.item.serviced
    if (revenueCenterDate.isPresent()) {
      item.setServiced(new DateType().setValue(convertToDate(revenueCenterDate.get())));
    }

    // REV_CNTR_PMT_AMT_AMT => ExplainationOfBenefit.item.adjudication
    addAdjudication(
        item,
        createAdjudicationAmtSlice(
            CcwCodebookVariable.REV_CNTR_PMT_AMT_AMT, C4BBAdjudication.SUBMITTED, paymentAmount));
  }

  /**
   * Looks up or adds a contained {@link Identifier} object to the current {@link Patient}. This is
   * used to store Identifier slices related to the Patient.
   *
   * @param patient The {@link Patient} to Patient.identifier details to
   * @param type The {@link C4BBIdentifierType} of the identifier slice
   * @param value The value of the identifier. If empty, this call is a no-op
   */
  static void addIdentifierSlice(Patient patient, C4BBIdentifierType type, Optional<String> value) {
    if (value.isPresent()) {
      Identifier id =
          new Identifier()
              .setType(createCodeableConcept(type.getSystem(), type.toCode()))
              .setValue(value.get());

      patient.addIdentifier(id);
    }
  }

  /**
   * Looks up or adds a contained {@link Organization} object to the current {@link
   * ExplanationOfBenefit}. This is used to store Identifier slices related to the Provider
   * organization.
   *
   * @param patient The {@link Patient} to Patient.identifier details to
   * @param codeable The {@link CodeableConcept} of the identifier slice
   * @param value The value of the identifier. If empty, this call is a no-op
   */
  static void addIdentifierSlice(
      Patient patient, CodeableConcept codeable, Optional<String> value) {
    addIdentifierSlice(patient, codeable, value, Optional.empty());
  }

  /**
   * Looks up or adds a contained {@link Identifier} object to the current {@link Patient}. This is
   * used to store Identifier slices related to the Provider organization.
   *
   * @param patient The {@link Patient} to Patient.identifier details to
   * @param codeable The {@link CodeableConcept} of the identifier slice
   * @param value The value of the identifier. If empty, this call is a no-op
   * @param systemUri optional system namespace for thee value
   */
  static void addIdentifierSlice(
      Patient patient,
      CodeableConcept codeable,
      Optional<String> value,
      Optional<String> systemUri) {
    if (value.isPresent()) {
      Identifier id = new Identifier().setType(codeable).setValue(value.get());
      if (systemUri.isPresent()) {
        id.setSystem(systemUri.get());
      }
      patient.addIdentifier(id);
    }
  }

  /**
   * Convenience method to convert race code {@link CcwCodebookVariable.RACE} to a {@link
   * RaceCategory}. Input values can be: 0 Unknown 1 White 2 Black 3 Other 4 Asian 5 Hispanic 6
   * North American Native
   *
   * @param value The race code to categorize;
   */
  static RaceCategory getRaceCategory(char value) {
    switch (value) {
      case '1':
        return RaceCategory.WHITE;
      case '2':
        return RaceCategory.BLACK_OR_AFRICAN_AMERICAN;
      case '4':
        return RaceCategory.ASIAN;
      case '6':
        return RaceCategory.AMERICAN_INDIAN_OR_ALASKA_NATIVE;
      default:
        return RaceCategory.UNKNOWN;
    }
  }

  /**
   * Sets the provider number field which is common among these claim types: Inpatient, Outpatient,
   * Hospice, HHA and SNF.
   *
   * @param eob the {@link ExplanationOfBenefit} this method will modify
   * @param providerNumber a {@link String} PRVDR_NUM: representing the provider number for the
   *     claim
   */
  static void setProviderNumber(ExplanationOfBenefit eob, String providerNumber) {
    eob.setProvider(
        new Reference()
            .setIdentifier(
                TransformerUtilsV2.createIdentifier(
                    CcwCodebookVariable.PRVDR_NUM, providerNumber)));
  }

  public static void logMbiHashToMdc(String mbiHash) {
    if (!Strings.isNullOrEmpty(mbiHash)) {
      MDC.put("mbi_hash", mbiHash);
    }
  }
}<|MERGE_RESOLUTION|>--- conflicted
+++ resolved
@@ -1531,30 +1531,14 @@
     return bundle;
   }
 
-<<<<<<< HEAD
+  /**
+   * Output beneficiary ID to the MDC logging
+   *
+   * @param beneId the {@link Long} beneficiary ID to log
+   */
   public static void logBeneIdToMdc(Long... beneIds) {
     if (beneIds.length != 0) {
-=======
-  /**
-   * Output list of benefificiary IDs to MDC logging
-   *
-   * @param beneIds the {@link Collection} beneficiary IDs to log
-   */
-  public static void logBeneIdToMdc(Collection<String> beneIds) {
-    if (!beneIds.isEmpty()) {
->>>>>>> b5aa318d
       MDC.put("bene_id", String.join(", ", beneIds));
-    }
-  }
-
-  /**
-   * Output beneficiary ID to the MDC logging
-   *
-   * @param beneId the {@link Long} beneficiary ID to log
-   */
-  public static void logBeneIdToMdc(Long beneId) {
-    if (beneId != null) {
-      MDC.put("bene_id", String.valueOf(beneId));
     }
   }
 
