package gov.cms.bfd.server.war.r4.providers;

import ca.uhn.fhir.model.api.TemporalPrecisionEnum;
import ca.uhn.fhir.model.primitive.IdDt;
import ca.uhn.fhir.rest.api.Constants;
import ca.uhn.fhir.rest.api.server.RequestDetails;
import gov.cms.bfd.model.codebook.data.CcwCodebookMissingVariable;
import gov.cms.bfd.model.codebook.data.CcwCodebookVariable;
import gov.cms.bfd.model.codebook.model.CcwCodebookInterface;
import gov.cms.bfd.model.codebook.model.Value;
import gov.cms.bfd.model.rif.Beneficiary;
import gov.cms.bfd.model.rif.parse.InvalidRifValueException;
import gov.cms.bfd.server.war.FDADrugDataUtilityApp;
import gov.cms.bfd.server.war.commons.CCWProcedure;
import gov.cms.bfd.server.war.commons.Diagnosis;
import gov.cms.bfd.server.war.commons.Diagnosis.DiagnosisLabel;
import gov.cms.bfd.server.war.commons.LinkBuilder;
import gov.cms.bfd.server.war.commons.MedicareSegment;
import gov.cms.bfd.server.war.commons.OffsetLinkBuilder;
import gov.cms.bfd.server.war.commons.TransformerConstants;
import gov.cms.bfd.server.war.commons.carin.C4BBClaimIdentifierType;
import gov.cms.bfd.server.war.commons.carin.C4BBIdentifierType;
import gov.cms.bfd.server.war.r4.providers.BeneficiaryTransformerV2.CurrencyIdentifier;
import gov.cms.bfd.server.war.stu3.providers.TransformerUtils;
import gov.cms.bfd.sharedutils.exceptions.BadCodeMonkeyException;
import java.io.BufferedReader;
import java.io.IOException;
import java.io.InputStream;
import java.io.InputStreamReader;
import java.io.UncheckedIOException;
import java.io.UnsupportedEncodingException;
import java.lang.reflect.Method;
import java.math.BigDecimal;
import java.net.URLEncoder;
import java.nio.charset.StandardCharsets;
import java.text.ParseException;
import java.text.SimpleDateFormat;
import java.time.LocalDate;
import java.time.ZoneId;
import java.util.ArrayList;
import java.util.Arrays;
import java.util.Date;
import java.util.HashMap;
import java.util.HashSet;
import java.util.List;
import java.util.Map;
import java.util.Objects;
import java.util.Optional;
import java.util.Set;
import java.util.stream.Collectors;
import java.util.stream.Stream;
import org.apache.commons.lang3.StringUtils;
import org.hl7.fhir.instance.model.api.IAnyResource;
import org.hl7.fhir.instance.model.api.IBaseExtension;
import org.hl7.fhir.instance.model.api.IBaseHasExtensions;
import org.hl7.fhir.instance.model.api.IBaseResource;
import org.hl7.fhir.r4.model.Bundle;
import org.hl7.fhir.r4.model.Bundle.BundleEntryComponent;
import org.hl7.fhir.r4.model.CodeableConcept;
import org.hl7.fhir.r4.model.Coding;
import org.hl7.fhir.r4.model.Coverage;
import org.hl7.fhir.r4.model.DateType;
import org.hl7.fhir.r4.model.DomainResource;
import org.hl7.fhir.r4.model.ExplanationOfBenefit;
import org.hl7.fhir.r4.model.ExplanationOfBenefit.AdjudicationComponent;
import org.hl7.fhir.r4.model.ExplanationOfBenefit.BenefitBalanceComponent;
import org.hl7.fhir.r4.model.ExplanationOfBenefit.BenefitComponent;
import org.hl7.fhir.r4.model.ExplanationOfBenefit.CareTeamComponent;
import org.hl7.fhir.r4.model.ExplanationOfBenefit.DiagnosisComponent;
import org.hl7.fhir.r4.model.ExplanationOfBenefit.ExplanationOfBenefitStatus;
import org.hl7.fhir.r4.model.ExplanationOfBenefit.ItemComponent;
import org.hl7.fhir.r4.model.ExplanationOfBenefit.ProcedureComponent;
import org.hl7.fhir.r4.model.ExplanationOfBenefit.SupportingInformationComponent;
import org.hl7.fhir.r4.model.ExplanationOfBenefit.TotalComponent;
import org.hl7.fhir.r4.model.Extension;
import org.hl7.fhir.r4.model.Identifier;
import org.hl7.fhir.r4.model.Money;
import org.hl7.fhir.r4.model.Organization;
import org.hl7.fhir.r4.model.Patient;
import org.hl7.fhir.r4.model.Period;
import org.hl7.fhir.r4.model.PositiveIntType;
import org.hl7.fhir.r4.model.Practitioner;
import org.hl7.fhir.r4.model.Quantity;
import org.hl7.fhir.r4.model.Reference;
import org.hl7.fhir.r4.model.Resource;
import org.hl7.fhir.r4.model.UnsignedIntType;
import org.hl7.fhir.r4.model.codesystems.ClaimCareteamrole;
import org.hl7.fhir.r4.model.codesystems.ExBenefitcategory;
import org.slf4j.Logger;
import org.slf4j.LoggerFactory;
import org.slf4j.MDC;

/**
 * Contains shared methods used to transform CCW JPA entities (e.g. {@link Beneficiary}) into FHIR
 * resources (e.g. {@link Patient}).
 */
public final class TransformerUtilsV2 {
  private static final Logger LOGGER = LoggerFactory.getLogger(TransformerUtilsV2.class);

  /**
   * Tracks the {@link CcwCodebookInterface} that have already had code lookup failures due to
   * missing {@link Value} matches. Why track this? To ensure that we don't spam log events for
   * failed lookups over and over and over. This was needed to fix CBBF-162, where those log events
   * were flooding our logs and filling up the drive.
   *
   * @see #calculateCodingDisplay(IAnyResource, CcwCodebookInterface, String)
   */
  private static final Set<CcwCodebookInterface> codebookLookupMissingFailures = new HashSet<>();

  /**
   * Tracks the {@link CcwCodebookInterface} that have already had code lookup failures due to
   * duplicate {@link Value} matches. Why track this? To ensure that we don't spam log events for
   * failed lookups over and over and over. This was needed to fix CBBF-162, where those log events
   * were flooding our logs and filling up the drive.
   *
   * @see #calculateCodingDisplay(IAnyResource, CcwCodebookInterface, String)
   */
  private static final Set<CcwCodebookInterface> codebookLookupDuplicateFailures = new HashSet<>();

  /** Stores the PRODUCTNDC and SUBSTANCENAME from the downloaded NDC file. */
  private static Map<String, String> ndcProductMap = null;

  /** Tracks the national drug codes that have already had code lookup failures. */
  private static final Set<String> drugCodeLookupMissingFailures = new HashSet<>();

  /** Stores the diagnosis ICD codes and their display values */
  private static Map<String, String> icdMap = null;

  /** Stores the procedure codes and their display values */
  private static Map<String, String> procedureMap = null;

  /** Tracks the procedure codes that have already had code lookup failures. */
  private static final Set<String> procedureLookupMissingFailures = new HashSet<>();

  /** Stores the NPI codes and their display values */
  private static Map<String, String> npiMap = null;

  /** Tracks the NPI codes that have already had code lookup failures. */
  private static final Set<String> npiCodeLookupMissingFailures = new HashSet<>();

  /**
   * Adds an {@link Extension} to the specified {@link DomainResource}. {@link Extension#getValue()}
   * will be set to a {@link CodeableConcept} containing a single {@link Coding}, with the specified
   * system and code.
   *
   * <p>Data Architecture Note: The {@link CodeableConcept} might seem extraneous -- why not just
   * add the {@link Coding} directly to the {@link Extension}? The main reason for doing it this way
   * is consistency: this is what FHIR seems to do everywhere.
   *
   * @param fhirElement the FHIR element to add the {@link Extension} to
   * @param extensionUrl the {@link Extension#getUrl()} to use
   * @param codingSystem the {@link Coding#getSystem()} to use
   * @param codingDisplay the {@link Coding#getDisplay()} to use
   * @param codingCode the {@link Coding#getCode()} to use
   */
  static void addExtensionCoding(
      IBaseHasExtensions fhirElement,
      String extensionUrl,
      String codingSystem,
      String codingDisplay,
      String codingCode) {
    IBaseExtension<?, ?> extension = fhirElement.addExtension();
    extension.setUrl(extensionUrl);
    if (codingDisplay == null)
      extension.setValue(new Coding().setSystem(codingSystem).setCode(codingCode));
    else
      extension.setValue(
          new Coding().setSystem(codingSystem).setCode(codingCode).setDisplay(codingDisplay));
  }

  /**
   * Adds an {@link Extension} to the specified {@link DomainResource}. {@link Extension#getValue()}
   * will be set to a {@link Quantity} with the specified system and value.
   *
   * @param fhirElement the FHIR element to add the {@link Extension} to
   * @param extensionUrl the {@link Extension#getUrl()} to use
   * @param quantitySystem the {@link Quantity#getSystem()} to use
   * @param quantityValue the {@link Quantity#getValue()} to use
   */
  static void addExtensionValueQuantity(
      IBaseHasExtensions fhirElement,
      String extensionUrl,
      String quantitySystem,
      BigDecimal quantityValue) {
    IBaseExtension<?, ?> extension = fhirElement.addExtension();
    extension.setUrl(extensionUrl);
    extension.setValue(new Quantity().setSystem(extensionUrl).setValue(quantityValue));

    // CodeableConcept codeableConcept = new CodeableConcept();
    // extension.setValue(codeableConcept);
    //
    // Coding coding = codeableConcept.addCoding();
    // coding.setSystem(codingSystem).setCode(codingCode);
  }

  /**
   * Adds an {@link Extension} to the specified {@link DomainResource}. {@link Extension#getValue()}
   * will be set to a {@link Identifier} with the specified url, system, and value.
   *
   * @param fhirElement the FHIR element to add the {@link Extension} to
   * @param extensionUrl the {@link Extension#getUrl()} to use
   * @param extensionSystem the {@link Identifier#getSystem()} to use
   * @param extensionValue the {@link Identifier#getValue()} to use
   */
  static void addExtensionValueIdentifier(
      IBaseHasExtensions fhirElement,
      String extensionUrl,
      String extensionSystem,
      String extensionValue) {
    IBaseExtension<?, ?> extension = fhirElement.addExtension();
    extension.setUrl(extensionUrl);

    Identifier valueIdentifier = new Identifier();
    valueIdentifier.setSystem(extensionSystem).setValue(extensionValue);

    extension.setValue(valueIdentifier);
  }

  /**
   * @param beneficiary the {@link Beneficiary} to calculate the {@link Patient#getId()} value for
   * @return the {@link Patient#getId()} value that will be used for the specified {@link
   *     Beneficiary}
   */
  public static IdDt buildPatientId(Beneficiary beneficiary) {
    return buildPatientId(beneficiary.getBeneficiaryId());
  }

  /**
   * @param beneficiaryId the {@link Beneficiary#getBeneficiaryId()} to calculate the {@link
   *     Patient#getId()} value for
   * @return the {@link Patient#getId()} value that will be used for the specified {@link
   *     Beneficiary}
   */
  public static IdDt buildPatientId(String beneficiaryId) {
    return new IdDt(Patient.class.getSimpleName(), beneficiaryId);
  }

  /**
   * @param localDate the {@link LocalDate} to convert
   * @return a {@link Date} version of the specified {@link LocalDate}
   */
  static Date convertToDate(LocalDate localDate) {
    /*
     * We use the system TZ here to ensure that the date doesn't shift at all, as FHIR will just use
     * this as an unzoned Date (I think, and if not, it's almost certainly using the same TZ as this
     * system).
     */
    return Date.from(localDate.atStartOfDay(ZoneId.systemDefault()).toInstant());
  }

  /**
   * @param codingSystem the {@link Coding#getSystem()} to use
   * @param codingCode the {@link Coding#getCode()} to use
   * @return a {@link CodeableConcept} with the specified {@link Coding}
   */
  static CodeableConcept createCodeableConcept(String codingSystem, String codingCode) {
    return createCodeableConcept(codingSystem, null, null, codingCode);
  }

  /**
   * @param codingSystem the {@link Coding#getSystem()} to use
   * @param codingVersion the {@link Coding#getVersion()} to use
   * @param codingDisplay the {@link Coding#getDisplay()} to use
   * @param codingCode the {@link Coding#getCode()} to use
   * @return a {@link CodeableConcept} with the specified {@link Coding}
   */
  static CodeableConcept createCodeableConcept(
      String codingSystem, String codingVersion, String codingDisplay, String codingCode) {
    CodeableConcept codeableConcept = new CodeableConcept();
    Coding coding = codeableConcept.addCoding().setSystem(codingSystem).setCode(codingCode);
    if (codingVersion != null) coding.setVersion(codingVersion);
    if (codingDisplay != null) coding.setDisplay(codingDisplay);
    return codeableConcept;
  }

  /**
   * @param identifierSystem the {@link Identifier#getSystem()} to use in {@link
   *     Reference#getIdentifier()}
   * @param identifierValue the {@link Identifier#getValue()} to use in {@link
   *     Reference#getIdentifier()}
   * @return a {@link Reference} with the specified {@link Identifier}
   */
  static Reference createIdentifierReference(String identifierSystem, String identifierValue) {
    return new Reference()
        .setIdentifier(new Identifier().setSystem(identifierSystem).setValue(identifierValue))
        .setDisplay(retrieveNpiCodeDisplay(identifierValue));
  }

  /**
   * @return a Reference to the {@link Organization} for CMS, which will only be valid if {@link
   *     #upsertSharedData()} has been run
   */
  static Reference createReferenceToCms() {
    return new Reference("Organization?name=" + urlEncode(TransformerConstants.COVERAGE_ISSUER));
  }

  /**
   * @param concept the {@link CodeableConcept} to check
   * @param codingSystem the {@link Coding#getSystem()} to match
   * @param codingCode the {@link Coding#getCode()} to match
   * @return <code>true</code> if the specified {@link CodeableConcept} contains the specified
   *     {@link Coding}, <code>false</code> if it does not
   */
  static boolean isCodeInConcept(CodeableConcept concept, String codingSystem, String codingCode) {
    return isCodeInConcept(concept, codingSystem, null, codingCode);
  }

  /**
   * @param concept the {@link CodeableConcept} to check
   * @param codingSystem the {@link Coding#getSystem()} to match
   * @param codingSystem the {@link Coding#getVersion()} to match
   * @param codingCode the {@link Coding#getCode()} to match
   * @return <code>true</code> if the specified {@link CodeableConcept} contains the specified
   *     {@link Coding}, <code>false</code> if it does not
   */
  static boolean isCodeInConcept(
      CodeableConcept concept, String codingSystem, String codingVersion, String codingCode) {
    return concept.getCoding().stream()
        .anyMatch(
            c -> {
              if (!codingSystem.equals(c.getSystem())) return false;
              if (codingVersion != null && !codingVersion.equals(c.getVersion())) return false;
              if (!codingCode.equals(c.getCode())) return false;

              return true;
            });
  }

  /**
   * @param ccwVariable the {@link CcwCodebookInterface} being mapped
   * @param identifierValue the value to use for {@link Identifier#getValue()} for the resulting
   *     {@link Identifier}
   * @return the output {@link Extension}, with {@link Extension#getValue()} set to represent the
   *     specified input values
   */
  static Extension createExtensionIdentifier(
      CcwCodebookInterface ccwVariable, Optional<String> identifierValue) {
    if (!identifierValue.isPresent()) throw new IllegalArgumentException();

    Identifier identifier = createIdentifier(ccwVariable, identifierValue.get());

    String extensionUrl = calculateVariableReferenceUrl(ccwVariable);
    Extension extension = new Extension(extensionUrl, identifier);

    return extension;
  }

  /**
   * @param ccwVariable the {@link CcwCodebookInterface} being mapped
   * @param identifierValue the value to use for {@link Identifier#getValue()} for the resulting
   *     {@link Identifier}
   * @return the output {@link Extension}, with {@link Extension#getValue()} set to represent the
   *     specified input values
   */
  static Extension createExtensionIdentifier(
      CcwCodebookInterface ccwVariable, String identifierValue) {
    return createExtensionIdentifier(ccwVariable, Optional.of(identifierValue));
  }

  /**
   * @param ccwVariable the {@link CcwCodebookInterface} being mapped
   * @param identifierValue the value to use for {@link Identifier#getValue()} for the resulting
   *     {@link Identifier}
   * @return the output {@link Identifier}
   */
  static Identifier createIdentifier(CcwCodebookInterface ccwVariable, String identifierValue) {
    if (identifierValue == null) throw new IllegalArgumentException();

    Identifier identifier =
        new Identifier()
            .setSystem(calculateVariableReferenceUrl(ccwVariable))
            .setValue(identifierValue);
    return identifier;
  }

  /**
   * @param ccwVariable the {@link CcwCodebookInterface} being mapped
   * @param identifierValue the value to use for {@link Identifier#getValue()} for the resulting
   *     {@link Identifier}
   * @return the output {@link Identifier}
   */
  static Identifier createClaimIdentifier(
      CcwCodebookInterface ccwVariable, String identifierValue) {
    if (identifierValue == null) {
      throw new IllegalArgumentException();
    }

    CodeableConcept claimCodeType = new CodeableConcept();
    claimCodeType
        .addCoding()
        .setCode(C4BBClaimIdentifierType.UC.toCode())
        .setSystem(C4BBClaimIdentifierType.UC.getSystem())
        .setDisplay(C4BBClaimIdentifierType.UC.getDisplay());

    Identifier identifier =
        new Identifier()
            .setSystem(calculateVariableReferenceUrl(ccwVariable))
            .setValue(identifierValue)
            .setType(claimCodeType);

    return identifier;
  }

  /**
   * @param ccwVariable the {@link CcwCodebookInterface} being mapped
   * @param dateYear the value to use for {@link Coding#getCode()} for the resulting {@link Coding}
   * @return the output {@link Extension}, with {@link Extension#getValue()} set to represent the
   *     specified input values
   */
  static Extension createExtensionDate(
      CcwCodebookInterface ccwVariable, Optional<BigDecimal> dateYear) {

    Extension extension = null;
    try {
      String stringDate = dateYear.get().toString() + "-01-01";
      Date date1 = new SimpleDateFormat("yyyy-MM-dd").parse(stringDate);
      DateType dateYearValue = new DateType(date1, TemporalPrecisionEnum.YEAR);
      String extensionUrl = calculateVariableReferenceUrl(ccwVariable);
      extension = new Extension(extensionUrl, dateYearValue);

    } catch (ParseException e) {
      throw new InvalidRifValueException(
          String.format("Unable to parse reference year: '%s'.", dateYear.get()), e);
    }

    return extension;
  }

  /**
   * @param ccwVariable the {@link CcwCodebookInterface} being mapped
   * @param quantityValue the value to use for {@link Coding#getCode()} for the resulting {@link
   *     Coding}
   * @return the output {@link Extension}, with {@link Extension#getValue()} set to represent the
   *     specified input values
   */
  static Extension createExtensionQuantity(
      CcwCodebookInterface ccwVariable, Optional<? extends Number> quantityValue) {
    if (!quantityValue.isPresent()) {
      throw new IllegalArgumentException();
    }

    Quantity quantity;
    if (quantityValue.get() instanceof BigDecimal) {
      quantity = new Quantity().setValue((BigDecimal) quantityValue.get());
    } else {
      throw new BadCodeMonkeyException();
    }

    String extensionUrl = calculateVariableReferenceUrl(ccwVariable);
    Extension extension = new Extension(extensionUrl, quantity);

    return extension;
  }

  /**
   * @param ccwVariable the {@link CcwCodebookInterface} being mapped
   * @param quantityValue the value to use for {@link Coding#getCode()} for the resulting {@link
   *     Coding}
   * @return the output {@link Extension}, with {@link Extension#getValue()} set to represent the
   *     specified input values
   */
  static Extension createExtensionQuantity(CcwCodebookInterface ccwVariable, Number quantityValue) {
    return createExtensionQuantity(ccwVariable, Optional.of(quantityValue));
  }

  /**
   * Sets the {@link Quantity} fields related to the unit for the amount: {@link
   * Quantity#getSystem()}, {@link Quantity#getCode()}, and {@link Quantity#getUnit()}.
   *
   * @param ccwVariable the {@link CcwCodebookInterface} for the unit coding
   * @param unitCode the value to use for {@link Quantity#getCode()}
   * @param rootResource the root FHIR {@link IAnyResource} that is being mapped
   * @param quantity the {@link Quantity} to modify
   */
  static void setQuantityUnitInfo(
      CcwCodebookInterface ccwVariable,
      Optional<?> unitCode,
      IAnyResource rootResource,
      Quantity quantity) {
    if (!unitCode.isPresent()) return;

    quantity.setSystem(calculateVariableReferenceUrl(ccwVariable));

    String unitCodeString;
    if (unitCode.get() instanceof String) unitCodeString = (String) unitCode.get();
    else if (unitCode.get() instanceof Character)
      unitCodeString = ((Character) unitCode.get()).toString();
    else throw new IllegalArgumentException();

    quantity.setCode(unitCodeString);

    Optional<String> unit = calculateCodingDisplay(rootResource, ccwVariable, unitCodeString);
    if (unit.isPresent()) quantity.setUnit(unit.get());
  }

  /**
   * @param rootResource the root FHIR {@link IAnyResource} that the resultant {@link Extension}
   *     will be contained in
   * @param ccwVariable the {@link CcwCodebookInterface} being coded
   * @param code the value to use for {@link Coding#getCode()} for the resulting {@link Coding}
   * @return the output {@link Extension}, with {@link Extension#getValue()} set to a new {@link
   *     Coding} to represent the specified input values
   */
  static Extension createExtensionCoding(
      IAnyResource rootResource, CcwCodebookInterface ccwVariable, Optional<?> code) {
    if (!code.isPresent()) {
      throw new IllegalArgumentException();
    }

    Coding coding = createCoding(rootResource, ccwVariable, code.get());

    String extensionUrl = calculateVariableReferenceUrl(ccwVariable);
    Extension extension = new Extension(extensionUrl, coding);

    return extension;
  }

  /**
   * @param rootResource the root FHIR {@link IAnyResource} that the resultant {@link Extension}
   *     will be contained in
   * @param ccwVariable the {@link CcwCodebookInterface} being coded
   * @param code the value to use for {@link Coding#getCode()} for the resulting {@link Coding}
   * @return the output {@link Extension}, with {@link Extension#getValue()} set to a new {@link
   *     Coding} to represent the specified input values
   */
  static Extension createExtensionCoding(
      IAnyResource rootResource,
      CcwCodebookInterface ccwVariable,
      String yearMonth,
      Optional<?> code) {
    if (!code.isPresent()) throw new IllegalArgumentException();

    Coding coding = createCoding(rootResource, ccwVariable, yearMonth, code.get());

    String extensionUrl =
        String.format("%s/%s", calculateVariableReferenceUrl(ccwVariable), yearMonth);
    Extension extension = new Extension(extensionUrl, coding);

    return extension;
  }

  /**
   * @param rootResource the root FHIR {@link IAnyResource} that the resultant {@link Extension}
   *     will be contained in
   * @param ccwVariable the {@link CcwCodebookVariable} being coded
   * @param code the value to use for {@link Coding#getCode()} for the resulting {@link Coding}
   * @return the output {@link Extension}, with {@link Extension#getValue()} set to a new {@link
   *     Coding} to represent the specified input values
   */
  static Extension createExtensionCoding(
      IAnyResource rootResource, CcwCodebookInterface ccwVariable, Object code) {
    // Jumping through hoops to cope with overloaded method:
    Optional<?> codeOptional = code instanceof Optional ? (Optional<?>) code : Optional.of(code);
    return createExtensionCoding(rootResource, ccwVariable, codeOptional);
  }

  /**
   * @param rootResource the root FHIR {@link IAnyResource} that the resultant {@link
   *     CodeableConcept} will be contained in
   * @param ccwVariable the {@link CcwCodebookInterface} being coded
   * @param code the value to use for {@link Coding#getCode()} for the resulting (single) {@link
   *     Coding}, wrapped within the resulting {@link CodeableConcept}
   * @return the output {@link CodeableConcept} for the specified input values
   */
  static CodeableConcept createCodeableConcept(
      IAnyResource rootResource, CcwCodebookInterface ccwVariable, Optional<?> code) {
    if (!code.isPresent()) throw new IllegalArgumentException();

    Coding coding = createCoding(rootResource, ccwVariable, code.get());

    CodeableConcept concept = new CodeableConcept();
    concept.addCoding(coding);

    return concept;
  }

  /**
   * @param rootResource the root FHIR {@link IAnyResource} that the resultant {@link
   *     CodeableConcept} will be contained in
   * @param ccwVariable the {@link CcwCodebookInterface} being coded
   * @param code the value to use for {@link Coding#getCode()} for the resulting (single) {@link
   *     Coding}, wrapped within the resulting {@link CodeableConcept}
   * @return the output {@link CodeableConcept} for the specified input values
   */
  static CodeableConcept createCodeableConcept(
      IAnyResource rootResource, CcwCodebookInterface ccwVariable, Object code) {
    // Jumping through hoops to cope with overloaded method:
    Optional<?> codeOptional = code instanceof Optional ? (Optional<?>) code : Optional.of(code);
    return createCodeableConcept(rootResource, ccwVariable, codeOptional);
  }

  /**
   * Unlike {@link #createCodeableConcept(IAnyResource, CcwCodebookInterface, Optional)}, this
   * method creates a {@link CodeableConcept} that's intended for use as a field ID/discriminator:
   * the {@link Variable#getId()} will be used for the {@link Coding#getCode()}, rather than the
   * {@link Coding#getSystem()}.
   *
   * @param rootResource the root FHIR {@link IAnyResource} that the resultant {@link
   *     CodeableConcept} will be contained in
   * @param codingSystem the {@link Coding#getSystem()} to use
   * @param ccwVariable the {@link CcwCodebookInterface} being coded
   * @return the output {@link CodeableConcept} for the specified input values
   */
  private static CodeableConcept createCodeableConceptForFieldId(
      IAnyResource rootResource, String codingSystem, CcwCodebookInterface ccwVariable) {
    String code = calculateVariableReferenceUrl(ccwVariable);

    Coding carinCoding =
        new Coding()
            .setCode("info")
            .setSystem(TransformerConstants.CARIN_SUPPORTING_INFO_TYPE)
            .setDisplay("Information");
    Coding cmsBBcoding = new Coding(codingSystem, code, ccwVariable.getVariable().getLabel());

    CodeableConcept categoryCodeableConcept = new CodeableConcept();
    categoryCodeableConcept.addCoding(carinCoding);
    categoryCodeableConcept.addCoding(cmsBBcoding);

    return categoryCodeableConcept;
  }

  /**
   * @param rootResource the root FHIR {@link IAnyResource} that the resultant {@link Coding} will
   *     be contained in
   * @param ccwVariable the {@link CcwCodebookInterface} being coded
   * @param code the value to use for {@link Coding#getCode()}
   * @return the output {@link Coding} for the specified input values
   */
  private static Coding createCoding(
      IAnyResource rootResource, CcwCodebookInterface ccwVariable, Object code) {
    /*
     * The code parameter is an Object to avoid needing multiple copies of this and related methods.
     * This if-else block is the price to be paid for that, though.
     */
    String codeString;
    if (code instanceof Character) codeString = ((Character) code).toString();
    else if (code instanceof String) codeString = code.toString().trim();
    else throw new BadCodeMonkeyException("Unsupported: " + code);

    String system = calculateVariableReferenceUrl(ccwVariable);

    String display;
    if (ccwVariable.getVariable().getValueGroups().isPresent())
      display = calculateCodingDisplay(rootResource, ccwVariable, codeString).orElse(null);
    else display = null;

    return new Coding(system, codeString, display);
  }

  /**
   * @param rootResource the root FHIR {@link IAnyResource} that the resultant {@link Coding} will
   *     be contained in
   * @param ccwVariable the {@link CcwCodebookInterface} being coded
   * @param code the value to use for {@link Coding#getCode()}
   * @return the output {@link Coding} for the specified input values
   */
  private static Coding createCoding(
      IAnyResource rootResource, CcwCodebookInterface ccwVariable, Optional<?> code) {
    return createCoding(rootResource, ccwVariable, code.get());
  }

  /**
   * @param ccwVariable the {@link CcwCodebookInterface} being mapped
   * @return the public URL at which documentation for the specified {@link CcwCodebookInterface} is
   *     published
   */
  static String calculateVariableReferenceUrl(CcwCodebookInterface ccwVariable) {
    return String.format(
        "%s/%s",
        TransformerConstants.BASE_URL_CCW_VARIABLES,
        ccwVariable.getVariable().getId().toLowerCase());
  }

  /**
   * @param ccwVariable the {@link CcwCodebookInterface} being mapped
   * @return the {@link AdjudicationComponent#getCategory()} {@link CodeableConcept} to use for the
   *     specified {@link CcwCodebookInterface}
   */
  static CodeableConcept createAdjudicationCategory(CcwCodebookInterface ccwVariable) {
    /*
     * Adjudication.category is mapped a bit differently than other Codings/CodeableConcepts: they
     * all share the same Coding.system and use the CcwCodebookInterface reference URL as their
     * Coding.code. This looks weird, but makes it easy for API developers to find more information
     * about what the specific adjudication they're looking at means.
     */

    String conceptCode = calculateVariableReferenceUrl(ccwVariable);
    CodeableConcept categoryConcept =
        createCodeableConcept(TransformerConstants.CODING_CCW_ADJUDICATION_CATEGORY, conceptCode);
    categoryConcept.getCodingFirstRep().setDisplay(ccwVariable.getVariable().getLabel());
    return categoryConcept;
  }

  /**
   * @param ccwVariable the {@link CcwCodebookInterface} being mapped
   * @return the {@link AdjudicationComponent#getCategory()} {@link CodeableConcept} to use for the
   *     specified {@link CcwCodebookVariable}
   */
  static CodeableConcept createAdjudicationCategory(
      CcwCodebookInterface ccwVariable, String carinAdjuCode, String carinAdjuCodeDisplay) {
    /*
     * Adjudication.category is mapped a bit differently than other
     * Codings/CodeableConcepts: they all share the same Coding.system and use the
     * CcwCodebookVariable reference URL as their Coding.code. This looks weird, but
     * makes it easy for API developers to find more information about what the
     * specific adjudication they're looking at means.
     */

    String conceptCode = calculateVariableReferenceUrl(ccwVariable);
    CodeableConcept categoryConcept =
        createCodeableConcept(TransformerConstants.CODING_CCW_ADJUDICATION_CATEGORY, conceptCode);
    categoryConcept.getCodingFirstRep().setDisplay(ccwVariable.getVariable().getLabel());

    categoryConcept
        .addCoding()
        .setSystem(TransformerConstants.CARIN_ADJUDICATION_CODE)
        .setCode(carinAdjuCode)
        .setDisplay(carinAdjuCodeDisplay);

    return categoryConcept;
  }

  /**
   * @param ccwVariable the {@link CcwCodebookVariable} being mapped
   * @return the {@link AdjudicationComponent#getCategory()} {@link CodeableConcept} to use for the
   *     specified {@link CcwCodebookVariable}
   */
  static CodeableConcept createAdjudicationCategory(
      CcwCodebookVariable ccwVariable, String carinAdjuCode, String carinAdjuCodeDisplay) {
    /*
     * Adjudication.category is mapped a bit differently than other Codings/CodeableConcepts: they
     * all share the same Coding.system and use the CcwCodebookVariable reference URL as their
     * Coding.code. This looks weird, but makes it easy for API developers to find more information
     * about what the specific adjudication they're looking at means.
     */

    String conceptCode = calculateVariableReferenceUrl(ccwVariable);
    CodeableConcept categoryConcept =
        createCodeableConcept(TransformerConstants.CODING_CCW_ADJUDICATION_CATEGORY, conceptCode);
    categoryConcept.getCodingFirstRep().setDisplay(ccwVariable.getVariable().getLabel());

    categoryConcept
        .addCoding()
        .setSystem(TransformerConstants.CARIN_ADJUDICATION_CODE)
        .setCode(carinAdjuCode)
        .setDisplay(carinAdjuCodeDisplay);

    return categoryConcept;
  }

  /**
   * @param rootResource the root FHIR {@link IAnyResource} that the resultant {@link
   *     AdjudicationComponent} will be contained in
   * @param ccwVariable the {@link CcwCodebookInterface} being coded
   * @param reasonCode the value to use for the {@link AdjudicationComponent#getReason()}'s {@link
   *     Coding#getCode()} for the resulting {@link Coding}
   * @return the output {@link AdjudicationComponent} for the specified input values
   */
  static AdjudicationComponent createAdjudicationWithReason(
      IAnyResource rootResource, CcwCodebookInterface ccwVariable, Object reasonCode) {
    // Cheating here, since they use the same URL.
    String categoryConceptCode = calculateVariableReferenceUrl(ccwVariable);

    CodeableConcept category =
        createCodeableConcept(
            TransformerConstants.CODING_CCW_ADJUDICATION_CATEGORY, categoryConceptCode);
    category.getCodingFirstRep().setDisplay(ccwVariable.getVariable().getLabel());

    AdjudicationComponent adjudication = new AdjudicationComponent(category);
    adjudication.setReason(createCodeableConcept(rootResource, ccwVariable, reasonCode));

    return adjudication;
  }

  /**
   * Creates an {@link AdjudicationComponent} to add to an {@ItemComponent}
   *
   * @param ccwVariable The CCW Variable that represents what the amount is
   * @param amount A dollar amount
   * @return The created {@link AdjudicationComponent}
   */
  static AdjudicationComponent createAdjudicationAmt(
      CcwCodebookInterface ccwVariable, BigDecimal amount) {
    return new AdjudicationComponent()
        .setCategory(createAdjudicationCategory(ccwVariable))
        .setAmount(createMoney(amount));
  }

  /**
   * Optionally adds an {@link AdjudicationComponent} to a {@link ItemComponent}
   *
   * @param item The Item component to add the new {@link AdjudicationComponent} to
   * @param ccwVariable The CCW Variable that represents what the amount is
   * @param amount A dollar amount
   * @return The created {@link AdjudicationComponent}, or {@link Optional#empty()}
   */
  static Optional<AdjudicationComponent> addItemAdjudicationAmt(
      ItemComponent item, CcwCodebookInterface ccwVariable, Optional<BigDecimal> amount) {
    if (amount.isPresent()) {
      AdjudicationComponent adj = createAdjudicationAmt(ccwVariable, amount.get());
      item.getAdjudication().add(adj);

      return Optional.of(adj);
    } else {
      return Optional.empty();
    }
  }

  static Optional<AdjudicationComponent> addItemAdjudicationAmt(
      ItemComponent item, CcwCodebookInterface ccwVariable, BigDecimal amount) {
    return addItemAdjudicationAmt(item, ccwVariable, Optional.of(amount));
  }

  /**
   * @param rootResource the root FHIR {@link IAnyResource} that the resultant {@link Coding} will
   *     be contained in
   * @param ccwVariable the {@link CcwCodebookInterface} being coded
   * @param code the FHIR {@link Coding#getCode()} value to determine a corresponding {@link
   *     Coding#getDisplay()} value for
   * @return the {@link Coding#getDisplay()} value to use for the specified {@link
   *     CcwCodebookInterface} and {@link Coding#getCode()}, or {@link Optional#empty()} if no
   *     matching display value could be determined
   */
  private static Optional<String> calculateCodingDisplay(
      IAnyResource rootResource, CcwCodebookInterface ccwVariable, String code) {
    if (rootResource == null) throw new IllegalArgumentException();
    if (ccwVariable == null) throw new IllegalArgumentException();
    if (code == null) throw new IllegalArgumentException();
    if (!ccwVariable.getVariable().getValueGroups().isPresent())
      throw new BadCodeMonkeyException("No display values for Variable: " + ccwVariable);

    /*
     * We know that the specified CCW Variable is coded, but there's no guarantee that the Coding's
     * code matches one of the known/allowed Variable values: data is messy. When that happens, we
     * log the event and return normally. The log event will at least allow for further
     * investigation, if warranted. Also, there's a chance that the CCW Variable data itself is
     * messy, and that the Coding's code matches more than one value -- we just log those events,
     * too.
     */
    List<Value> matchingVariableValues =
        ccwVariable.getVariable().getValueGroups().get().stream()
            .flatMap(g -> g.getValues().stream())
            .filter(v -> v.getCode().equals(code))
            .collect(Collectors.toList());
    if (matchingVariableValues.size() == 1) {
      return Optional.of(matchingVariableValues.get(0).getDescription());
    } else if (matchingVariableValues.isEmpty()) {
      if (!codebookLookupMissingFailures.contains(ccwVariable)) {
        // Note: The race condition here (from concurrent requests) is harmless.
        codebookLookupMissingFailures.add(ccwVariable);
        if (ccwVariable instanceof CcwCodebookVariable) {
          LOGGER.info(
              "No display value match found for {}.{} in resource '{}/{}'.",
              CcwCodebookVariable.class.getSimpleName(),
              ccwVariable.name(),
              rootResource.getClass().getSimpleName(),
              rootResource.getId());
        } else {
          LOGGER.info(
              "No display value match found for {}.{} in resource '{}/{}'.",
              CcwCodebookMissingVariable.class.getSimpleName(),
              ccwVariable.name(),
              rootResource.getClass().getSimpleName(),
              rootResource.getId());
        }
      }
      return Optional.empty();
    } else if (matchingVariableValues.size() > 1) {
      if (!codebookLookupDuplicateFailures.contains(ccwVariable)) {
        // Note: The race condition here (from concurrent requests) is harmless.
        codebookLookupDuplicateFailures.add(ccwVariable);
        if (ccwVariable instanceof CcwCodebookVariable) {
          LOGGER.info(
              "Multiple display value matches found for {}.{} in resource '{}/{}'.",
              CcwCodebookVariable.class.getSimpleName(),
              ccwVariable.name(),
              rootResource.getClass().getSimpleName(),
              rootResource.getId());
        } else {
          LOGGER.info(
              "Multiple display value matches found for {}.{} in resource '{}/{}'.",
              CcwCodebookMissingVariable.class.getSimpleName(),
              ccwVariable.name(),
              rootResource.getClass().getSimpleName(),
              rootResource.getId());
        }
      }
      return Optional.empty();
    } else {
      throw new BadCodeMonkeyException();
    }
  }

  /**
   * @param patientId the {@link #TransformerConstants.CODING_SYSTEM_CCW_BENE_ID} ID value for the
   *     beneficiary to match
   * @return a {@link Reference} to the {@link Patient} resource that matches the specified
   *     parameters
   */
  static Reference referencePatient(String patientId) {
    return new Reference(String.format("Patient/%s", patientId));
  }

  /**
   * @param beneficiary the {@link Beneficiary} to generate a {@link Patient} {@link Reference} for
   * @return a {@link Reference} to the {@link Patient} resource for the specified {@link
   *     Beneficiary}
   */
  static Reference referencePatient(Beneficiary beneficiary) {
    return referencePatient(beneficiary.getBeneficiaryId());
  }

  /**
   * @param practitionerNpi the {@link Practitioner#getIdentifier()} value to match (where {@link
   *     Identifier#getSystem()} is {@value #TransformerConstants.CODING_SYSTEM_NPI_US})
   * @return a {@link Reference} to the {@link Practitioner} resource that matches the specified
   *     parameters
   */
  static Reference referencePractitioner(String practitionerNpi) {
    return createIdentifierReference(TransformerConstants.CODING_NPI_US, practitionerNpi);
  }

  /**
   * @param period the {@link Period} to adjust
   * @param date the {@link LocalDate} to set the {@link Period#getEnd()} value with/to
   */
  static void setPeriodEnd(Period period, LocalDate date) {
    period.setEnd(
        Date.from(date.atStartOfDay(ZoneId.systemDefault()).toInstant()),
        TemporalPrecisionEnum.DAY);
  }

  /**
   * @param period the {@link Period} to adjust
   * @param date the {@link LocalDate} to set the {@link Period#getStart()} value with/to
   */
  static void setPeriodStart(Period period, LocalDate date) {
    period.setStart(
        Date.from(date.atStartOfDay(ZoneId.systemDefault()).toInstant()),
        TemporalPrecisionEnum.DAY);
  }

  /**
   * @param urlText the URL or URL portion to be encoded
   * @return a URL-encoded version of the specified text
   */
  static String urlEncode(String urlText) {
    try {
      return URLEncoder.encode(urlText, StandardCharsets.UTF_8.name());
    } catch (UnsupportedEncodingException e) {
      throw new BadCodeMonkeyException(e);
    }
  }

  /**
   * validate the from/thru dates to ensure the from date is before or the same as the thru date
   *
   * @param dateFrom start date {@link LocalDate}
   * @param dateThrough through date {@link LocalDate} to verify
   */
  static void validatePeriodDates(LocalDate dateFrom, LocalDate dateThrough) {
    if (dateFrom == null) return;
    if (dateThrough == null) return;
    // FIXME see CBBD-236 (ETL service fails on some Hospice claims "From
    // date is after the Through Date")
    // We are seeing this scenario in production where the from date is
    // after the through date so we are just logging the error for now.
    if (dateFrom.isAfter(dateThrough))
      LOGGER.debug(
          String.format(
              "Error - From Date '%s' is after the Through Date '%s'", dateFrom, dateThrough));
  }

  /**
   * validate the <Optional>from/<Optional>thru dates to ensure the from date is before or the same
   * as the thru date
   *
   * @param <Optional>dateFrom start date {@link <Optional>LocalDate}
   * @param <Optional>dateThrough through date {@link <Optional>LocalDate} to verify
   */
  static void validatePeriodDates(Optional<LocalDate> dateFrom, Optional<LocalDate> dateThrough) {
    if (!dateFrom.isPresent()) return;
    if (!dateThrough.isPresent()) return;
    validatePeriodDates(dateFrom.get(), dateThrough.get());
  }

  /**
   * @param eob the {@link ExplanationOfBenefit} that the HCPCS code is being mapped into
   * @param item the {@link ItemComponent} that the HCPCS code is being mapped into
   * @param hcpcsYear the {@link CcwCodebookInterface#CARR_CLM_HCPCS_YR_CD} identifying the HCPCS
   *     code version in use
   * @param hcpcs the {@link CcwCodebookInterface#HCPCS_CD} to be mapped
   * @param hcpcsModifiers the {@link CcwCodebookInterface#HCPCS_1ST_MDFR_CD}, etc. values to be
   *     mapped (if any)
   */
  static void mapHcpcs(
      ExplanationOfBenefit eob,
      ItemComponent item,
      Optional<Character> hcpcsYear,
      Optional<String> hcpcs,
      List<Optional<String>> hcpcsModifiers) {
    // Create and map all of the possible CodeableConcepts.
    CodeableConcept hcpcsConcept =
        hcpcs.isPresent()
            ? createCodeableConcept(TransformerConstants.CODING_SYSTEM_HCPCS, hcpcs.get())
            : null;
    if (hcpcsConcept != null) item.setProductOrService(hcpcsConcept);

    List<CodeableConcept> hcpcsModifierConcepts = new ArrayList<>(4);
    for (Optional<String> hcpcsModifier : hcpcsModifiers) {
      if (!hcpcsModifier.isPresent()) continue;

      CodeableConcept hcpcsModifierConcept =
          createCodeableConcept(TransformerConstants.CODING_SYSTEM_HCPCS, hcpcsModifier.get());
      hcpcsModifierConcepts.add(hcpcsModifierConcept);
      item.addModifier(hcpcsModifierConcept);
    }

    // Set Coding.version for all of the mappings, if it's available.
    Stream.concat(Arrays.asList(hcpcsConcept).stream(), hcpcsModifierConcepts.stream())
        .forEach(
            concept -> {
              if (concept == null) return;
              if (!hcpcsYear.isPresent()) return;

              // Note: Only CARRIER and DME claims have the year/version field.
              concept.getCodingFirstRep().setVersion(hcpcsYear.get().toString());
            });
  }

  /**
   * Retrieves the Diagnosis display value from a Diagnosis code look up file
   *
   * @param icdCode - Diagnosis code
   */
  public static String retrieveIcdCodeDisplay(String icdCode) {

    if (icdCode.isEmpty()) {
      return null;
    }

    /*
     * There's a race condition here: we may initialize this static field more than once if multiple
     * requests come in at the same time. However, the assignment is atomic, so the race and
     * reinitialization is harmless other than maybe wasting a bit of time.
     */
    // read the entire ICD file the first time and put in a Map
    if (icdMap == null) {
      icdMap = readIcdCodeFile();
    }

    if (icdMap.containsKey(icdCode.toUpperCase())) {
      String icdCodeDisplay = icdMap.get(icdCode);
      return icdCodeDisplay;
    }

    // log which NDC codes we couldn't find a match for in our downloaded NDC file
    if (!drugCodeLookupMissingFailures.contains(icdCode)) {
      drugCodeLookupMissingFailures.add(icdCode);
      LOGGER.info(
          "No ICD code display value match found for ICD code {} in resource {}.",
          icdCode,
          "DGNS_CD.txt");
    }

    return null;
  }

  /**
   * Reads ALL the ICD codes and display values from the DGNS_CD.txt file. Refer to the README file
   * in the src/main/resources directory
   */
  private static Map<String, String> readIcdCodeFile() {
    Map<String, String> icdDiagnosisMap = new HashMap<String, String>();

    try (final InputStream icdCodeDisplayStream =
            Thread.currentThread().getContextClassLoader().getResourceAsStream("DGNS_CD.txt");
        final BufferedReader icdCodesIn =
            new BufferedReader(new InputStreamReader(icdCodeDisplayStream))) {
      /*
       * We want to extract the ICD Diagnosis codes and display values and put in a map for easy
       * retrieval to get the display value icdColumns[1] is DGNS_DESC(i.e. 7840 code is HEADACHE
       * description)
       */
      String line = "";
      icdCodesIn.readLine();
      while ((line = icdCodesIn.readLine()) != null) {
        String icdColumns[] = line.split("\t");
        icdDiagnosisMap.put(icdColumns[0], icdColumns[1]);
      }
      icdCodesIn.close();
    } catch (IOException e) {
      throw new UncheckedIOException("Unable to read ICD code data.", e);
    }

    return icdDiagnosisMap;
  }

  /**
   * Retrieves the NPI display value from an NPI code look up file
   *
   * @param npiCode - NPI code
   */
  public static String retrieveNpiCodeDisplay(String npiCode) {

    if (npiCode.isEmpty()) return null;

    /*
     * There's a race condition here: we may initialize this static field more than once if multiple
     * requests come in at the same time. However, the assignment is atomic, so the race and
     * reinitialization is harmless other than maybe wasting a bit of time.
     */
    // read the entire NPI file the first time and put in a Map
    if (npiMap == null) {
      npiMap = readNpiCodeFile();
    }

    if (npiMap.containsKey(npiCode.toUpperCase())) {
      String npiCodeDisplay = npiMap.get(npiCode);
      return npiCodeDisplay;
    }

    // log which NPI codes we couldn't find a match for in our downloaded NPI file
    if (!npiCodeLookupMissingFailures.contains(npiCode)) {
      npiCodeLookupMissingFailures.add(npiCode);
      LOGGER.info(
          "No NPI code display value match found for NPI code {} in resource {}.",
          npiCode,
          "NPI_Coded_Display_Values_Tab.txt");
    }

    return null;
  }

  /**
   * Reads ALL the NPI codes and display values from the NPI_Coded_Display_Values_Tab.txt file.
   * Refer to the README file in the src/main/resources directory
   */
  private static Map<String, String> readNpiCodeFile() {

    Map<String, String> npiCodeMap = new HashMap<String, String>();
    try (final InputStream npiCodeDisplayStream =
            Thread.currentThread()
                .getContextClassLoader()
                .getResourceAsStream("NPI_Coded_Display_Values_Tab.txt");
        final BufferedReader npiCodesIn =
            new BufferedReader(new InputStreamReader(npiCodeDisplayStream))) {
      /*
       * We want to extract the NPI codes and display values and put in a map for easy retrieval to
       * get the display value-- npiColumns[0] is the NPI Code, npiColumns[4] is the NPI
       * Organization Code, npiColumns[8] is the NPI provider name prefix, npiColumns[6] is the NPI
       * provider first name, npiColumns[7] is the NPI provider middle name, npiColumns[5] is the
       * NPI provider last name, npiColumns[9] is the NPI provider suffix name, npiColumns[10] is
       * the NPI provider credential.
       */
      String line = "";
      npiCodesIn.readLine();
      while ((line = npiCodesIn.readLine()) != null) {
        String npiColumns[] = line.split("\t");
        if (npiColumns[4].isEmpty()) {
          String npiDisplayName =
              npiColumns[8].trim()
                  + " "
                  + npiColumns[6].trim()
                  + " "
                  + npiColumns[7].trim()
                  + " "
                  + npiColumns[5].trim()
                  + " "
                  + npiColumns[9].trim()
                  + " "
                  + npiColumns[10].trim();
          npiCodeMap.put(npiColumns[0], npiDisplayName.replace("  ", " ").trim());
        } else {
          npiCodeMap.put(npiColumns[0], npiColumns[4].replace("\"", "").trim());
        }
      }
    } catch (IOException e) {
      throw new UncheckedIOException("Unable to read NPI code data.", e);
    }
    return npiCodeMap;
  }

  /**
   * Retrieves the Procedure code and display value from a Procedure code look up file
   *
   * @param procedureCode - Procedure code
   */
  public static String retrieveProcedureCodeDisplay(String procedureCode) {

    if (procedureCode.isEmpty()) return null;

    /*
     * There's a race condition here: we may initialize this static field more than once if multiple
     * requests come in at the same time. However, the assignment is atomic, so the race and
     * reinitialization is harmless other than maybe wasting a bit of time.
     */
    // read the entire Procedure code file the first time and put in a Map
    if (procedureMap == null) {
      procedureMap = readProcedureCodeFile();
    }

    if (procedureMap.containsKey(procedureCode.toUpperCase())) {
      String procedureCodeDisplay = procedureMap.get(procedureCode);
      return procedureCodeDisplay;
    }

    // log which Procedure codes we couldn't find a match for in our procedure codes
    // file
    if (!procedureLookupMissingFailures.contains(procedureCode)) {
      procedureLookupMissingFailures.add(procedureCode);
      LOGGER.info(
          "No procedure code display value match found for procedure code {} in resource {}.",
          procedureCode,
          "PRCDR_CD.txt");
    }

    return null;
  }

  /**
   * Reads all the procedure codes and display values from the PRCDR_CD.txt file Refer to the README
   * file in the src/main/resources directory
   */
  private static Map<String, String> readProcedureCodeFile() {

    Map<String, String> procedureCodeMap = new HashMap<String, String>();
    try (final InputStream procedureCodeDisplayStream =
            Thread.currentThread().getContextClassLoader().getResourceAsStream("PRCDR_CD.txt");
        final BufferedReader procedureCodesIn =
            new BufferedReader(new InputStreamReader(procedureCodeDisplayStream))) {
      /*
       * We want to extract the procedure codes and display values and put in a map for easy
       * retrieval to get the display value icdColumns[0] is PRCDR_CD; icdColumns[1] is
       * PRCDR_DESC(i.e. 8295 is INJECT TENDON OF HAND description)
       */
      String line = "";
      procedureCodesIn.readLine();
      while ((line = procedureCodesIn.readLine()) != null) {
        String icdColumns[] = line.split("\t");
        procedureCodeMap.put(icdColumns[0], icdColumns[1]);
      }
      procedureCodesIn.close();
    } catch (IOException e) {
      throw new UncheckedIOException("Unable to read Procedure code data.", e);
    }

    return procedureCodeMap;
  }

  /**
   * Retrieves the PRODUCTNDC and SUBSTANCENAME from the FDA NDC Products file which was downloaded
   * during the build process
   *
   * @param claimDrugCode - NDC value in claim records
   */
  public static String retrieveFDADrugCodeDisplay(String claimDrugCode) {

    /*
     * Handle bad data (e.g. our random test data) if drug code is empty or length is less than 9
     * characters
     */
    if (claimDrugCode.isEmpty() || claimDrugCode.length() < 9) {
      return null;
    }

    /*
     * There's a race condition here: we may initialize this static field more than once if multiple
     * requests come in at the same time. However, the assignment is atomic, so the race and
     * reinitialization is harmless other than maybe wasting a bit of time.
     */
    // read the entire NDC file the first time and put in a Map
    if (ndcProductMap == null) {
      ndcProductMap = readFDADrugCodeFile();
    }

    String claimDrugCodeReformatted = null;

    claimDrugCodeReformatted = claimDrugCode.substring(0, 5) + "-" + claimDrugCode.substring(5, 9);

    if (ndcProductMap.containsKey(claimDrugCodeReformatted)) {
      String ndcSubstanceName = ndcProductMap.get(claimDrugCodeReformatted);
      return ndcSubstanceName;
    }

    // log which NDC codes we couldn't find a match for in our downloaded NDC file
    if (!drugCodeLookupMissingFailures.contains(claimDrugCode)) {
      drugCodeLookupMissingFailures.add(claimDrugCode);
      LOGGER.info(
          "No national drug code value (PRODUCTNDC column) match found for drug code {} in resource {}.",
          claimDrugCode,
          "fda_products_utf8.tsv");
    }

    return null;
  }

  /**
   * Reads all the <code>PRODUCTNDC</code> and <code>SUBSTANCENAME</code> fields from the FDA NDC
   * Products file which was downloaded during the build process.
   *
   * <p>See {@link FDADrugDataUtilityApp} for details.
   */
  public static Map<String, String> readFDADrugCodeFile() {
    Map<String, String> ndcProductHashMap = new HashMap<String, String>();
    try (final InputStream ndcProductStream =
            Thread.currentThread()
                .getContextClassLoader()
                .getResourceAsStream(FDADrugDataUtilityApp.FDA_PRODUCTS_RESOURCE);
        final BufferedReader ndcProductsIn =
            new BufferedReader(new InputStreamReader(ndcProductStream))) {
      /*
       * We want to extract the PRODUCTNDC and PROPRIETARYNAME/SUBSTANCENAME from the FDA Products
       * file (fda_products_utf8.tsv is in /target/classes directory) and put in a Map for easy
       * retrieval to get the display value which is a combination of PROPRIETARYNAME &
       * SUBSTANCENAME
       */
      String line = "";
      ndcProductsIn.readLine();
      while ((line = ndcProductsIn.readLine()) != null) {
        String ndcProductColumns[] = line.split("\t");
        String nationalDrugCodeManufacturer =
            StringUtils.leftPad(
                ndcProductColumns[1].substring(0, ndcProductColumns[1].indexOf("-")), 5, '0');
        String nationalDrugCodeIngredient =
            StringUtils.leftPad(
                ndcProductColumns[1].substring(
                    ndcProductColumns[1].indexOf("-") + 1, ndcProductColumns[1].length()),
                4,
                '0');
        // ndcProductColumns[3] - Proprietary Name
        // ndcProductColumns[13] - Substance Name
        ndcProductHashMap.put(
            String.format("%s-%s", nationalDrugCodeManufacturer, nationalDrugCodeIngredient),
            ndcProductColumns[3] + " - " + ndcProductColumns[13]);
      }
    } catch (IOException e) {
      throw new UncheckedIOException("Unable to read NDC code data.", e);
    }
    return ndcProductHashMap;
  }

  /**
   * Create a bundle from the entire search result
   *
   * @param paging contains the {@link OffsetLinkBuilder} information
   * @param resources a list of {@link ExplanationOfBenefit}s, {@link Coverage}s, or {@link
   *     Patient}s, of which a portion or all will be added to the bundle based on the paging values
   * @param transactionTime date for the bundle
   * @return Returns a {@link Bundle} of either {@link ExplanationOfBenefit}s, {@link Coverage}s, or
   *     {@link Patient}s, which may contain multiple matching resources, or may also be empty.
   */
  public static Bundle createBundle(
      OffsetLinkBuilder paging, List<IBaseResource> resources, Date transactionTime) {
    Bundle bundle = new Bundle();
    if (paging.isPagingRequested()) {
      /*
       * FIXME: Due to a bug in HAPI-FHIR described here
       * https://github.com/jamesagnew/hapi-fhir/issues/1074 paging for count=0 is not working
       * correctly.
       */
      int endIndex = Math.min(paging.getStartIndex() + paging.getPageSize(), resources.size());
      List<IBaseResource> resourcesSubList = resources.subList(paging.getStartIndex(), endIndex);
      bundle = TransformerUtilsV2.addResourcesToBundle(bundle, resourcesSubList);
      paging.setTotal(resources.size()).addLinks(bundle);
    } else {
      bundle = TransformerUtilsV2.addResourcesToBundle(bundle, resources);
    }

    /*
     * Dev Note: the Bundle's lastUpdated timestamp is the known last update time for the whole
     * database. Because the filterManager's tracking of this timestamp is lazily updated for
     * performance reason, the resources of the bundle may be after the filter manager's version of
     * the timestamp.
     */
    Date maxBundleDate =
        resources.stream()
            .map(r -> r.getMeta().getLastUpdated())
            .filter(Objects::nonNull)
            .max(Date::compareTo)
            .orElse(transactionTime);
    bundle
        .getMeta()
        .setLastUpdated(transactionTime.after(maxBundleDate) ? transactionTime : maxBundleDate);
    bundle.setTotal(resources.size());
    return bundle;
  }

  /**
   * Create a bundle from the entire search result
   *
   * @param resources a list of {@link ExplanationOfBenefit}s, {@link Coverage}s, or {@link
   *     Patient}s, all of which will be added to the bundle
   * @param paging contains the {@link LinkBuilder} information to add to the bundle
   * @param transactionTime date for the bundle
   * @return Returns a {@link Bundle} of either {@link ExplanationOfBenefit}s, {@link Coverage}s, or
   *     {@link Patient}s, which may contain multiple matching resources, or may also be empty.
   */
  public static Bundle createBundle(
      List<IBaseResource> resources, LinkBuilder paging, Date transactionTime) {
    Bundle bundle = new Bundle();
    TransformerUtilsV2.addResourcesToBundle(bundle, resources);
    paging.addLinks(bundle);
    bundle.setTotalElement(
        paging.isPagingRequested() ? new UnsignedIntType() : new UnsignedIntType(resources.size()));

    /*
     * Dev Note: the Bundle's lastUpdated timestamp is the known last update time for the whole
     * database. Because the filterManager's tracking of this timestamp is lazily updated for
     * performance reason, the resources of the bundle may be after the filter manager's version of
     * the timestamp.
     */
    Date maxBundleDate =
        resources.stream()
            .map(r -> r.getMeta().getLastUpdated())
            .filter(Objects::nonNull)
            .max(Date::compareTo)
            .orElse(transactionTime);
    bundle
        .getMeta()
        .setLastUpdated(transactionTime.after(maxBundleDate) ? transactionTime : maxBundleDate);
    return bundle;
  }

  /**
   * @param bundle a {@link Bundle} to add the list of {@link ExplanationOfBenefit} resources to.
   * @param resources a list of either {@link ExplanationOfBenefit}s, {@link Coverage}s, or {@link
   *     Patient}s, of which a portion will be added to the bundle based on the paging values
   * @return Returns a {@link Bundle} of {@link ExplanationOfBenefit}s, {@link Coverage}s, or {@link
   *     Patient}s, which may contain multiple matching resources, or may also be empty.
   */
  public static Bundle addResourcesToBundle(Bundle bundle, List<IBaseResource> resources) {
    for (IBaseResource res : resources) {
      BundleEntryComponent entry = bundle.addEntry();
      entry.setResource((Resource) res);
    }
    return bundle;
  }

  /**
   * @param currencyIdentifier the {@link CurrencyIdentifier} indicating the currency of an {@link
   *     Identifier}.
   * @return Returns an {@link Extension} describing the currency of an {@link Identifier}.
   */
  public static Extension createIdentifierCurrencyExtension(CurrencyIdentifier currencyIdentifier) {
    String system = TransformerConstants.CODING_SYSTEM_IDENTIFIER_CURRENCY;
    String code = "historic";
    String display = "Historic";
    if (currencyIdentifier.equals(CurrencyIdentifier.CURRENT)) {
      code = "current";
      display = "Current";
    }

    Coding currentValueCoding = new Coding(system, code, display);
    Extension currencyIdentifierExtension =
        new Extension(TransformerConstants.CODING_SYSTEM_IDENTIFIER_CURRENCY, currentValueCoding);

    return currencyIdentifierExtension;
  }

  /**
   * Records the JPA query details in {@link MDC}.
   *
   * @param queryId an ID that identifies the type of JPA query being run, e.g. "bene_by_id"
   * @param queryDurationNanoseconds the JPA query's duration, in nanoseconds
   * @param recordCount the number of top-level records (e.g. JPA entities) returned by the query
   */
  public static void recordQueryInMdc(
      String queryId, long queryDurationNanoseconds, long recordCount) {
    String keyPrefix = String.format("jpa_query.%s", queryId);
    MDC.put(
        String.format("%s.duration_nanoseconds", keyPrefix),
        Long.toString(queryDurationNanoseconds));
    MDC.put(
        String.format("%s.duration_milliseconds", keyPrefix),
        Long.toString(queryDurationNanoseconds / 1000000));
    MDC.put(String.format("%s.record_count", keyPrefix), Long.toString(recordCount));
  }

  /**
   * Sets the lastUpdated value in the resource.
   *
   * @param resource is the FHIR resource to set lastUpdate
   * @param lastUpdated is the lastUpdated value set. If not present, set the fallback lastUpdated.
   */
  public static void setLastUpdated(IAnyResource resource, Optional<Date> lastUpdated) {
    resource
        .getMeta()
        .setLastUpdated(lastUpdated.orElse(TransformerConstants.FALLBACK_LAST_UPDATED));
  }

  /**
   * Sets the lastUpdated value in the resource if the passed in value is later than the current
   * value.
   *
   * @param resource is the FHIR resource to update
   * @param lastUpdated is the lastUpdated value from the entity
   */
  public static void updateMaxLastUpdated(IAnyResource resource, Optional<Date> lastUpdated) {
    lastUpdated.ifPresent(
        newDate -> {
          Date currentDate = resource.getMeta().getLastUpdated();
          if (currentDate != null && newDate.after(currentDate)) {
            resource.getMeta().setLastUpdated(newDate);
          }
        });
  }

  /**
   * Work around for https://github.com/jamesagnew/hapi-fhir/issues/1585. HAPI will fill in the
   * resource count as a total value when a Bundle has no total value.
   *
   * @param requestDetails of a resource provider
   */
  public static void workAroundHAPIIssue1585(RequestDetails requestDetails) {
    // The hack is to remove the _count parameter from theDetails so that total is not modified.
    Map<String, String[]> params = new HashMap<String, String[]>(requestDetails.getParameters());
    if (params.remove(Constants.PARAM_COUNT) != null) {
      // Remove _count parameter from the current request details
      requestDetails.setParameters(params);
    }
  }

  /**
   * @param beneficiaryPatientId the {@link #TransformerConstants.CODING_SYSTEM_CCW_BENE_ID} ID
   *     value for the {@link Coverage#getBeneficiary()} value to match
   * @param coverageType the {@link MedicareSegment} value to match
   * @return a {@link Reference} to the {@link Coverage} resource where {@link Coverage#getPlan()}
   *     matches {@link #COVERAGE_PLAN} and the other parameters specified also match
   */
  static Reference referenceCoverage(String beneficiaryPatientId, MedicareSegment coverageType) {
    return new Reference(buildCoverageId(coverageType, beneficiaryPatientId));
  }

  /**
   * @param medicareSegment the {@link MedicareSegment} to compute a {@link Coverage#getId()} for
   * @param beneficiary the {@link Beneficiary} to compute a {@link Coverage#getId()} for
   * @return the {@link Coverage#getId()} value to use for the specified values
   */
  public static IdDt buildCoverageId(MedicareSegment medicareSegment, Beneficiary beneficiary) {
    return buildCoverageId(medicareSegment, beneficiary.getBeneficiaryId());
  }

  /**
   * @param medicareSegment the {@link MedicareSegment} to compute a {@link Coverage#getId()} for
   * @param beneficiaryId the {@link Beneficiary#getBeneficiaryId()} value to compute a {@link
   *     Coverage#getId()} for
   * @return the {@link Coverage#getId()} value to use for the specified values
   */
  public static IdDt buildCoverageId(MedicareSegment medicareSegment, String beneficiaryId) {
    return new IdDt(
        Coverage.class.getSimpleName(),
        String.format("%s-%s", medicareSegment.getUrlPrefix(), beneficiaryId));
  }

  /**
   * @param rootResource the root FHIR {@link IAnyResource} that the resultant {@link Coding} will
   *     be contained in
   * @param ccwVariable the {@link CcwCodebookVariable} being coded
   * @param yearMonth the value to use for {@link String} for yearMonth
   * @param code the value to use for {@link Coding#getCode()}
   * @return the output {@link Coding} for the specified input values
   */
  private static Coding createCoding(
      IAnyResource rootResource, CcwCodebookInterface ccwVariable, String yearMonth, Object code) {
    /*
     * The code parameter is an Object to avoid needing multiple copies of this and related methods.
     * This if-else block is the price to be paid for that, though.
     */
    String codeString;
    if (code instanceof Character) codeString = ((Character) code).toString();
    else if (code instanceof String) codeString = code.toString().trim();
    else throw new BadCodeMonkeyException("Unsupported: " + code);

    String system = calculateVariableReferenceUrl(ccwVariable);

    String display;
    if (ccwVariable.getVariable().getValueGroups().isPresent())
      display = calculateCodingDisplay(rootResource, ccwVariable, codeString).orElse(null);
    else display = null;

    return new Coding(system, codeString, display);
  }
  /**
   * @param eob the {@link ExplanationOfBenefit} to extract the claim type from
   * @return the {@link ClaimType}
   */
  static ClaimType getClaimType(ExplanationOfBenefit eob) {
    String type =
        eob.getType().getCoding().stream()
            .filter(c -> c.getSystem().equals(TransformerConstants.CODING_SYSTEM_BBAPI_EOB_TYPE))
            .findFirst()
            .get()
            .getCode();
    return ClaimType.valueOf(type);
  }

  /**
   * Transforms the common group level header fields between all claim types
   *
   * @param eob the {@link ExplanationOfBenefit} to modify
   * @param claimId CLM_ID
   * @param beneficiaryId BENE_ID
   * @param claimType {@link ClaimType} to process
   * @param claimGroupId CLM_GRP_ID
   * @param coverageType {@link MedicareSegment}
   * @param dateFrom CLM_FROM_DT
   * @param dateThrough CLM_THRU_DT
   * @param paymentAmount CLM_PMT_AMT
   * @param finalAction FINAL_ACTION
   */
  static void mapEobCommonClaimHeaderData(
      ExplanationOfBenefit eob,
      String claimId,
      String beneficiaryId,
      ClaimType claimType,
      String claimGroupId,
      MedicareSegment coverageType,
      Optional<LocalDate> dateFrom,
      Optional<LocalDate> dateThrough,
      Optional<BigDecimal> paymentAmount,
      char finalAction) {

    // Claim Type + Claim ID => ExplanationOfBenefit.id
    eob.setId(buildEobId(claimType, claimId));

    if (claimType.equals(ClaimType.PDE)) {
      // PDE_ID => ExplanationOfBenefit.identifier
      eob.addIdentifier(createClaimIdentifier(CcwCodebookVariable.PDE_ID, claimId));
    } else {
      // CLM_ID => ExplanationOfBenefit.identifier
      eob.addIdentifier(createClaimIdentifier(CcwCodebookVariable.CLM_ID, claimId));
    }

    // CLM_GRP_ID => ExplanationOfBenefit.identifier
    eob.addIdentifier()
        .setSystem(TransformerConstants.IDENTIFIER_SYSTEM_BBAPI_CLAIM_GROUP_ID)
        .setValue(claimGroupId);

    // eob.getInsurance().setCoverage(referenceCoverage(beneficiaryId, coverageType));

    // BENE_ID + Coverage Type => ExplanationOfBenefit.insurance.coverage (reference)
    eob.addInsurance().setCoverage(referenceCoverage(beneficiaryId, coverageType));

    // BENE_ID => ExplanationOfBenefit.patient (reference)
    eob.setPatient(referencePatient(beneficiaryId));

    // FINAL_ACTION => ExplanationOfBenefit.status
    switch (finalAction) {
      case 'F':
        eob.setStatus(ExplanationOfBenefitStatus.ACTIVE);
        break;

      case 'N':
        eob.setStatus(ExplanationOfBenefitStatus.CANCELLED);
        break;

      default:
        // unknown final action value
        throw new BadCodeMonkeyException();
    }

    // CLM_FROM_DT => ExplanationOfBenefit.billablePeriod.start
    // CLM_THRU_DT => ExplanationOfBenefit.billablePeriod.end
    if (dateFrom.isPresent()) {
      validatePeriodDates(dateFrom, dateThrough);
      setPeriodStart(eob.getBillablePeriod(), dateFrom.get());
      setPeriodEnd(eob.getBillablePeriod(), dateThrough.get());
    }

    // CLM_PMT_AMT => ExplanationOfBenefit.payment.amount
    if (paymentAmount.isPresent()) {
      eob.getPayment().setAmount(createMoney(paymentAmount));
    }
  }

  /**
   * @param amountValue the value to use for {@link Money#getValue()}
   * @return a new {@link Money} instance, with the specified {@link Money#getValue()}
   */
  static Money createMoney(Optional<? extends Number> amountValue) {
    if (!amountValue.isPresent()) {
      throw new IllegalArgumentException();
    }

    Money money = new Money().setCurrency(TransformerConstants.CODED_MONEY_USD);

    if (amountValue.get() instanceof BigDecimal) {
      money.setValue((BigDecimal) amountValue.get());
    } else {
      throw new BadCodeMonkeyException();
    }

    return money;
  }

  /**
   * @param amountValue the value to use for {@link Money#getValue()}
   * @return a new {@link Money} instance, with the specified {@link Money#getValue()}
   */
  static Money createMoney(Number amountValue) {
    return createMoney(Optional.of(amountValue));
  }

  /**
   * Ensures that the specified {@link ExplanationOfBenefit} has the specified {@link
   * CareTeamComponent}, and links the specified {@link ItemComponent} to that {@link
   * CareTeamComponent} (via {@link ItemComponent#addCareTeamLinkId(int)}).
   *
   * @param eob the {@link ExplanationOfBenefit} that the {@link CareTeamComponent} should be part
   *     of
   * @param eobItem the {@link ItemComponent} that should be linked to the {@link CareTeamComponent}
   * @param practitionerIdSystem the {@link Identifier#getSystem()} of the practitioner to reference
   *     in {@link CareTeamComponent#getProvider()}
   * @param practitionerIdValue the {@link Identifier#getValue()} of the practitioner to reference
   *     in {@link CareTeamComponent#getProvider()}
   * @param careTeamRole the {@link ClaimCareteamrole} to use for the {@link
   *     CareTeamComponent#getRole()}
   * @return the {@link CareTeamComponent} that was created/linked
   */
  static CareTeamComponent addCareTeamPractitioner(
      ExplanationOfBenefit eob,
      ItemComponent eobItem,
      String practitionerIdSystem,
      String practitionerIdValue,
      ClaimCareteamrole careTeamRole) {
    // Try to find a matching pre-existing entry.
    CareTeamComponent careTeamEntry =
        eob.getCareTeam().stream()
            .filter(ctc -> ctc.getProvider().hasIdentifier())
            .filter(
                ctc ->
                    practitionerIdSystem.equals(ctc.getProvider().getIdentifier().getSystem())
                        && practitionerIdValue.equals(ctc.getProvider().getIdentifier().getValue()))
            .filter(ctc -> ctc.hasRole())
            .filter(
                ctc ->
                    careTeamRole.toCode().equals(ctc.getRole().getCodingFirstRep().getCode())
                        && careTeamRole
                            .getSystem()
                            .equals(ctc.getRole().getCodingFirstRep().getSystem()))
            .findAny()
            .orElse(null);

    // If no match was found, add one to the EOB.
    // <ID Value> => ExplanationOfBenefit.careTeam.provider
    if (careTeamEntry == null) {
      careTeamEntry = eob.addCareTeam();
      // addItem adds and returns, so we want size() not size() + 1 here
      careTeamEntry.setSequence(eob.getCareTeam().size());
      careTeamEntry.setProvider(
          createIdentifierReference(practitionerIdSystem, practitionerIdValue));

      CodeableConcept careTeamRoleConcept =
          createCodeableConcept(ClaimCareteamrole.OTHER.getSystem(), careTeamRole.toCode());
      careTeamRoleConcept.getCodingFirstRep().setDisplay(careTeamRole.getDisplay());
      careTeamEntry.setRole(careTeamRoleConcept);
    }

    // care team entry is at eob level so no need to create item link id
    if (eobItem == null) {
      return careTeamEntry;
    }

    // ExplanationOfBenefit.careTeam.sequence => ExplanationOfBenefit.item.careTeamSequence
    if (!eobItem.getCareTeamSequence().contains(new PositiveIntType(careTeamEntry.getSequence()))) {
      eobItem.addCareTeamSequence(careTeamEntry.getSequence());
    }

    return careTeamEntry;
  }

  /**
   * Returns a new {@link SupportingInformationComponent} that has been added to the specified
   * {@link ExplanationOfBenefit}. Unlike {@link #addInformation(ExplanationOfBenefit,
   * CcwCodebookVariable)}, this also sets the {@link SupportingInformationComponent#getCode()}
   * based on the values provided.
   *
   * @param eob the {@link ExplanationOfBenefit} to modify
   * @param categoryVariable {@link CcwCodebookVariable} to map to {@link
   *     SupportingInformationComponent#getCategory()}
   * @param codeSystemVariable the {@link CcwCodebookVariable} to map to the {@link
   *     Coding#getSystem()} used in the {@link SupportingInformationComponent#getCode()}
   * @param codeValue the value to map to the {@link Coding#getCode()} used in the {@link
   *     SupportingInformationComponent#getCode()}
   * @return the newly-added {@link SupportingInformationComponent} entry
   */
  static SupportingInformationComponent addInformationWithCode(
      ExplanationOfBenefit eob,
      CcwCodebookVariable categoryVariable,
      CcwCodebookVariable codeSystemVariable,
      Optional<?> codeValue) {
    SupportingInformationComponent infoComponent = addInformation(eob, categoryVariable);

    CodeableConcept infoCode =
        new CodeableConcept().addCoding(createCoding(eob, codeSystemVariable, codeValue));
    infoComponent.setCode(infoCode);

    return infoComponent;
  }

  /**
   * Returns a new {@link SupportingInformationComponent} that has been added to the specified
   * {@link ExplanationOfBenefit}. Unlike {@link #addInformation(ExplanationOfBenefit,
   * CcwCodebookVariable)}, this also sets the {@link SupportingInformationComponent#getCode()}
   * based on the values provided.
   *
   * @param eob the {@link ExplanationOfBenefit} to modify
   * @param categoryVariable {@link CcwCodebookVariable} to map to {@link
   *     SupportingInformationComponent#getCategory()}
   * @param codeSystemVariable the {@link CcwCodebookVariable} to map to the {@link
   *     Coding#getSystem()} used in the {@link SupportingInformationComponent#getCode()}
   * @param date the value to map to the {@link SupportingInformationComponent#getTiming()}
   * @return the newly-added {@link SupportingInformationComponent} entry
   */
  static SupportingInformationComponent addInformationWithDate(
      ExplanationOfBenefit eob,
      CcwCodebookVariable categoryVariable,
      CcwCodebookVariable codeSystemVariable,
      Optional<LocalDate> date) {
    SupportingInformationComponent infoComponent = addInformation(eob, categoryVariable);

    if (!date.isPresent()) {
      throw new BadCodeMonkeyException();
    }

    return infoComponent.setTiming(new DateType(convertToDate(date.get())));
  }

  /**
   * Returns a new {@link SupportingInformationComponent} that has been added to the specified
   * {@link ExplanationOfBenefit}. Unlike {@link #addInformation(ExplanationOfBenefit,
   * CcwCodebookVariable)}, this also sets the {@link SupportingInformationComponent#getCode()}
   * based on the values provided.
   *
   * @param eob the {@link ExplanationOfBenefit} to modify
   * @param categoryVariable {@link CcwCodebookVariable} to map to {@link
   *     SupportingInformationComponent#getCategory()}
   * @param codeSystemVariable the {@link CcwCodebookVariable} to map to the {@link
   *     Coding#getSystem()} used in the {@link SupportingInformationComponent#getCode()}
   * @param codeValue the value to map to the {@link Coding#getCode()} used in the {@link
   *     SupportingInformationComponent#getCode()}
   * @return the newly-added {@link SupportingInformationComponent} entry
   */
  static SupportingInformationComponent addInformationWithCode(
      ExplanationOfBenefit eob,
      CcwCodebookVariable categoryVariable,
      CcwCodebookVariable codeSystemVariable,
      Object codeValue) {
    return addInformationWithCode(
        eob, categoryVariable, codeSystemVariable, Optional.of(codeValue));
  }

  /**
   * Returns a new {@link SupportingInformationComponent} that has been added to the specified
   * {@link ExplanationOfBenefit}.
   *
   * @param eob the {@link ExplanationOfBenefit} to modify
   * @param categoryVariable {@link CcwCodebookVariable} to map to {@link
   *     SupportingInformationComponent#getCategory()}
   * @return the newly-added {@link SupportingInformationComponent} entry
   */
  static SupportingInformationComponent addInformation(
      ExplanationOfBenefit eob, CcwCodebookVariable categoryVariable) {
    int maxSequence =
        eob.getSupportingInfo().stream().mapToInt(i -> i.getSequence()).max().orElse(0);

    SupportingInformationComponent infoComponent = new SupportingInformationComponent();
    infoComponent.setSequence(maxSequence + 1);
    infoComponent.setCategory(
        createCodeableConceptForFieldId(
            eob, TransformerConstants.CODING_BBAPI_INFORMATION_CATEGORY, categoryVariable));
    eob.getSupportingInfo().add(infoComponent);

    return infoComponent;
  }

  /**
   * @param claimType the {@link ClaimType} to compute an {@link ExplanationOfBenefit#getId()} for
   * @param claimId the <code>claimId</code> field value (e.g. from {@link
   *     CarrierClaim#getClaimId()}) to compute an {@link ExplanationOfBenefit#getId()} for
   * @return the {@link ExplanationOfBenefit#getId()} value to use for the specified <code>claimId
   *     </code> value
   */
  public static String buildEobId(ClaimType claimType, String claimId) {
    return String.format("%s-%s", claimType.name().toLowerCase(), claimId);
  }

  /**
   * maps a blue button claim type to a FHIR claim type
   *
   * @param eobType the {@link CodeableConcept} that will get remapped
   * @param blueButtonClaimType the blue button {@link ClaimType} we are mapping from
   * @param ccwNearLineRecordIdCode if present, the blue button near line id code {@link
   *     Optional}&lt;{@link Character}&gt; gets remapped to a ccw record id code
   * @param ccwClaimTypeCode if present, the blue button claim type code {@link Optional}&lt;{@link
   *     String}&gt; gets remapped to a nch claim type code
   */
  static void mapEobType(
      ExplanationOfBenefit eob,
      ClaimType blueButtonClaimType,
      Optional<Character> ccwNearLineRecordIdCode,
      Optional<String> ccwClaimTypeCode) {

    // map blue button claim type code into a nch claim type
    // NCH_CLM_TYPE_CD => ExplanationOfBenefit.type.coding
    if (ccwClaimTypeCode.isPresent()) {
      eob.getType()
          .addCoding(createCoding(eob, CcwCodebookVariable.NCH_CLM_TYPE_CD, ccwClaimTypeCode));
    }

    // This Coding MUST always be present as it's the only one we can definitely map
    // for all 8 of our claim types.
    // EOB Type => ExplanationOfBenefit.type.coding
    eob.getType()
        .addCoding()
        .setSystem(TransformerConstants.CODING_SYSTEM_BBAPI_EOB_TYPE)
        .setCode(blueButtonClaimType.name());

    // Map a Coding for FHIR's ClaimType coding system, if we can.
    org.hl7.fhir.r4.model.codesystems.ClaimType fhirClaimType;
    switch (blueButtonClaimType) {
      case PDE:
        fhirClaimType = org.hl7.fhir.r4.model.codesystems.ClaimType.PHARMACY;
        break;

      case INPATIENT:
        fhirClaimType = org.hl7.fhir.r4.model.codesystems.ClaimType.INSTITUTIONAL;
        break;

      default:
        // unknown claim type
        throw new BadCodeMonkeyException();
    }

    // Claim Type => ExplanationOfBenefit.type.coding
    if (fhirClaimType != null) {
      eob.getType()
          .addCoding(
              new Coding(
                  fhirClaimType.getSystem(), fhirClaimType.toCode(), fhirClaimType.getDisplay()));
    }

    // map blue button near line record id to a ccw record id code
    // NCH_NEAR_LINE_REC_IDENT_CD => ExplanationOfBenefit.extension
    if (ccwNearLineRecordIdCode.isPresent()) {
      eob.addExtension(
          createExtensionCoding(
              eob, CcwCodebookVariable.NCH_NEAR_LINE_REC_IDENT_CD, ccwNearLineRecordIdCode));
    }
  }

  /**
   * @param eob the {@link ExplanationOfBenefit} to extract the id from
   * @return the <code>claimId</code> field value (e.g. from {@link CarrierClaim#getClaimId()})
   */
  static String getUnprefixedClaimId(ExplanationOfBenefit eob) {
    for (Identifier i : eob.getIdentifier()) {
      if (i.getSystem().contains("clm_id") || i.getSystem().contains("pde_id")) {
        return i.getValue();
      }
    }

    throw new BadCodeMonkeyException("A claim ID was expected but none was found.");
  }

  /**
   * Adds EOB information to fields that are common between the Inpatient and SNF claim types.
   *
   * @param eob the {@link ExplanationOfBenefit} that fields will be added to by this method
   * @param admissionTypeCd CLM_IP_ADMSN_TYPE_CD: a {@link Character} shared field representing the
   *     admission type cd for the claim
   * @param sourceAdmissionCd CLM_SRC_IP_ADMSN_CD: an {@link Optional}&lt;{@link Character}&gt;
   *     shared field representing the source admission cd for the claim
   * @param noncoveredStayFromDate NCH_VRFD_NCVRD_STAY_FROM_DT: an {@link Optional}&lt;{@link
   *     LocalDate}&gt; shared field representing the non-covered stay from date for the claim
   * @param noncoveredStayThroughDate NCH_VRFD_NCVRD_STAY_THRU_DT: an {@link Optional}&lt;{@link
   *     LocalDate}&gt; shared field representing the non-covered stay through date for the claim
   * @param coveredCareThroughDate NCH_ACTV_OR_CVRD_LVL_CARE_THRU: an {@link Optional}&lt;{@link
   *     LocalDate}&gt; shared field representing the covered stay through date for the claim
   * @param medicareBenefitsExhaustedDate NCH_BENE_MDCR_BNFTS_EXHTD_DT_I: an {@link
   *     Optional}&lt;{@link LocalDate}&gt; shared field representing the medicare benefits
   *     exhausted date for the claim
   * @param diagnosisRelatedGroupCd CLM_DRG_CD: an {@link Optional}&lt;{@link String}&gt; shared
   *     field representing the non-covered stay from date for the claim
   */
  static void addCommonEobInformationInpatientSNF(
      ExplanationOfBenefit eob,
      Character admissionTypeCd,
      Optional<Character> sourceAdmissionCd,
      Optional<LocalDate> noncoveredStayFromDate,
      Optional<LocalDate> noncoveredStayThroughDate,
      Optional<LocalDate> coveredCareThroughDate,
      Optional<LocalDate> medicareBenefitsExhaustedDate,
      Optional<String> diagnosisRelatedGroupCd) {

    // CLM_IP_ADMSN_TYPE_CD => ExplanationOfBenefit.supportingInfo.code
    addInformationWithCode(
        eob,
        CcwCodebookVariable.CLM_IP_ADMSN_TYPE_CD,
        CcwCodebookVariable.CLM_IP_ADMSN_TYPE_CD,
        admissionTypeCd);

    // CLM_SRC_IP_ADMSN_CD => ExplanationOfBenefit.supportingInfo.code
    if (sourceAdmissionCd.isPresent()) {
      addInformationWithCode(
          eob,
          CcwCodebookVariable.CLM_SRC_IP_ADMSN_CD,
          CcwCodebookVariable.CLM_SRC_IP_ADMSN_CD,
          sourceAdmissionCd);
    }

    // noncoveredStayFromDate & noncoveredStayThroughDate
    // NCH_VRFD_NCVRD_STAY_FROM_DT =>
    // ExplanationOfBenefit.supportingInfo.timingPeriod
    // NCH_VRFD_NCVRD_STAY_THRU_DT =>
    // ExplanationOfBenefit.supportingInfo.timingPeriod
    if (noncoveredStayFromDate.isPresent() || noncoveredStayThroughDate.isPresent()) {
      TransformerUtilsV2.validatePeriodDates(noncoveredStayFromDate, noncoveredStayThroughDate);

      SupportingInformationComponent nchVrfdNcvrdStayInfo =
          TransformerUtilsV2.addInformation(eob, CcwCodebookVariable.NCH_VRFD_NCVRD_STAY_FROM_DT);

      Period nchVrfdNcvrdStayPeriod = new Period();

      if (noncoveredStayFromDate.isPresent()) {
        nchVrfdNcvrdStayPeriod.setStart(
            TransformerUtilsV2.convertToDate((noncoveredStayFromDate.get())),
            TemporalPrecisionEnum.DAY);
      }

      if (noncoveredStayThroughDate.isPresent()) {
        nchVrfdNcvrdStayPeriod.setEnd(
            TransformerUtilsV2.convertToDate((noncoveredStayThroughDate.get())),
            TemporalPrecisionEnum.DAY);
      }

      nchVrfdNcvrdStayInfo.setTiming(nchVrfdNcvrdStayPeriod);
    }

    // coveredCareThroughDate
    // NCH_ACTV_OR_CVRD_LVL_CARE_THRU =>
    // ExplanationOfBenefit.supportingInfo.timingDate
    if (coveredCareThroughDate.isPresent()) {
      SupportingInformationComponent nchActvOrCvrdLvlCareThruInfo =
          TransformerUtilsV2.addInformation(
              eob, CcwCodebookVariable.NCH_ACTV_OR_CVRD_LVL_CARE_THRU);
      nchActvOrCvrdLvlCareThruInfo.setTiming(
          new DateType(TransformerUtilsV2.convertToDate(coveredCareThroughDate.get())));
    }

    // medicareBenefitsExhaustedDate
    // NCH_BENE_MDCR_BNFTS_EXHTD_DT_I =>
    // ExplanationOfBenefit.supportingInfo.timingDate
    if (medicareBenefitsExhaustedDate.isPresent()) {
      SupportingInformationComponent nchBeneMdcrBnftsExhtdDtIInfo =
          TransformerUtilsV2.addInformation(
              eob, CcwCodebookVariable.NCH_BENE_MDCR_BNFTS_EXHTD_DT_I);
      nchBeneMdcrBnftsExhtdDtIInfo.setTiming(
          new DateType(TransformerUtilsV2.convertToDate(medicareBenefitsExhaustedDate.get())));
    }

    // diagnosisRelatedGroupCd
    // CLM_DRG_CD => ExplanationOfBenefit.diagnosis
    if (diagnosisRelatedGroupCd.isPresent()) {
      /*
       * FIXME This is an invalid DiagnosisComponent, since it's missing a (required)
       * ICD code. Instead, stick the DRG on the claim's primary/first diagnosis.
       * SamhsaMatcher uses this field so if this is updated you'll need to update
       * that as well.
       */
      eob.addDiagnosis()
          .setSequence(1)
          .setPackageCode(
              createCodeableConcept(eob, CcwCodebookVariable.CLM_DRG_CD, diagnosisRelatedGroupCd));
    }
  }

  /**
   * Adds field values to the benefit balance component that are common between the Inpatient and
   * SNF claim types.
   *
   * @param eob the {@link ExplanationOfBenefit} to map the fields into
   * @param coinsuranceDayCount BENE_TOT_COINSRNC_DAYS_CNT: a {@link BigDecimal} shared field
   *     representing the coinsurance day count for the claim
   * @param nonUtilizationDayCount CLM_NON_UTLZTN_DAYS_CNT: a {@link BigDecimal} shared field
   *     representing the non-utilization day count for the claim
   * @param deductibleAmount NCH_BENE_IP_DDCTBL_AMT: a {@link BigDecimal} shared field representing
   *     the deductible amount for the claim
   * @param partACoinsuranceLiabilityAmount NCH_BENE_PTA_COINSRNC_LBLTY_AM: a {@link BigDecimal}
   *     shared field representing the part A coinsurance amount for the claim
   * @param bloodPintsFurnishedQty NCH_BLOOD_PNTS_FRNSHD_QTY: a {@link BigDecimal} shared field
   *     representing the blood pints furnished quantity for the claim
   * @param noncoveredCharge NCH_IP_NCVRD_CHRG_AMT: a {@link BigDecimal} shared field representing
   *     the non-covered charge for the claim
   * @param totalDeductionAmount NCH_IP_TOT_DDCTN_AMT: a {@link BigDecimal} shared field
   *     representing the total deduction amount for the claim
   * @param claimPPSCapitalDisproportionateShareAmt CLM_PPS_CPTL_DSPRPRTNT_SHR_AMT: an {@link
   *     Optional}&lt;{@link BigDecimal}&gt; shared field representing the claim PPS capital
   *     disproportionate share amount for the claim
   * @param claimPPSCapitalExceptionAmount CLM_PPS_CPTL_EXCPTN_AMT: an {@link Optional}&lt;{@link
   *     BigDecimal}&gt; shared field representing the claim PPS capital exception amount for the
   *     claim
   * @param claimPPSCapitalFSPAmount CLM_PPS_CPTL_FSP_AMT: an {@link Optional}&lt;{@link
   *     BigDecimal}&gt; shared field representing the claim PPS capital FSP amount for the claim
   * @param claimPPSCapitalIMEAmount CLM_PPS_CPTL_IME_AMT: an {@link Optional}&lt;{@link
   *     BigDecimal}&gt; shared field representing the claim PPS capital IME amount for the claim
   * @param claimPPSCapitalOutlierAmount CLM_PPS_CPTL_OUTLIER_AMT: an {@link Optional}&lt;{@link
   *     BigDecimal}&gt; shared field representing the claim PPS capital outlier amount for the
   *     claim
   * @param claimPPSOldCapitalHoldHarmlessAmount CLM_PPS_OLD_CPTL_HLD_HRMLS_AMT: an {@link
   *     Optional}&lt;{@link BigDecimal}&gt; shared field representing the claim PPS old capital
   *     hold harmless amount for the claim
   */
  static void addCommonGroupInpatientSNF(
      ExplanationOfBenefit eob,
      BigDecimal coinsuranceDayCount,
      BigDecimal nonUtilizationDayCount,
      BigDecimal deductibleAmount,
      BigDecimal partACoinsuranceLiabilityAmount,
      BigDecimal bloodPintsFurnishedQty,
      BigDecimal noncoveredCharge,
      BigDecimal totalDeductionAmount,
      Optional<BigDecimal> claimPPSCapitalDisproportionateShareAmt,
      Optional<BigDecimal> claimPPSCapitalExceptionAmount,
      Optional<BigDecimal> claimPPSCapitalFSPAmount,
      Optional<BigDecimal> claimPPSCapitalIMEAmount,
      Optional<BigDecimal> claimPPSCapitalOutlierAmount,
      Optional<BigDecimal> claimPPSOldCapitalHoldHarmlessAmount) {

    // BENE_TOT_COINSRNC_DAYS_CNT => ExplanationOfBenefit.benefitBalance.financial
    addBenefitBalanceFinancialMedicalInt(
        eob, CcwCodebookVariable.BENE_TOT_COINSRNC_DAYS_CNT, coinsuranceDayCount);

    // CLM_NON_UTLZTN_DAYS_CNT => ExplanationOfBenefit.benefitBalance.financial
    addBenefitBalanceFinancialMedicalInt(
        eob, CcwCodebookVariable.CLM_NON_UTLZTN_DAYS_CNT, nonUtilizationDayCount);

    // NCH_BENE_IP_DDCTBL_AMT => ExplanationOfBenefit.benefitBalance.financial
    addBenefitBalanceFinancialMedicalAmt(
        eob, CcwCodebookVariable.NCH_BENE_IP_DDCTBL_AMT, deductibleAmount);

    // NCH_BENE_PTA_COINSRNC_LBLTY_AMT =>
    // ExplanationOfBenefit.benefitBalance.financial
    addBenefitBalanceFinancialMedicalAmt(
        eob, CcwCodebookVariable.NCH_BENE_PTA_COINSRNC_LBLTY_AMT, partACoinsuranceLiabilityAmount);

    // NCH_BLOOD_PNTS_FRNSHD_QTY =>
    // ExplanationOfBenefit.supportingInfo.valueQuantity
    SupportingInformationComponent nchBloodPntsFrnshdQtyInfo =
        addInformation(eob, CcwCodebookVariable.NCH_BLOOD_PNTS_FRNSHD_QTY);

    Quantity bloodPintsQuantity = new Quantity();
    bloodPintsQuantity.setValue(bloodPintsFurnishedQty);
    bloodPintsQuantity
        .setSystem(TransformerConstants.CODING_SYSTEM_UCUM)
        .setCode(TransformerConstants.CODING_SYSTEM_UCUM_PINT_CODE)
        .setUnit(TransformerConstants.CODING_SYSTEM_UCUM_PINT_DISPLAY);

    nchBloodPntsFrnshdQtyInfo.setValue(bloodPintsQuantity);

    // NCH_IP_NCVRD_CHRG_AMT => ExplanationOfBenefit.benefitBalance.financial
    addBenefitBalanceFinancialMedicalAmt(
        eob, CcwCodebookVariable.NCH_IP_NCVRD_CHRG_AMT, noncoveredCharge);

    // NCH_IP_TOT_DDCTN_AMT => ExplanationOfBenefit.benefitBalance.financial
    addBenefitBalanceFinancialMedicalAmt(
        eob, CcwCodebookVariable.NCH_IP_TOT_DDCTN_AMT, totalDeductionAmount);

    // CLM_PPS_CPTL_DSPRPRTNT_SHR_AMT => ExplanationOfBenefit.benefitBalance.financial
    addBenefitBalanceFinancialMedicalAmt(
        eob,
        CcwCodebookVariable.CLM_PPS_CPTL_DSPRPRTNT_SHR_AMT,
        claimPPSCapitalDisproportionateShareAmt);

    // CLM_PPS_CPTL_EXCPTN_AMT => ExplanationOfBenefit.benefitBalance.financial
    addBenefitBalanceFinancialMedicalAmt(
        eob, CcwCodebookVariable.CLM_PPS_CPTL_EXCPTN_AMT, claimPPSCapitalExceptionAmount);

    // CLM_PPS_CPTL_FSP_AMT => ExplanationOfBenefit.benefitBalance.financial
    addBenefitBalanceFinancialMedicalAmt(
        eob, CcwCodebookVariable.CLM_PPS_CPTL_FSP_AMT, claimPPSCapitalFSPAmount);

    // CLM_PPS_CPTL_IME_AMT => ExplanationOfBenefit.benefitBalance.financial
    addBenefitBalanceFinancialMedicalAmt(
        eob, CcwCodebookVariable.CLM_PPS_CPTL_IME_AMT, claimPPSCapitalIMEAmount);

    // CLM_PPS_CPTL_OUTLIER_AMT => ExplanationOfBenefit.benefitBalance.financial
    addBenefitBalanceFinancialMedicalAmt(
        eob, CcwCodebookVariable.CLM_PPS_CPTL_OUTLIER_AMT, claimPPSCapitalOutlierAmount);

    // CLM_PPS_OLD_CPTL_HLD_HRMLS_AMT => ExplanationOfBenefit.benefitBalance.financial
    addBenefitBalanceFinancialMedicalAmt(
        eob,
        CcwCodebookVariable.CLM_PPS_OLD_CPTL_HLD_HRMLS_AMT,
        claimPPSOldCapitalHoldHarmlessAmount);
  }

  /**
   * @param eob the {@link ExplanationOfBenefit} that the adjudication total should be part of
   * @param categoryVariable the {@link CcwCodebookVariable} to map to the adjudication's <code>
   *     category</code>
   * @param amountValue the {@link Money#getValue()} for the adjudication total
   * @return the new {@link BenefitBalanceComponent}, which will have already been added to the
   *     appropriate {@link ExplanationOfBenefit#getBenefitBalance()} entry
   */
  static void addAdjudicationTotal(
      ExplanationOfBenefit eob,
      CcwCodebookVariable categoryVariable,
      Optional<? extends Number> amountValue) {

    if (amountValue.isPresent()) {
      String extensionUrl = calculateVariableReferenceUrl(categoryVariable);
      Money adjudicationTotalAmount = createMoney(amountValue);
      Extension adjudicationTotalEextension = new Extension(extensionUrl, adjudicationTotalAmount);

      eob.addExtension(adjudicationTotalEextension);
    }
  }

  /**
   * @param eob the {@link ExplanationOfBenefit} that the adjudication total should be part of
   * @param categoryVariable the {@link CcwCodebookVariable} to map to the adjudication's <code>
   *     category</code>
   * @param totalAmountValue the {@link Money#getValue()} for the adjudication total
   * @return the new {@link BenefitBalanceComponent}, which will have already been added to the
   *     appropriate {@link ExplanationOfBenefit#getBenefitBalance()} entry
   */
  static void addAdjudicationTotal(
      ExplanationOfBenefit eob, CcwCodebookVariable categoryVariable, Number totalAmountValue) {
    addAdjudicationTotal(eob, categoryVariable, Optional.of(totalAmountValue));
  }

  /**
   * @param eob the {@link ExplanationOfBenefit} that the {@link ExBenefitcategory} should be part
   *     of
   * @param benefitCategoryCode the code representing an {@link ExBenefitcategory}
   * @param financialType the {@link CcwCodebookVariable} to map to {@link
   *     BenefitComponent#getType()}
   * @return the new {@link BenefitBalanceComponent}, which will have already been added to the
   *     appropriate {@link ExplanationOfBenefit#getBenefitBalance()} entry
   */
  static BenefitComponent addBenefitBalanceFinancial(
      ExplanationOfBenefit eob,
      ExBenefitcategory benefitCategoryCode,
      CcwCodebookVariable financialType) {

    BenefitBalanceComponent eobPrimaryBenefitBalance =
        findOrAddBenefitBalance(eob, benefitCategoryCode);

    CodeableConcept financialTypeConcept =
        TransformerUtilsV2.createCodeableConcept(
            TransformerConstants.CODING_BBAPI_BENEFIT_BALANCE_TYPE,
            calculateVariableReferenceUrl(financialType));

    financialTypeConcept.getCodingFirstRep().setDisplay(financialType.getVariable().getLabel());

    BenefitComponent financialEntry = new BenefitComponent(financialTypeConcept);
    eobPrimaryBenefitBalance.getFinancial().add(financialEntry);

    return financialEntry;
  }

  /**
   * Adds a {@link BenefitComponent} that has the passed in amount encoded in {@link
   * BenefitComponent#getUsedMoney()}
   *
   * @param eob the {@link ExplanationOfBenefit} that the {@link BenefitComponent} should be part of
   * @param financialType the {@link CcwCodebookVariable} to map to {@link
   *     BenefitComponent#getType()}
   * @param amt Money amount to map to {@link BenefitComponent#getUsedMoney()}
   * @return the new {@link BenefitComponent} which will have already been added to the appropriate
   *     {@link ExplanationOfBenefit#getBenefitBalance()} entry
   */
  static BenefitComponent addBenefitBalanceFinancialMedicalAmt(
      ExplanationOfBenefit eob, CcwCodebookVariable financialType, BigDecimal amt) {
    // "1" is the code for MEDICAL in ExBenefitcategory
    return addBenefitBalanceFinancial(eob, ExBenefitcategory._1, financialType)
        .setUsed(createMoney(amt));
  }

  /**
   * Optionally adds a {@link BenefitComponent} that has the passed in amount encoded in {@link
   * BenefitComponent#getUsedMoney()}
   *
   * @param eob the {@link ExplanationOfBenefit} that the {@link BenefitComponent} should be part of
   * @param financialType the {@link CcwCodebookVariable} to map to {@link
   *     BenefitComponent#getType()}
   * @param amt Money amount to map to {@link BenefitComponent#getUsedMoney()}
   * @return the new {@link BenefitComponent} which will have already been added to the appropriate
   *     {@link ExplanationOfBenefit#getBenefitBalance()} entry. Returns Empty if the amount wasn't
   *     set.
   */
  static Optional<BenefitComponent> addBenefitBalanceFinancialMedicalAmt(
      ExplanationOfBenefit eob, CcwCodebookVariable financialType, Optional<BigDecimal> amt) {
    return amt.isPresent()
        ? Optional.of(addBenefitBalanceFinancialMedicalAmt(eob, financialType, amt.get()))
        : Optional.empty();
  }

  /**
   * Adds a {@link BenefitComponent} that has the passed in amount encoded in {@link
   * BenefitComponent#getUsedUnsignedIntType()}
   *
   * @param eob the {@link ExplanationOfBenefit} that the {@link BenefitComponent} should be part of
   * @param financialType the {@link CcwCodebookVariable} to map to {@link
   *     BenefitComponent#getType()}
   * @param value Integral amount to map to {@link BenefitComponent#getUsedUnsignedIntType()}
   * @return the new {@link BenefitComponent} which will have already been added to the appropriate
   *     {@link ExplanationOfBenefit#getBenefitBalance()} entry
   */
  static BenefitComponent addBenefitBalanceFinancialMedicalInt(
      ExplanationOfBenefit eob, CcwCodebookVariable financialType, BigDecimal value) {
    // "1" is the code for MEDICAL in ExBenefitcategory
    return addBenefitBalanceFinancial(eob, ExBenefitcategory._1, financialType)
        // TODO: intValueExact() not working?
        .setUsed(new UnsignedIntType(value.intValue()));
  }

  /**
   * Optionally adds a {@link BenefitComponent} that has the passed in amount encoded in {@link
   * BenefitComponent#getUsedUnsignedIntType()}
   *
   * @param eob the {@link ExplanationOfBenefit} that the {@link BenefitComponent} should be part of
   * @param financialType the {@link CcwCodebookVariable} to map to {@link
   *     BenefitComponent#getType()}
   * @param value Integral amount to map to {@link BenefitComponent#getUsedUnsignedIntType()}
   * @return the new {@link BenefitComponent} which will have already been added to the appropriate
   *     {@link ExplanationOfBenefit#getBenefitBalance()} entry. Returns Empty if the amount wasn't
   *     set.
   */
  static Optional<BenefitComponent> addBenefitBalanceFinancialMedicalInt(
      ExplanationOfBenefit eob, CcwCodebookVariable financialType, Optional<BigDecimal> value) {
    return value.isPresent()
        ? Optional.of(addBenefitBalanceFinancialMedicalInt(eob, financialType, value.get()))
        : Optional.empty();
  }

  /**
   * @param eob the {@link ExplanationOfBenefit} that the {@link BenefitComponent} should be part of
   * @param benefitCategory the {@link BenefitCategory} to map to {@link
   *     BenefitBalanceComponent#getCategory()}
   * @return the already-existing {@link BenefitBalanceComponent} that matches the specified
   *     parameters, or a new one
   */
  private static BenefitBalanceComponent findOrAddBenefitBalance(
      ExplanationOfBenefit eob, ExBenefitcategory benefitCategory) {

    Optional<BenefitBalanceComponent> matchingBenefitBalance =
        eob.getBenefitBalance().stream()
            .filter(
                bb ->
                    isCodeInConcept(
                        bb.getCategory(), benefitCategory.getSystem(), benefitCategory.toCode()))
            .findAny();

    // Found an existing BenefitBalance that matches the coding system
    if (matchingBenefitBalance.isPresent()) {
      return matchingBenefitBalance.get();
    }

    CodeableConcept benefitCategoryConcept = new CodeableConcept();
    benefitCategoryConcept
        .addCoding()
        .setSystem(benefitCategory.getSystem())
        .setCode(benefitCategory.toCode())
        .setDisplay(benefitCategory.getDisplay());

    BenefitBalanceComponent newBenefitBalance = new BenefitBalanceComponent(benefitCategoryConcept);
    eob.addBenefitBalance(newBenefitBalance);

    return newBenefitBalance;
  }

  /**
   * Optionally adds a member to @link ExplanationOfBenefit#getCareTeam()}
   *
   * @param eob the {@link ExplanationOfBenefit} that the {@link CareTeamComponent} should be part
   *     of
   * @param system Coding System to use, either NPI or UPIN
   * @param role The care team member's role
   * @param id The NPI or UPIN coded as a string
   */
  static void addCareTeamMember(
      ExplanationOfBenefit eob, String system, ClaimCareteamrole role, Optional<String> id) {
    if (id.isPresent()) {
      addCareTeamPractitioner(eob, null, system, id.get(), role);
    }
  }

  /**
   * Handles mapping the following values to the appropriate member of {@link
   * ExplanationOfBenefit#getCareTeam()}. This updates the passed in {@link ExplanationOfBenefit} in
   * place.
   *
   * @param eob the {@link ExplanationOfBenefit} that the {@link CareTeamComponent} should be part
   *     of
   * @param attendingPhysicianNpi AT_PHYSN_NPI
   * @param operatingPhysicianNpi OP_PHYSN_NPI
   * @param otherPhysicianNpi OT_PHYSN_NPI
   * @param attendingPhysicianUpin AT_PHYSN_UPIN
   * @param operatingPhysicianUpin OP_PHYSN_UPIN
   * @param otherPhysicianUpin OT_PHYSN_UPIN
   */
  static void mapCareTeam(
      ExplanationOfBenefit eob,
      Optional<String> attendingPhysicianNpi,
      Optional<String> operatingPhysicianNpi,
      Optional<String> otherPhysicianNpi,
      Optional<String> attendingPhysicianUpin,
      Optional<String> operatingPhysicianUpin,
      Optional<String> otherPhysicianUpin) {

    // AT_PHYSN_NPI => ExplanationOfBenefit.careTeam.provider
    addCareTeamMember(
        eob, TransformerConstants.CODING_NPI_US, ClaimCareteamrole.PRIMARY, attendingPhysicianNpi);

    // AT_PHYSN_UPIN => ExplanationOfBenefit.careTeam.provider
    addCareTeamMember(
        eob, TransformerConstants.CODING_UPIN, ClaimCareteamrole.PRIMARY, attendingPhysicianUpin);

    // OP_PHYSN_NPI => ExplanationOfBenefit.careTeam.provider
    addCareTeamMember(
        eob, TransformerConstants.CODING_NPI_US, ClaimCareteamrole.ASSIST, operatingPhysicianNpi);

    // OP_PHYSN_UPIN => ExplanationOfBenefit.careTeam.provider
    addCareTeamMember(
        eob, TransformerConstants.CODING_UPIN, ClaimCareteamrole.ASSIST, operatingPhysicianUpin);

    // OT_PHYSN_NPI => ExplanationOfBenefit.careTeam.provider
    addCareTeamMember(
        eob, TransformerConstants.CODING_NPI_US, ClaimCareteamrole.OTHER, otherPhysicianNpi);

    // OT_PHYSN_UPIN => ExplanationOfBenefit.careTeam.provider
    addCareTeamMember(
        eob, TransformerConstants.CODING_UPIN, ClaimCareteamrole.OTHER, otherPhysicianUpin);
  }

  /**
   * Transforms the common group level data elements between the {@link InpatientClaim} {@link
   * OutpatientClaim} and {@link SNFClaim} claim types to FHIR.
   *
   * @param eob the {@link ExplanationOfBenefit} to modify
   * @param bloodDeductibleLiabilityAmount NCH_BENE_BLOOD_DDCTBL_LBLTY_AM
   * @param claimQueryCode CLAIM_QUERY_CODE
   * @param mcoPaidSw CLM_MCO_PD_SW
   */
  static void mapEobCommonGroupInpOutSNF(
      ExplanationOfBenefit eob,
      BigDecimal bloodDeductibleLiabilityAmount,
      char claimQueryCode,
      Optional<Character> mcoPaidSw) {

    // NCH_BENE_BLOOD_DDCTBL_LBLTY_AM => ExplanationOfBenefit.benefitBalance.financial
    addBenefitBalanceFinancialMedicalAmt(
        eob, CcwCodebookVariable.NCH_BENE_BLOOD_DDCTBL_LBLTY_AM, bloodDeductibleLiabilityAmount);

    // CLAIM_QUERY_CODE => ExplanationOfBenefit.extension
    eob.addExtension(
        createExtensionCoding(eob, CcwCodebookVariable.CLAIM_QUERY_CD, claimQueryCode));

    // CLM_MCO_PD_SW => ExplanationOfBenefit.supportingInfo.code
    if (mcoPaidSw.isPresent()) {
      TransformerUtilsV2.addInformationWithCode(
          eob, CcwCodebookVariable.CLM_MCO_PD_SW, CcwCodebookVariable.CLM_MCO_PD_SW, mcoPaidSw);
    }
  }

  /**
   * Transforms the common group level data elements between the {@link InpatientClaimLine} {@link
   * OutpatientClaimLine} {@link HospiceClaimLine} {@link HHAClaimLine}and {@link SNFClaimLine}
   * claim types to FHIR. The method parameter fields from {@link InpatientClaimLine} {@link
   * OutpatientClaimLine} {@link HospiceClaimLine} {@link HHAClaimLine}and {@link SNFClaimLine} are
   * listed below and their corresponding RIF CCW fields (denoted in all CAPS below from {@link
   * InpatientClaimColumn} {@link OutpatientClaimColumn} {@link HopsiceClaimColumn} {@link
   * HHAClaimColumn} and {@link SNFClaimColumn}).
   *
   * @param eob the {@link ExplanationOfBenefit} to modify
   * @param organizationNpi ORG_NPI_NUM,
   * @param claimFacilityTypeCode CLM_FAC_TYPE_CD,
   * @param claimFrequencyCode CLM_FREQ_CD,
   * @param claimNonPaymentReasonCode CLM_MDCR_NON_PMT_RSN_CD,
   * @param patientDischargeStatusCode PTNT_DSCHRG_STUS_CD,
   * @param claimServiceClassificationTypeCode CLM_SRVC_CLSFCTN_TYPE_CD,
   * @param claimPrimaryPayerCode NCH_PRMRY_PYR_CD,
   * @param attendingPhysicianNpi AT_PHYSN_NPI,
   * @param totalChargeAmount CLM_TOT_CHRG_AMT,
   * @param primaryPayerPaidAmount NCH_PRMRY_PYR_CLM_PD_AMT,
   * @param fiscalIntermediaryNumber FI_NUM
   */
  static void mapEobCommonGroupInpOutHHAHospiceSNF(
      ExplanationOfBenefit eob,
      Optional<String> organizationNpi,
      char claimFacilityTypeCode,
      char claimFrequencyCode,
      Optional<String> claimNonPaymentReasonCode,
      String patientDischargeStatusCode,
      char claimServiceClassificationTypeCode,
      Optional<Character> claimPrimaryPayerCode,
      BigDecimal totalChargeAmount,
      BigDecimal primaryPayerPaidAmount,
      Optional<String> fiscalIntermediaryNumber) {

    // ORG_NPI_NUM => ExplanationOfBenefit.provider
    addProviderSlice(eob, C4BBIdentifierType.NPI, organizationNpi);

    // CLM_FAC_TYPE_CD => ExplanationOfBenefit.facility.extension
    eob.getFacility()
        .addExtension(
            createExtensionCoding(eob, CcwCodebookVariable.CLM_FAC_TYPE_CD, claimFacilityTypeCode));

    // CLM_FREQ_CD => ExplanationOfBenefit.supportingInfo
    addInformationWithCode(
        eob, CcwCodebookVariable.CLM_FREQ_CD, CcwCodebookVariable.CLM_FREQ_CD, claimFrequencyCode);

    // CLM_MDCR_NON_PMT_RSN_CD => ExplanationOfBenefit.extension
    if (claimNonPaymentReasonCode.isPresent()) {
      eob.addExtension(
          createExtensionCoding(
              eob, CcwCodebookVariable.CLM_MDCR_NON_PMT_RSN_CD, claimNonPaymentReasonCode));
    }

    // TODO: This should be getting mapped into `supportingInfo:discharge-status` slice
    // PTNT_DSCHRG_STUS_CD => ExplanationOfBenefit.supportingInfo
    if (!patientDischargeStatusCode.isEmpty()) {
      TransformerUtilsV2.addInformationWithCode(
          eob,
          CcwCodebookVariable.PTNT_DSCHRG_STUS_CD,
          CcwCodebookVariable.PTNT_DSCHRG_STUS_CD,
          patientDischargeStatusCode);
    }

    // CLM_SRVC_CLSFCTN_TYPE_CD => ExplanationOfBenefit.extension
    eob.addExtension(
        createExtensionCoding(
            eob, CcwCodebookVariable.CLM_SRVC_CLSFCTN_TYPE_CD, claimServiceClassificationTypeCode));

    // NCH_PRMRY_PYR_CD => ExplainationOfBenefit.supportingInfo
    if (claimPrimaryPayerCode.isPresent()) {
      TransformerUtilsV2.addInformationWithCode(
          eob,
          CcwCodebookVariable.NCH_PRMRY_PYR_CD,
          CcwCodebookVariable.NCH_PRMRY_PYR_CD,
          claimPrimaryPayerCode.get());
    }

    // CLM_TOT_CHRG_AMT => ExplanationOfBenefit.total.amount
    TotalComponent totalComponent = new TotalComponent();

    // TODO: Category must be set
    // totalComponent.setCategory(createCodeableConcept(eob,
    // CcwCodebookVariable.CLM_TOT_CHRG_AMT));
    totalComponent.setAmount(createMoney(totalChargeAmount));

    eob.addTotal(totalComponent);

    // NCH_PRMRY_PYR_CLM_PD_AMT => ExplanationOfBenefit.benefitBalance.financial
    addBenefitBalanceFinancialMedicalAmt(eob, CcwCodebookVariable.PRPAYAMT, primaryPayerPaidAmount);
  }

  /**
   * Helper function to look up method names and optionally attempt to execute
   *
   * @return an Optional result, cast to the generic type. If the method did not exist, or
   *     invocation failed, this returns {@link Optional#empty()}
   */
  @SuppressWarnings("unchecked")
  private static <T> Optional<T> tryMethod(Object obj, String methodName) {
    try {
      Method func = obj.getClass().getDeclaredMethod(methodName);

      return (Optional<T>) func.invoke(obj);
    }
    // Any reflection errors would be caused by the method not being available
    catch (Exception e) {
      return Optional.empty();
    }
  }

  /**
   * Generically attempts to retrieve a diagnosis from the current claim.
   *
   * @param substitution The methods to retrive diagnosis information all follow a similar pattern.
   *     This value is used to substitute into that pattern when looking up the specific method to
   *     retrive information with.
   * @param claim Passed as an Object because there is no top level `Claim` class that claims derive
   *     from
   * @param ccw CCW Codebook value that represents which "PresentOnAdmissionCode" is being used.
   *     Example: {@link CcwCodebookVariable#CLM_POA_IND_SW5}
   * @param labels One or more labels to use when mapping the diagnosis.
   * @return a {@link Diagnosis} or {@link Optional#empty()}
   */
  public static Optional<Diagnosis> extractDiagnosis(
      String substitution,
      Object claim,
      Optional<CcwCodebookInterface> ccw,
      DiagnosisLabel... labels) {

    Optional<String> code = tryMethod(claim, String.format("getDiagnosis%sCode", substitution));
    Optional<Character> codeVersion =
        tryMethod(claim, String.format("getDiagnosis%sCodeVersion", substitution));
    Optional<Character> presentOnAdm =
        tryMethod(claim, String.format("getDiagnosis%sPresentOnAdmissionCode", substitution));

    return Diagnosis.from(code, codeVersion, presentOnAdm, ccw, labels);
  }

  /**
   * @param eob the {@link ExplanationOfBenefit} to (possibly) modify
   * @param diagnosis the {@link Diagnosis} to add, if it's not already present
   * @return the {@link DiagnosisComponent#getSequence()} of the existing or newly-added entry
   */
  static int addDiagnosisCode(ExplanationOfBenefit eob, Diagnosis diagnosis) {
    // Filter out if the diagnosis is alrerady contained in the document
    Optional<DiagnosisComponent> existingDiagnosis =
        eob.getDiagnosis().stream()
            .filter(d -> d.getDiagnosis() instanceof CodeableConcept)
            .filter(d -> containedIn(diagnosis, (CodeableConcept) d.getDiagnosis()))
            .findAny();

    if (existingDiagnosis.isPresent()) {
      return existingDiagnosis.get().getSequenceElement().getValue();
    }

    DiagnosisComponent diagnosisComponent =
        new DiagnosisComponent().setSequence(eob.getDiagnosis().size() + 1);
    diagnosisComponent.setDiagnosis(toCodeableConcept(diagnosis));

    for (DiagnosisLabel diagnosisLabel : diagnosis.getLabels()) {
      CodeableConcept diagnosisTypeConcept =
          createCodeableConcept(diagnosisLabel.getSystem(), diagnosisLabel.toCode());
      diagnosisTypeConcept.getCodingFirstRep().setDisplay(diagnosisLabel.getDisplay());
      diagnosisComponent.addType(diagnosisTypeConcept);
    }

    if (diagnosis.getPresentOnAdmission().isPresent()
        && diagnosis.getPresentOnAdmissionCode().isPresent()) {
      diagnosisComponent.addExtension(
          createExtensionCoding(
              eob, diagnosis.getPresentOnAdmissionCode().get(), diagnosis.getPresentOnAdmission()));
    }

    eob.getDiagnosis().add(diagnosisComponent);

    return diagnosisComponent.getSequenceElement().getValue();
  }

  /**
   * Generically attempts to retrieve a procedure from the current claim.
   *
   * @param procedure Procedure accessors all follow the same pattern except for an integer
   *     difference. This value is used as a subtitution when looking up the method name.
   * @param claim Passed as an Object because there is no top level `Claim` class that claims derive
   *     from
   * @return a {@link CCWProcedure} or {@link Optional#empty()}
   */
  public static Optional<CCWProcedure> extractCCWProcedure(int procedure, Object claim) {
    Optional<String> code = tryMethod(claim, String.format("getProcedure%dCode", procedure));
    Optional<Character> codeVersion =
        tryMethod(claim, String.format("getProcedure%dCodeVersion", procedure));
    Optional<LocalDate> date = tryMethod(claim, String.format("getProcedure%dDate", procedure));

    return CCWProcedure.from(code, codeVersion, date);
  }

  static boolean containedIn(Diagnosis diag, CodeableConcept codeableConcept) {
    return codeableConcept.getCoding().stream()
            .filter(c -> diag.getCode().equals(c.getCode()))
            .filter(c -> diag.getFhirSystem().equals(c.getSystem()))
            .count()
        != 0;
  }

  static CodeableConcept toCodeableConcept(Diagnosis diag) {
    CodeableConcept codeableConcept = new CodeableConcept();

    codeableConcept
        .addCoding()
        .setSystem(diag.getFhirSystem())
        .setCode(diag.getCode())
        // TODO: This code should be pulled out to a common library
        .setDisplay(TransformerUtils.retrieveIcdCodeDisplay(diag.getCode()));

    return codeableConcept;
  }

  /**
   * @param eob the {@link ExplanationOfBenefit} to (possibly) modify
   * @param procedure the {@link CCWProcedure} to add, if it's not already present
   * @return the {@link ProcedureComponent#getSequence()} of the existing or newly-added entry
   */
  static int addProcedureCode(ExplanationOfBenefit eob, CCWProcedure procedure) {
    Optional<ProcedureComponent> existingProcedure =
        eob.getProcedure().stream()
            .filter(pc -> pc.getProcedure() instanceof CodeableConcept)
            .filter(
                pc ->
                    isCodeInConcept(
                        (CodeableConcept) pc.getProcedure(),
                        procedure.getFhirSystem(),
                        procedure.getCode()))
            .findAny();

    if (existingProcedure.isPresent()) {
      return existingProcedure.get().getSequenceElement().getValue();
    }

    ProcedureComponent procedureComponent =
        new ProcedureComponent()
            .setSequence(eob.getProcedure().size() + 1)
            .setProcedure(
                createCodeableConcept(
                    procedure.getFhirSystem(),
                    null,
                    retrieveProcedureCodeDisplay(procedure.getCode()),
                    procedure.getCode()));

    if (procedure.getProcedureDate().isPresent()) {
      procedureComponent.setDate(convertToDate(procedure.getProcedureDate().get()));
    }

    eob.getProcedure().add(procedureComponent);

    return procedureComponent.getSequenceElement().getValue();
  }

  /**
   * Adds an {@link ItemComponent} to the passed in {@link ExplanationOfBenefit}. It is added to the
   * end of the list and the Sequence is set appropriately.
   *
   * @param eob The {@link ExplanationOfBenefit} to add the {@link ItemComponent} to
   * @return The newly created {@link ItemComponent}
   */
  static ItemComponent addItem(ExplanationOfBenefit eob) {
    // addItem adds and returns, so we want size() not size() + 1 here
    return eob.addItem().setSequence(eob.getItem().size());
  }

  /**
   * Looks for an {@link Organization} with the given resource ID in {@link
   * ExplanationOfBenefit#getContained()} or adds one if it doesn't exist
   *
   * @param eob the {@link ExplanationOfBenefit} to modify
   * @param id The resource ID
   * @return The found or new {@link Organization} resource
   */
  static Resource findOrCreateContainedOrg(ExplanationOfBenefit eob, String id) {
    Optional<Resource> org = eob.getContained().stream().filter(r -> r.getId() == id).findFirst();

    // If it isn't there, add one
    if (!org.isPresent()) {
      org = Optional.of(new Organization().setId(id));
      org.get()
          .getMeta()
          .addProfile("http://hl7.org/fhir/us/carin-bb/StructureDefinition/C4BB-Organization");
      eob.getContained().add(org.get());
    }

    return org.get();
  }

<<<<<<< HEAD
  /**
   * Looks up or adds a contained {@link Identifier} object to the current {@link Patient}. This is
   * used to store Identifier slices related to the Patient.
   *
   * @param patient The {@link Patient} to Patient.identifier details to
   * @param type The {@link C4BBIdentifierType} of the identifier slice
   * @param value The value of the identifier. If empty, this call is a no-op
   */
  static void addIdentifierSlice(Patient patient, C4BBIdentifierType type, Optional<String> value) {
    if (value.isPresent()) {
      Identifier id =
          new Identifier()
              .setType(createCodeableConcept(type.getSystem(), type.toCode()))
              .setValue(value.get());

      patient.addIdentifier(id);
    }
  }

  /**
   * Looks up or adds a contained {@link Organization} object to the current {@link
   * ExplanationOfBenefit}. This is used to store Identifier slices related to the Provider
   * organization.
   *
   * @param patient The {@link Patient} to Patient.identifier details to
   * @param codeable The {@link CodeableConcept} of the identifier slice
   * @param value The value of the identifier. If empty, this call is a no-op
   */
  static void addIdentifierSlice(
      Patient patient, CodeableConcept codeable, Optional<String> value) {
    addIdentifierSlice(patient, codeable, value, Optional.empty());
  }

  /**
   * Looks up or adds a contained {@link Identifier} object to the current {@link Patient}. This is
   * used to store Identifier slices related to the Provider organization.
   *
   * @param patient The {@link Patient} to Patient.identifier details to
   * @param codeable The {@link CodeableConcept} of the identifier slice
   * @param value The value of the identifier. If empty, this call is a no-op
   * @param systemUri optional system namespace for thee value
   */
  static void addIdentifierSlice(
      Patient patient,
      CodeableConcept codeable,
      Optional<String> value,
      Optional<String> systemUri) {
    if (value.isPresent()) {
      Identifier id = new Identifier().setType(codeable).setValue(value.get());
      if (systemUri.isPresent()) {
        id.setSystem(systemUri.get());
      }
      patient.addIdentifier(id);
    }
  }

=======
>>>>>>> 53cf8492
  // Used to look up and identify an internal `contained` Organization resource
  private static final String PROVIDER_ORG_ID = "provider-org";
  private static final String PROVIDER_ORG_REFERENCE = "#" + PROVIDER_ORG_ID;

  /**
   * Looks up or adds a contained {@link Organization} object to the current {@link
   * ExplanationOfBenefit}. This is used to store Identifier slices related to the Provider
   * organization.
   *
   * @param eob The {@link ExplanationOfBenefit} to provider org details to
   * @param type The {@link C4BBIdentifierType} of the identifier slice
   * @param value The value of the identifier. If empty, this call is a no-op
   */
  static void addProviderSlice(
      ExplanationOfBenefit eob, C4BBIdentifierType type, Optional<String> value) {
    if (value.isPresent()) {
      Resource providerResource = findOrCreateContainedOrg(eob, PROVIDER_ORG_ID);

      // We are assuming that the contained resource with an id of "provider-org" is an Organization
      if (!Organization.class.isInstance(providerResource)) {
        throw new BadCodeMonkeyException();
      }

      Organization provider = (Organization) providerResource;

      // Add the new Identifier to the Organization
      Identifier id =
          new Identifier()
              .setType(createCodeableConcept(type.getSystem(), type.toCode()))
              .setValue(value.get());

      // Certain types have specific systems
      if (type == C4BBIdentifierType.NPI) {
        id.setSystem(TransformerConstants.CODING_NPI_US);
      }

      provider.addIdentifier(id);

      // This gets updated for every call, but always set to the same value
      eob.getProvider().setReference(PROVIDER_ORG_REFERENCE);
    }
  }

  /** Convenience function when passing non-optional values */
  static void addProviderSlice(ExplanationOfBenefit eob, C4BBIdentifierType type, String value) {
    addProviderSlice(eob, type, Optional.of(value));
  }

  /**
   * Transforms the common group level data elements between the {@link InpatientClaim} {@link
   * HHAClaim} {@link HospiceClaim} and {@link SNFClaim} claim types to FHIR. The method parameter
   * fields from {@link InpatientClaim} {@link HHAClaim} {@link HospiceClaim} and {@link SNFClaim}
   * are listed below and their corresponding RIF CCW fields (denoted in all CAPS below from {@link
   * InpatientClaimColumn} {@link HHAClaimColumn} {@link HospiceColumn} and {@link SNFClaimColumn}).
   *
   * @param eob the root {@link ExplanationOfBenefit} that the {@link ItemComponent} is part of
   * @param item the {@link ItemComponent} to modify
   * @param deductibleCoinsruanceCd REV_CNTR_DDCTBL_COINSRNC_CD
   */
  static void mapEobCommonGroupInpHHAHospiceSNFCoinsurance(
      ExplanationOfBenefit eob, ItemComponent item, Optional<Character> deductibleCoinsuranceCd) {
    if (deductibleCoinsuranceCd.isPresent()) {
      item.getRevenue()
          .addExtension(
              createExtensionCoding(
                  eob, CcwCodebookVariable.REV_CNTR_DDCTBL_COINSRNC_CD, deductibleCoinsuranceCd));
    }
  }
}<|MERGE_RESOLUTION|>--- conflicted
+++ resolved
@@ -2759,7 +2759,75 @@
     return org.get();
   }
 
-<<<<<<< HEAD
+  // Used to look up and identify an internal `contained` Organization resource
+  private static final String PROVIDER_ORG_ID = "provider-org";
+  private static final String PROVIDER_ORG_REFERENCE = "#" + PROVIDER_ORG_ID;
+
+  /**
+   * Looks up or adds a contained {@link Organization} object to the current {@link
+   * ExplanationOfBenefit}. This is used to store Identifier slices related to the Provider
+   * organization.
+   *
+   * @param eob The {@link ExplanationOfBenefit} to provider org details to
+   * @param type The {@link C4BBIdentifierType} of the identifier slice
+   * @param value The value of the identifier. If empty, this call is a no-op
+   */
+  static void addProviderSlice(
+      ExplanationOfBenefit eob, C4BBIdentifierType type, Optional<String> value) {
+    if (value.isPresent()) {
+      Resource providerResource = findOrCreateContainedOrg(eob, PROVIDER_ORG_ID);
+
+      // We are assuming that the contained resource with an id of "provider-org" is an Organization
+      if (!Organization.class.isInstance(providerResource)) {
+        throw new BadCodeMonkeyException();
+      }
+
+      Organization provider = (Organization) providerResource;
+
+      // Add the new Identifier to the Organization
+      Identifier id =
+          new Identifier()
+              .setType(createCodeableConcept(type.getSystem(), type.toCode()))
+              .setValue(value.get());
+
+      // Certain types have specific systems
+      if (type == C4BBIdentifierType.NPI) {
+        id.setSystem(TransformerConstants.CODING_NPI_US);
+      }
+
+      provider.addIdentifier(id);
+
+      // This gets updated for every call, but always set to the same value
+      eob.getProvider().setReference(PROVIDER_ORG_REFERENCE);
+    }
+  }
+
+  /** Convenience function when passing non-optional values */
+  static void addProviderSlice(ExplanationOfBenefit eob, C4BBIdentifierType type, String value) {
+    addProviderSlice(eob, type, Optional.of(value));
+  }
+
+  /**
+   * Transforms the common group level data elements between the {@link InpatientClaim} {@link
+   * HHAClaim} {@link HospiceClaim} and {@link SNFClaim} claim types to FHIR. The method parameter
+   * fields from {@link InpatientClaim} {@link HHAClaim} {@link HospiceClaim} and {@link SNFClaim}
+   * are listed below and their corresponding RIF CCW fields (denoted in all CAPS below from {@link
+   * InpatientClaimColumn} {@link HHAClaimColumn} {@link HospiceColumn} and {@link SNFClaimColumn}).
+   *
+   * @param eob the root {@link ExplanationOfBenefit} that the {@link ItemComponent} is part of
+   * @param item the {@link ItemComponent} to modify
+   * @param deductibleCoinsruanceCd REV_CNTR_DDCTBL_COINSRNC_CD
+   */
+  static void mapEobCommonGroupInpHHAHospiceSNFCoinsurance(
+      ExplanationOfBenefit eob, ItemComponent item, Optional<Character> deductibleCoinsuranceCd) {
+    if (deductibleCoinsuranceCd.isPresent()) {
+      item.getRevenue()
+          .addExtension(
+              createExtensionCoding(
+                  eob, CcwCodebookVariable.REV_CNTR_DDCTBL_COINSRNC_CD, deductibleCoinsuranceCd));
+    }
+  }
+
   /**
    * Looks up or adds a contained {@link Identifier} object to the current {@link Patient}. This is
    * used to store Identifier slices related to the Patient.
@@ -2815,75 +2883,4 @@
       patient.addIdentifier(id);
     }
   }
-
-=======
->>>>>>> 53cf8492
-  // Used to look up and identify an internal `contained` Organization resource
-  private static final String PROVIDER_ORG_ID = "provider-org";
-  private static final String PROVIDER_ORG_REFERENCE = "#" + PROVIDER_ORG_ID;
-
-  /**
-   * Looks up or adds a contained {@link Organization} object to the current {@link
-   * ExplanationOfBenefit}. This is used to store Identifier slices related to the Provider
-   * organization.
-   *
-   * @param eob The {@link ExplanationOfBenefit} to provider org details to
-   * @param type The {@link C4BBIdentifierType} of the identifier slice
-   * @param value The value of the identifier. If empty, this call is a no-op
-   */
-  static void addProviderSlice(
-      ExplanationOfBenefit eob, C4BBIdentifierType type, Optional<String> value) {
-    if (value.isPresent()) {
-      Resource providerResource = findOrCreateContainedOrg(eob, PROVIDER_ORG_ID);
-
-      // We are assuming that the contained resource with an id of "provider-org" is an Organization
-      if (!Organization.class.isInstance(providerResource)) {
-        throw new BadCodeMonkeyException();
-      }
-
-      Organization provider = (Organization) providerResource;
-
-      // Add the new Identifier to the Organization
-      Identifier id =
-          new Identifier()
-              .setType(createCodeableConcept(type.getSystem(), type.toCode()))
-              .setValue(value.get());
-
-      // Certain types have specific systems
-      if (type == C4BBIdentifierType.NPI) {
-        id.setSystem(TransformerConstants.CODING_NPI_US);
-      }
-
-      provider.addIdentifier(id);
-
-      // This gets updated for every call, but always set to the same value
-      eob.getProvider().setReference(PROVIDER_ORG_REFERENCE);
-    }
-  }
-
-  /** Convenience function when passing non-optional values */
-  static void addProviderSlice(ExplanationOfBenefit eob, C4BBIdentifierType type, String value) {
-    addProviderSlice(eob, type, Optional.of(value));
-  }
-
-  /**
-   * Transforms the common group level data elements between the {@link InpatientClaim} {@link
-   * HHAClaim} {@link HospiceClaim} and {@link SNFClaim} claim types to FHIR. The method parameter
-   * fields from {@link InpatientClaim} {@link HHAClaim} {@link HospiceClaim} and {@link SNFClaim}
-   * are listed below and their corresponding RIF CCW fields (denoted in all CAPS below from {@link
-   * InpatientClaimColumn} {@link HHAClaimColumn} {@link HospiceColumn} and {@link SNFClaimColumn}).
-   *
-   * @param eob the root {@link ExplanationOfBenefit} that the {@link ItemComponent} is part of
-   * @param item the {@link ItemComponent} to modify
-   * @param deductibleCoinsruanceCd REV_CNTR_DDCTBL_COINSRNC_CD
-   */
-  static void mapEobCommonGroupInpHHAHospiceSNFCoinsurance(
-      ExplanationOfBenefit eob, ItemComponent item, Optional<Character> deductibleCoinsuranceCd) {
-    if (deductibleCoinsuranceCd.isPresent()) {
-      item.getRevenue()
-          .addExtension(
-              createExtensionCoding(
-                  eob, CcwCodebookVariable.REV_CNTR_DDCTBL_COINSRNC_CD, deductibleCoinsuranceCd));
-    }
-  }
 }