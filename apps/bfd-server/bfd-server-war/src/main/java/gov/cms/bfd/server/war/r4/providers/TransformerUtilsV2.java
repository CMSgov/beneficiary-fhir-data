package gov.cms.bfd.server.war.r4.providers;

import ca.uhn.fhir.model.api.TemporalPrecisionEnum;
import ca.uhn.fhir.model.primitive.IdDt;
import ca.uhn.fhir.rest.api.Constants;
import ca.uhn.fhir.rest.api.server.RequestDetails;
import gov.cms.bfd.model.codebook.data.CcwCodebookMissingVariable;
import gov.cms.bfd.model.codebook.data.CcwCodebookVariable;
import gov.cms.bfd.model.codebook.model.CcwCodebookInterface;
import gov.cms.bfd.model.codebook.model.Value;
import gov.cms.bfd.model.rif.Beneficiary;
import gov.cms.bfd.model.rif.parse.InvalidRifValueException;
import gov.cms.bfd.server.war.FDADrugDataUtilityApp;
import gov.cms.bfd.server.war.commons.CCWProcedure;
import gov.cms.bfd.server.war.commons.Diagnosis;
import gov.cms.bfd.server.war.commons.Diagnosis.DiagnosisLabel;
import gov.cms.bfd.server.war.commons.LinkBuilder;
import gov.cms.bfd.server.war.commons.MedicareSegment;
import gov.cms.bfd.server.war.commons.OffsetLinkBuilder;
import gov.cms.bfd.server.war.commons.ProfileConstants;
import gov.cms.bfd.server.war.commons.TransformerConstants;
import gov.cms.bfd.server.war.commons.carin.C4BBAdjudication;
import gov.cms.bfd.server.war.commons.carin.C4BBAdjudicationDiscriminator;
import gov.cms.bfd.server.war.commons.carin.C4BBClaimIdentifierType;
import gov.cms.bfd.server.war.commons.carin.C4BBClaimInstitutionalCareTeamRole;
import gov.cms.bfd.server.war.commons.carin.C4BBIdentifierType;
import gov.cms.bfd.server.war.commons.carin.C4BBOrganizationIdentifierType;
import gov.cms.bfd.server.war.commons.carin.C4BBPractitionerIdentifierType;
import gov.cms.bfd.server.war.commons.carin.C4BBSupportingInfoType;
import gov.cms.bfd.server.war.r4.providers.BeneficiaryTransformerV2.CurrencyIdentifier;
import gov.cms.bfd.server.war.stu3.providers.TransformerUtils;
import gov.cms.bfd.sharedutils.exceptions.BadCodeMonkeyException;
import java.io.BufferedReader;
import java.io.IOException;
import java.io.InputStream;
import java.io.InputStreamReader;
import java.io.UncheckedIOException;
import java.io.UnsupportedEncodingException;
import java.lang.reflect.Method;
import java.math.BigDecimal;
import java.net.URLEncoder;
import java.nio.charset.StandardCharsets;
import java.text.ParseException;
import java.text.SimpleDateFormat;
import java.time.LocalDate;
import java.time.ZoneId;
import java.util.ArrayList;
import java.util.Arrays;
import java.util.Date;
import java.util.HashMap;
import java.util.HashSet;
import java.util.List;
import java.util.Map;
import java.util.Objects;
import java.util.Optional;
import java.util.Set;
import java.util.stream.Collectors;
import java.util.stream.IntStream;
import org.apache.commons.lang3.StringUtils;
import org.hl7.fhir.instance.model.api.IAnyResource;
import org.hl7.fhir.instance.model.api.IBaseExtension;
import org.hl7.fhir.instance.model.api.IBaseHasExtensions;
import org.hl7.fhir.instance.model.api.IBaseResource;
import org.hl7.fhir.r4.model.Bundle;
import org.hl7.fhir.r4.model.Bundle.BundleEntryComponent;
import org.hl7.fhir.r4.model.CodeableConcept;
import org.hl7.fhir.r4.model.Coding;
import org.hl7.fhir.r4.model.Coverage;
import org.hl7.fhir.r4.model.DateType;
import org.hl7.fhir.r4.model.DomainResource;
import org.hl7.fhir.r4.model.ExplanationOfBenefit;
import org.hl7.fhir.r4.model.ExplanationOfBenefit.AdjudicationComponent;
import org.hl7.fhir.r4.model.ExplanationOfBenefit.BenefitBalanceComponent;
import org.hl7.fhir.r4.model.ExplanationOfBenefit.BenefitComponent;
import org.hl7.fhir.r4.model.ExplanationOfBenefit.CareTeamComponent;
import org.hl7.fhir.r4.model.ExplanationOfBenefit.DiagnosisComponent;
import org.hl7.fhir.r4.model.ExplanationOfBenefit.ExplanationOfBenefitStatus;
import org.hl7.fhir.r4.model.ExplanationOfBenefit.ItemComponent;
import org.hl7.fhir.r4.model.ExplanationOfBenefit.ProcedureComponent;
import org.hl7.fhir.r4.model.ExplanationOfBenefit.SupportingInformationComponent;
import org.hl7.fhir.r4.model.ExplanationOfBenefit.TotalComponent;
import org.hl7.fhir.r4.model.Extension;
import org.hl7.fhir.r4.model.Identifier;
import org.hl7.fhir.r4.model.Money;
import org.hl7.fhir.r4.model.Organization;
import org.hl7.fhir.r4.model.Patient;
import org.hl7.fhir.r4.model.Period;
import org.hl7.fhir.r4.model.PositiveIntType;
import org.hl7.fhir.r4.model.Practitioner;
import org.hl7.fhir.r4.model.Quantity;
import org.hl7.fhir.r4.model.Reference;
import org.hl7.fhir.r4.model.Resource;
import org.hl7.fhir.r4.model.SimpleQuantity;
import org.hl7.fhir.r4.model.UnsignedIntType;
import org.hl7.fhir.r4.model.codesystems.ClaimCareteamrole;
import org.hl7.fhir.r4.model.codesystems.ExBenefitcategory;
import org.slf4j.Logger;
import org.slf4j.LoggerFactory;
import org.slf4j.MDC;

/**
 * Contains shared methods used to transform CCW JPA entities (e.g. {@link Beneficiary}) into FHIR
 * resources (e.g. {@link Patient}).
 */
public final class TransformerUtilsV2 {
  private static final Logger LOGGER = LoggerFactory.getLogger(TransformerUtilsV2.class);

  /**
   * Tracks the {@link CcwCodebookInterface} that have already had code lookup failures due to
   * missing {@link Value} matches. Why track this? To ensure that we don't spam log events for
   * failed lookups over and over and over. This was needed to fix CBBF-162, where those log events
   * were flooding our logs and filling up the drive.
   *
   * @see #calculateCodingDisplay(IAnyResource, CcwCodebookInterface, String)
   */
  private static final Set<CcwCodebookInterface> codebookLookupMissingFailures = new HashSet<>();

  /**
   * Tracks the {@link CcwCodebookInterface} that have already had code lookup failures due to
   * duplicate {@link Value} matches. Why track this? To ensure that we don't spam log events for
   * failed lookups over and over and over. This was needed to fix CBBF-162, where those log events
   * were flooding our logs and filling up the drive.
   *
   * @see #calculateCodingDisplay(IAnyResource, CcwCodebookInterface, String)
   */
  private static final Set<CcwCodebookInterface> codebookLookupDuplicateFailures = new HashSet<>();

  /** Stores the PRODUCTNDC and SUBSTANCENAME from the downloaded NDC file. */
  private static Map<String, String> ndcProductMap = null;

  /** Tracks the national drug codes that have already had code lookup failures. */
  private static final Set<String> drugCodeLookupMissingFailures = new HashSet<>();

  /** Stores the diagnosis ICD codes and their display values */
  private static Map<String, String> icdMap = null;

  /** Stores the procedure codes and their display values */
  private static Map<String, String> procedureMap = null;

  /** Tracks the procedure codes that have already had code lookup failures. */
  private static final Set<String> procedureLookupMissingFailures = new HashSet<>();

  /** Stores the NPI codes and their display values */
  private static Map<String, String> npiMap = null;

  /** Tracks the NPI codes that have already had code lookup failures. */
  private static final Set<String> npiCodeLookupMissingFailures = new HashSet<>();

  /**
   * Adds an {@link Extension} to the specified {@link DomainResource}. {@link Extension#getValue()}
   * will be set to a {@link CodeableConcept} containing a single {@link Coding}, with the specified
   * system and code.
   *
   * <p>Data Architecture Note: The {@link CodeableConcept} might seem extraneous -- why not just
   * add the {@link Coding} directly to the {@link Extension}? The main reason for doing it this way
   * is consistency: this is what FHIR seems to do everywhere.
   *
   * @param fhirElement the FHIR element to add the {@link Extension} to
   * @param extensionUrl the {@link Extension#getUrl()} to use
   * @param codingSystem the {@link Coding#getSystem()} to use
   * @param codingDisplay the {@link Coding#getDisplay()} to use
   * @param codingCode the {@link Coding#getCode()} to use
   */
  static void addExtensionCoding(
      IBaseHasExtensions fhirElement,
      String extensionUrl,
      String codingSystem,
      String codingDisplay,
      String codingCode) {
    IBaseExtension<?, ?> extension = fhirElement.addExtension();
    extension.setUrl(extensionUrl);
    if (codingDisplay == null)
      extension.setValue(new Coding().setSystem(codingSystem).setCode(codingCode));
    else
      extension.setValue(
          new Coding().setSystem(codingSystem).setCode(codingCode).setDisplay(codingDisplay));
  }

  /**
   * Adds an {@link Extension} to the specified {@link DomainResource}. {@link Extension#getValue()}
   * will be set to a {@link Quantity} with the specified system and value.
   *
   * @param fhirElement the FHIR element to add the {@link Extension} to
   * @param extensionUrl the {@link Extension#getUrl()} to use
   * @param quantitySystem the {@link Quantity#getSystem()} to use
   * @param quantityValue the {@link Quantity#getValue()} to use
   */
  static void addExtensionValueQuantity(
      IBaseHasExtensions fhirElement,
      String extensionUrl,
      String quantitySystem,
      BigDecimal quantityValue) {
    IBaseExtension<?, ?> extension = fhirElement.addExtension();
    extension.setUrl(extensionUrl);
    extension.setValue(new Quantity().setSystem(extensionUrl).setValue(quantityValue));

    // CodeableConcept codeableConcept = new CodeableConcept();
    // extension.setValue(codeableConcept);
    //
    // Coding coding = codeableConcept.addCoding();
    // coding.setSystem(codingSystem).setCode(codingCode);
  }

  /**
   * Adds an {@link Extension} to the specified {@link DomainResource}. {@link Extension#getValue()}
   * will be set to a {@link Identifier} with the specified url, system, and value.
   *
   * @param fhirElement the FHIR element to add the {@link Extension} to
   * @param extensionUrl the {@link Extension#getUrl()} to use
   * @param extensionSystem the {@link Identifier#getSystem()} to use
   * @param extensionValue the {@link Identifier#getValue()} to use
   */
  static void addExtensionValueIdentifier(
      IBaseHasExtensions fhirElement,
      String extensionUrl,
      String extensionSystem,
      String extensionValue) {
    IBaseExtension<?, ?> extension = fhirElement.addExtension();
    extension.setUrl(extensionUrl);

    Identifier valueIdentifier = new Identifier();
    valueIdentifier.setSystem(extensionSystem).setValue(extensionValue);

    extension.setValue(valueIdentifier);
  }

  /**
   * @param beneficiary the {@link Beneficiary} to calculate the {@link Patient#getId()} value for
   * @return the {@link Patient#getId()} value that will be used for the specified {@link
   *     Beneficiary}
   */
  public static IdDt buildPatientId(Beneficiary beneficiary) {
    return buildPatientId(beneficiary.getBeneficiaryId());
  }

  /**
   * @param beneficiaryId the {@link Beneficiary#getBeneficiaryId()} to calculate the {@link
   *     Patient#getId()} value for
   * @return the {@link Patient#getId()} value that will be used for the specified {@link
   *     Beneficiary}
   */
  public static IdDt buildPatientId(String beneficiaryId) {
    return new IdDt(Patient.class.getSimpleName(), beneficiaryId);
  }

  /**
   * @param localDate the {@link LocalDate} to convert
   * @return a {@link Date} version of the specified {@link LocalDate}
   */
  static Date convertToDate(LocalDate localDate) {
    /*
     * We use the system TZ here to ensure that the date doesn't shift at all, as FHIR will just use
     * this as an unzoned Date (I think, and if not, it's almost certainly using the same TZ as this
     * system).
     */
    return Date.from(localDate.atStartOfDay(ZoneId.systemDefault()).toInstant());
  }

  /**
   * @param codingSystem the {@link Coding#getSystem()} to use
   * @param codingCode the {@link Coding#getCode()} to use
   * @return a {@link CodeableConcept} with the specified {@link Coding}
   */
  static CodeableConcept createCodeableConcept(String codingSystem, String codingCode) {
    return createCodeableConcept(codingSystem, null, null, codingCode);
  }

  /**
   * @param codingSystem the {@link Coding#getSystem()} to use
   * @param codingVersion the {@link Coding#getVersion()} to use
   * @param codingDisplay the {@link Coding#getDisplay()} to use
   * @param codingCode the {@link Coding#getCode()} to use
   * @return a {@link CodeableConcept} with the specified {@link Coding}
   */
  static CodeableConcept createCodeableConcept(
      String codingSystem, String codingVersion, String codingDisplay, String codingCode) {
    CodeableConcept codeableConcept = new CodeableConcept();
    Coding coding = codeableConcept.addCoding().setSystem(codingSystem).setCode(codingCode);
    if (codingVersion != null) coding.setVersion(codingVersion);
    if (codingDisplay != null) coding.setDisplay(codingDisplay);
    return codeableConcept;
  }

  /**
   * Used for creating Identifier references for Organizations and Facilities
   *
   * @param identifierSystem the {@link Identifier#getSystem()} to use in {@link
   *     Reference#getIdentifier()}
   * @param identifierValue the {@link Identifier#getValue()} to use in {@link
   *     Reference#getIdentifier()}
   * @return a {@link Reference} with the specified {@link Identifier}
   */
  static Reference createIdentifierReference(String identifierSystem, String identifierValue) {
    return new Reference()
        .setIdentifier(new Identifier().setSystem(identifierSystem).setValue(identifierValue))
        .setDisplay(retrieveNpiCodeDisplay(identifierValue));
  }

  /**
   * Used for creating Identifier references for Practitioners
   *
   * @param type the {@link C4BBPractitionerIdentifierType} to use in {@link
   *     Reference#getIdentifier()}
   * @param value the {@link Identifier#getValue()} to use in {@link Reference#getIdentifier()}
   * @return a {@link Reference} with the specified {@link Identifier}
   */
  static Reference createPractitionerIdentifierReference(
      C4BBPractitionerIdentifierType type, String value) {
    Reference response =
        new Reference()
            .setIdentifier(
                new Identifier()
                    .setType(
                        new CodeableConcept()
                            .addCoding(
                                new Coding(type.getSystem(), type.toCode(), type.getDisplay())))
                    .setValue(value));

    // If this is an NPI perform the extra lookup
    if (C4BBPractitionerIdentifierType.NPI.equals(type)) {
      response.setDisplay(retrieveNpiCodeDisplay(value));
    }

    return response;
  }

  /**
   * @return a Reference to the {@link Organization} for CMS, which will only be valid if {@link
   *     #upsertSharedData()} has been run
   */
  static Reference createReferenceToCms() {
    return new Reference("Organization?name=" + urlEncode(TransformerConstants.COVERAGE_ISSUER));
  }

  /**
   * @param concept the {@link CodeableConcept} to check
   * @param codingSystem the {@link Coding#getSystem()} to match
   * @param codingCode the {@link Coding#getCode()} to match
   * @return <code>true</code> if the specified {@link CodeableConcept} contains the specified
   *     {@link Coding}, <code>false</code> if it does not
   */
  static boolean isCodeInConcept(CodeableConcept concept, String codingSystem, String codingCode) {
    return isCodeInConcept(concept, codingSystem, null, codingCode);
  }

  /**
   * @param concept the {@link CodeableConcept} to check
   * @param codingSystem the {@link Coding#getSystem()} to match
   * @param codingSystem the {@link Coding#getVersion()} to match
   * @param codingCode the {@link Coding#getCode()} to match
   * @return <code>true</code> if the specified {@link CodeableConcept} contains the specified
   *     {@link Coding}, <code>false</code> if it does not
   */
  static boolean isCodeInConcept(
      CodeableConcept concept, String codingSystem, String codingVersion, String codingCode) {
    return concept.getCoding().stream()
        .anyMatch(
            c -> {
              if (!codingSystem.equals(c.getSystem())) return false;
              if (codingVersion != null && !codingVersion.equals(c.getVersion())) return false;
              if (!codingCode.equals(c.getCode())) return false;

              return true;
            });
  }

  /**
   * @param ccwVariable the {@link CcwCodebookInterface} being mapped
   * @param identifierValue the value to use for {@link Identifier#getValue()} for the resulting
   *     {@link Identifier}
   * @return the output {@link Extension}, with {@link Extension#getValue()} set to represent the
   *     specified input values
   */
  static Extension createExtensionIdentifier(
      CcwCodebookInterface ccwVariable, Optional<String> identifierValue) {
    if (!identifierValue.isPresent()) throw new IllegalArgumentException();

    Identifier identifier = createIdentifier(ccwVariable, identifierValue.get());

    String extensionUrl = calculateVariableReferenceUrl(ccwVariable);
    Extension extension = new Extension(extensionUrl, identifier);

    return extension;
  }

  /**
   * @param ccwVariable the {@link CcwCodebookInterface} being mapped
   * @param identifierValue the value to use for {@link Identifier#getValue()} for the resulting
   *     {@link Identifier}
   * @return the output {@link Extension}, with {@link Extension#getValue()} set to represent the
   *     specified input values
   */
  static Extension createExtensionIdentifier(
      CcwCodebookInterface ccwVariable, String identifierValue) {
    return createExtensionIdentifier(ccwVariable, Optional.of(identifierValue));
  }

  /**
   * @param ccwVariable the {@link CcwCodebookInterface} being mapped
   * @param identifierValue the value to use for {@link Identifier#getValue()} for the resulting
   *     {@link Identifier}
   * @return the output {@link Identifier}
   */
  static Identifier createIdentifier(CcwCodebookInterface ccwVariable, String identifierValue) {
    if (identifierValue == null) throw new IllegalArgumentException();

    Identifier identifier =
        new Identifier()
            .setSystem(calculateVariableReferenceUrl(ccwVariable))
            .setValue(identifierValue);
    return identifier;
  }

  /**
   * Converts a value from the {@link C4BBSupportingInfoType} enumeration into a {@link Coding}
   *
   * @param slice the {@link C4BBSupportingInfoType} being mapped
   * @return the resulting {@link Coding}
   */
  static Coding createC4BBSupportingInfoCoding(C4BBSupportingInfoType slice) {
    return new Coding(slice.getSystem(), slice.toCode(), slice.getDisplay());
  }

  /**
   * Helper function to create a {@link CodeableConcept} from a {@link C4BBClaimIdentifierType}.
   * Since this type only has one value this uses a hardcoded value.
   */
  static CodeableConcept createC4BBClaimCodeableConcept() {
    return new CodeableConcept()
        .setCoding(
            Arrays.asList(
                new Coding(
                    C4BBClaimIdentifierType.UC.getSystem(),
                    C4BBClaimIdentifierType.UC.toCode(),
                    C4BBClaimIdentifierType.UC.getDisplay())));
  }

  /**
   * @param ccwVariable the {@link CcwCodebookInterface} being mapped
   * @param identifierValue the value to use for {@link Identifier#getValue()} for the resulting
   *     {@link Identifier}
   * @return the output {@link Identifier}
   */
  static Identifier createClaimIdentifier(
      CcwCodebookInterface ccwVariable, String identifierValue) {
    if (identifierValue == null) {
      throw new IllegalArgumentException();
    }

    Identifier identifier =
        new Identifier()
            .setSystem(calculateVariableReferenceUrl(ccwVariable))
            .setValue(identifierValue)
            .setType(createC4BBClaimCodeableConcept());

    return identifier;
  }

  /**
   * @param ccwVariable the {@link CcwCodebookInterface} being mapped
   * @param dateYear the value to use for {@link Coding#getCode()} for the resulting {@link Coding}
   * @return the output {@link Extension}, with {@link Extension#getValue()} set to represent the
   *     specified input values
   */
  static Extension createExtensionDate(
      CcwCodebookInterface ccwVariable, Optional<BigDecimal> dateYear) {

    Extension extension = null;
    try {
      String stringDate = dateYear.get().toString() + "-01-01";
      Date date1 = new SimpleDateFormat("yyyy-MM-dd").parse(stringDate);
      DateType dateYearValue = new DateType(date1, TemporalPrecisionEnum.YEAR);
      String extensionUrl = calculateVariableReferenceUrl(ccwVariable);
      extension = new Extension(extensionUrl, dateYearValue);

    } catch (ParseException e) {
      throw new InvalidRifValueException(
          String.format("Unable to parse reference year: '%s'.", dateYear.get()), e);
    }

    return extension;
  }

  /**
   * @param ccwVariable the {@link CcwCodebookInterface} being mapped
   * @param quantityValue the value to use for {@link Coding#getCode()} for the resulting {@link
   *     Coding}
   * @return the output {@link Extension}, with {@link Extension#getValue()} set to represent the
   *     specified input values
   */
  static Extension createExtensionQuantity(
      CcwCodebookInterface ccwVariable, Optional<? extends Number> quantityValue) {
    if (!quantityValue.isPresent()) {
      throw new IllegalArgumentException();
    }

    Quantity quantity;
    if (quantityValue.get() instanceof BigDecimal) {
      quantity = new Quantity().setValue((BigDecimal) quantityValue.get());
    } else {
      throw new BadCodeMonkeyException();
    }

    String extensionUrl = calculateVariableReferenceUrl(ccwVariable);
    Extension extension = new Extension(extensionUrl, quantity);

    return extension;
  }

  /**
   * @param ccwVariable the {@link CcwCodebookInterface} being mapped
   * @param quantityValue the value to use for {@link Coding#getCode()} for the resulting {@link
   *     Coding}
   * @return the output {@link Extension}, with {@link Extension#getValue()} set to represent the
   *     specified input values
   */
  static Extension createExtensionQuantity(CcwCodebookInterface ccwVariable, Number quantityValue) {
    return createExtensionQuantity(ccwVariable, Optional.of(quantityValue));
  }

  /**
   * Sets the {@link Quantity} fields related to the unit for the amount: {@link
   * Quantity#getSystem()}, {@link Quantity#getCode()}, and {@link Quantity#getUnit()}.
   *
   * @param ccwVariable the {@link CcwCodebookInterface} for the unit coding
   * @param unitCode the value to use for {@link Quantity#getCode()}
   * @param rootResource the root FHIR {@link IAnyResource} that is being mapped
   * @param quantity the {@link Quantity} to modify
   */
  static void setQuantityUnitInfo(
      CcwCodebookInterface ccwVariable,
      Optional<?> unitCode,
      IAnyResource rootResource,
      Quantity quantity) {
    if (!unitCode.isPresent()) return;

    quantity.setSystem(calculateVariableReferenceUrl(ccwVariable));

    String unitCodeString;
    if (unitCode.get() instanceof String) unitCodeString = (String) unitCode.get();
    else if (unitCode.get() instanceof Character)
      unitCodeString = ((Character) unitCode.get()).toString();
    else throw new IllegalArgumentException();

    quantity.setCode(unitCodeString);

    Optional<String> unit = calculateCodingDisplay(rootResource, ccwVariable, unitCodeString);
    if (unit.isPresent()) quantity.setUnit(unit.get());
  }

  /**
   * @param rootResource the root FHIR {@link IAnyResource} that the resultant {@link Extension}
   *     will be contained in
   * @param ccwVariable the {@link CcwCodebookInterface} being coded
   * @param code the value to use for {@link Coding#getCode()} for the resulting {@link Coding}
   * @return the output {@link Extension}, with {@link Extension#getValue()} set to a new {@link
   *     Coding} to represent the specified input values
   */
  static Extension createExtensionCoding(
      IAnyResource rootResource, CcwCodebookInterface ccwVariable, Optional<?> code) {
    if (!code.isPresent()) {
      throw new IllegalArgumentException();
    }

    Coding coding = createCoding(rootResource, ccwVariable, code.get());

    String extensionUrl = calculateVariableReferenceUrl(ccwVariable);
    Extension extension = new Extension(extensionUrl, coding);

    return extension;
  }

  /**
   * @param rootResource the root FHIR {@link IAnyResource} that the resultant {@link Extension}
   *     will be contained in
   * @param ccwVariable the {@link CcwCodebookInterface} being coded
   * @param code the value to use for {@link Coding#getCode()} for the resulting {@link Coding}
   * @return the output {@link Extension}, with {@link Extension#getValue()} set to a new {@link
   *     Coding} to represent the specified input values
   */
  static Extension createExtensionCoding(
      IAnyResource rootResource,
      CcwCodebookInterface ccwVariable,
      String yearMonth,
      Optional<?> code) {
    if (!code.isPresent()) throw new IllegalArgumentException();

    Coding coding = createCoding(rootResource, ccwVariable, yearMonth, code.get());

    String extensionUrl =
        String.format("%s/%s", calculateVariableReferenceUrl(ccwVariable), yearMonth);
    Extension extension = new Extension(extensionUrl, coding);

    return extension;
  }

  /**
   * @param rootResource the root FHIR {@link IAnyResource} that the resultant {@link Extension}
   *     will be contained in
   * @param ccwVariable the {@link CcwCodebookInterface} being coded
   * @param code the value to use for {@link Coding#getCode()} for the resulting {@link Coding}
   * @return the output {@link Extension}, with {@link Extension#getValue()} set to a new {@link
   *     Coding} to represent the specified input values
   */
  static Extension createExtensionCoding(
      IAnyResource rootResource, CcwCodebookInterface ccwVariable, Object code) {
    // Jumping through hoops to cope with overloaded method:
    Optional<?> codeOptional = code instanceof Optional ? (Optional<?>) code : Optional.of(code);
    return createExtensionCoding(rootResource, ccwVariable, codeOptional);
  }

  /**
   * @param rootResource the root FHIR {@link IAnyResource} that the resultant {@link
   *     CodeableConcept} will be contained in
   * @param ccwVariable the {@link CcwCodebookInterface} being coded
   * @param code the value to use for {@link Coding#getCode()} for the resulting (single) {@link
   *     Coding}, wrapped within the resulting {@link CodeableConcept}
   * @return the output {@link CodeableConcept} for the specified input values
   */
  static CodeableConcept createCodeableConcept(
      IAnyResource rootResource, CcwCodebookInterface ccwVariable, Optional<?> code) {
    if (!code.isPresent()) {
      throw new IllegalArgumentException();
    }

    Coding coding = createCoding(rootResource, ccwVariable, code.get());

    CodeableConcept concept = new CodeableConcept();
    concept.addCoding(coding);

    return concept;
  }

  /**
   * @param rootResource the root FHIR {@link IAnyResource} that the resultant {@link
   *     CodeableConcept} will be contained in
   * @param ccwVariable the {@link CcwCodebookInterface} being coded
   * @param code the value to use for {@link Coding#getCode()} for the resulting (single) {@link
   *     Coding}, wrapped within the resulting {@link CodeableConcept}
   * @return the output {@link CodeableConcept} for the specified input values
   */
  static CodeableConcept createCodeableConcept(
      IAnyResource rootResource, CcwCodebookInterface ccwVariable, Object code) {
    // Jumping through hoops to cope with overloaded method:
    Optional<?> codeOptional = code instanceof Optional ? (Optional<?>) code : Optional.of(code);
    return createCodeableConcept(rootResource, ccwVariable, codeOptional);
  }

  /**
   * Unlike {@link #createCodeableConcept(IAnyResource, CcwCodebookInterface, Optional)}, this
   * method creates a {@link CodeableConcept} that's intended for use as a field ID/discriminator:
   * the {@link Variable#getId()} will be used for the {@link Coding#getCode()}, rather than the
   * {@link Coding#getSystem()}.
   *
   * @param rootResource the root FHIR {@link IAnyResource} that the resultant {@link
   *     CodeableConcept} will be contained in
   * @param codingSystem the {@link Coding#getSystem()} to use
   * @param ccwVariable the {@link CcwCodebookInterface} being coded
   * @return the output {@link CodeableConcept} for the specified input values
   */
  private static CodeableConcept createCodeableConceptForFieldId(
      IAnyResource rootResource, String codingSystem, CcwCodebookInterface ccwVariable) {
    String code = calculateVariableReferenceUrl(ccwVariable);

    Coding carinCoding =
        new Coding()
            .setCode("info")
            .setSystem(TransformerConstants.CARIN_SUPPORTING_INFO_TYPE)
            .setDisplay("Information");
    Coding cmsBBcoding = new Coding(codingSystem, code, ccwVariable.getVariable().getLabel());

    CodeableConcept categoryCodeableConcept = new CodeableConcept();
    categoryCodeableConcept.addCoding(carinCoding);
    categoryCodeableConcept.addCoding(cmsBBcoding);

    return categoryCodeableConcept;
  }

  /**
   * @param rootResource the root FHIR {@link IAnyResource} that the resultant {@link Coding} will
   *     be contained in
   * @param ccwVariable the {@link CcwCodebookInterface} being coded
   * @param code the value to use for {@link Coding#getCode()}
   * @return the output {@link Coding} for the specified input values
   */
  private static Coding createCoding(
      IAnyResource rootResource, CcwCodebookInterface ccwVariable, Object code) {
    /*
     * The code parameter is an Object to avoid needing multiple copies of this and related methods.
     * This if-else block is the price to be paid for that, though.
     */
    String codeString;
    if (code instanceof Character) codeString = ((Character) code).toString();
    else if (code instanceof String) codeString = code.toString().trim();
    else throw new BadCodeMonkeyException("Unsupported: " + code);

    String system = calculateVariableReferenceUrl(ccwVariable);

    String display;
    if (ccwVariable.getVariable().getValueGroups().isPresent())
      display = calculateCodingDisplay(rootResource, ccwVariable, codeString).orElse(null);
    else display = null;

    return new Coding(system, codeString, display);
  }

  /**
   * @param rootResource the root FHIR {@link IAnyResource} that the resultant {@link Coding} will
   *     be contained in
   * @param ccwVariable the {@link CcwCodebookInterface} being coded
   * @param code the value to use for {@link Coding#getCode()}
   * @return the output {@link Coding} for the specified input values
   */
  private static Coding createCoding(
      IAnyResource rootResource, CcwCodebookInterface ccwVariable, Optional<?> code) {
    return createCoding(rootResource, ccwVariable, code.get());
  }

  /**
   * @param ccwVariable the {@link CcwCodebookInterface} being mapped
   * @return the public URL at which documentation for the specified {@link CcwCodebookInterface} is
   *     published
   */
  static String calculateVariableReferenceUrl(CcwCodebookInterface ccwVariable) {
    return String.format(
        "%s/%s",
        TransformerConstants.BASE_URL_CCW_VARIABLES,
        ccwVariable.getVariable().getId().toLowerCase());
  }

  /**
   * @param ccwVariable the {@link CcwCodebookInterface} being mapped
   * @return the {@link AdjudicationComponent#getCategory()} {@link CodeableConcept} to use for the
   *     specified {@link CcwCodebookInterface}
   */
  static CodeableConcept createAdjudicationCategory(CcwCodebookInterface ccwVariable) {
    /*
     * Adjudication.category is mapped a bit differently than other Codings/CodeableConcepts: they
     * all share the same Coding.system and use the CcwCodebookInterface reference URL as their
     * Coding.code. This looks weird, but makes it easy for API developers to find more information
     * about what the specific adjudication they're looking at means.
     */

    String conceptCode = calculateVariableReferenceUrl(ccwVariable);
    CodeableConcept categoryConcept =
        createCodeableConcept(TransformerConstants.CODING_CCW_ADJUDICATION_CATEGORY, conceptCode);
    categoryConcept.getCodingFirstRep().setDisplay(ccwVariable.getVariable().getLabel());
    return categoryConcept;
  }

  /**
   * @param ccwVariable the {@link CcwCodebookInterface} being mapped
   * @return the {@link AdjudicationComponent#getCategory()} {@link CodeableConcept} to use for the
   *     specified {@link CcwCodebookVariable}
   */
  static CodeableConcept createAdjudicationCategory(
      CcwCodebookInterface ccwVariable, String carinAdjuCode, String carinAdjuCodeDisplay) {
    /*
     * Adjudication.category is mapped a bit differently than other
     * Codings/CodeableConcepts: they all share the same Coding.system and use the
     * CcwCodebookVariable reference URL as their Coding.code. This looks weird, but
     * makes it easy for API developers to find more information about what the
     * specific adjudication they're looking at means.
     */

    String conceptCode = calculateVariableReferenceUrl(ccwVariable);
    CodeableConcept categoryConcept =
        createCodeableConcept(TransformerConstants.CODING_CCW_ADJUDICATION_CATEGORY, conceptCode);
    categoryConcept.getCodingFirstRep().setDisplay(ccwVariable.getVariable().getLabel());

    categoryConcept
        .addCoding()
        .setSystem(TransformerConstants.CARIN_ADJUDICATION_CODE)
        .setCode(carinAdjuCode)
        .setDisplay(carinAdjuCodeDisplay);

    return categoryConcept;
  }

  /**
   * @param ccwVariable the {@link CcwCodebookVariable} being mapped
   * @return the {@link AdjudicationComponent#getCategory()} {@link CodeableConcept} to use for the
   *     specified {@link CcwCodebookVariable}
   */
  static CodeableConcept createAdjudicationCategory(
      CcwCodebookVariable ccwVariable, String carinAdjuCode, String carinAdjuCodeDisplay) {
    /*
     * Adjudication.category is mapped a bit differently than other Codings/CodeableConcepts: they
     * all share the same Coding.system and use the CcwCodebookVariable reference URL as their
     * Coding.code. This looks weird, but makes it easy for API developers to find more information
     * about what the specific adjudication they're looking at means.
     */

    String conceptCode = calculateVariableReferenceUrl(ccwVariable);
    CodeableConcept categoryConcept =
        createCodeableConcept(TransformerConstants.CODING_CCW_ADJUDICATION_CATEGORY, conceptCode);
    categoryConcept.getCodingFirstRep().setDisplay(ccwVariable.getVariable().getLabel());

    categoryConcept
        .addCoding()
        .setSystem(C4BBAdjudication.SUBMITTED.getSystem())
        .setCode(carinAdjuCode)
        .setDisplay(carinAdjuCodeDisplay);

    return categoryConcept;
  }

  /**
   * Optionally adds an {@link AdjudicationComponent} to an {@link ItemComponent#getAdjudication()}
   *
   * @param item {@link ItemComponent} to add the {@link AdjudicationComponent} to
   * @param adjudication Optional {@link AdjudicationComponent}
   */
  static void addAdjudication(ItemComponent item, Optional<AdjudicationComponent> adjudication) {
    if (adjudication.isPresent()) {
      item.addAdjudication(adjudication.get());
    }
  }

  /**
   * Optionally adds an {@link AdjudicationComponent} to an {@link
   * ExplanationOfBenefit#getAdjudication()}
   *
   * @param eob {@link ExplanationOfBenefit} to add the {@link AdjudicationComponent} to
   * @param adjudication Optional {@link AdjudicationComponent}
   */
  static void addAdjudication(
      ExplanationOfBenefit eob, Optional<AdjudicationComponent> adjudication) {
    if (adjudication.isPresent()) {
      eob.addAdjudication(adjudication.get());
    }
  }

  /**
   * Optionally adds an {@link TotalComponent} to an {@link ExplanationOfBenefit#getTotal()}
   *
   * @param eob {@link ExplanationOfBenefit} to add the {@link TotalComponent} to
   * @param total Optional {@link TotalComponent}
   */
  static void addTotal(ExplanationOfBenefit eob, Optional<TotalComponent> total) {
    if (total.isPresent()) {
      eob.addTotal(total.get());
    }
  }

  /**
   * Creates a C4BB Adjudication `adjudicationamounttype` {@link CodeableConcept} slice for use in
   * multiple places
   *
   * @param ccwVariable The CCW Variable that represents what the amount is
   * @param code The C4BBAdjudication code that represents this amount
   * @param amount A dollar amount
   * @return The created {@link AdjudicationComponent}
   */
  private static CodeableConcept createAdjudicationAmtSliceCategory(
      CcwCodebookInterface ccwVariable, C4BBAdjudication code) {
    return new CodeableConcept()
        // Indicate the required coding for CC4BB adjudicationamounttype slice
        .addCoding(new Coding(code.getSystem(), code.toCode(), code.getDisplay()))
        // Indicate the correct CCW variable
        .addCoding(
            new Coding(
                TransformerConstants.CODING_CCW_ADJUDICATION_CATEGORY,
                calculateVariableReferenceUrl(ccwVariable),
                ccwVariable.getVariable().getLabel()));
  }

  /**
   * Optionally Creates an `adjudicationamounttype` {@link AdjudicationComponent} slice
   *
   * @param ccwVariable The CCW Variable that represents what the amount is
   * @param code The C4BBAdjudication code that represents this amount
   * @param amount A dollar amount
   * @return The created {@link AdjudicationComponent}
   */
  static Optional<AdjudicationComponent> createAdjudicationAmtSlice(
      CcwCodebookInterface ccwVariable, C4BBAdjudication code, Optional<BigDecimal> amount) {
    return amount.map(
        amt ->
            new AdjudicationComponent()
                .setCategory(createAdjudicationAmtSliceCategory(ccwVariable, code))
                .setAmount(createMoney(amt)));
  }

  /**
   * Optionally Creates an `adjudicationamounttype` {@link AdjudicationComponent} slice
   *
   * @param ccwVariable The CCW Variable that represents what the amount is
   * @param cod The C4BBAdjudication code that represents this amount
   * @param amount A dollar amount
   * @return The created {@link AdjudicationComponent}
   */
  static Optional<AdjudicationComponent> createAdjudicationAmtSlice(
      CcwCodebookInterface ccwVariable, C4BBAdjudication code, BigDecimal amount) {
    return createAdjudicationAmtSlice(ccwVariable, code, Optional.of(amount));
  }

  /**
   * Optionally Creates an `denialreason` {@link AdjudicationComponent} slice
   *
   * @param eob The base {@link ExplanationOfBenefit} resource
   * @param ccwVariable The CCW Variable that represents what the reason is
   * @param reasonCode The coded denial reason
   * @return The created {@link AdjudicationComponent}
   */
  static Optional<AdjudicationComponent> createAdjudicationDenialReasonSlice(
      ExplanationOfBenefit eob, CcwCodebookInterface ccwVariable, Optional<String> reasonCode) {
    return reasonCode.map(
        reason ->
            new AdjudicationComponent()
                // Set category for `denialreason` slice
                .setCategory(
                    new CodeableConcept()
                        .setCoding(
                            Arrays.asList(
                                new Coding(
                                    C4BBAdjudicationDiscriminator.DENIAL_REASON.getSystem(),
                                    C4BBAdjudicationDiscriminator.DENIAL_REASON.toCode(),
                                    C4BBAdjudicationDiscriminator.DENIAL_REASON.getDisplay()))))
                // Set BB coding for Reason
                .setReason(createCodeableConcept(eob, ccwVariable, reason)));
  }

  /**
   * Optionally Creates an `denialreason` {@link AdjudicationComponent} slice
   *
   * @param eob The base {@link ExplanationOfBenefit} resource
   * @param ccwVariable The CCW Variable that represents what the reason is
   * @param reasonCode The coded denial reason
   * @return The created {@link AdjudicationComponent}
   */
  static Optional<AdjudicationComponent> createAdjudicationDenialReasonSlice(
      ExplanationOfBenefit eob, CcwCodebookInterface ccwVariable, String reasonCode) {
    return createAdjudicationDenialReasonSlice(eob, ccwVariable, Optional.of(reasonCode));
  }

  /**
   * Optionally Creates an `adjudicationamounttype` {@link TotalComponent} slice. This looks similar
   * to the code to generate the {@link AdjudicationComponent} slice of the same name, but
   * unfortunately can't be reused because they are different types.
   *
   * @param eob The base {@link ExplanationOfBenefit} resource
   * @param ccwVariable The CCW Variable that represents what the reason is
   * @param code The C4BBAdjudication code that represents this amount
   * @param amount A dollar amount
   * @return The created {@link TotalComponent}
   */
  static Optional<TotalComponent> createTotalAdjudicationAmountSlice(
      ExplanationOfBenefit eob,
      CcwCodebookInterface ccwVariable,
      C4BBAdjudication code,
      Optional<BigDecimal> amount) {
    return amount.map(
        amt ->
            new TotalComponent()
                .setCategory(createAdjudicationAmtSliceCategory(ccwVariable, code))
                .setAmount(createMoney(amount)));
  }

  /**
   * Optionally Creates an `adjudicationamounttype` {@link TotalComponent} slice. This looks similar
   * to the code to generate the {@link AdjudicationComponent} slice of the same name, but
   * unfortunately can't be reused because they are different types.
   *
   * @param eob The base {@link ExplanationOfBenefit} resource
   * @param ccwVariable The CCW Variable that represents what the reason is
   * @param code The C4BBAdjudication code that represents this amount
   * @param amount A dollar amount
   * @return The created {@link TotalComponent}
   */
  static Optional<TotalComponent> createTotalAdjudicationAmountSlice(
      ExplanationOfBenefit eob,
      CcwCodebookInterface ccwVariable,
      C4BBAdjudication code,
      BigDecimal amount) {
    return createTotalAdjudicationAmountSlice(eob, ccwVariable, code, Optional.of(amount));
  }

  /**
   * @param rootResource the root FHIR {@link IAnyResource} that the resultant {@link Coding} will
   *     be contained in
   * @param ccwVariable the {@link CcwCodebookInterface} being coded
   * @param code the FHIR {@link Coding#getCode()} value to determine a corresponding {@link
   *     Coding#getDisplay()} value for
   * @return the {@link Coding#getDisplay()} value to use for the specified {@link
   *     CcwCodebookInterface} and {@link Coding#getCode()}, or {@link Optional#empty()} if no
   *     matching display value could be determined
   */
  private static Optional<String> calculateCodingDisplay(
      IAnyResource rootResource, CcwCodebookInterface ccwVariable, String code) {
    if (rootResource == null) throw new IllegalArgumentException();
    if (ccwVariable == null) throw new IllegalArgumentException();
    if (code == null) throw new IllegalArgumentException();
    if (!ccwVariable.getVariable().getValueGroups().isPresent())
      throw new BadCodeMonkeyException("No display values for Variable: " + ccwVariable);

    /*
     * We know that the specified CCW Variable is coded, but there's no guarantee that the Coding's
     * code matches one of the known/allowed Variable values: data is messy. When that happens, we
     * log the event and return normally. The log event will at least allow for further
     * investigation, if warranted. Also, there's a chance that the CCW Variable data itself is
     * messy, and that the Coding's code matches more than one value -- we just log those events,
     * too.
     */
    List<Value> matchingVariableValues =
        ccwVariable.getVariable().getValueGroups().get().stream()
            .flatMap(g -> g.getValues().stream())
            .filter(v -> v.getCode().equals(code))
            .collect(Collectors.toList());
    if (matchingVariableValues.size() == 1) {
      return Optional.of(matchingVariableValues.get(0).getDescription());
    } else if (matchingVariableValues.isEmpty()) {
      if (!codebookLookupMissingFailures.contains(ccwVariable)) {
        // Note: The race condition here (from concurrent requests) is harmless.
        codebookLookupMissingFailures.add(ccwVariable);
        if (ccwVariable instanceof CcwCodebookVariable) {
          LOGGER.info(
              "No display value match found for {}.{} in resource '{}/{}'.",
              CcwCodebookVariable.class.getSimpleName(),
              ccwVariable.name(),
              rootResource.getClass().getSimpleName(),
              rootResource.getId());
        } else {
          LOGGER.info(
              "No display value match found for {}.{} in resource '{}/{}'.",
              CcwCodebookMissingVariable.class.getSimpleName(),
              ccwVariable.name(),
              rootResource.getClass().getSimpleName(),
              rootResource.getId());
        }
      }
      return Optional.empty();
    } else if (matchingVariableValues.size() > 1) {
      if (!codebookLookupDuplicateFailures.contains(ccwVariable)) {
        // Note: The race condition here (from concurrent requests) is harmless.
        codebookLookupDuplicateFailures.add(ccwVariable);
        if (ccwVariable instanceof CcwCodebookVariable) {
          LOGGER.info(
              "Multiple display value matches found for {}.{} in resource '{}/{}'.",
              CcwCodebookVariable.class.getSimpleName(),
              ccwVariable.name(),
              rootResource.getClass().getSimpleName(),
              rootResource.getId());
        } else {
          LOGGER.info(
              "Multiple display value matches found for {}.{} in resource '{}/{}'.",
              CcwCodebookMissingVariable.class.getSimpleName(),
              ccwVariable.name(),
              rootResource.getClass().getSimpleName(),
              rootResource.getId());
        }
      }
      return Optional.empty();
    } else {
      throw new BadCodeMonkeyException();
    }
  }

  /**
   * @param patientId the {@link #TransformerConstants.CODING_SYSTEM_CCW_BENE_ID} ID value for the
   *     beneficiary to match
   * @return a {@link Reference} to the {@link Patient} resource that matches the specified
   *     parameters
   */
  static Reference referencePatient(String patientId) {
    return new Reference(String.format("Patient/%s", patientId));
  }

  /**
   * @param beneficiary the {@link Beneficiary} to generate a {@link Patient} {@link Reference} for
   * @return a {@link Reference} to the {@link Patient} resource for the specified {@link
   *     Beneficiary}
   */
  static Reference referencePatient(Beneficiary beneficiary) {
    return referencePatient(beneficiary.getBeneficiaryId());
  }

  /**
   * @param practitionerNpi the {@link Practitioner#getIdentifier()} value to match (where {@link
   *     Identifier#getSystem()} is {@value #TransformerConstants.CODING_SYSTEM_NPI_US})
   * @return a {@link Reference} to the {@link Practitioner} resource that matches the specified
   *     parameters
   */
  static Reference referencePractitioner(String practitionerNpi) {
    return createIdentifierReference(TransformerConstants.CODING_NPI_US, practitionerNpi);
  }

  /**
   * @param period the {@link Period} to adjust
   * @param date the {@link LocalDate} to set the {@link Period#getEnd()} value with/to
   */
  static void setPeriodEnd(Period period, LocalDate date) {
    period.setEnd(
        Date.from(date.atStartOfDay(ZoneId.systemDefault()).toInstant()),
        TemporalPrecisionEnum.DAY);
  }

  /**
   * @param period the {@link Period} to adjust
   * @param date the {@link LocalDate} to set the {@link Period#getStart()} value with/to
   */
  static void setPeriodStart(Period period, LocalDate date) {
    period.setStart(
        Date.from(date.atStartOfDay(ZoneId.systemDefault()).toInstant()),
        TemporalPrecisionEnum.DAY);
  }

  /**
   * @param urlText the URL or URL portion to be encoded
   * @return a URL-encoded version of the specified text
   */
  static String urlEncode(String urlText) {
    try {
      return URLEncoder.encode(urlText, StandardCharsets.UTF_8.name());
    } catch (UnsupportedEncodingException e) {
      throw new BadCodeMonkeyException(e);
    }
  }

  /**
   * validate the from/thru dates to ensure the from date is before or the same as the thru date
   *
   * @param dateFrom start date {@link LocalDate}
   * @param dateThrough through date {@link LocalDate} to verify
   */
  static void validatePeriodDates(LocalDate dateFrom, LocalDate dateThrough) {
    if (dateFrom == null) return;
    if (dateThrough == null) return;
    // FIXME see CBBD-236 (ETL service fails on some Hospice claims "From
    // date is after the Through Date")
    // We are seeing this scenario in production where the from date is
    // after the through date so we are just logging the error for now.
    if (dateFrom.isAfter(dateThrough))
      LOGGER.debug(
          String.format(
              "Error - From Date '%s' is after the Through Date '%s'", dateFrom, dateThrough));
  }

  /**
   * validate the <Optional>from/<Optional>thru dates to ensure the from date is before or the same
   * as the thru date
   *
   * @param <Optional>dateFrom start date {@link <Optional>LocalDate}
   * @param <Optional>dateThrough through date {@link <Optional>LocalDate} to verify
   */
  static void validatePeriodDates(Optional<LocalDate> dateFrom, Optional<LocalDate> dateThrough) {
    if (!dateFrom.isPresent()) return;
    if (!dateThrough.isPresent()) return;
    validatePeriodDates(dateFrom.get(), dateThrough.get());
  }

  /**
   * Retrieves the Diagnosis display value from a Diagnosis code look up file
   *
   * @param icdCode - Diagnosis code
   */
  public static String retrieveIcdCodeDisplay(String icdCode) {

    if (icdCode.isEmpty()) {
      return null;
    }

    /*
     * There's a race condition here: we may initialize this static field more than once if multiple
     * requests come in at the same time. However, the assignment is atomic, so the race and
     * reinitialization is harmless other than maybe wasting a bit of time.
     */
    // read the entire ICD file the first time and put in a Map
    if (icdMap == null) {
      icdMap = readIcdCodeFile();
    }

    if (icdMap.containsKey(icdCode.toUpperCase())) {
      String icdCodeDisplay = icdMap.get(icdCode);
      return icdCodeDisplay;
    }

    // log which NDC codes we couldn't find a match for in our downloaded NDC file
    if (!drugCodeLookupMissingFailures.contains(icdCode)) {
      drugCodeLookupMissingFailures.add(icdCode);
      LOGGER.info(
          "No ICD code display value match found for ICD code {} in resource {}.",
          icdCode,
          "DGNS_CD.txt");
    }

    return null;
  }

  /**
   * Reads ALL the ICD codes and display values from the DGNS_CD.txt file. Refer to the README file
   * in the src/main/resources directory
   */
  private static Map<String, String> readIcdCodeFile() {
    Map<String, String> icdDiagnosisMap = new HashMap<String, String>();

    try (final InputStream icdCodeDisplayStream =
            Thread.currentThread().getContextClassLoader().getResourceAsStream("DGNS_CD.txt");
        final BufferedReader icdCodesIn =
            new BufferedReader(new InputStreamReader(icdCodeDisplayStream))) {
      /*
       * We want to extract the ICD Diagnosis codes and display values and put in a map for easy
       * retrieval to get the display value icdColumns[1] is DGNS_DESC(i.e. 7840 code is HEADACHE
       * description)
       */
      String line = "";
      icdCodesIn.readLine();
      while ((line = icdCodesIn.readLine()) != null) {
        String icdColumns[] = line.split("\t");
        icdDiagnosisMap.put(icdColumns[0], icdColumns[1]);
      }
      icdCodesIn.close();
    } catch (IOException e) {
      throw new UncheckedIOException("Unable to read ICD code data.", e);
    }

    return icdDiagnosisMap;
  }

  /**
   * Retrieves the NPI display value from an NPI code look up file
   *
   * @param npiCode - NPI code
   */
  public static String retrieveNpiCodeDisplay(String npiCode) {

    if (npiCode.isEmpty()) return null;

    /*
     * There's a race condition here: we may initialize this static field more than once if multiple
     * requests come in at the same time. However, the assignment is atomic, so the race and
     * reinitialization is harmless other than maybe wasting a bit of time.
     */
    // read the entire NPI file the first time and put in a Map
    if (npiMap == null) {
      npiMap = readNpiCodeFile();
    }

    if (npiMap.containsKey(npiCode.toUpperCase())) {
      String npiCodeDisplay = npiMap.get(npiCode);
      return npiCodeDisplay;
    }

    // log which NPI codes we couldn't find a match for in our downloaded NPI file
    if (!npiCodeLookupMissingFailures.contains(npiCode)) {
      npiCodeLookupMissingFailures.add(npiCode);
      LOGGER.info(
          "No NPI code display value match found for NPI code {} in resource {}.",
          npiCode,
          "NPI_Coded_Display_Values_Tab.txt");
    }

    return null;
  }

  /**
   * Reads ALL the NPI codes and display values from the NPI_Coded_Display_Values_Tab.txt file.
   * Refer to the README file in the src/main/resources directory
   */
  private static Map<String, String> readNpiCodeFile() {

    Map<String, String> npiCodeMap = new HashMap<String, String>();
    try (final InputStream npiCodeDisplayStream =
            Thread.currentThread()
                .getContextClassLoader()
                .getResourceAsStream("NPI_Coded_Display_Values_Tab.txt");
        final BufferedReader npiCodesIn =
            new BufferedReader(new InputStreamReader(npiCodeDisplayStream))) {
      /*
       * We want to extract the NPI codes and display values and put in a map for easy retrieval to
       * get the display value-- npiColumns[0] is the NPI Code, npiColumns[4] is the NPI
       * Organization Code, npiColumns[8] is the NPI provider name prefix, npiColumns[6] is the NPI
       * provider first name, npiColumns[7] is the NPI provider middle name, npiColumns[5] is the
       * NPI provider last name, npiColumns[9] is the NPI provider suffix name, npiColumns[10] is
       * the NPI provider credential.
       */
      String line = "";
      npiCodesIn.readLine();
      while ((line = npiCodesIn.readLine()) != null) {
        String npiColumns[] = line.split("\t");
        if (npiColumns[4].isEmpty()) {
          String npiDisplayName =
              npiColumns[8].trim()
                  + " "
                  + npiColumns[6].trim()
                  + " "
                  + npiColumns[7].trim()
                  + " "
                  + npiColumns[5].trim()
                  + " "
                  + npiColumns[9].trim()
                  + " "
                  + npiColumns[10].trim();
          npiCodeMap.put(npiColumns[0], npiDisplayName.replace("  ", " ").trim());
        } else {
          npiCodeMap.put(npiColumns[0], npiColumns[4].replace("\"", "").trim());
        }
      }
    } catch (IOException e) {
      throw new UncheckedIOException("Unable to read NPI code data.", e);
    }
    return npiCodeMap;
  }

  /**
   * Retrieves the Procedure code and display value from a Procedure code look up file
   *
   * @param procedureCode - Procedure code
   */
  public static String retrieveProcedureCodeDisplay(String procedureCode) {

    if (procedureCode.isEmpty()) return null;

    /*
     * There's a race condition here: we may initialize this static field more than once if multiple
     * requests come in at the same time. However, the assignment is atomic, so the race and
     * reinitialization is harmless other than maybe wasting a bit of time.
     */
    // read the entire Procedure code file the first time and put in a Map
    if (procedureMap == null) {
      procedureMap = readProcedureCodeFile();
    }

    if (procedureMap.containsKey(procedureCode.toUpperCase())) {
      String procedureCodeDisplay = procedureMap.get(procedureCode);
      return procedureCodeDisplay;
    }

    // log which Procedure codes we couldn't find a match for in our procedure codes
    // file
    if (!procedureLookupMissingFailures.contains(procedureCode)) {
      procedureLookupMissingFailures.add(procedureCode);
      LOGGER.info(
          "No procedure code display value match found for procedure code {} in resource {}.",
          procedureCode,
          "PRCDR_CD.txt");
    }

    return null;
  }

  /**
   * Reads all the procedure codes and display values from the PRCDR_CD.txt file Refer to the README
   * file in the src/main/resources directory
   */
  private static Map<String, String> readProcedureCodeFile() {

    Map<String, String> procedureCodeMap = new HashMap<String, String>();
    try (final InputStream procedureCodeDisplayStream =
            Thread.currentThread().getContextClassLoader().getResourceAsStream("PRCDR_CD.txt");
        final BufferedReader procedureCodesIn =
            new BufferedReader(new InputStreamReader(procedureCodeDisplayStream))) {
      /*
       * We want to extract the procedure codes and display values and put in a map for easy
       * retrieval to get the display value icdColumns[0] is PRCDR_CD; icdColumns[1] is
       * PRCDR_DESC(i.e. 8295 is INJECT TENDON OF HAND description)
       */
      String line = "";
      procedureCodesIn.readLine();
      while ((line = procedureCodesIn.readLine()) != null) {
        String icdColumns[] = line.split("\t");
        procedureCodeMap.put(icdColumns[0], icdColumns[1]);
      }
      procedureCodesIn.close();
    } catch (IOException e) {
      throw new UncheckedIOException("Unable to read Procedure code data.", e);
    }

    return procedureCodeMap;
  }

  /**
   * Retrieves the PRODUCTNDC and SUBSTANCENAME from the FDA NDC Products file which was downloaded
   * during the build process
   *
   * @param claimDrugCode - NDC value in claim records
   */
  public static String retrieveFDADrugCodeDisplay(String claimDrugCode) {

    /*
     * Handle bad data (e.g. our random test data) if drug code is empty or length is less than 9
     * characters
     */
    if (claimDrugCode.isEmpty() || claimDrugCode.length() < 9) {
      return null;
    }

    /*
     * There's a race condition here: we may initialize this static field more than once if multiple
     * requests come in at the same time. However, the assignment is atomic, so the race and
     * reinitialization is harmless other than maybe wasting a bit of time.
     */
    // read the entire NDC file the first time and put in a Map
    if (ndcProductMap == null) {
      ndcProductMap = readFDADrugCodeFile();
    }

    String claimDrugCodeReformatted = null;

    claimDrugCodeReformatted = claimDrugCode.substring(0, 5) + "-" + claimDrugCode.substring(5, 9);

    if (ndcProductMap.containsKey(claimDrugCodeReformatted)) {
      String ndcSubstanceName = ndcProductMap.get(claimDrugCodeReformatted);
      return ndcSubstanceName;
    }

    // log which NDC codes we couldn't find a match for in our downloaded NDC file
    if (!drugCodeLookupMissingFailures.contains(claimDrugCode)) {
      drugCodeLookupMissingFailures.add(claimDrugCode);
      LOGGER.info(
          "No national drug code value (PRODUCTNDC column) match found for drug code {} in resource {}.",
          claimDrugCode,
          "fda_products_utf8.tsv");
    }

    return null;
  }

  /**
   * Reads all the <code>PRODUCTNDC</code> and <code>SUBSTANCENAME</code> fields from the FDA NDC
   * Products file which was downloaded during the build process.
   *
   * <p>See {@link FDADrugDataUtilityApp} for details.
   */
  public static Map<String, String> readFDADrugCodeFile() {
    Map<String, String> ndcProductHashMap = new HashMap<String, String>();
    try (final InputStream ndcProductStream =
            Thread.currentThread()
                .getContextClassLoader()
                .getResourceAsStream(FDADrugDataUtilityApp.FDA_PRODUCTS_RESOURCE);
        final BufferedReader ndcProductsIn =
            new BufferedReader(new InputStreamReader(ndcProductStream))) {
      /*
       * We want to extract the PRODUCTNDC and PROPRIETARYNAME/SUBSTANCENAME from the FDA Products
       * file (fda_products_utf8.tsv is in /target/classes directory) and put in a Map for easy
       * retrieval to get the display value which is a combination of PROPRIETARYNAME &
       * SUBSTANCENAME
       */
      String line = "";
      ndcProductsIn.readLine();
      while ((line = ndcProductsIn.readLine()) != null) {
        String ndcProductColumns[] = line.split("\t");
        String nationalDrugCodeManufacturer =
            StringUtils.leftPad(
                ndcProductColumns[1].substring(0, ndcProductColumns[1].indexOf("-")), 5, '0');
        String nationalDrugCodeIngredient =
            StringUtils.leftPad(
                ndcProductColumns[1].substring(
                    ndcProductColumns[1].indexOf("-") + 1, ndcProductColumns[1].length()),
                4,
                '0');
        // ndcProductColumns[3] - Proprietary Name
        // ndcProductColumns[13] - Substance Name
        ndcProductHashMap.put(
            String.format("%s-%s", nationalDrugCodeManufacturer, nationalDrugCodeIngredient),
            ndcProductColumns[3] + " - " + ndcProductColumns[13]);
      }
    } catch (IOException e) {
      throw new UncheckedIOException("Unable to read NDC code data.", e);
    }
    return ndcProductHashMap;
  }

  /**
   * Create a bundle from the entire search result
   *
   * @param paging contains the {@link OffsetLinkBuilder} information
   * @param resources a list of {@link ExplanationOfBenefit}s, {@link Coverage}s, or {@link
   *     Patient}s, of which a portion or all will be added to the bundle based on the paging values
   * @param transactionTime date for the bundle
   * @return Returns a {@link Bundle} of either {@link ExplanationOfBenefit}s, {@link Coverage}s, or
   *     {@link Patient}s, which may contain multiple matching resources, or may also be empty.
   */
  public static Bundle createBundle(
      OffsetLinkBuilder paging, List<IBaseResource> resources, Date transactionTime) {
    Bundle bundle = new Bundle();
    if (paging.isPagingRequested()) {
      /*
       * FIXME: Due to a bug in HAPI-FHIR described here
       * https://github.com/jamesagnew/hapi-fhir/issues/1074 paging for count=0 is not working
       * correctly.
       */
      int endIndex = Math.min(paging.getStartIndex() + paging.getPageSize(), resources.size());
      List<IBaseResource> resourcesSubList = resources.subList(paging.getStartIndex(), endIndex);
      bundle = TransformerUtilsV2.addResourcesToBundle(bundle, resourcesSubList);
      paging.setTotal(resources.size()).addLinks(bundle);
    } else {
      bundle = TransformerUtilsV2.addResourcesToBundle(bundle, resources);
    }

    /*
     * Dev Note: the Bundle's lastUpdated timestamp is the known last update time for the whole
     * database. Because the filterManager's tracking of this timestamp is lazily updated for
     * performance reason, the resources of the bundle may be after the filter manager's version of
     * the timestamp.
     */
    Date maxBundleDate =
        resources.stream()
            .map(r -> r.getMeta().getLastUpdated())
            .filter(Objects::nonNull)
            .max(Date::compareTo)
            .orElse(transactionTime);
    bundle
        .getMeta()
        .setLastUpdated(transactionTime.after(maxBundleDate) ? transactionTime : maxBundleDate);
    bundle.setTotal(resources.size());
    return bundle;
  }

  /**
   * Create a bundle from the entire search result
   *
   * @param resources a list of {@link ExplanationOfBenefit}s, {@link Coverage}s, or {@link
   *     Patient}s, all of which will be added to the bundle
   * @param paging contains the {@link LinkBuilder} information to add to the bundle
   * @param transactionTime date for the bundle
   * @return Returns a {@link Bundle} of either {@link ExplanationOfBenefit}s, {@link Coverage}s, or
   *     {@link Patient}s, which may contain multiple matching resources, or may also be empty.
   */
  public static Bundle createBundle(
      List<IBaseResource> resources, LinkBuilder paging, Date transactionTime) {
    Bundle bundle = new Bundle();
    TransformerUtilsV2.addResourcesToBundle(bundle, resources);
    paging.addLinks(bundle);
    bundle.setTotalElement(
        paging.isPagingRequested() ? new UnsignedIntType() : new UnsignedIntType(resources.size()));

    /*
     * Dev Note: the Bundle's lastUpdated timestamp is the known last update time for the whole
     * database. Because the filterManager's tracking of this timestamp is lazily updated for
     * performance reason, the resources of the bundle may be after the filter manager's version of
     * the timestamp.
     */
    Date maxBundleDate =
        resources.stream()
            .map(r -> r.getMeta().getLastUpdated())
            .filter(Objects::nonNull)
            .max(Date::compareTo)
            .orElse(transactionTime);
    bundle
        .getMeta()
        .setLastUpdated(transactionTime.after(maxBundleDate) ? transactionTime : maxBundleDate);
    return bundle;
  }

  /**
   * @param bundle a {@link Bundle} to add the list of {@link ExplanationOfBenefit} resources to.
   * @param resources a list of either {@link ExplanationOfBenefit}s, {@link Coverage}s, or {@link
   *     Patient}s, of which a portion will be added to the bundle based on the paging values
   * @return Returns a {@link Bundle} of {@link ExplanationOfBenefit}s, {@link Coverage}s, or {@link
   *     Patient}s, which may contain multiple matching resources, or may also be empty.
   */
  public static Bundle addResourcesToBundle(Bundle bundle, List<IBaseResource> resources) {
    for (IBaseResource res : resources) {
      BundleEntryComponent entry = bundle.addEntry();
      entry.setResource((Resource) res);
    }
    return bundle;
  }

  /**
   * @param currencyIdentifier the {@link CurrencyIdentifier} indicating the currency of an {@link
   *     Identifier}.
   * @return Returns an {@link Extension} describing the currency of an {@link Identifier}.
   */
  public static Extension createIdentifierCurrencyExtension(CurrencyIdentifier currencyIdentifier) {
    String system = TransformerConstants.CODING_SYSTEM_IDENTIFIER_CURRENCY;
    String code = "historic";
    String display = "Historic";
    if (currencyIdentifier.equals(CurrencyIdentifier.CURRENT)) {
      code = "current";
      display = "Current";
    }

    Coding currentValueCoding = new Coding(system, code, display);
    Extension currencyIdentifierExtension =
        new Extension(TransformerConstants.CODING_SYSTEM_IDENTIFIER_CURRENCY, currentValueCoding);

    return currencyIdentifierExtension;
  }

  /**
   * Records the JPA query details in {@link MDC}.
   *
   * @param queryId an ID that identifies the type of JPA query being run, e.g. "bene_by_id"
   * @param queryDurationNanoseconds the JPA query's duration, in nanoseconds
   * @param recordCount the number of top-level records (e.g. JPA entities) returned by the query
   */
  public static void recordQueryInMdc(
      String queryId, long queryDurationNanoseconds, long recordCount) {
    String keyPrefix = String.format("jpa_query.%s", queryId);
    MDC.put(
        String.format("%s.duration_nanoseconds", keyPrefix),
        Long.toString(queryDurationNanoseconds));
    MDC.put(
        String.format("%s.duration_milliseconds", keyPrefix),
        Long.toString(queryDurationNanoseconds / 1000000));
    MDC.put(String.format("%s.record_count", keyPrefix), Long.toString(recordCount));
  }

  /**
   * Sets the lastUpdated value in the resource.
   *
   * @param resource is the FHIR resource to set lastUpdate
   * @param lastUpdated is the lastUpdated value set. If not present, set the fallback lastUpdated.
   */
  public static void setLastUpdated(IAnyResource resource, Optional<Date> lastUpdated) {
    resource
        .getMeta()
        .setLastUpdated(lastUpdated.orElse(TransformerConstants.FALLBACK_LAST_UPDATED));
  }

  /**
   * Sets the lastUpdated value in the resource if the passed in value is later than the current
   * value.
   *
   * @param resource is the FHIR resource to update
   * @param lastUpdated is the lastUpdated value from the entity
   */
  public static void updateMaxLastUpdated(IAnyResource resource, Optional<Date> lastUpdated) {
    lastUpdated.ifPresent(
        newDate -> {
          Date currentDate = resource.getMeta().getLastUpdated();
          if (currentDate != null && newDate.after(currentDate)) {
            resource.getMeta().setLastUpdated(newDate);
          }
        });
  }

  /**
   * Work around for https://github.com/jamesagnew/hapi-fhir/issues/1585. HAPI will fill in the
   * resource count as a total value when a Bundle has no total value.
   *
   * @param requestDetails of a resource provider
   */
  public static void workAroundHAPIIssue1585(RequestDetails requestDetails) {
    // The hack is to remove the _count parameter from theDetails so that total is not modified.
    Map<String, String[]> params = new HashMap<String, String[]>(requestDetails.getParameters());
    if (params.remove(Constants.PARAM_COUNT) != null) {
      // Remove _count parameter from the current request details
      requestDetails.setParameters(params);
    }
  }

  /**
   * @param beneficiaryPatientId the {@link #TransformerConstants.CODING_SYSTEM_CCW_BENE_ID} ID
   *     value for the {@link Coverage#getBeneficiary()} value to match
   * @param coverageType the {@link MedicareSegment} value to match
   * @return a {@link Reference} to the {@link Coverage} resource where {@link Coverage#getPlan()}
   *     matches {@link #COVERAGE_PLAN} and the other parameters specified also match
   */
  static Reference referenceCoverage(String beneficiaryPatientId, MedicareSegment coverageType) {
    return new Reference(buildCoverageId(coverageType, beneficiaryPatientId));
  }

  /**
   * @param medicareSegment the {@link MedicareSegment} to compute a {@link Coverage#getId()} for
   * @param beneficiary the {@link Beneficiary} to compute a {@link Coverage#getId()} for
   * @return the {@link Coverage#getId()} value to use for the specified values
   */
  public static IdDt buildCoverageId(MedicareSegment medicareSegment, Beneficiary beneficiary) {
    return buildCoverageId(medicareSegment, beneficiary.getBeneficiaryId());
  }

  /**
   * @param medicareSegment the {@link MedicareSegment} to compute a {@link Coverage#getId()} for
   * @param beneficiaryId the {@link Beneficiary#getBeneficiaryId()} value to compute a {@link
   *     Coverage#getId()} for
   * @return the {@link Coverage#getId()} value to use for the specified values
   */
  public static IdDt buildCoverageId(MedicareSegment medicareSegment, String beneficiaryId) {
    return new IdDt(
        Coverage.class.getSimpleName(),
        String.format("%s-%s", medicareSegment.getUrlPrefix(), beneficiaryId));
  }

  /**
   * @param rootResource the root FHIR {@link IAnyResource} that the resultant {@link Coding} will
   *     be contained in
   * @param ccwVariable the {@link CcwCodebookVariable} being coded
   * @param yearMonth the value to use for {@link String} for yearMonth
   * @param code the value to use for {@link Coding#getCode()}
   * @return the output {@link Coding} for the specified input values
   */
  private static Coding createCoding(
      IAnyResource rootResource, CcwCodebookInterface ccwVariable, String yearMonth, Object code) {
    /*
     * The code parameter is an Object to avoid needing multiple copies of this and related methods.
     * This if-else block is the price to be paid for that, though.
     */
    String codeString;
    if (code instanceof Character) codeString = ((Character) code).toString();
    else if (code instanceof String) codeString = code.toString().trim();
    else throw new BadCodeMonkeyException("Unsupported: " + code);

    String system = calculateVariableReferenceUrl(ccwVariable);

    String display;
    if (ccwVariable.getVariable().getValueGroups().isPresent())
      display = calculateCodingDisplay(rootResource, ccwVariable, codeString).orElse(null);
    else display = null;

    return new Coding(system, codeString, display);
  }
  /**
   * @param eob the {@link ExplanationOfBenefit} to extract the claim type from
   * @return the {@link ClaimType}
   */
  static ClaimType getClaimType(ExplanationOfBenefit eob) {
    String type =
        eob.getType().getCoding().stream()
            .filter(c -> c.getSystem().equals(TransformerConstants.CODING_SYSTEM_BBAPI_EOB_TYPE))
            .findFirst()
            .get()
            .getCode();
    return ClaimType.valueOf(type);
  }

  /**
   * Transforms the common group level header fields between all claim types
   *
   * @param eob the {@link ExplanationOfBenefit} to modify
   * @param claimId CLM_ID
   * @param beneficiaryId BENE_ID
   * @param claimType {@link ClaimType} to process
   * @param claimGroupId CLM_GRP_ID
   * @param coverageType {@link MedicareSegment}
   * @param dateFrom CLM_FROM_DT
   * @param dateThrough CLM_THRU_DT
   * @param paymentAmount CLM_PMT_AMT
   * @param finalAction FINAL_ACTION
   */
  static void mapEobCommonClaimHeaderData(
      ExplanationOfBenefit eob,
      String claimId,
      String beneficiaryId,
      ClaimType claimType,
      String claimGroupId,
      MedicareSegment coverageType,
      Optional<LocalDate> dateFrom,
      Optional<LocalDate> dateThrough,
      Optional<BigDecimal> paymentAmount,
      char finalAction) {

    // Claim Type + Claim ID => ExplanationOfBenefit.id
    eob.setId(buildEobId(claimType, claimId));

    if (claimType.equals(ClaimType.PDE)) {
      // PDE_ID => ExplanationOfBenefit.identifier
      eob.addIdentifier(createClaimIdentifier(CcwCodebookVariable.PDE_ID, claimId));
    } else {
      // CLM_ID => ExplanationOfBenefit.identifier
      eob.addIdentifier(createClaimIdentifier(CcwCodebookVariable.CLM_ID, claimId));
    }

    // CLM_GRP_ID => ExplanationOfBenefit.identifier
    eob.addIdentifier()
        .setSystem(TransformerConstants.IDENTIFIER_SYSTEM_BBAPI_CLAIM_GROUP_ID)
        .setValue(claimGroupId)
        .setType(createC4BBClaimCodeableConcept());

    // BENE_ID + Coverage Type => ExplanationOfBenefit.insurance.coverage (ref)
    eob.addInsurance().setCoverage(referenceCoverage(beneficiaryId, coverageType));

    // BENE_ID => ExplanationOfBenefit.patient (reference)
    eob.setPatient(referencePatient(beneficiaryId));

    // FINAL_ACTION => ExplanationOfBenefit.status
    switch (finalAction) {
      case 'F':
        eob.setStatus(ExplanationOfBenefitStatus.ACTIVE);
        break;

      case 'N':
        eob.setStatus(ExplanationOfBenefitStatus.CANCELLED);
        break;

      default:
        // unknown final action value
        throw new BadCodeMonkeyException();
    }

    // CLM_FROM_DT => ExplanationOfBenefit.billablePeriod.start
    // CLM_THRU_DT => ExplanationOfBenefit.billablePeriod.end
    if (dateFrom.isPresent()) {
      validatePeriodDates(dateFrom, dateThrough);
      setPeriodStart(eob.getBillablePeriod(), dateFrom.get());
      setPeriodEnd(eob.getBillablePeriod(), dateThrough.get());
    }

    // CLM_PMT_AMT => ExplanationOfBenefit.payment.amount
    if (paymentAmount.isPresent()) {
      eob.getPayment().setAmount(createMoney(paymentAmount));
    }
  }

  /**
   * @param amountValue the value to use for {@link Money#getValue()}
   * @return a new {@link Money} instance, with the specified {@link Money#getValue()}
   */
  static Money createMoney(Optional<? extends Number> amountValue) {
    if (!amountValue.isPresent()) {
      throw new IllegalArgumentException();
    }

    Money money = new Money().setCurrency(TransformerConstants.CODED_MONEY_USD);

    if (amountValue.get() instanceof BigDecimal) {
      money.setValue((BigDecimal) amountValue.get());
    } else {
      throw new BadCodeMonkeyException();
    }

    return money;
  }

  /**
   * @param amountValue the value to use for {@link Money#getValue()}
   * @return a new {@link Money} instance, with the specified {@link Money#getValue()}
   */
  static Money createMoney(Number amountValue) {
    return createMoney(Optional.of(amountValue));
  }

  /**
   * Ensures that the specified {@link ExplanationOfBenefit} has the specified {@link
   * CareTeamComponent}, and links the specified {@link ItemComponent} to that {@link
   * CareTeamComponent} (via {@link ItemComponent#addCareTeamLinkId(int)}).
   *
   * @param eob the {@link ExplanationOfBenefit} that the {@link CareTeamComponent} should be part
   *     of
   * @param eobItem the {@link ItemComponent} that should be linked to the {@link CareTeamComponent}
   * @param practitionerIdSystem the {@link Identifier#getSystem()} of the practitioner to reference
   *     in {@link CareTeamComponent#getProvider()}
   * @param practitionerIdValue the {@link Identifier#getValue()} of the practitioner to reference
   *     in {@link CareTeamComponent#getProvider()}
   * @param careTeamRole the {@link ClaimCareteamrole} to use for the {@link
   *     CareTeamComponent#getRole()}
   * @return the {@link CareTeamComponent} that was created/linked
   */
  static CareTeamComponent addCareTeamPractitioner(
      ExplanationOfBenefit eob,
      ItemComponent eobItem,
      C4BBPractitionerIdentifierType type,
      String practitionerIdValue,
      C4BBClaimInstitutionalCareTeamRole careTeamRole) {
    // Try to find a matching pre-existing entry.
    CareTeamComponent careTeamEntry =
        eob.getCareTeam().stream()
            .filter(ctc -> ctc.getProvider().hasIdentifier())
            .filter(
                ctc ->
                    type.getSystem().equals(ctc.getProvider().getIdentifier().getSystem())
                        && practitionerIdValue.equals(ctc.getProvider().getIdentifier().getValue()))
            .filter(ctc -> ctc.hasRole())
            .filter(
                ctc ->
                    careTeamRole.toCode().equals(ctc.getRole().getCodingFirstRep().getCode())
                        && careTeamRole
                            .getSystem()
                            .equals(ctc.getRole().getCodingFirstRep().getSystem()))
            .findAny()
            .orElse(null);

    // If no match was found, add one to the EOB.
    // <ID Value> => ExplanationOfBenefit.careTeam.provider
    if (careTeamEntry == null) {
      careTeamEntry = eob.addCareTeam();
      // addItem adds and returns, so we want size() not size() + 1 here
      careTeamEntry.setSequence(eob.getCareTeam().size());
      careTeamEntry.setProvider(createPractitionerIdentifierReference(type, practitionerIdValue));

      CodeableConcept careTeamRoleConcept =
          createCodeableConcept(careTeamRole.getSystem(), careTeamRole.toCode());
      careTeamRoleConcept.getCodingFirstRep().setDisplay(careTeamRole.getDisplay());
      careTeamEntry.setRole(careTeamRoleConcept);
    }

    // care team entry is at eob level so no need to create item link id
    if (eobItem == null) {
      return careTeamEntry;
    }

    // ExplanationOfBenefit.careTeam.sequence => ExplanationOfBenefit.item.careTeamSequence
    if (!eobItem.getCareTeamSequence().contains(new PositiveIntType(careTeamEntry.getSequence()))) {
      eobItem.addCareTeamSequence(careTeamEntry.getSequence());
    }

    return careTeamEntry;
  }

  /**
   * Returns a new {@link SupportingInformationComponent} that has been added to the specified
   * {@link ExplanationOfBenefit}. Unlike {@link #addInformation(ExplanationOfBenefit,
   * CcwCodebookVariable)}, this also sets the {@link SupportingInformationComponent#getCode()}
   * based on the values provided.
   *
   * @param eob the {@link ExplanationOfBenefit} to modify
   * @param categoryVariable {@link CcwCodebookVariable} to map to {@link
   *     SupportingInformationComponent#getCategory()}
   * @param codeSystemVariable the {@link CcwCodebookVariable} to map to the {@link
   *     Coding#getSystem()} used in the {@link SupportingInformationComponent#getCode()}
   * @param codeValue the value to map to the {@link Coding#getCode()} used in the {@link
   *     SupportingInformationComponent#getCode()}
   * @return the newly-added {@link SupportingInformationComponent} entry
   */
  static SupportingInformationComponent addInformationWithCode(
      ExplanationOfBenefit eob,
      CcwCodebookVariable categoryVariable,
      CcwCodebookVariable codeSystemVariable,
      Optional<?> codeValue) {
    SupportingInformationComponent infoComponent = addInformation(eob, categoryVariable);

    CodeableConcept infoCode =
        new CodeableConcept().addCoding(createCoding(eob, codeSystemVariable, codeValue));
    infoComponent.setCode(infoCode);

    return infoComponent;
  }

  static Optional<SupportingInformationComponent> addInformationSliceWithCode(
      ExplanationOfBenefit eob,
      C4BBSupportingInfoType slice,
      CcwCodebookVariable categoryVariable,
      CcwCodebookVariable codeSystemVariable,
      Optional<?> codeValue) {
    if (codeValue.isPresent()) {
      SupportingInformationComponent infoComponent =
          addInformationSlice(eob, slice, categoryVariable);

      CodeableConcept infoCode =
          new CodeableConcept().addCoding(createCoding(eob, codeSystemVariable, codeValue));
      infoComponent.setCode(infoCode);

      return Optional.of(infoComponent);
    } else {
      return Optional.empty();
    }
  }

  static SupportingInformationComponent addInformationSliceWithCode(
      ExplanationOfBenefit eob,
      C4BBSupportingInfoType slice,
      CcwCodebookVariable categoryVariable,
      CcwCodebookVariable codeSystemVariable,
      Object codeValue) {
    // Must get a valid value passed in
    if (codeValue == null) {
      throw new BadCodeMonkeyException();
    }

    return addInformationSliceWithCode(
            eob, slice, categoryVariable, codeSystemVariable, Optional.of(codeValue))
        // Since we are passing in a valid value, we will get a response
        .get();
  }

  /**
   * Returns a new {@link SupportingInformationComponent} that has been added to the specified
   * {@link ExplanationOfBenefit}. Unlike {@link #addInformation(ExplanationOfBenefit,
   * CcwCodebookVariable)}, this also sets the {@link SupportingInformationComponent#getCode()}
   * based on the values provided.
   *
   * @param eob the {@link ExplanationOfBenefit} to modify
   * @param categoryVariable {@link CcwCodebookVariable} to map to {@link
   *     SupportingInformationComponent#getCategory()}
   * @param codeSystemVariable the {@link CcwCodebookVariable} to map to the {@link
   *     Coding#getSystem()} used in the {@link SupportingInformationComponent#getCode()}
   * @param date the value to map to the {@link SupportingInformationComponent#getTiming()}
   * @return the newly-added {@link SupportingInformationComponent} entry
   */
  static SupportingInformationComponent addInformationWithDate(
      ExplanationOfBenefit eob,
      CcwCodebookVariable categoryVariable,
      CcwCodebookVariable codeSystemVariable,
      Optional<LocalDate> date) {
    SupportingInformationComponent infoComponent = addInformation(eob, categoryVariable);

    if (!date.isPresent()) {
      throw new BadCodeMonkeyException();
    }

    return infoComponent.setTiming(new DateType(convertToDate(date.get())));
  }

  /**
   * Returns a new {@link SupportingInformationComponent} that has been added to the specified
   * {@link ExplanationOfBenefit}. Unlike {@link #addInformation(ExplanationOfBenefit,
   * CcwCodebookVariable)}, this also sets the {@link SupportingInformationComponent#getCode()}
   * based on the values provided.
   *
   * @param eob the {@link ExplanationOfBenefit} to modify
   * @param categoryVariable {@link CcwCodebookVariable} to map to {@link
   *     SupportingInformationComponent#getCategory()}
   * @param codeSystemVariable the {@link CcwCodebookVariable} to map to the {@link
   *     Coding#getSystem()} used in the {@link SupportingInformationComponent#getCode()}
   * @param codeValue the value to map to the {@link Coding#getCode()} used in the {@link
   *     SupportingInformationComponent#getCode()}
   * @return the newly-added {@link SupportingInformationComponent} entry
   */
  static SupportingInformationComponent addInformationWithCode(
      ExplanationOfBenefit eob,
      CcwCodebookVariable categoryVariable,
      CcwCodebookVariable codeSystemVariable,
      Object codeValue) {
    return addInformationWithCode(
        eob, categoryVariable, codeSystemVariable, Optional.of(codeValue));
  }

  static SupportingInformationComponent addInformationSlice(
      ExplanationOfBenefit eob, C4BBSupportingInfoType slice, Object value) {
    return addInformation(eob)
        .setCategory(new CodeableConcept().addCoding(createC4BBSupportingInfoCoding(slice)));
  }

  /**
   * Returns a new {@link SupportingInformationComponent} that has been added to the specified
   * {@link ExplanationOfBenefit}.
   *
   * @param eob the {@link ExplanationOfBenefit} to modify
   * @param categoryVariable {@link CcwCodebookVariable} to map to {@link
   *     SupportingInformationComponent#getCategory()}
   * @return the newly-added {@link SupportingInformationComponent} entry
   */
  static SupportingInformationComponent addInformation(
      ExplanationOfBenefit eob, CcwCodebookVariable categoryVariable) {
    return addInformation(eob)
        .setCategory(
            createCodeableConceptForFieldId(
                eob, TransformerConstants.CODING_BBAPI_INFORMATION_CATEGORY, categoryVariable));
  }

  /**
   * Returns a new {@link SupportingInformationComponent} that has been added to the specified
   * {@link ExplanationOfBenefit}.
   *
   * @param eob the {@link ExplanationOfBenefit} to modify
   * @return the newly-added {@link SupportingInformationComponent} entry
   */
  static SupportingInformationComponent addInformation(ExplanationOfBenefit eob) {
    int maxSequence =
        eob.getSupportingInfo().stream().mapToInt(i -> i.getSequence()).max().orElse(0);

    SupportingInformationComponent infoComponent = new SupportingInformationComponent();
    infoComponent.setSequence(maxSequence + 1);
    eob.getSupportingInfo().add(infoComponent);

    return infoComponent;
  }

  /**
   * @param claimType the {@link ClaimType} to compute an {@link ExplanationOfBenefit#getId()} for
   * @param claimId the <code>claimId</code> field value (e.g. from {@link
   *     CarrierClaim#getClaimId()}) to compute an {@link ExplanationOfBenefit#getId()} for
   * @return the {@link ExplanationOfBenefit#getId()} value to use for the specified <code>claimId
   *     </code> value
   */
  public static String buildEobId(ClaimType claimType, String claimId) {
    return String.format("%s-%s", claimType.name().toLowerCase(), claimId);
  }

  /**
   * maps a blue button claim type to a FHIR claim type
   *
   * @param eobType the {@link CodeableConcept} that will get remapped
   * @param blueButtonClaimType the blue button {@link ClaimType} we are mapping from
   * @param ccwNearLineRecordIdCode if present, the blue button near line id code {@link
   *     Optional}&lt;{@link Character}&gt; gets remapped to a ccw record id code
   * @param ccwClaimTypeCode if present, the blue button claim type code {@link Optional}&lt;{@link
   *     String}&gt; gets remapped to a nch claim type code
   */
  static void mapEobType(
      ExplanationOfBenefit eob,
      ClaimType blueButtonClaimType,
      Optional<Character> ccwNearLineRecordIdCode,
      Optional<String> ccwClaimTypeCode) {

    // map blue button claim type code into a nch claim type
    // NCH_CLM_TYPE_CD => ExplanationOfBenefit.type.coding
    if (ccwClaimTypeCode.isPresent()) {
      eob.getType()
          .addCoding(createCoding(eob, CcwCodebookVariable.NCH_CLM_TYPE_CD, ccwClaimTypeCode));
    }

    // This Coding MUST always be present as it's the only one we can definitely map
    // for all 8 of our claim types.
    // EOB Type => ExplanationOfBenefit.type.coding
    eob.getType()
        .addCoding()
        .setSystem(TransformerConstants.CODING_SYSTEM_BBAPI_EOB_TYPE)
        .setCode(blueButtonClaimType.name());

    // Map a Coding for FHIR's ClaimType coding system, if we can.
    org.hl7.fhir.r4.model.codesystems.ClaimType fhirClaimType;
    switch (blueButtonClaimType) {
      case PDE:
        fhirClaimType = org.hl7.fhir.r4.model.codesystems.ClaimType.PHARMACY;
        break;

      case INPATIENT:
        fhirClaimType = org.hl7.fhir.r4.model.codesystems.ClaimType.INSTITUTIONAL;
        break;

      case OUTPATIENT:
        fhirClaimType = org.hl7.fhir.r4.model.codesystems.ClaimType.INSTITUTIONAL;
        break;

      default:
        // unknown claim type
        throw new BadCodeMonkeyException();
    }

    // Claim Type => ExplanationOfBenefit.type.coding
    if (fhirClaimType != null) {
      eob.getType()
          .addCoding(
              new Coding(
                  fhirClaimType.getSystem(), fhirClaimType.toCode(), fhirClaimType.getDisplay()));
    }

    // map blue button near line record id to a ccw record id code
    // NCH_NEAR_LINE_REC_IDENT_CD => ExplanationOfBenefit.extension
    if (ccwNearLineRecordIdCode.isPresent()) {
      eob.addExtension(
          createExtensionCoding(
              eob, CcwCodebookVariable.NCH_NEAR_LINE_REC_IDENT_CD, ccwNearLineRecordIdCode));
    }
  }

  /**
   * @param eob the {@link ExplanationOfBenefit} to extract the id from
   * @return the <code>claimId</code> field value (e.g. from {@link CarrierClaim#getClaimId()})
   */
  static String getUnprefixedClaimId(ExplanationOfBenefit eob) {
    for (Identifier i : eob.getIdentifier()) {
      if (i.getSystem().contains("clm_id") || i.getSystem().contains("pde_id")) {
        return i.getValue();
      }
    }

    throw new BadCodeMonkeyException("A claim ID was expected but none was found.");
  }

  /**
   * Adds EOB information to fields that are common between the Inpatient and SNF claim types.
   *
   * @param eob the {@link ExplanationOfBenefit} that fields will be added to by this method
   * @param admissionTypeCd CLM_IP_ADMSN_TYPE_CD: a {@link Character} shared field representing the
   *     admission type cd for the claim
   * @param sourceAdmissionCd CLM_SRC_IP_ADMSN_CD: an {@link Optional}&lt;{@link Character}&gt;
   *     shared field representing the source admission cd for the claim
   * @param noncoveredStayFromDate NCH_VRFD_NCVRD_STAY_FROM_DT: an {@link Optional}&lt;{@link
   *     LocalDate}&gt; shared field representing the non-covered stay from date for the claim
   * @param noncoveredStayThroughDate NCH_VRFD_NCVRD_STAY_THRU_DT: an {@link Optional}&lt;{@link
   *     LocalDate}&gt; shared field representing the non-covered stay through date for the claim
   * @param coveredCareThroughDate NCH_ACTV_OR_CVRD_LVL_CARE_THRU: an {@link Optional}&lt;{@link
   *     LocalDate}&gt; shared field representing the covered stay through date for the claim
   * @param medicareBenefitsExhaustedDate NCH_BENE_MDCR_BNFTS_EXHTD_DT_I: an {@link
   *     Optional}&lt;{@link LocalDate}&gt; shared field representing the medicare benefits
   *     exhausted date for the claim
   * @param diagnosisRelatedGroupCd CLM_DRG_CD: an {@link Optional}&lt;{@link String}&gt; shared
   *     field representing the non-covered stay from date for the claim
   */
  static void addCommonEobInformationInpatientSNF(
      ExplanationOfBenefit eob,
      Character admissionTypeCd,
      Optional<Character> sourceAdmissionCd,
      Optional<LocalDate> noncoveredStayFromDate,
      Optional<LocalDate> noncoveredStayThroughDate,
      Optional<LocalDate> coveredCareThroughDate,
      Optional<LocalDate> medicareBenefitsExhaustedDate,
      Optional<String> diagnosisRelatedGroupCd) {

    // CLM_IP_ADMSN_TYPE_CD => ExplanationOfBenefit.supportingInfo.code
    addInformationWithCode(
        eob,
        CcwCodebookVariable.CLM_IP_ADMSN_TYPE_CD,
        CcwCodebookVariable.CLM_IP_ADMSN_TYPE_CD,
        admissionTypeCd);

    // CLM_SRC_IP_ADMSN_CD => ExplanationOfBenefit.supportingInfo.code
    if (sourceAdmissionCd.isPresent()) {
      addInformationWithCode(
          eob,
          CcwCodebookVariable.CLM_SRC_IP_ADMSN_CD,
          CcwCodebookVariable.CLM_SRC_IP_ADMSN_CD,
          sourceAdmissionCd);
    }

    // noncoveredStayFromDate & noncoveredStayThroughDate
    // NCH_VRFD_NCVRD_STAY_FROM_DT =>
    // ExplanationOfBenefit.supportingInfo.timingPeriod
    // NCH_VRFD_NCVRD_STAY_THRU_DT =>
    // ExplanationOfBenefit.supportingInfo.timingPeriod
    if (noncoveredStayFromDate.isPresent() || noncoveredStayThroughDate.isPresent()) {
      TransformerUtilsV2.validatePeriodDates(noncoveredStayFromDate, noncoveredStayThroughDate);

      SupportingInformationComponent nchVrfdNcvrdStayInfo =
          TransformerUtilsV2.addInformation(eob, CcwCodebookVariable.NCH_VRFD_NCVRD_STAY_FROM_DT);

      Period nchVrfdNcvrdStayPeriod = new Period();

      if (noncoveredStayFromDate.isPresent()) {
        nchVrfdNcvrdStayPeriod.setStart(
            TransformerUtilsV2.convertToDate((noncoveredStayFromDate.get())),
            TemporalPrecisionEnum.DAY);
      }

      if (noncoveredStayThroughDate.isPresent()) {
        nchVrfdNcvrdStayPeriod.setEnd(
            TransformerUtilsV2.convertToDate((noncoveredStayThroughDate.get())),
            TemporalPrecisionEnum.DAY);
      }

      nchVrfdNcvrdStayInfo.setTiming(nchVrfdNcvrdStayPeriod);
    }

    // coveredCareThroughDate
    // NCH_ACTV_OR_CVRD_LVL_CARE_THRU =>
    // ExplanationOfBenefit.supportingInfo.timingDate
    if (coveredCareThroughDate.isPresent()) {
      SupportingInformationComponent nchActvOrCvrdLvlCareThruInfo =
          TransformerUtilsV2.addInformation(
              eob, CcwCodebookVariable.NCH_ACTV_OR_CVRD_LVL_CARE_THRU);
      nchActvOrCvrdLvlCareThruInfo.setTiming(
          new DateType(TransformerUtilsV2.convertToDate(coveredCareThroughDate.get())));
    }

    // medicareBenefitsExhaustedDate
    // NCH_BENE_MDCR_BNFTS_EXHTD_DT_I =>
    // ExplanationOfBenefit.supportingInfo.timingDate
    if (medicareBenefitsExhaustedDate.isPresent()) {
      SupportingInformationComponent nchBeneMdcrBnftsExhtdDtIInfo =
          TransformerUtilsV2.addInformation(
              eob, CcwCodebookVariable.NCH_BENE_MDCR_BNFTS_EXHTD_DT_I);
      nchBeneMdcrBnftsExhtdDtIInfo.setTiming(
          new DateType(TransformerUtilsV2.convertToDate(medicareBenefitsExhaustedDate.get())));
    }

    // diagnosisRelatedGroupCd
    // CLM_DRG_CD => ExplanationOfBenefit.diagnosis
    if (diagnosisRelatedGroupCd.isPresent()) {
      /*
       * FIXME This is an invalid DiagnosisComponent, since it's missing a (required)
       * ICD code. Instead, stick the DRG on the claim's primary/first diagnosis.
       * SamhsaMatcher uses this field so if this is updated you'll need to update
       * that as well.
       */
      eob.addDiagnosis()
          .setSequence(1)
          .setPackageCode(
              createCodeableConcept(eob, CcwCodebookVariable.CLM_DRG_CD, diagnosisRelatedGroupCd));
    }
  }

  /**
   * Adds field values to the benefit balance component that are common between the Inpatient and
   * SNF claim types.
   *
   * @param eob the {@link ExplanationOfBenefit} to map the fields into
   * @param coinsuranceDayCount BENE_TOT_COINSRNC_DAYS_CNT: a {@link BigDecimal} shared field
   *     representing the coinsurance day count for the claim
   * @param nonUtilizationDayCount CLM_NON_UTLZTN_DAYS_CNT: a {@link BigDecimal} shared field
   *     representing the non-utilization day count for the claim
   * @param deductibleAmount NCH_BENE_IP_DDCTBL_AMT: a {@link BigDecimal} shared field representing
   *     the deductible amount for the claim
   * @param partACoinsuranceLiabilityAmount NCH_BENE_PTA_COINSRNC_LBLTY_AM: a {@link BigDecimal}
   *     shared field representing the part A coinsurance amount for the claim
   * @param bloodPintsFurnishedQty NCH_BLOOD_PNTS_FRNSHD_QTY: a {@link BigDecimal} shared field
   *     representing the blood pints furnished quantity for the claim
   * @param noncoveredCharge NCH_IP_NCVRD_CHRG_AMT: a {@link BigDecimal} shared field representing
   *     the non-covered charge for the claim
   * @param totalDeductionAmount NCH_IP_TOT_DDCTN_AMT: a {@link BigDecimal} shared field
   *     representing the total deduction amount for the claim
   * @param claimPPSCapitalDisproportionateShareAmt CLM_PPS_CPTL_DSPRPRTNT_SHR_AMT: an {@link
   *     Optional}&lt;{@link BigDecimal}&gt; shared field representing the claim PPS capital
   *     disproportionate share amount for the claim
   * @param claimPPSCapitalExceptionAmount CLM_PPS_CPTL_EXCPTN_AMT: an {@link Optional}&lt;{@link
   *     BigDecimal}&gt; shared field representing the claim PPS capital exception amount for the
   *     claim
   * @param claimPPSCapitalFSPAmount CLM_PPS_CPTL_FSP_AMT: an {@link Optional}&lt;{@link
   *     BigDecimal}&gt; shared field representing the claim PPS capital FSP amount for the claim
   * @param claimPPSCapitalIMEAmount CLM_PPS_CPTL_IME_AMT: an {@link Optional}&lt;{@link
   *     BigDecimal}&gt; shared field representing the claim PPS capital IME amount for the claim
   * @param claimPPSCapitalOutlierAmount CLM_PPS_CPTL_OUTLIER_AMT: an {@link Optional}&lt;{@link
   *     BigDecimal}&gt; shared field representing the claim PPS capital outlier amount for the
   *     claim
   * @param claimPPSOldCapitalHoldHarmlessAmount CLM_PPS_OLD_CPTL_HLD_HRMLS_AMT: an {@link
   *     Optional}&lt;{@link BigDecimal}&gt; shared field representing the claim PPS old capital
   *     hold harmless amount for the claim
   */
  static void addCommonGroupInpatientSNF(
      ExplanationOfBenefit eob,
      BigDecimal coinsuranceDayCount,
      BigDecimal nonUtilizationDayCount,
      BigDecimal deductibleAmount,
      BigDecimal partACoinsuranceLiabilityAmount,
      BigDecimal bloodPintsFurnishedQty,
      BigDecimal noncoveredCharge,
      BigDecimal totalDeductionAmount,
      Optional<BigDecimal> claimPPSCapitalDisproportionateShareAmt,
      Optional<BigDecimal> claimPPSCapitalExceptionAmount,
      Optional<BigDecimal> claimPPSCapitalFSPAmount,
      Optional<BigDecimal> claimPPSCapitalIMEAmount,
      Optional<BigDecimal> claimPPSCapitalOutlierAmount,
      Optional<BigDecimal> claimPPSOldCapitalHoldHarmlessAmount) {

    // BENE_TOT_COINSRNC_DAYS_CNT => ExplanationOfBenefit.benefitBalance.financial
    addBenefitBalanceFinancialMedicalInt(
        eob, CcwCodebookVariable.BENE_TOT_COINSRNC_DAYS_CNT, coinsuranceDayCount);

    // CLM_NON_UTLZTN_DAYS_CNT => ExplanationOfBenefit.benefitBalance.financial
    addBenefitBalanceFinancialMedicalInt(
        eob, CcwCodebookVariable.CLM_NON_UTLZTN_DAYS_CNT, nonUtilizationDayCount);

    // NCH_BENE_IP_DDCTBL_AMT => ExplanationOfBenefit.benefitBalance.financial
    addBenefitBalanceFinancialMedicalAmt(
        eob, CcwCodebookVariable.NCH_BENE_IP_DDCTBL_AMT, deductibleAmount);

    // NCH_BENE_PTA_COINSRNC_LBLTY_AMT =>
    // ExplanationOfBenefit.benefitBalance.financial
    addBenefitBalanceFinancialMedicalAmt(
        eob, CcwCodebookVariable.NCH_BENE_PTA_COINSRNC_LBLTY_AMT, partACoinsuranceLiabilityAmount);

    // NCH_BLOOD_PNTS_FRNSHD_QTY =>
    // ExplanationOfBenefit.supportingInfo.valueQuantity
    SupportingInformationComponent nchBloodPntsFrnshdQtyInfo =
        addInformation(eob, CcwCodebookVariable.NCH_BLOOD_PNTS_FRNSHD_QTY);

    Quantity bloodPintsQuantity = new Quantity();
    bloodPintsQuantity.setValue(bloodPintsFurnishedQty);
    bloodPintsQuantity
        .setSystem(TransformerConstants.CODING_SYSTEM_UCUM)
        .setCode(TransformerConstants.CODING_SYSTEM_UCUM_PINT_CODE)
        .setUnit(TransformerConstants.CODING_SYSTEM_UCUM_PINT_DISPLAY);

    nchBloodPntsFrnshdQtyInfo.setValue(bloodPintsQuantity);

    // NCH_IP_NCVRD_CHRG_AMT => ExplanationOfBenefit.benefitBalance.financial
    addBenefitBalanceFinancialMedicalAmt(
        eob, CcwCodebookVariable.NCH_IP_NCVRD_CHRG_AMT, noncoveredCharge);

    // NCH_IP_TOT_DDCTN_AMT => ExplanationOfBenefit.benefitBalance.financial
    addBenefitBalanceFinancialMedicalAmt(
        eob, CcwCodebookVariable.NCH_IP_TOT_DDCTN_AMT, totalDeductionAmount);

    // CLM_PPS_CPTL_DSPRPRTNT_SHR_AMT => ExplanationOfBenefit.benefitBalance.financial
    addBenefitBalanceFinancialMedicalAmt(
        eob,
        CcwCodebookVariable.CLM_PPS_CPTL_DSPRPRTNT_SHR_AMT,
        claimPPSCapitalDisproportionateShareAmt);

    // CLM_PPS_CPTL_EXCPTN_AMT => ExplanationOfBenefit.benefitBalance.financial
    addBenefitBalanceFinancialMedicalAmt(
        eob, CcwCodebookVariable.CLM_PPS_CPTL_EXCPTN_AMT, claimPPSCapitalExceptionAmount);

    // CLM_PPS_CPTL_FSP_AMT => ExplanationOfBenefit.benefitBalance.financial
    addBenefitBalanceFinancialMedicalAmt(
        eob, CcwCodebookVariable.CLM_PPS_CPTL_FSP_AMT, claimPPSCapitalFSPAmount);

    // CLM_PPS_CPTL_IME_AMT => ExplanationOfBenefit.benefitBalance.financial
    addBenefitBalanceFinancialMedicalAmt(
        eob, CcwCodebookVariable.CLM_PPS_CPTL_IME_AMT, claimPPSCapitalIMEAmount);

    // CLM_PPS_CPTL_OUTLIER_AMT => ExplanationOfBenefit.benefitBalance.financial
    addBenefitBalanceFinancialMedicalAmt(
        eob, CcwCodebookVariable.CLM_PPS_CPTL_OUTLIER_AMT, claimPPSCapitalOutlierAmount);

    // CLM_PPS_OLD_CPTL_HLD_HRMLS_AMT => ExplanationOfBenefit.benefitBalance.financial
    addBenefitBalanceFinancialMedicalAmt(
        eob,
        CcwCodebookVariable.CLM_PPS_OLD_CPTL_HLD_HRMLS_AMT,
        claimPPSOldCapitalHoldHarmlessAmount);
  }

  /**
   * @param eob the {@link ExplanationOfBenefit} that the adjudication total should be part of
   * @param categoryVariable the {@link CcwCodebookVariable} to map to the adjudication's <code>
   *     category</code>
   * @param amountValue the {@link Money#getValue()} for the adjudication total
   * @return the new {@link BenefitBalanceComponent}, which will have already been added to the
   *     appropriate {@link ExplanationOfBenefit#getBenefitBalance()} entry
   */
  static void addAdjudicationTotal(
      ExplanationOfBenefit eob,
      CcwCodebookVariable categoryVariable,
      Optional<? extends Number> amountValue) {

    if (amountValue.isPresent()) {
      String extensionUrl = calculateVariableReferenceUrl(categoryVariable);
      Money adjudicationTotalAmount = createMoney(amountValue);
      Extension adjudicationTotalEextension = new Extension(extensionUrl, adjudicationTotalAmount);

      eob.addExtension(adjudicationTotalEextension);
    }
  }

  /**
   * @param eob the {@link ExplanationOfBenefit} that the adjudication total should be part of
   * @param categoryVariable the {@link CcwCodebookVariable} to map to the adjudication's <code>
   *     category</code>
   * @param totalAmountValue the {@link Money#getValue()} for the adjudication total
   * @return the new {@link BenefitBalanceComponent}, which will have already been added to the
   *     appropriate {@link ExplanationOfBenefit#getBenefitBalance()} entry
   */
  static void addAdjudicationTotal(
      ExplanationOfBenefit eob, CcwCodebookVariable categoryVariable, Number totalAmountValue) {
    addAdjudicationTotal(eob, categoryVariable, Optional.of(totalAmountValue));
  }

  /**
   * @param eob the {@link ExplanationOfBenefit} that the {@link ExBenefitcategory} should be part
   *     of
   * @param benefitCategoryCode the code representing an {@link ExBenefitcategory}
   * @param financialType the {@link CcwCodebookVariable} to map to {@link
   *     BenefitComponent#getType()}
   * @return the new {@link BenefitBalanceComponent}, which will have already been added to the
   *     appropriate {@link ExplanationOfBenefit#getBenefitBalance()} entry
   */
  static BenefitComponent addBenefitBalanceFinancial(
      ExplanationOfBenefit eob,
      ExBenefitcategory benefitCategoryCode,
      CcwCodebookVariable financialType) {
    BenefitBalanceComponent eobPrimaryBenefitBalance =
        findOrAddBenefitBalance(eob, benefitCategoryCode);

    CodeableConcept financialTypeConcept =
        TransformerUtilsV2.createCodeableConcept(
            TransformerConstants.CODING_BBAPI_BENEFIT_BALANCE_TYPE,
            calculateVariableReferenceUrl(financialType));

    financialTypeConcept.getCodingFirstRep().setDisplay(financialType.getVariable().getLabel());

    BenefitComponent financialEntry = new BenefitComponent(financialTypeConcept);
    eobPrimaryBenefitBalance.getFinancial().add(financialEntry);

    return financialEntry;
  }

  /**
   * Adds a {@link BenefitComponent} that has the passed in amount encoded in {@link
   * BenefitComponent#getUsedMoney()}
   *
   * @param eob the {@link ExplanationOfBenefit} that the {@link BenefitComponent} should be part of
   * @param financialType the {@link CcwCodebookVariable} to map to {@link
   *     BenefitComponent#getType()}
   * @param amt Money amount to map to {@link BenefitComponent#getUsedMoney()}
   * @return the new {@link BenefitComponent} which will have already been added to the appropriate
   *     {@link ExplanationOfBenefit#getBenefitBalance()} entry
   */
  static BenefitComponent addBenefitBalanceFinancialMedicalAmt(
      ExplanationOfBenefit eob, CcwCodebookVariable financialType, BigDecimal amt) {
    // "1" is the code for MEDICAL in ExBenefitcategory
    return addBenefitBalanceFinancial(eob, ExBenefitcategory._1, financialType)
        .setUsed(createMoney(amt));
  }

  /**
   * Optionally adds a {@link BenefitComponent} that has the passed in amount encoded in {@link
   * BenefitComponent#getUsedMoney()}
   *
   * @param eob the {@link ExplanationOfBenefit} that the {@link BenefitComponent} should be part of
   * @param financialType the {@link CcwCodebookVariable} to map to {@link
   *     BenefitComponent#getType()}
   * @param amt Money amount to map to {@link BenefitComponent#getUsedMoney()}
   * @return the new {@link BenefitComponent} which will have already been added to the appropriate
   *     {@link ExplanationOfBenefit#getBenefitBalance()} entry. Returns Empty if the amount wasn't
   *     set.
   */
  static Optional<BenefitComponent> addBenefitBalanceFinancialMedicalAmt(
      ExplanationOfBenefit eob, CcwCodebookVariable financialType, Optional<BigDecimal> amount) {
    return amount.map(
        amt -> addBenefitBalanceFinancialMedicalAmt(eob, financialType, amount.get()));
  }

  /**
   * Adds a {@link BenefitComponent} that has the passed in amount encoded in {@link
   * BenefitComponent#getUsedUnsignedIntType()}
   *
   * @param eob the {@link ExplanationOfBenefit} that the {@link BenefitComponent} should be part of
   * @param financialType the {@link CcwCodebookVariable} to map to {@link
   *     BenefitComponent#getType()}
   * @param value Integral amount to map to {@link BenefitComponent#getUsedUnsignedIntType()}
   * @return the new {@link BenefitComponent} which will have already been added to the appropriate
   *     {@link ExplanationOfBenefit#getBenefitBalance()} entry
   */
  static BenefitComponent addBenefitBalanceFinancialMedicalInt(
      ExplanationOfBenefit eob, CcwCodebookVariable financialType, BigDecimal amount) {
    // "1" is the code for MEDICAL in ExBenefitcategory
    return addBenefitBalanceFinancial(eob, ExBenefitcategory._1, financialType)
        // TODO: intValueExact() not working?
        .setUsed(new UnsignedIntType(amount.intValue()));
  }

  /**
   * Optionally adds a {@link BenefitComponent} that has the passed in amount encoded in {@link
   * BenefitComponent#getUsedUnsignedIntType()}
   *
   * @param eob the {@link ExplanationOfBenefit} that the {@link BenefitComponent} should be part of
   * @param financialType the {@link CcwCodebookVariable} to map to {@link
   *     BenefitComponent#getType()}
   * @param value Integral amount to map to {@link BenefitComponent#getUsedUnsignedIntType()}
   * @return the new {@link BenefitComponent} which will have already been added to the appropriate
   *     {@link ExplanationOfBenefit#getBenefitBalance()} entry. Returns Empty if the amount wasn't
   *     set.
   */
  static Optional<BenefitComponent> addBenefitBalanceFinancialMedicalInt(
      ExplanationOfBenefit eob, CcwCodebookVariable financialType, Optional<BigDecimal> value) {
    return value.map(val -> addBenefitBalanceFinancialMedicalInt(eob, financialType, value.get()));
  }

  /**
   * @param eob the {@link ExplanationOfBenefit} that the {@link BenefitComponent} should be part of
   * @param benefitCategory the {@link BenefitCategory} to map to {@link
   *     BenefitBalanceComponent#getCategory()}
   * @return the already-existing {@link BenefitBalanceComponent} that matches the specified
   *     parameters, or a new one
   */
  private static BenefitBalanceComponent findOrAddBenefitBalance(
      ExplanationOfBenefit eob, ExBenefitcategory benefitCategory) {

    Optional<BenefitBalanceComponent> matchingBenefitBalance =
        eob.getBenefitBalance().stream()
            .filter(
                bb ->
                    isCodeInConcept(
                        bb.getCategory(), benefitCategory.getSystem(), benefitCategory.toCode()))
            .findAny();

    // Found an existing BenefitBalance that matches the coding system
    if (matchingBenefitBalance.isPresent()) {
      return matchingBenefitBalance.get();
    }

    CodeableConcept benefitCategoryConcept = new CodeableConcept();
    benefitCategoryConcept
        .addCoding()
        .setSystem(benefitCategory.getSystem())
        .setCode(benefitCategory.toCode())
        .setDisplay(benefitCategory.getDisplay());

    BenefitBalanceComponent newBenefitBalance = new BenefitBalanceComponent(benefitCategoryConcept);
    eob.addBenefitBalance(newBenefitBalance);

    return newBenefitBalance;
  }

  /**
   * Optionally adds a member to @link ExplanationOfBenefit#getCareTeam()}
   *
   * @param eob the {@link ExplanationOfBenefit} that the {@link CareTeamComponent} should be part
   *     of
   * @param system Coding System to use, either NPI or UPIN
   * @param role The care team member's role
   * @param id The NPI or UPIN coded as a string
   */
  static void addCareTeamMember(
      ExplanationOfBenefit eob,
      C4BBPractitionerIdentifierType type,
      C4BBClaimInstitutionalCareTeamRole role,
      Optional<String> id) {
    if (id.isPresent()) {
      addCareTeamPractitioner(eob, null, type, id.get(), role);
    }
  }

  /**
   * Handles mapping the following values to the appropriate member of {@link
   * ExplanationOfBenefit#getCareTeam()}. This updates the passed in {@link ExplanationOfBenefit} in
   * place.
   *
   * @param eob the {@link ExplanationOfBenefit} that the {@link CareTeamComponent} should be part
   *     of
   * @param attendingPhysicianNpi AT_PHYSN_NPI
   * @param operatingPhysicianNpi OP_PHYSN_NPI
   * @param otherPhysicianNpi OT_PHYSN_NPI
   * @param attendingPhysicianUpin AT_PHYSN_UPIN
   * @param operatingPhysicianUpin OP_PHYSN_UPIN
   * @param otherPhysicianUpin OT_PHYSN_UPIN
   */
  static void mapCareTeam(
      ExplanationOfBenefit eob,
      Optional<String> attendingPhysicianNpi,
      Optional<String> operatingPhysicianNpi,
      Optional<String> otherPhysicianNpi,
      Optional<String> attendingPhysicianUpin,
      Optional<String> operatingPhysicianUpin,
      Optional<String> otherPhysicianUpin) {

    // AT_PHYSN_NPI => ExplanationOfBenefit.careTeam.provider
    addCareTeamMember(
        eob,
        C4BBPractitionerIdentifierType.NPI,
        C4BBClaimInstitutionalCareTeamRole.ATTENDING,
        attendingPhysicianNpi);

    // AT_PHYSN_UPIN => ExplanationOfBenefit.careTeam.provider
    addCareTeamMember(
        eob,
        C4BBPractitionerIdentifierType.UPIN,
        C4BBClaimInstitutionalCareTeamRole.ATTENDING,
        attendingPhysicianUpin);

    // OP_PHYSN_NPI => ExplanationOfBenefit.careTeam.provider
    addCareTeamMember(
        eob,
        C4BBPractitionerIdentifierType.NPI,
        C4BBClaimInstitutionalCareTeamRole.OPERATING,
        operatingPhysicianNpi);

    // OP_PHYSN_UPIN => ExplanationOfBenefit.careTeam.provider
    addCareTeamMember(
        eob,
        C4BBPractitionerIdentifierType.UPIN,
        C4BBClaimInstitutionalCareTeamRole.OPERATING,
        operatingPhysicianUpin);

    // OT_PHYSN_NPI => ExplanationOfBenefit.careTeam.provider
    addCareTeamMember(
        eob,
        C4BBPractitionerIdentifierType.NPI,
        C4BBClaimInstitutionalCareTeamRole.OTHER_OPERATING,
        otherPhysicianNpi);

    // OT_PHYSN_UPIN => ExplanationOfBenefit.careTeam.provider
    addCareTeamMember(
        eob,
        C4BBPractitionerIdentifierType.UPIN,
        C4BBClaimInstitutionalCareTeamRole.OTHER_OPERATING,
        otherPhysicianUpin);
  }

  /**
   * Transforms the common group level data elements between the {@link InpatientClaim} {@link
   * OutpatientClaim} and {@link SNFClaim} claim types to FHIR.
   *
   * @param eob the {@link ExplanationOfBenefit} to modify
   * @param bloodDeductibleLiabilityAmount NCH_BENE_BLOOD_DDCTBL_LBLTY_AM
   * @param claimQueryCode CLAIM_QUERY_CODE
   * @param mcoPaidSw CLM_MCO_PD_SW
   */
  static void mapEobCommonGroupInpOutSNF(
      ExplanationOfBenefit eob,
      BigDecimal bloodDeductibleLiabilityAmount,
      char claimQueryCode,
      Optional<Character> mcoPaidSw) {

    // NCH_BENE_BLOOD_DDCTBL_LBLTY_AM => ExplanationOfBenefit.benefitBalance.financial
    addBenefitBalanceFinancialMedicalAmt(
        eob, CcwCodebookVariable.NCH_BENE_BLOOD_DDCTBL_LBLTY_AM, bloodDeductibleLiabilityAmount);

    // CLAIM_QUERY_CODE => ExplanationOfBenefit.billablePeriod.extension
    eob.getBillablePeriod()
        .addExtension(
            createExtensionCoding(eob, CcwCodebookVariable.CLAIM_QUERY_CD, claimQueryCode));

    // CLM_MCO_PD_SW => ExplanationOfBenefit.supportingInfo.code
    if (mcoPaidSw.isPresent()) {
      TransformerUtilsV2.addInformationWithCode(
          eob, CcwCodebookVariable.CLM_MCO_PD_SW, CcwCodebookVariable.CLM_MCO_PD_SW, mcoPaidSw);
    }
  }

  /**
   * Transforms the common group level data elements between the {@link InpatientClaimLine} {@link
   * OutpatientClaimLine} {@link HospiceClaimLine} {@link HHAClaimLine}and {@link SNFClaimLine}
   * claim types to FHIR. The method parameter fields from {@link InpatientClaimLine} {@link
   * OutpatientClaimLine} {@link HospiceClaimLine} {@link HHAClaimLine}and {@link SNFClaimLine} are
   * listed below and their corresponding RIF CCW fields (denoted in all CAPS below from {@link
   * InpatientClaimColumn} {@link OutpatientClaimColumn} {@link HopsiceClaimColumn} {@link
   * HHAClaimColumn} and {@link SNFClaimColumn}).
   *
   * @param eob the {@link ExplanationOfBenefit} to modify
   * @param organizationNpi ORG_NPI_NUM,
   * @param claimFacilityTypeCode CLM_FAC_TYPE_CD,
   * @param claimFrequencyCode CLM_FREQ_CD,
   * @param claimNonPaymentReasonCode CLM_MDCR_NON_PMT_RSN_CD,
   * @param patientDischargeStatusCode PTNT_DSCHRG_STUS_CD,
   * @param claimServiceClassificationTypeCode CLM_SRVC_CLSFCTN_TYPE_CD,
   * @param claimPrimaryPayerCode NCH_PRMRY_PYR_CD,
   * @param attendingPhysicianNpi AT_PHYSN_NPI,
   * @param totalChargeAmount CLM_TOT_CHRG_AMT,
   * @param primaryPayerPaidAmount NCH_PRMRY_PYR_CLM_PD_AMT,
   * @param fiscalIntermediaryNumber FI_NUM
   */
  static void mapEobCommonGroupInpOutHHAHospiceSNF(
      ExplanationOfBenefit eob,
      Optional<String> organizationNpi,
      char claimFacilityTypeCode,
      char claimFrequencyCode,
      Optional<String> claimNonPaymentReasonCode,
      String patientDischargeStatusCode,
      char claimServiceClassificationTypeCode,
      Optional<Character> claimPrimaryPayerCode,
      BigDecimal totalChargeAmount,
      BigDecimal primaryPayerPaidAmount,
      Optional<String> fiscalIntermediaryNumber,
      Optional<Date> lastUpdated) {

    // ORG_NPI_NUM => ExplanationOfBenefit.provider
    addProviderSlice(eob, C4BBOrganizationIdentifierType.NPI, organizationNpi, lastUpdated);

    // CLM_FAC_TYPE_CD => ExplanationOfBenefit.facility.extension
    eob.getFacility()
        .addExtension(
            createExtensionCoding(eob, CcwCodebookVariable.CLM_FAC_TYPE_CD, claimFacilityTypeCode));

    // CLM_FREQ_CD => ExplanationOfBenefit.supportingInfo
    addInformationSliceWithCode(
        eob,
        C4BBSupportingInfoType.TYPE_OF_BILL,
        CcwCodebookVariable.CLM_FREQ_CD,
        CcwCodebookVariable.CLM_FREQ_CD,
        claimFrequencyCode);

    // CLM_MDCR_NON_PMT_RSN_CD => ExplanationOfBenefit.extension
    if (claimNonPaymentReasonCode.isPresent()) {
      eob.addExtension(
          createExtensionCoding(
              eob, CcwCodebookVariable.CLM_MDCR_NON_PMT_RSN_CD, claimNonPaymentReasonCode));
    }

    // PTNT_DSCHRG_STUS_CD => ExplanationOfBenefit.supportingInfo
    if (!patientDischargeStatusCode.isEmpty()) {
      addInformationSliceWithCode(
          eob,
          C4BBSupportingInfoType.DISCHARGE_STATUS,
          CcwCodebookVariable.PTNT_DSCHRG_STUS_CD,
          CcwCodebookVariable.PTNT_DSCHRG_STUS_CD,
          claimFrequencyCode);
    }

    // CLM_SRVC_CLSFCTN_TYPE_CD => ExplanationOfBenefit.extension
    eob.addExtension(
        createExtensionCoding(
            eob, CcwCodebookVariable.CLM_SRVC_CLSFCTN_TYPE_CD, claimServiceClassificationTypeCode));

    // NCH_PRMRY_PYR_CD => ExplainationOfBenefit.supportingInfo
    if (claimPrimaryPayerCode.isPresent()) {
      addInformationWithCode(
          eob,
          CcwCodebookVariable.NCH_PRMRY_PYR_CD,
          CcwCodebookVariable.NCH_PRMRY_PYR_CD,
          claimPrimaryPayerCode.get());
    }

    // CLM_TOT_CHRG_AMT => ExplainationOfBenefit.total
    addTotal(
        eob,
        createTotalAdjudicationAmountSlice(
            eob,
            CcwCodebookVariable.CLM_TOT_CHRG_AMT,
            C4BBAdjudication.SUBMITTED,
            totalChargeAmount));

    // NCH_PRMRY_PYR_CLM_PD_AMT => ExplanationOfBenefit.benefitBalance.financial
    addBenefitBalanceFinancialMedicalAmt(eob, CcwCodebookVariable.PRPAYAMT, primaryPayerPaidAmount);
  }

  /**
   * Helper function to look up method names and optionally attempt to execute
   *
   * @return an Optional result, cast to the generic type. If the method did not exist, or
   *     invocation failed, this returns {@link Optional#empty()}
   */
  @SuppressWarnings("unchecked")
  private static <T> Optional<T> tryMethod(Object obj, String methodName) {
    try {
      Method func = obj.getClass().getDeclaredMethod(methodName);

      return (Optional<T>) func.invoke(obj);
    }
    // Any reflection errors would be caused by the method not being available
    catch (Exception e) {
      return Optional.empty();
    }
  }

  /**
   * Generically attempts to retrieve a diagnosis from the current claim.
   *
   * @param substitution The methods to retrive diagnosis information all follow a similar pattern.
   *     This value is used to substitute into that pattern when looking up the specific method to
   *     retrive information with.
   * @param claim Passed as an Object because there is no top level `Claim` class that claims derive
   *     from
   * @param ccw CCW Codebook value that represents which "PresentOnAdmissionCode" is being used.
   *     Example: {@link CcwCodebookVariable#CLM_POA_IND_SW5}
   * @param labels One or more labels to use when mapping the diagnosis.
   * @return a {@link Diagnosis} or {@link Optional#empty()}
   */
  public static Optional<Diagnosis> extractDiagnosis(
      String substitution,
      Object claim,
      Optional<CcwCodebookInterface> ccw,
      DiagnosisLabel... labels) {

    Optional<String> code = tryMethod(claim, String.format("getDiagnosis%sCode", substitution));
    Optional<Character> codeVersion =
        tryMethod(claim, String.format("getDiagnosis%sCodeVersion", substitution));
    Optional<Character> presentOnAdm =
        tryMethod(claim, String.format("getDiagnosis%sPresentOnAdmissionCode", substitution));

    return Diagnosis.from(code, codeVersion, presentOnAdm, ccw, labels);
  }

  /**
   * @param eob the {@link ExplanationOfBenefit} to (possibly) modify
   * @param diagnosis the {@link Diagnosis} to add, if it's not already present
   * @return the {@link DiagnosisComponent#getSequence()} of the existing or newly-added entry
   */
  static int addDiagnosisCode(ExplanationOfBenefit eob, Diagnosis diagnosis) {
    // Filter out if the diagnosis is alrerady contained in the document
    Optional<DiagnosisComponent> existingDiagnosis =
        eob.getDiagnosis().stream()
            .filter(d -> d.getDiagnosis() instanceof CodeableConcept)
            .filter(d -> containedIn(diagnosis, (CodeableConcept) d.getDiagnosis()))
            .findAny();

    if (existingDiagnosis.isPresent()) {
      return existingDiagnosis.get().getSequenceElement().getValue();
    }

    DiagnosisComponent diagnosisComponent =
        new DiagnosisComponent().setSequence(eob.getDiagnosis().size() + 1);
    diagnosisComponent.setDiagnosis(toCodeableConcept(diagnosis));

    for (DiagnosisLabel diagnosisLabel : diagnosis.getLabels()) {
      CodeableConcept diagnosisTypeConcept =
          createCodeableConcept(diagnosisLabel.getSystem(), diagnosisLabel.toCode());
      diagnosisTypeConcept.getCodingFirstRep().setDisplay(diagnosisLabel.getDisplay());
      diagnosisComponent.addType(diagnosisTypeConcept);
    }

    if (diagnosis.getPresentOnAdmission().isPresent()
        && diagnosis.getPresentOnAdmissionCode().isPresent()) {
      diagnosisComponent.addExtension(
          createExtensionCoding(
              eob, diagnosis.getPresentOnAdmissionCode().get(), diagnosis.getPresentOnAdmission()));
    }

    eob.getDiagnosis().add(diagnosisComponent);

    return diagnosisComponent.getSequenceElement().getValue();
  }

  /**
   * @param eob the {@link ExplanationOfBenefit} to (possibly) modify
   * @param diagnosis the {@link Diagnosis} to add, if it's not already present
   * @return the {@link DiagnosisComponent#getSequence()} of the existing or newly-added entry
   */
  static int addDiagnosisCode(ExplanationOfBenefit eob, Optional<Diagnosis> diagnosis) {
    if (diagnosis.isPresent()) {
      return addDiagnosisCode(eob, diagnosis.get());
    } else {
      return -1;
    }
  }

  /**
   * Generically attempts to retrieve a procedure from the current claim.
   *
   * @param procedure Procedure accessors all follow the same pattern except for an integer
   *     difference. This value is used as a subtitution when looking up the method name.
   * @param claim Passed as an Object because there is no top level `Claim` class that claims derive
   *     from
   * @return a {@link CCWProcedure} or {@link Optional#empty()}
   */
  public static Optional<CCWProcedure> extractCCWProcedure(int procedure, Object claim) {
    Optional<String> code = tryMethod(claim, String.format("getProcedure%dCode", procedure));
    Optional<Character> codeVersion =
        tryMethod(claim, String.format("getProcedure%dCodeVersion", procedure));
    Optional<LocalDate> date = tryMethod(claim, String.format("getProcedure%dDate", procedure));

    return CCWProcedure.from(code, codeVersion, date);
  }

  static boolean containedIn(Diagnosis diag, CodeableConcept codeableConcept) {
    return codeableConcept.getCoding().stream()
            .filter(c -> diag.getCode().equals(c.getCode()))
            .filter(c -> diag.getFhirSystem().equals(c.getSystem()))
            .count()
        != 0;
  }

  static CodeableConcept toCodeableConcept(Diagnosis diag) {
    CodeableConcept codeableConcept = new CodeableConcept();

    codeableConcept
        .addCoding()
        .setSystem(diag.getFhirSystem())
        .setCode(diag.getCode())
        // TODO: This code should be pulled out to a common library
        .setDisplay(TransformerUtils.retrieveIcdCodeDisplay(diag.getCode()));

    return codeableConcept;
  }

  /**
   * @param eob the {@link ExplanationOfBenefit} to (possibly) modify
   * @param procedure the {@link CCWProcedure} to add, if it's not already present
   * @return the {@link ProcedureComponent#getSequence()} of the existing or newly-added entry
   */
  static int addProcedureCode(ExplanationOfBenefit eob, CCWProcedure procedure) {
    Optional<ProcedureComponent> existingProcedure =
        eob.getProcedure().stream()
            .filter(pc -> pc.getProcedure() instanceof CodeableConcept)
            .filter(
                pc ->
                    isCodeInConcept(
                        (CodeableConcept) pc.getProcedure(),
                        procedure.getFhirSystem(),
                        procedure.getCode()))
            .findAny();

    if (existingProcedure.isPresent()) {
      return existingProcedure.get().getSequenceElement().getValue();
    }

    ProcedureComponent procedureComponent =
        new ProcedureComponent()
            .setSequence(eob.getProcedure().size() + 1)
            .setProcedure(
                createCodeableConcept(
                    procedure.getFhirSystem(),
                    null,
                    retrieveProcedureCodeDisplay(procedure.getCode()),
                    procedure.getCode()));

    if (procedure.getProcedureDate().isPresent()) {
      procedureComponent.setDate(convertToDate(procedure.getProcedureDate().get()));
    }

    eob.getProcedure().add(procedureComponent);

    return procedureComponent.getSequenceElement().getValue();
  }

  /**
   * Adds an {@link ItemComponent} to the passed in {@link ExplanationOfBenefit}. It is added to the
   * end of the list and the Sequence is set appropriately.
   *
   * @param eob The {@link ExplanationOfBenefit} to add the {@link ItemComponent} to
   * @return The newly created {@link ItemComponent}
   */
  static ItemComponent addItem(ExplanationOfBenefit eob) {
    // addItem adds and returns, so we want size() not size() + 1 here
    return eob.addItem().setSequence(eob.getItem().size());
  }

  /**
   * Looks for an {@link Organization} with the given resource ID in {@link
   * ExplanationOfBenefit#getContained()} or adds one if it doesn't exist
   *
   * @param eob the {@link ExplanationOfBenefit} to modify
   * @param id The resource ID
   * @return The found or new {@link Organization} resource
   */
  static Resource findOrCreateContainedOrg(ExplanationOfBenefit eob, String id) {
    Optional<Resource> org = eob.getContained().stream().filter(r -> r.getId() == id).findFirst();

    // If it isn't there, add one
    if (!org.isPresent()) {
      org = Optional.of(new Organization().setId(id));
      org.get().getMeta().addProfile(ProfileConstants.C4BB_ORGANIZATION_URL);
      eob.getContained().add(org.get());
    }

    return org.get();
  }

  // Used to look up and identify an internal `contained` Organization resource
  private static final String PROVIDER_ORG_ID = "provider-org";
  private static final String PROVIDER_ORG_REFERENCE = "#" + PROVIDER_ORG_ID;

  /**
   * Looks up or adds a contained {@link Organization} object to the current {@link
   * ExplanationOfBenefit}. This is used to store Identifier slices related to the Provider
   * organization.
   *
   * @param eob The {@link ExplanationOfBenefit} to provider org details to
   * @param type The {@link C4BBIdentifierType} of the identifier slice
   * @param value The value of the identifier. If empty, this call is a no-op
   */
  static void addProviderSlice(
      ExplanationOfBenefit eob,
      C4BBOrganizationIdentifierType type,
      Optional<String> value,
      Optional<Date> lastUpdated) {
    if (value.isPresent()) {
      Resource providerResource = findOrCreateContainedOrg(eob, PROVIDER_ORG_ID);

      // We are assuming that the contained resource with an id of "provider-org" is an Organization
      if (!Organization.class.isInstance(providerResource)) {
        throw new BadCodeMonkeyException();
      }

      Organization provider = (Organization) providerResource;

      // Add the new Identifier to the Organization
      Identifier id =
          new Identifier()
              .setType(createCodeableConcept(type.getSystem(), type.toCode()))
              .setValue(value.get());

      // Certain types have specific systems
      if (type == C4BBOrganizationIdentifierType.NPI) {
        id.setSystem(TransformerConstants.CODING_NPI_US);
      }

      provider.addIdentifier(id);

      setLastUpdated(provider, lastUpdated);

      // This gets updated for every call, but always set to the same value
      eob.getProvider().setReference(PROVIDER_ORG_REFERENCE);
    }
  }

  /** Convenience function when passing non-optional values */
  static void addProviderSlice(
      ExplanationOfBenefit eob,
      C4BBOrganizationIdentifierType type,
      String value,
      Optional<Date> lastupdated) {
    addProviderSlice(eob, type, Optional.of(value), lastupdated);
  }

  /**
   * Transforms the common group level data elements between the {@link InpatientClaim} {@link
   * HHAClaim} {@link HospiceClaim} and {@link SNFClaim} claim types to FHIR. The method parameter
   * fields from {@link InpatientClaim} {@link HHAClaim} {@link HospiceClaim} and {@link SNFClaim}
   * are listed below and their corresponding RIF CCW fields (denoted in all CAPS below from {@link
   * InpatientClaimColumn} {@link HHAClaimColumn} {@link HospiceColumn} and {@link SNFClaimColumn}).
   *
   * @param eob the root {@link ExplanationOfBenefit} that the {@link ItemComponent} is part of
   * @param item the {@link ItemComponent} to modify
   * @param deductibleCoinsruanceCd REV_CNTR_DDCTBL_COINSRNC_CD
   */
  static void mapEobCommonGroupInpHHAHospiceSNFCoinsurance(
      ExplanationOfBenefit eob, ItemComponent item, Optional<Character> deductibleCoinsuranceCd) {
    if (deductibleCoinsuranceCd.isPresent()) {
      item.getRevenue()
          .addExtension(
              createExtensionCoding(
                  eob, CcwCodebookVariable.REV_CNTR_DDCTBL_COINSRNC_CD, deductibleCoinsuranceCd));
    }
  }

<<<<<<< HEAD
  /**
   * Looks up or adds a contained {@link Identifier} object to the current {@link Patient}. This is
   * used to store Identifier slices related to the Patient.
   *
   * @param patient The {@link Patient} to Patient.identifier details to
   * @param type The {@link C4BBIdentifierType} of the identifier slice
   * @param value The value of the identifier. If empty, this call is a no-op
   */
  static void addIdentifierSlice(Patient patient, C4BBIdentifierType type, Optional<String> value) {
    if (value.isPresent()) {
      Identifier id =
          new Identifier()
              .setType(createCodeableConcept(type.getSystem(), type.toCode()))
              .setValue(value.get());

      patient.addIdentifier(id);
    }
  }

  /**
   * Looks up or adds a contained {@link Organization} object to the current {@link
   * ExplanationOfBenefit}. This is used to store Identifier slices related to the Provider
   * organization.
   *
   * @param patient The {@link Patient} to Patient.identifier details to
   * @param codeable The {@link CodeableConcept} of the identifier slice
   * @param value The value of the identifier. If empty, this call is a no-op
   */
  static void addIdentifierSlice(
      Patient patient, CodeableConcept codeable, Optional<String> value) {
    addIdentifierSlice(patient, codeable, value, Optional.empty());
  }

  /**
   * Looks up or adds a contained {@link Identifier} object to the current {@link Patient}. This is
   * used to store Identifier slices related to the Provider organization.
   *
   * @param patient The {@link Patient} to Patient.identifier details to
   * @param codeable The {@link CodeableConcept} of the identifier slice
   * @param value The value of the identifier. If empty, this call is a no-op
   * @param systemUri optional system namespace for thee value
   */
  static void addIdentifierSlice(
      Patient patient,
      CodeableConcept codeable,
      Optional<String> value,
      Optional<String> systemUri) {
    if (value.isPresent()) {
      Identifier id = new Identifier().setType(codeable).setValue(value.get());
      if (systemUri.isPresent()) {
        id.setSystem(systemUri.get());
      }
      patient.addIdentifier(id);
    }
=======
  /*
   * @param claim the Claim to extract the {@link Diagnosis}es from
   * @return the {@link Diagnosis} that can be extracted from the specified {@link InpatientClaim}
   */
  static List<Diagnosis> extractDiagnoses(Object claim) {
    List<Optional<Diagnosis>> diagnosis = new ArrayList<>();

    // Handle the "special" diagnosis fields
    diagnosis.add(extractDiagnosis("Admitting", claim, Optional.empty(), DiagnosisLabel.ADMITTING));
    diagnosis.add(
        extractDiagnosis(
            "1",
            claim,
            Optional.of(CcwCodebookVariable.CLM_POA_IND_SW1),
            DiagnosisLabel.PRINCIPAL));
    diagnosis.add(extractDiagnosis("Principal", claim, Optional.empty(), DiagnosisLabel.PRINCIPAL));

    // Generically handle the rest (2-25)
    final int FIRST_DIAG = 2;
    final int LAST_DIAG = 25;

    IntStream.range(FIRST_DIAG, LAST_DIAG + 1)
        .mapToObj(
            i -> {
              return extractDiagnosis(
                  String.valueOf(i),
                  claim,
                  Optional.of(CcwCodebookVariable.valueOf("CLM_POA_IND_SW" + i)));
            })
        .forEach(diagnosis::add);

    // Handle external diagnosis
    diagnosis.add(
        extractDiagnosis(
            "External1",
            claim,
            Optional.of(CcwCodebookVariable.CLM_E_POA_IND_SW1),
            DiagnosisLabel.FIRSTEXTERNAL));
    diagnosis.add(
        extractDiagnosis("ExternalFirst", claim, Optional.empty(), DiagnosisLabel.FIRSTEXTERNAL));

    // Generically handle the rest (2-12)
    final int FIRST_EX_DIAG = 2;
    final int LAST_EX_DIAG = 12;

    IntStream.range(FIRST_EX_DIAG, LAST_EX_DIAG + 1)
        .mapToObj(
            i -> {
              return extractDiagnosis(
                  "External" + String.valueOf(i),
                  claim,
                  Optional.of(CcwCodebookVariable.valueOf("CLM_E_POA_IND_SW" + i)));
            })
        .forEach(diagnosis::add);

    // Some may be empty.  Convert from List<Optional<Diagnosis>> to List<Diagnosis>
    return diagnosis.stream()
        .filter(d -> d.isPresent())
        .map(d -> d.get())
        .collect(Collectors.toList());
  }

  /**
   * @param eob the {@link ExplanationOfBenefit} that the HCPCS code is being mapped into
   * @param item the {@link ItemComponent} that the HCPCS code is being mapped into
   * @param year the {@link CcwCodebookVariable#CARR_CLM_HCPCS_YR_CD} identifying the HCPCS code
   *     version in use
   * @param modifiers the {@link CcwCodebookVariable#HCPCS_1ST_MDFR_CD}, etc. values to be mapped
   *     (if any)
   */
  static void mapHcpcs(
      ExplanationOfBenefit eob,
      ItemComponent item,
      Optional<Character> year,
      List<Optional<String>> modifiers) {

    for (Optional<String> hcpcsModifier : modifiers) {
      if (hcpcsModifier.isPresent()) {
        CodeableConcept modifier =
            createCodeableConcept(TransformerConstants.CODING_SYSTEM_HCPCS, hcpcsModifier.get());

        // Set Coding.version for all of the mappings, if it's available.
        if (year.isPresent()) {
          // Note: Only CARRIER and DME claims have the year/version field.
          modifier.getCodingFirstRep().setVersion(year.get().toString());
        }

        item.addModifier(modifier);
      }
    }
  }

  /**
   * Transforms the common item level data elements between the {@link InpatientClaimLine} {@link
   * OutpatientClaimLine} {@link HospiceClaimLine} {@link HHAClaimLine}and {@link SNFClaimLine}
   * claim types to FHIR. The method parameter fields from {@link InpatientClaimLine} {@link
   * OutpatientClaimLine} {@link HospiceClaimLine} {@link HHAClaimLine}and {@link SNFClaimLine} are
   * listed below and their corresponding RIF CCW fields (denoted in all CAPS below from {@link
   * InpatientClaimColumn} {@link OutpatientClaimColumn} {@link HopsiceClaimColumn} {@link
   * HHAClaimColumn} and {@link SNFClaimColumn}).
   *
   * @param item the {@ ItemComponent} to modify
   * @param eob the {@ ExplanationOfBenefit} to modify
   * @param revenueCenterCode REV_CNTR,
   * @param rateAmount REV_CNTR_RATE_AMT,
   * @param totalChargeAmount REV_CNTR_TOT_CHRG_AMT,
   * @param nonCoveredChargeAmount REV_CNTR_NCVRD_CHRG_AMT,
   * @param unitCount REV_CNTR_UNIT_CNT,
   * @param nationalDrugCodeQuantity REV_CNTR_NDC_QTY,
   * @param nationalDrugCodeQualifierCode REV_CNTR_NDC_QTY_QLFR_CD,
   * @return the {@link ItemComponent}
   */
  static ItemComponent mapEobCommonItemRevenue(
      ItemComponent item,
      ExplanationOfBenefit eob,
      String revenueCenterCode,
      BigDecimal rateAmount,
      BigDecimal totalChargeAmount,
      BigDecimal nonCoveredChargeAmount,
      BigDecimal unitCount,
      Optional<BigDecimal> nationalDrugCodeQuantity,
      Optional<String> nationalDrugCodeQualifierCode) {

    // REV_CNTR => ExplanationOfBenefit.item.revenue
    item.setRevenue(createCodeableConcept(eob, CcwCodebookVariable.REV_CNTR, revenueCenterCode));

    // REV_CNTR_RATE_AMT => ExplanationOfBenefit.item.adjudication
    addAdjudication(
        item,
        createAdjudicationAmtSlice(
            CcwCodebookVariable.REV_CNTR_RATE_AMT, C4BBAdjudication.SUBMITTED, rateAmount));

    // REV_CNTR_TOT_CHRG_AMT => ExplanationOfBenefit.item.adjudication
    addAdjudication(
        item,
        createAdjudicationAmtSlice(
            CcwCodebookVariable.REV_CNTR_TOT_CHRG_AMT,
            C4BBAdjudication.SUBMITTED,
            totalChargeAmount));

    // REV_CNTR_NCVRD_CHRG_AMT => ExplanationOfBenefit.item.adjudication
    addAdjudication(
        item,
        createAdjudicationAmtSlice(
            CcwCodebookVariable.REV_CNTR_NCVRD_CHRG_AMT,
            C4BBAdjudication.NONCOVERED,
            nonCoveredChargeAmount));

    // REV_CNTR_UNIT_CNT => ExplanationOfBenefit.item.quantity
    item.setQuantity(new SimpleQuantity().setValue(unitCount));

    // REV_CNTR_NDC_QTY_QLFR_CD => ExplanationOfBenefit.item.modifier
    if (nationalDrugCodeQualifierCode.isPresent()) {
      item.getModifier()
          .add(
              TransformerUtilsV2.createCodeableConcept(
                  eob,
                  CcwCodebookVariable.REV_CNTR_NDC_QTY_QLFR_CD,
                  nationalDrugCodeQualifierCode));
    }

    // TODO: REV_CNTR_NDC_QTY needs to be mapped once mapping is updated

    return item;
  }

  /**
   * Transforms the common item level data elements between the {@link OutpatientClaimLine} {@link
   * HospiceClaimLine} and {@link HHAClaimLine} claim types to FHIR. The method parameter fields
   * from {@link OutpatientClaimLine} {@link HospiceClaimLine} and {@link HHAClaimLine} are listed
   * below and their corresponding RIF CCW fields (denoted in all CAPS below from {@link
   * OutpatientClaimColumn} {@link HopsiceClaimColumn} and {@link HHAClaimColumn}.
   *
   * @param item the {@ ItemComponent} to modify
   * @param revenueCenterDate REV_CNTR_DT,
   * @param paymentAmount REV_CNTR_PMT_AMT_AMT
   */
  static void mapEobCommonItemRevenueOutHHAHospice(
      ItemComponent item, Optional<LocalDate> revenueCenterDate, BigDecimal paymentAmount) {

    // Revenue Center Date
    // REV_CNTR_DT => ExplainationOfBenefit.item.serviced
    if (revenueCenterDate.isPresent()) {
      item.setServiced(new DateType().setValue(convertToDate(revenueCenterDate.get())));
    }

    // REV_CNTR_PMT_AMT_AMT => ExplainationOfBenefit.item.adjudication
    addAdjudication(
        item,
        createAdjudicationAmtSlice(
            CcwCodebookVariable.REV_CNTR_PMT_AMT_AMT, C4BBAdjudication.SUBMITTED, paymentAmount));
>>>>>>> d2f4ddb0
  }
}<|MERGE_RESOLUTION|>--- conflicted
+++ resolved
@@ -3047,7 +3047,199 @@
     }
   }
 
-<<<<<<< HEAD
+  /*
+   * @param claim the Claim to extract the {@link Diagnosis}es from
+   * @return the {@link Diagnosis} that can be extracted from the specified {@link InpatientClaim}
+   */
+  static List<Diagnosis> extractDiagnoses(Object claim) {
+    List<Optional<Diagnosis>> diagnosis = new ArrayList<>();
+
+    // Handle the "special" diagnosis fields
+    diagnosis.add(extractDiagnosis("Admitting", claim, Optional.empty(), DiagnosisLabel.ADMITTING));
+    diagnosis.add(
+        extractDiagnosis(
+            "1",
+            claim,
+            Optional.of(CcwCodebookVariable.CLM_POA_IND_SW1),
+            DiagnosisLabel.PRINCIPAL));
+    diagnosis.add(extractDiagnosis("Principal", claim, Optional.empty(), DiagnosisLabel.PRINCIPAL));
+
+    // Generically handle the rest (2-25)
+    final int FIRST_DIAG = 2;
+    final int LAST_DIAG = 25;
+
+    IntStream.range(FIRST_DIAG, LAST_DIAG + 1)
+        .mapToObj(
+            i -> {
+              return extractDiagnosis(
+                  String.valueOf(i),
+                  claim,
+                  Optional.of(CcwCodebookVariable.valueOf("CLM_POA_IND_SW" + i)));
+            })
+        .forEach(diagnosis::add);
+
+    // Handle external diagnosis
+    diagnosis.add(
+        extractDiagnosis(
+            "External1",
+            claim,
+            Optional.of(CcwCodebookVariable.CLM_E_POA_IND_SW1),
+            DiagnosisLabel.FIRSTEXTERNAL));
+    diagnosis.add(
+        extractDiagnosis("ExternalFirst", claim, Optional.empty(), DiagnosisLabel.FIRSTEXTERNAL));
+
+    // Generically handle the rest (2-12)
+    final int FIRST_EX_DIAG = 2;
+    final int LAST_EX_DIAG = 12;
+
+    IntStream.range(FIRST_EX_DIAG, LAST_EX_DIAG + 1)
+        .mapToObj(
+            i -> {
+              return extractDiagnosis(
+                  "External" + String.valueOf(i),
+                  claim,
+                  Optional.of(CcwCodebookVariable.valueOf("CLM_E_POA_IND_SW" + i)));
+            })
+        .forEach(diagnosis::add);
+
+    // Some may be empty.  Convert from List<Optional<Diagnosis>> to List<Diagnosis>
+    return diagnosis.stream()
+        .filter(d -> d.isPresent())
+        .map(d -> d.get())
+        .collect(Collectors.toList());
+  }
+
+  /**
+   * @param eob the {@link ExplanationOfBenefit} that the HCPCS code is being mapped into
+   * @param item the {@link ItemComponent} that the HCPCS code is being mapped into
+   * @param year the {@link CcwCodebookVariable#CARR_CLM_HCPCS_YR_CD} identifying the HCPCS code
+   *     version in use
+   * @param modifiers the {@link CcwCodebookVariable#HCPCS_1ST_MDFR_CD}, etc. values to be mapped
+   *     (if any)
+   */
+  static void mapHcpcs(
+      ExplanationOfBenefit eob,
+      ItemComponent item,
+      Optional<Character> year,
+      List<Optional<String>> modifiers) {
+
+    for (Optional<String> hcpcsModifier : modifiers) {
+      if (hcpcsModifier.isPresent()) {
+        CodeableConcept modifier =
+            createCodeableConcept(TransformerConstants.CODING_SYSTEM_HCPCS, hcpcsModifier.get());
+
+        // Set Coding.version for all of the mappings, if it's available.
+        if (year.isPresent()) {
+          // Note: Only CARRIER and DME claims have the year/version field.
+          modifier.getCodingFirstRep().setVersion(year.get().toString());
+        }
+
+        item.addModifier(modifier);
+      }
+    }
+  }
+
+  /**
+   * Transforms the common item level data elements between the {@link InpatientClaimLine} {@link
+   * OutpatientClaimLine} {@link HospiceClaimLine} {@link HHAClaimLine}and {@link SNFClaimLine}
+   * claim types to FHIR. The method parameter fields from {@link InpatientClaimLine} {@link
+   * OutpatientClaimLine} {@link HospiceClaimLine} {@link HHAClaimLine}and {@link SNFClaimLine} are
+   * listed below and their corresponding RIF CCW fields (denoted in all CAPS below from {@link
+   * InpatientClaimColumn} {@link OutpatientClaimColumn} {@link HopsiceClaimColumn} {@link
+   * HHAClaimColumn} and {@link SNFClaimColumn}).
+   *
+   * @param item the {@ ItemComponent} to modify
+   * @param eob the {@ ExplanationOfBenefit} to modify
+   * @param revenueCenterCode REV_CNTR,
+   * @param rateAmount REV_CNTR_RATE_AMT,
+   * @param totalChargeAmount REV_CNTR_TOT_CHRG_AMT,
+   * @param nonCoveredChargeAmount REV_CNTR_NCVRD_CHRG_AMT,
+   * @param unitCount REV_CNTR_UNIT_CNT,
+   * @param nationalDrugCodeQuantity REV_CNTR_NDC_QTY,
+   * @param nationalDrugCodeQualifierCode REV_CNTR_NDC_QTY_QLFR_CD,
+   * @return the {@link ItemComponent}
+   */
+  static ItemComponent mapEobCommonItemRevenue(
+      ItemComponent item,
+      ExplanationOfBenefit eob,
+      String revenueCenterCode,
+      BigDecimal rateAmount,
+      BigDecimal totalChargeAmount,
+      BigDecimal nonCoveredChargeAmount,
+      BigDecimal unitCount,
+      Optional<BigDecimal> nationalDrugCodeQuantity,
+      Optional<String> nationalDrugCodeQualifierCode) {
+
+    // REV_CNTR => ExplanationOfBenefit.item.revenue
+    item.setRevenue(createCodeableConcept(eob, CcwCodebookVariable.REV_CNTR, revenueCenterCode));
+
+    // REV_CNTR_RATE_AMT => ExplanationOfBenefit.item.adjudication
+    addAdjudication(
+        item,
+        createAdjudicationAmtSlice(
+            CcwCodebookVariable.REV_CNTR_RATE_AMT, C4BBAdjudication.SUBMITTED, rateAmount));
+
+    // REV_CNTR_TOT_CHRG_AMT => ExplanationOfBenefit.item.adjudication
+    addAdjudication(
+        item,
+        createAdjudicationAmtSlice(
+            CcwCodebookVariable.REV_CNTR_TOT_CHRG_AMT,
+            C4BBAdjudication.SUBMITTED,
+            totalChargeAmount));
+
+    // REV_CNTR_NCVRD_CHRG_AMT => ExplanationOfBenefit.item.adjudication
+    addAdjudication(
+        item,
+        createAdjudicationAmtSlice(
+            CcwCodebookVariable.REV_CNTR_NCVRD_CHRG_AMT,
+            C4BBAdjudication.NONCOVERED,
+            nonCoveredChargeAmount));
+
+    // REV_CNTR_UNIT_CNT => ExplanationOfBenefit.item.quantity
+    item.setQuantity(new SimpleQuantity().setValue(unitCount));
+
+    // REV_CNTR_NDC_QTY_QLFR_CD => ExplanationOfBenefit.item.modifier
+    if (nationalDrugCodeQualifierCode.isPresent()) {
+      item.getModifier()
+          .add(
+              TransformerUtilsV2.createCodeableConcept(
+                  eob,
+                  CcwCodebookVariable.REV_CNTR_NDC_QTY_QLFR_CD,
+                  nationalDrugCodeQualifierCode));
+    }
+
+    // TODO: REV_CNTR_NDC_QTY needs to be mapped once mapping is updated
+
+    return item;
+  }
+
+  /**
+   * Transforms the common item level data elements between the {@link OutpatientClaimLine} {@link
+   * HospiceClaimLine} and {@link HHAClaimLine} claim types to FHIR. The method parameter fields
+   * from {@link OutpatientClaimLine} {@link HospiceClaimLine} and {@link HHAClaimLine} are listed
+   * below and their corresponding RIF CCW fields (denoted in all CAPS below from {@link
+   * OutpatientClaimColumn} {@link HopsiceClaimColumn} and {@link HHAClaimColumn}.
+   *
+   * @param item the {@ ItemComponent} to modify
+   * @param revenueCenterDate REV_CNTR_DT,
+   * @param paymentAmount REV_CNTR_PMT_AMT_AMT
+   */
+  static void mapEobCommonItemRevenueOutHHAHospice(
+      ItemComponent item, Optional<LocalDate> revenueCenterDate, BigDecimal paymentAmount) {
+
+    // Revenue Center Date
+    // REV_CNTR_DT => ExplainationOfBenefit.item.serviced
+    if (revenueCenterDate.isPresent()) {
+      item.setServiced(new DateType().setValue(convertToDate(revenueCenterDate.get())));
+    }
+
+    // REV_CNTR_PMT_AMT_AMT => ExplainationOfBenefit.item.adjudication
+    addAdjudication(
+        item,
+        createAdjudicationAmtSlice(
+            CcwCodebookVariable.REV_CNTR_PMT_AMT_AMT, C4BBAdjudication.SUBMITTED, paymentAmount));
+  }
+
   /**
    * Looks up or adds a contained {@link Identifier} object to the current {@link Patient}. This is
    * used to store Identifier slices related to the Patient.
@@ -3102,198 +3294,5 @@
       }
       patient.addIdentifier(id);
     }
-=======
-  /*
-   * @param claim the Claim to extract the {@link Diagnosis}es from
-   * @return the {@link Diagnosis} that can be extracted from the specified {@link InpatientClaim}
-   */
-  static List<Diagnosis> extractDiagnoses(Object claim) {
-    List<Optional<Diagnosis>> diagnosis = new ArrayList<>();
-
-    // Handle the "special" diagnosis fields
-    diagnosis.add(extractDiagnosis("Admitting", claim, Optional.empty(), DiagnosisLabel.ADMITTING));
-    diagnosis.add(
-        extractDiagnosis(
-            "1",
-            claim,
-            Optional.of(CcwCodebookVariable.CLM_POA_IND_SW1),
-            DiagnosisLabel.PRINCIPAL));
-    diagnosis.add(extractDiagnosis("Principal", claim, Optional.empty(), DiagnosisLabel.PRINCIPAL));
-
-    // Generically handle the rest (2-25)
-    final int FIRST_DIAG = 2;
-    final int LAST_DIAG = 25;
-
-    IntStream.range(FIRST_DIAG, LAST_DIAG + 1)
-        .mapToObj(
-            i -> {
-              return extractDiagnosis(
-                  String.valueOf(i),
-                  claim,
-                  Optional.of(CcwCodebookVariable.valueOf("CLM_POA_IND_SW" + i)));
-            })
-        .forEach(diagnosis::add);
-
-    // Handle external diagnosis
-    diagnosis.add(
-        extractDiagnosis(
-            "External1",
-            claim,
-            Optional.of(CcwCodebookVariable.CLM_E_POA_IND_SW1),
-            DiagnosisLabel.FIRSTEXTERNAL));
-    diagnosis.add(
-        extractDiagnosis("ExternalFirst", claim, Optional.empty(), DiagnosisLabel.FIRSTEXTERNAL));
-
-    // Generically handle the rest (2-12)
-    final int FIRST_EX_DIAG = 2;
-    final int LAST_EX_DIAG = 12;
-
-    IntStream.range(FIRST_EX_DIAG, LAST_EX_DIAG + 1)
-        .mapToObj(
-            i -> {
-              return extractDiagnosis(
-                  "External" + String.valueOf(i),
-                  claim,
-                  Optional.of(CcwCodebookVariable.valueOf("CLM_E_POA_IND_SW" + i)));
-            })
-        .forEach(diagnosis::add);
-
-    // Some may be empty.  Convert from List<Optional<Diagnosis>> to List<Diagnosis>
-    return diagnosis.stream()
-        .filter(d -> d.isPresent())
-        .map(d -> d.get())
-        .collect(Collectors.toList());
-  }
-
-  /**
-   * @param eob the {@link ExplanationOfBenefit} that the HCPCS code is being mapped into
-   * @param item the {@link ItemComponent} that the HCPCS code is being mapped into
-   * @param year the {@link CcwCodebookVariable#CARR_CLM_HCPCS_YR_CD} identifying the HCPCS code
-   *     version in use
-   * @param modifiers the {@link CcwCodebookVariable#HCPCS_1ST_MDFR_CD}, etc. values to be mapped
-   *     (if any)
-   */
-  static void mapHcpcs(
-      ExplanationOfBenefit eob,
-      ItemComponent item,
-      Optional<Character> year,
-      List<Optional<String>> modifiers) {
-
-    for (Optional<String> hcpcsModifier : modifiers) {
-      if (hcpcsModifier.isPresent()) {
-        CodeableConcept modifier =
-            createCodeableConcept(TransformerConstants.CODING_SYSTEM_HCPCS, hcpcsModifier.get());
-
-        // Set Coding.version for all of the mappings, if it's available.
-        if (year.isPresent()) {
-          // Note: Only CARRIER and DME claims have the year/version field.
-          modifier.getCodingFirstRep().setVersion(year.get().toString());
-        }
-
-        item.addModifier(modifier);
-      }
-    }
-  }
-
-  /**
-   * Transforms the common item level data elements between the {@link InpatientClaimLine} {@link
-   * OutpatientClaimLine} {@link HospiceClaimLine} {@link HHAClaimLine}and {@link SNFClaimLine}
-   * claim types to FHIR. The method parameter fields from {@link InpatientClaimLine} {@link
-   * OutpatientClaimLine} {@link HospiceClaimLine} {@link HHAClaimLine}and {@link SNFClaimLine} are
-   * listed below and their corresponding RIF CCW fields (denoted in all CAPS below from {@link
-   * InpatientClaimColumn} {@link OutpatientClaimColumn} {@link HopsiceClaimColumn} {@link
-   * HHAClaimColumn} and {@link SNFClaimColumn}).
-   *
-   * @param item the {@ ItemComponent} to modify
-   * @param eob the {@ ExplanationOfBenefit} to modify
-   * @param revenueCenterCode REV_CNTR,
-   * @param rateAmount REV_CNTR_RATE_AMT,
-   * @param totalChargeAmount REV_CNTR_TOT_CHRG_AMT,
-   * @param nonCoveredChargeAmount REV_CNTR_NCVRD_CHRG_AMT,
-   * @param unitCount REV_CNTR_UNIT_CNT,
-   * @param nationalDrugCodeQuantity REV_CNTR_NDC_QTY,
-   * @param nationalDrugCodeQualifierCode REV_CNTR_NDC_QTY_QLFR_CD,
-   * @return the {@link ItemComponent}
-   */
-  static ItemComponent mapEobCommonItemRevenue(
-      ItemComponent item,
-      ExplanationOfBenefit eob,
-      String revenueCenterCode,
-      BigDecimal rateAmount,
-      BigDecimal totalChargeAmount,
-      BigDecimal nonCoveredChargeAmount,
-      BigDecimal unitCount,
-      Optional<BigDecimal> nationalDrugCodeQuantity,
-      Optional<String> nationalDrugCodeQualifierCode) {
-
-    // REV_CNTR => ExplanationOfBenefit.item.revenue
-    item.setRevenue(createCodeableConcept(eob, CcwCodebookVariable.REV_CNTR, revenueCenterCode));
-
-    // REV_CNTR_RATE_AMT => ExplanationOfBenefit.item.adjudication
-    addAdjudication(
-        item,
-        createAdjudicationAmtSlice(
-            CcwCodebookVariable.REV_CNTR_RATE_AMT, C4BBAdjudication.SUBMITTED, rateAmount));
-
-    // REV_CNTR_TOT_CHRG_AMT => ExplanationOfBenefit.item.adjudication
-    addAdjudication(
-        item,
-        createAdjudicationAmtSlice(
-            CcwCodebookVariable.REV_CNTR_TOT_CHRG_AMT,
-            C4BBAdjudication.SUBMITTED,
-            totalChargeAmount));
-
-    // REV_CNTR_NCVRD_CHRG_AMT => ExplanationOfBenefit.item.adjudication
-    addAdjudication(
-        item,
-        createAdjudicationAmtSlice(
-            CcwCodebookVariable.REV_CNTR_NCVRD_CHRG_AMT,
-            C4BBAdjudication.NONCOVERED,
-            nonCoveredChargeAmount));
-
-    // REV_CNTR_UNIT_CNT => ExplanationOfBenefit.item.quantity
-    item.setQuantity(new SimpleQuantity().setValue(unitCount));
-
-    // REV_CNTR_NDC_QTY_QLFR_CD => ExplanationOfBenefit.item.modifier
-    if (nationalDrugCodeQualifierCode.isPresent()) {
-      item.getModifier()
-          .add(
-              TransformerUtilsV2.createCodeableConcept(
-                  eob,
-                  CcwCodebookVariable.REV_CNTR_NDC_QTY_QLFR_CD,
-                  nationalDrugCodeQualifierCode));
-    }
-
-    // TODO: REV_CNTR_NDC_QTY needs to be mapped once mapping is updated
-
-    return item;
-  }
-
-  /**
-   * Transforms the common item level data elements between the {@link OutpatientClaimLine} {@link
-   * HospiceClaimLine} and {@link HHAClaimLine} claim types to FHIR. The method parameter fields
-   * from {@link OutpatientClaimLine} {@link HospiceClaimLine} and {@link HHAClaimLine} are listed
-   * below and their corresponding RIF CCW fields (denoted in all CAPS below from {@link
-   * OutpatientClaimColumn} {@link HopsiceClaimColumn} and {@link HHAClaimColumn}.
-   *
-   * @param item the {@ ItemComponent} to modify
-   * @param revenueCenterDate REV_CNTR_DT,
-   * @param paymentAmount REV_CNTR_PMT_AMT_AMT
-   */
-  static void mapEobCommonItemRevenueOutHHAHospice(
-      ItemComponent item, Optional<LocalDate> revenueCenterDate, BigDecimal paymentAmount) {
-
-    // Revenue Center Date
-    // REV_CNTR_DT => ExplainationOfBenefit.item.serviced
-    if (revenueCenterDate.isPresent()) {
-      item.setServiced(new DateType().setValue(convertToDate(revenueCenterDate.get())));
-    }
-
-    // REV_CNTR_PMT_AMT_AMT => ExplainationOfBenefit.item.adjudication
-    addAdjudication(
-        item,
-        createAdjudicationAmtSlice(
-            CcwCodebookVariable.REV_CNTR_PMT_AMT_AMT, C4BBAdjudication.SUBMITTED, paymentAmount));
->>>>>>> d2f4ddb0
   }
 }