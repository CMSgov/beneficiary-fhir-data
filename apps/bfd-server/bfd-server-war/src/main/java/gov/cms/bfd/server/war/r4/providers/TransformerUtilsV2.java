package gov.cms.bfd.server.war.r4.providers;

import ca.uhn.fhir.model.api.TemporalPrecisionEnum;
import ca.uhn.fhir.model.primitive.IdDt;
import ca.uhn.fhir.parser.DataFormatException;
import ca.uhn.fhir.rest.api.Constants;
import ca.uhn.fhir.rest.api.server.RequestDetails;
import com.google.common.base.Strings;
import gov.cms.bfd.model.codebook.data.CcwCodebookMissingVariable;
import gov.cms.bfd.model.codebook.data.CcwCodebookVariable;
import gov.cms.bfd.model.codebook.model.CcwCodebookInterface;
import gov.cms.bfd.model.codebook.model.Value;
import gov.cms.bfd.model.rif.Beneficiary;
import gov.cms.bfd.model.rif.CarrierClaim;
import gov.cms.bfd.model.rif.parse.InvalidRifValueException;
import gov.cms.bfd.server.sharedutils.BfdMDC;
import gov.cms.bfd.server.war.commons.CCWProcedure;
import gov.cms.bfd.server.war.commons.CCWUtils;
import gov.cms.bfd.server.war.commons.LinkBuilder;
import gov.cms.bfd.server.war.commons.MedicareSegment;
import gov.cms.bfd.server.war.commons.OffsetLinkBuilder;
import gov.cms.bfd.server.war.commons.ProfileConstants;
import gov.cms.bfd.server.war.commons.RaceCategory;
import gov.cms.bfd.server.war.commons.ReflectionUtils;
import gov.cms.bfd.server.war.commons.TransformerConstants;
import gov.cms.bfd.server.war.commons.carin.C4BBAdjudication;
import gov.cms.bfd.server.war.commons.carin.C4BBAdjudicationDiscriminator;
import gov.cms.bfd.server.war.commons.carin.C4BBAdjudicationStatus;
import gov.cms.bfd.server.war.commons.carin.C4BBClaimIdentifierType;
import gov.cms.bfd.server.war.commons.carin.C4BBClaimInstitutionalCareTeamRole;
import gov.cms.bfd.server.war.commons.carin.C4BBClaimPharmacyTeamRole;
import gov.cms.bfd.server.war.commons.carin.C4BBClaimProfessionalAndNonClinicianCareTeamRole;
import gov.cms.bfd.server.war.commons.carin.C4BBIdentifierType;
import gov.cms.bfd.server.war.commons.carin.C4BBOrganizationIdentifierType;
import gov.cms.bfd.server.war.commons.carin.C4BBPractitionerIdentifierType;
import gov.cms.bfd.server.war.commons.carin.C4BBSupportingInfoType;
import gov.cms.bfd.server.war.r4.providers.BeneficiaryTransformerV2.CurrencyIdentifier;
import gov.cms.bfd.sharedutils.exceptions.BadCodeMonkeyException;
import java.io.BufferedReader;
import java.io.IOException;
import java.io.InputStream;
import java.io.InputStreamReader;
import java.io.UncheckedIOException;
import java.io.UnsupportedEncodingException;
import java.math.BigDecimal;
import java.net.URLEncoder;
import java.nio.charset.StandardCharsets;
import java.time.Instant;
import java.time.LocalDate;
import java.time.ZoneId;
import java.util.Arrays;
import java.util.Date;
import java.util.HashMap;
import java.util.HashSet;
import java.util.List;
import java.util.Map;
import java.util.Objects;
import java.util.Optional;
import java.util.Set;
import java.util.stream.Collectors;
import javax.annotation.Nonnull;
import org.hl7.fhir.instance.model.api.IAnyResource;
import org.hl7.fhir.instance.model.api.IBaseResource;
import org.hl7.fhir.r4.model.Address;
import org.hl7.fhir.r4.model.Bundle;
import org.hl7.fhir.r4.model.Bundle.BundleEntryComponent;
import org.hl7.fhir.r4.model.CodeableConcept;
import org.hl7.fhir.r4.model.Coding;
import org.hl7.fhir.r4.model.Coverage;
import org.hl7.fhir.r4.model.DateType;
import org.hl7.fhir.r4.model.ExplanationOfBenefit;
import org.hl7.fhir.r4.model.ExplanationOfBenefit.AdjudicationComponent;
import org.hl7.fhir.r4.model.ExplanationOfBenefit.BenefitBalanceComponent;
import org.hl7.fhir.r4.model.ExplanationOfBenefit.BenefitComponent;
import org.hl7.fhir.r4.model.ExplanationOfBenefit.CareTeamComponent;
import org.hl7.fhir.r4.model.ExplanationOfBenefit.ExplanationOfBenefitStatus;
import org.hl7.fhir.r4.model.ExplanationOfBenefit.ItemComponent;
import org.hl7.fhir.r4.model.ExplanationOfBenefit.ProcedureComponent;
import org.hl7.fhir.r4.model.ExplanationOfBenefit.RemittanceOutcome;
import org.hl7.fhir.r4.model.ExplanationOfBenefit.SupportingInformationComponent;
import org.hl7.fhir.r4.model.ExplanationOfBenefit.TotalComponent;
import org.hl7.fhir.r4.model.ExplanationOfBenefit.Use;
import org.hl7.fhir.r4.model.Extension;
import org.hl7.fhir.r4.model.Identifier;
import org.hl7.fhir.r4.model.Money;
import org.hl7.fhir.r4.model.Observation;
import org.hl7.fhir.r4.model.Observation.ObservationStatus;
import org.hl7.fhir.r4.model.Organization;
import org.hl7.fhir.r4.model.Patient;
import org.hl7.fhir.r4.model.Period;
import org.hl7.fhir.r4.model.PositiveIntType;
import org.hl7.fhir.r4.model.Quantity;
import org.hl7.fhir.r4.model.Reference;
import org.hl7.fhir.r4.model.Resource;
import org.hl7.fhir.r4.model.SimpleQuantity;
import org.hl7.fhir.r4.model.UnsignedIntType;
import org.hl7.fhir.r4.model.codesystems.ClaimCareteamrole;
import org.hl7.fhir.r4.model.codesystems.ExBenefitcategory;
import org.slf4j.Logger;
import org.slf4j.LoggerFactory;
import org.springframework.util.Assert;

/**
 * Contains shared methods used to transform CCW JPA entities (e.g. {@link Beneficiary}) into FHIR
 * resources (e.g. {@link Patient}).
 */
public final class TransformerUtilsV2 {
  private static final Logger LOGGER = LoggerFactory.getLogger(TransformerUtilsV2.class);

  /**
   * Tracks the {@link CcwCodebookInterface} that have already had code lookup failures due to
   * missing {@link Value} matches. Why track this? To ensure that we don't spam log events for
   * failed lookups over and over and over. This was needed to fix CBBF-162, where those log events
   * were flooding our logs and filling up the drive.
   *
   * @see #calculateCodingDisplay(IAnyResource, CcwCodebookInterface, String)
   */
  private static final Set<CcwCodebookInterface> codebookLookupMissingFailures = new HashSet<>();

  /**
   * Tracks the {@link CcwCodebookInterface} that have already had code lookup failures due to
   * duplicate {@link Value} matches. Why track this? To ensure that we don't spam log events for
   * failed lookups over and over and over. This was needed to fix CBBF-162, where those log events
   * were flooding our logs and filling up the drive.
   *
   * @see #calculateCodingDisplay(IAnyResource, CcwCodebookInterface, String)
   */
  private static final Set<CcwCodebookInterface> codebookLookupDuplicateFailures = new HashSet<>();

  /** Stores the procedure codes and their display values */
  private static Map<String, String> procedureMap = null;

  /** Tracks the procedure codes that have already had code lookup failures. */
  private static final Set<String> procedureLookupMissingFailures = new HashSet<>();

  /** Stores the NPI codes and their display values */
  private static Map<String, String> npiMap = null;

  /** Tracks the NPI codes that have already had code lookup failures. */
  private static final Set<String> npiCodeLookupMissingFailures = new HashSet<>();

  /**
   * @param beneficiary the {@link Beneficiary} to calculate the {@link Patient#getId()} value for
   * @return the {@link Patient#getId()} value that will be used for the specified {@link
   *     Beneficiary}
   */
  public static IdDt buildPatientId(Beneficiary beneficiary) {
    return buildPatientId(beneficiary.getBeneficiaryId());
  }

  /**
   * @param beneficiaryId the {@link Beneficiary#getBeneficiaryId()} to calculate the {@link
   *     Patient#getId()} value for
   * @return the {@link Patient#getId()} value that will be used for the specified {@link
   *     Beneficiary}
   */
  public static IdDt buildPatientId(Long beneficiaryId) {
    return new IdDt(Patient.class.getSimpleName(), beneficiaryId);
  }

  /**
   * @param localDate the {@link LocalDate} to convert
   * @return a {@link Date} version of the specified {@link LocalDate}
   */
  static Date convertToDate(LocalDate localDate) {
    /*
     * We use the system TZ here to ensure that the date doesn't shift at all, as FHIR will just use
     * this as an unzoned Date (I think, and if not, it's almost certainly using the same TZ as this
     * system).
     */
    return Date.from(localDate.atStartOfDay(ZoneId.systemDefault()).toInstant());
  }

  /**
   * @param codingSystem the {@link Coding#getSystem()} to use
   * @param codingCode the {@link Coding#getCode()} to use
   * @return a {@link CodeableConcept} with the specified {@link Coding}
   */
  static CodeableConcept createCodeableConcept(String codingSystem, String codingCode) {
    return createCodeableConcept(codingSystem, null, null, codingCode);
  }

  /**
   * @param codingSystem the {@link Coding#getSystem()} to use
   * @param codingVersion the {@link Coding#getVersion()} to use
   * @param codingDisplay the {@link Coding#getDisplay()} to use
   * @param codingCode the {@link Coding#getCode()} to use
   * @return a {@link CodeableConcept} with the specified {@link Coding}
   */
  static CodeableConcept createCodeableConcept(
      String codingSystem, String codingVersion, String codingDisplay, String codingCode) {
    CodeableConcept codeableConcept = new CodeableConcept();
    Coding coding = codeableConcept.addCoding().setSystem(codingSystem).setCode(codingCode);
    if (codingVersion != null) coding.setVersion(codingVersion);
    if (codingDisplay != null) coding.setDisplay(codingDisplay);
    return codeableConcept;
  }

  /**
   * Used for creating Identifier references for Organizations and Facilities
   *
   * @param identifierSystem the {@link Identifier#getSystem()} to use in {@link
   *     Reference#getIdentifier()}
   * @param identifierValue the {@link Identifier#getValue()} to use in {@link
   *     Reference#getIdentifier()}
   * @return a {@link Reference} with the specified {@link Identifier}
   */
  static Reference createIdentifierReference(
      C4BBOrganizationIdentifierType type, String identifierValue) {
    return new Reference()
        .setIdentifier(
            new Identifier()
                .setType(createCodeableConcept(type.getSystem(), type.toCode()))
                .setValue(identifierValue))
        .setDisplay(retrieveNpiCodeDisplay(identifierValue));
  }

  /**
   * Used for creating Identifier references for Organizations and Facilities
   *
   * @param identifierSystem the {@link Identifier#getSystem()} to use in {@link
   *     Reference#getIdentifier()}
   * @param identifierValue the {@link Identifier#getValue()} to use in {@link
   *     Reference#getIdentifier()}
   * @return a {@link Reference} with the specified {@link Identifier}
   */
  static Reference createIdentifierReference(
      C4BBPractitionerIdentifierType type, String identifierValue) {
    return new Reference()
        .setIdentifier(
            new Identifier()
                .setType(createCodeableConcept(type.getSystem(), type.toCode()))
                .setValue(identifierValue))
        .setDisplay(retrieveNpiCodeDisplay(identifierValue));
  }

  /**
   * Used for creating Identifier references for Practitioners
   *
   * @param type the {@link C4BBPractitionerIdentifierType} to use in {@link
   *     Reference#getIdentifier()}
   * @param value the {@link Identifier#getValue()} to use in {@link Reference#getIdentifier()}
   * @return a {@link Reference} with the specified {@link Identifier}
   */
  static Reference createPractitionerIdentifierReference(
      C4BBPractitionerIdentifierType type, String value) {
    Reference response =
        new Reference()
            .setIdentifier(
                new Identifier()
                    .setType(
                        new CodeableConcept()
                            .addCoding(
                                new Coding(type.getSystem(), type.toCode(), type.getDisplay())))
                    .setValue(value));

    // If this is an NPI perform the extra lookup
    if (C4BBPractitionerIdentifierType.NPI.equals(type)) {
      response.setDisplay(retrieveNpiCodeDisplay(value));
    }

    return response;
  }

  /**
   * @return a Reference to the {@link Organization} for CMS, which will only be valid if {@link
   *     #upsertSharedData()} has been run
   */
  static Reference createReferenceToCms() {
    return new Reference("Organization?name=" + urlEncode(TransformerConstants.COVERAGE_ISSUER));
  }

  /**
   * @param concept the {@link CodeableConcept} to check
   * @param codingSystem the {@link Coding#getSystem()} to match
   * @param codingCode the {@link Coding#getCode()} to match
   * @return <code>true</code> if the specified {@link CodeableConcept} contains the specified
   *     {@link Coding}, <code>false</code> if it does not
   */
  static boolean isCodeInConcept(CodeableConcept concept, String codingSystem, String codingCode) {
    return isCodeInConcept(concept, codingSystem, null, codingCode);
  }

  /**
   * @param concept the {@link CodeableConcept} to check
   * @param codingSystem the {@link Coding#getSystem()} to match
   * @param codingSystem the {@link Coding#getVersion()} to match
   * @param codingCode the {@link Coding#getCode()} to match
   * @return <code>true</code> if the specified {@link CodeableConcept} contains the specified
   *     {@link Coding}, <code>false</code> if it does not
   */
  static boolean isCodeInConcept(
      CodeableConcept concept, String codingSystem, String codingVersion, String codingCode) {
    return concept.getCoding().stream()
        .anyMatch(
            c -> {
              if (!codingSystem.equals(c.getSystem())) return false;
              if (codingVersion != null && !codingVersion.equals(c.getVersion())) return false;
              if (!codingCode.equals(c.getCode())) return false;

              return true;
            });
  }

  /**
   * @param ccwVariable the {@link CcwCodebookInterface} being mapped
   * @param identifierValue the value to use for {@link Identifier#getValue()} for the resulting
   *     {@link Identifier}
   * @return the output {@link Extension}, with {@link Extension#getValue()} set to represent the
   *     specified input values
   */
  static Extension createExtensionIdentifier(
      CcwCodebookInterface ccwVariable, Optional<String> identifierValue) {
    if (!identifierValue.isPresent()) throw new IllegalArgumentException();

    Identifier identifier = createIdentifier(ccwVariable, identifierValue.get());

    String extensionUrl = CCWUtils.calculateVariableReferenceUrl(ccwVariable);
    Extension extension = new Extension(extensionUrl, identifier);

    return extension;
  }

  /**
   * @param ccwVariable the {@link CcwCodebookInterface} being mapped
   * @param identifierValue the value to use for {@link Identifier#getValue()} for the resulting
   *     {@link Identifier}
   * @return the output {@link Extension}, with {@link Extension#getValue()} set to represent the
   *     specified input values
   */
  static Extension createExtensionIdentifier(
      CcwCodebookInterface ccwVariable, String identifierValue) {
    return createExtensionIdentifier(ccwVariable, Optional.of(identifierValue));
  }

  /**
   * @param ccwVariable the {@link CcwCodebookInterface} being mapped
   * @param identifierValue the value to use for {@link Identifier#getValue()} for the resulting
   *     {@link Identifier}
   * @return the output {@link Identifier}
   */
  static Identifier createIdentifier(CcwCodebookInterface ccwVariable, String identifierValue) {
    if (identifierValue == null) throw new IllegalArgumentException();

    Identifier identifier =
        new Identifier()
            .setSystem(CCWUtils.calculateVariableReferenceUrl(ccwVariable))
            .setValue(identifierValue);
    return identifier;
  }

  /**
   * Converts a value from the {@link C4BBSupportingInfoType} enumeration into a {@link Coding}
   *
   * @param slice the {@link C4BBSupportingInfoType} being mapped
   * @return the resulting {@link Coding}
   */
  static Coding createC4BBSupportingInfoCoding(C4BBSupportingInfoType slice) {
    return new Coding(slice.getSystem(), slice.toCode(), slice.getDisplay());
  }

  /**
   * Helper function to create a {@link CodeableConcept} from a {@link C4BBClaimIdentifierType}.
   * Since this type only has one value this uses a hardcoded value.
   */
  static CodeableConcept createC4BBClaimCodeableConcept() {
    return new CodeableConcept()
        .setCoding(
            Arrays.asList(
                new Coding(
                    C4BBClaimIdentifierType.UC.getSystem(),
                    C4BBClaimIdentifierType.UC.toCode(),
                    C4BBClaimIdentifierType.UC.getDisplay())));
  }

  /**
   * Helper function to create the {@link Identifier} for the specified {@link CodeableConcept}.
   *
   * @param ccwVariable the {@link CcwCodebookInterface} being mapped
   * @param identifierValue the value to use for {@link Identifier#getValue()} for the resulting
   *     {@link Identifier}
   * @return the output {@link Identifier}
   */
  static Identifier createClaimIdentifier(
      CcwCodebookInterface ccwVariable, String identifierValue) {
    if (identifierValue == null) {
      throw new IllegalArgumentException();
    }

    Identifier identifier =
        new Identifier()
            .setSystem(CCWUtils.calculateVariableReferenceUrl(ccwVariable))
            .setValue(identifierValue)
            .setType(createC4BBClaimCodeableConcept());

    return identifier;
  }

  /**
   * @param ccwVariable the {@link CcwCodebookInterface} being mapped
   * @param identifierValue the value to use for {@link Identifier#getValue()} for the resulting
   *     {@link Identifier}
   * @return the output {@link Identifier}
   */
  static Identifier createClaimIdentifier(CcwCodebookInterface ccwVariable, Long identifierValue) {
    if (identifierValue == null) {
      throw new IllegalArgumentException();
    }

    Identifier identifier =
        new Identifier()
            .setSystem(CCWUtils.calculateVariableReferenceUrl(ccwVariable))
            .setValue(identifierValue.toString())
            .setType(createC4BBClaimCodeableConcept());

    return identifier;
  }

  /**
   * @param ccwVariable the {@link CcwCodebookInterface} being mapped
   * @param dateYear the value to use for {@link Coding#getCode()} for the resulting {@link Coding}
   * @return the output {@link Extension}, with {@link Extension#getValue()} set to represent the
   *     specified input values
   */
  static Extension createExtensionDate(CcwCodebookInterface ccwVariable, BigDecimal dateYear) {
    Extension extension = null;
    try {
      String stringDate = String.format("%04d", dateYear.intValue());
      DateType dateYearValue = new DateType(stringDate);
      String extensionUrl = CCWUtils.calculateVariableReferenceUrl(ccwVariable);
      extension = new Extension(extensionUrl, dateYearValue);
    } catch (DataFormatException e) {
      throw new InvalidRifValueException(
          String.format("Unable to create DateType with reference year: '%s'.", dateYear), e);
    }
    return extension;
  }

  /**
   * @param ccwVariable the {@link CcwCodebookInterface} being mapped
   * @param quantityValue the value to use for {@link Coding#getCode()} for the resulting {@link
   *     Coding}
   * @return the output {@link Extension}, with {@link Extension#getValue()} set to represent the
   *     specified input values
   */
  static Extension createExtensionQuantity(
      CcwCodebookInterface ccwVariable, Optional<? extends Number> quantityValue) {
    if (!quantityValue.isPresent()) {
      throw new IllegalArgumentException();
    }

    Quantity quantity;
    if (quantityValue.get() instanceof BigDecimal) {
      quantity = new Quantity().setValue((BigDecimal) quantityValue.get());
    } else {
      throw new BadCodeMonkeyException();
    }

    String extensionUrl = CCWUtils.calculateVariableReferenceUrl(ccwVariable);
    Extension extension = new Extension(extensionUrl, quantity);

    return extension;
  }

  /**
   * @param ccwVariable the {@link CcwCodebookInterface} being mapped
   * @param quantityValue the value to use for {@link Coding#getCode()} for the resulting {@link
   *     Coding}
   * @return the output {@link Extension}, with {@link Extension#getValue()} set to represent the
   *     specified input values
   */
  static Extension createExtensionQuantity(CcwCodebookInterface ccwVariable, Number quantityValue) {
    return createExtensionQuantity(ccwVariable, Optional.of(quantityValue));
  }

  /**
   * Sets the {@link Quantity} fields related to the unit for the amount: {@link
   * Quantity#getSystem()}, {@link Quantity#getCode()}, and {@link Quantity#getUnit()}.
   *
   * @param ccwVariable the {@link CcwCodebookInterface} for the unit coding
   * @param unitCode the value to use for {@link Quantity#getCode()}
   * @param rootResource the root FHIR {@link IAnyResource} that is being mapped
   * @param quantity the {@link Quantity} to modify
   */
  static void setQuantityUnitInfo(
      CcwCodebookInterface ccwVariable,
      Optional<?> unitCode,
      IAnyResource rootResource,
      Quantity quantity) {
    if (!unitCode.isPresent()) return;

    quantity.setSystem(CCWUtils.calculateVariableReferenceUrl(ccwVariable));

    String unitCodeString;
    if (unitCode.get() instanceof String) unitCodeString = (String) unitCode.get();
    else if (unitCode.get() instanceof Character)
      unitCodeString = ((Character) unitCode.get()).toString();
    else throw new IllegalArgumentException();

    quantity.setCode(unitCodeString);

    Optional<String> unit = calculateCodingDisplay(rootResource, ccwVariable, unitCodeString);
    if (unit.isPresent()) quantity.setUnit(unit.get());
  }

  /**
   * @param rootResource the root FHIR {@link IAnyResource} that the resultant {@link Extension}
   *     will be contained in
   * @param ccwVariable the {@link CcwCodebookInterface} being coded
   * @param code the value to use for {@link Coding#getCode()} for the resulting {@link Coding}
   * @return the output {@link Extension}, with {@link Extension#getValue()} set to a new {@link
   *     Coding} to represent the specified input values
   */
  static Extension createExtensionCoding(
      IAnyResource rootResource, CcwCodebookInterface ccwVariable, Optional<?> code) {
    if (!code.isPresent()) {
      throw new IllegalArgumentException();
    }

    Coding coding = createCoding(rootResource, ccwVariable, code.get());

    String extensionUrl = CCWUtils.calculateVariableReferenceUrl(ccwVariable);
    Extension extension = new Extension(extensionUrl, coding);

    return extension;
  }

  /**
   * @param rootResource the root FHIR {@link IAnyResource} that the resultant {@link Extension}
   *     will be contained in
   * @param ccwVariable the {@link CcwCodebookInterface} being coded
   * @param code the value to use for {@link Coding#getCode()} for the resulting {@link Coding}
   * @return the output {@link Extension}, with {@link Extension#getValue()} set to a new {@link
   *     Coding} to represent the specified input values
   */
  static Extension createExtensionCoding(
      IAnyResource rootResource,
      CcwCodebookInterface ccwVariable,
      String yearMonth,
      Optional<?> code) {
    if (!code.isPresent()) throw new IllegalArgumentException();

    Coding coding = createCoding(rootResource, ccwVariable, yearMonth, code.get());

    String extensionUrl =
        String.format("%s/%s", CCWUtils.calculateVariableReferenceUrl(ccwVariable), yearMonth);
    Extension extension = new Extension(extensionUrl, coding);

    return extension;
  }

  /**
   * @param rootResource the root FHIR {@link IAnyResource} that the resultant {@link Extension}
   *     will be contained in
   * @param ccwVariable the {@link CcwCodebookInterface} being coded
   * @param code the value to use for {@link Coding#getCode()} for the resulting {@link Coding}
   * @return the output {@link Extension}, with {@link Extension#getValue()} set to a new {@link
   *     Coding} to represent the specified input values
   */
  static Extension createExtensionCoding(
      IAnyResource rootResource, Optional<CcwCodebookInterface> ccwVariable, Optional<?> code) {
    if (!ccwVariable.isPresent()) {
      throw new IllegalArgumentException();
    }
    return createExtensionCoding(rootResource, ccwVariable.get(), code);
  }

  /**
   * @param rootResource the root FHIR {@link IAnyResource} that the resultant {@link Extension}
   *     will be contained in
   * @param ccwVariable the {@link CcwCodebookInterface} being coded
   * @param code the value to use for {@link Coding#getCode()} for the resulting {@link Coding}
   * @return the output {@link Extension}, with {@link Extension#getValue()} set to a new {@link
   *     Coding} to represent the specified input values
   */
  static Extension createExtensionCoding(
      IAnyResource rootResource, CcwCodebookInterface ccwVariable, Object code) {
    // Jumping through hoops to cope with overloaded method:
    Optional<?> codeOptional = code instanceof Optional ? (Optional<?>) code : Optional.of(code);
    return createExtensionCoding(rootResource, ccwVariable, codeOptional);
  }

  /**
   * @param rootResource the root FHIR {@link IAnyResource} that the resultant {@link
   *     CodeableConcept} will be contained in
   * @param ccwVariable the {@link CcwCodebookInterface} being coded
   * @param code the value to use for {@link Coding#getCode()} for the resulting (single) {@link
   *     Coding}, wrapped within the resulting {@link CodeableConcept}
   * @return the output {@link CodeableConcept} for the specified input values
   */
  static CodeableConcept createCodeableConcept(
      IAnyResource rootResource, CcwCodebookInterface ccwVariable, Optional<?> code) {
    if (!code.isPresent()) {
      throw new IllegalArgumentException();
    }

    Coding coding = createCoding(rootResource, ccwVariable, code.get());

    CodeableConcept concept = new CodeableConcept();
    concept.addCoding(coding);

    return concept;
  }

  /**
   * @param rootResource the root FHIR {@link IAnyResource} that the resultant {@link
   *     CodeableConcept} will be contained in
   * @param ccwVariable the {@link CcwCodebookInterface} being coded
   * @param code the value to use for {@link Coding#getCode()} for the resulting (single) {@link
   *     Coding}, wrapped within the resulting {@link CodeableConcept}
   * @return the output {@link CodeableConcept} for the specified input values
   */
  static CodeableConcept createCodeableConcept(
      IAnyResource rootResource, CcwCodebookInterface ccwVariable, Object code) {
    // Jumping through hoops to cope with overloaded method:
    Optional<?> codeOptional = code instanceof Optional ? (Optional<?>) code : Optional.of(code);
    return createCodeableConcept(rootResource, ccwVariable, codeOptional);
  }

  /**
   * Unlike {@link #createCodeableConcept(IAnyResource, CcwCodebookInterface, Optional)}, this
   * method creates a {@link CodeableConcept} that's intended for use as a field ID/discriminator:
   * the {@link Variable#getId()} will be used for the {@link Coding#getCode()}, rather than the
   * {@link Coding#getSystem()}.
   *
   * @param rootResource the root FHIR {@link IAnyResource} that the resultant {@link
   *     CodeableConcept} will be contained in
   * @param codingSystem the {@link Coding#getSystem()} to use
   * @param ccwVariable the {@link CcwCodebookInterface} being coded
   * @return the output {@link CodeableConcept} for the specified input values
   */
  private static CodeableConcept createCodeableConceptForFieldId(
      IAnyResource rootResource, String codingSystem, CcwCodebookInterface ccwVariable) {
    String code = CCWUtils.calculateVariableReferenceUrl(ccwVariable);

    Coding carinCoding =
        new Coding()
            .setCode("info")
            .setSystem(TransformerConstants.CARIN_SUPPORTING_INFO_TYPE)
            .setDisplay("Information");
    Coding cmsBBcoding = new Coding(codingSystem, code, ccwVariable.getVariable().getLabel());

    CodeableConcept categoryCodeableConcept = new CodeableConcept();
    categoryCodeableConcept.addCoding(carinCoding);
    categoryCodeableConcept.addCoding(cmsBBcoding);

    return categoryCodeableConcept;
  }

  /**
   * @param rootResource the root FHIR {@link IAnyResource} that the resultant {@link Coding} will
   *     be contained in
   * @param ccwVariable the {@link CcwCodebookInterface} being coded
   * @param code the value to use for {@link Coding#getCode()}
   * @return the output {@link Coding} for the specified input values
   */
  public static Coding createCoding(
      IAnyResource rootResource, CcwCodebookInterface ccwVariable, Object code) {
    /*
     * The code parameter is an Object to avoid needing multiple copies of this and related methods.
     * This if-else block is the price to be paid for that, though.
     */
    String codeString;
    if (code instanceof Character) codeString = ((Character) code).toString();
    else if (code instanceof String) codeString = code.toString().trim();
    else throw new BadCodeMonkeyException("Unsupported: " + code);

    String system = CCWUtils.calculateVariableReferenceUrl(ccwVariable);

    String display;
    if (ccwVariable.getVariable().getValueGroups().isPresent())
      display = calculateCodingDisplay(rootResource, ccwVariable, codeString).orElse(null);
    else display = null;

    return new Coding(system, codeString, display);
  }

  /**
   * @param rootResource the root FHIR {@link IAnyResource} that the resultant {@link Coding} will
   *     be contained in
   * @param ccwVariable the {@link CcwCodebookInterface} being coded
   * @param code the value to use for {@link Coding#getCode()}
   * @return the output {@link Coding} for the specified input values
   */
  public static Coding createCoding(
      IAnyResource rootResource, CcwCodebookInterface ccwVariable, Optional<?> code) {
    return createCoding(rootResource, ccwVariable, code.get());
  }

  /**
   * @param ccwVariable the {@link CcwCodebookInterface} being mapped
   * @return the {@link AdjudicationComponent#getCategory()} {@link CodeableConcept} to use for the
   *     specified {@link CcwCodebookInterface}
   */
  static CodeableConcept createAdjudicationCategory(CcwCodebookInterface ccwVariable) {
    /*
     * Adjudication.category is mapped a bit differently than other Codings/CodeableConcepts: they
     * all share the same Coding.system and use the CcwCodebookInterface reference URL as their
     * Coding.code. This looks weird, but makes it easy for API developers to find more information
     * about what the specific adjudication they're looking at means.
     */

    String conceptCode = CCWUtils.calculateVariableReferenceUrl(ccwVariable);
    CodeableConcept categoryConcept =
        createCodeableConcept(TransformerConstants.CODING_CCW_ADJUDICATION_CATEGORY, conceptCode);
    categoryConcept.getCodingFirstRep().setDisplay(ccwVariable.getVariable().getLabel());
    return categoryConcept;
  }

  /**
   * @param ccwVariable the {@link CcwCodebookInterface} being mapped
   * @return the {@link AdjudicationComponent#getCategory()} {@link CodeableConcept} to use for the
   *     specified {@link CcwCodebookInterface}
   */
  static CodeableConcept createAdjudicationCategory(
      CcwCodebookInterface ccwVariable, String carinAdjuCode, String carinAdjuCodeDisplay) {
    /*
     * Adjudication.category is mapped a bit differently than other Codings/CodeableConcepts: they
     * all share the same Coding.system and use the CcwCodebookInterface reference URL as their
     * Coding.code. This looks weird, but makes it easy for API developers to find more information
     * about what the specific adjudication they're looking at means.
     */

    String conceptCode = CCWUtils.calculateVariableReferenceUrl(ccwVariable);
    CodeableConcept categoryConcept =
        createCodeableConcept(TransformerConstants.CODING_CCW_ADJUDICATION_CATEGORY, conceptCode);
    categoryConcept.getCodingFirstRep().setDisplay(ccwVariable.getVariable().getLabel());

    categoryConcept
        .addCoding()
        .setSystem(C4BBAdjudication.SUBMITTED.getSystem())
        .setCode(carinAdjuCode)
        .setDisplay(carinAdjuCodeDisplay);

    return categoryConcept;
  }

  /**
   * Helper function that finds or creates an {@link Address} object from `item.location`
   *
   * @param item The {@ItemComponent} to find the {@link Address} in
   * @return The Address
   */
  private static Address getAddress(ItemComponent item) {
    // Create one if we don't have it
    if (!item.hasLocation()) {
      item.setLocation(new Address());
    }

    // We are assuming all locations are addresses
    if (!Address.class.isInstance(item.getLocation())) {
      throw new BadCodeMonkeyException();
    }

    return (Address) item.getLocation();
  }

  /**
   * Optionally adds State to a new or existing {@link Address} in an {@ItemComponent}
   *
   * @param item {@ItemComponent} to add the State code to
   * @param state State code to add
   */
  static void addLocationState(ItemComponent item, Optional<String> state) {
    state.ifPresent(s -> getAddress(item).setState(s));
  }

  /**
   * Adds State to a new or existing {@link Address} in an {@ItemComponent}
   *
   * @param item {@ItemComponent} to add the State code to
   * @param state State code to add
   */
  static void addLocationState(ItemComponent item, String state) {
    addLocationState(item, Optional.ofNullable(state));
  }

  /**
   * Optionally adds a ZIP code to a new or existing {@link Address} in an {@ItemComponent}
   *
   * @param item {@ItemComponent} to add the State code to
   * @param zip The ZIP code to add
   */
  static void addLocationZipCode(ItemComponent item, Optional<String> zip) {
    zip.ifPresent(z -> getAddress(item).setPostalCode(z));
  }

  /**
   * Optionally adds an {@link AdjudicationComponent} to an {@link ItemComponent#getAdjudication()}
   *
   * @param item {@link ItemComponent} to add the {@link AdjudicationComponent} to
   * @param adjudication Optional {@link AdjudicationComponent}
   */
  static void addAdjudication(ItemComponent item, Optional<AdjudicationComponent> adjudication) {
    adjudication.ifPresent(adj -> item.addAdjudication(adj));
  }

  /**
   * Optionally adds an {@link AdjudicationComponent} to an {@link
   * ExplanationOfBenefit#getAdjudication()}
   *
   * @param eob {@link ExplanationOfBenefit} to add the {@link AdjudicationComponent} to
   * @param adjudication Optional {@link AdjudicationComponent}
   */
  static void addAdjudication(
      ExplanationOfBenefit eob, Optional<AdjudicationComponent> adjudication) {
    adjudication.ifPresent(adj -> eob.addAdjudication(adj));
  }

  /**
   * Optionally adds an {@link TotalComponent} to an {@link ExplanationOfBenefit#getTotal()}
   *
   * @param eob {@link ExplanationOfBenefit} to add the {@link TotalComponent} to
   * @param total Optional {@link TotalComponent}
   */
  static void addTotal(ExplanationOfBenefit eob, Optional<TotalComponent> total) {
    total.ifPresent(t -> eob.addTotal(t));
  }

  /**
   * Optionally adds an {@link SupportingInformationComponent} to an {@link
   * ExplanationOfBenefit#getSupportingInformation()}
   *
   * @param eob {@link ExplanationOfBenefit} to add the {@link TotalComponent} to
   * @param total Optional {@link TotalComponent}
   */
  static void addInformation(
      ExplanationOfBenefit eob, Optional<SupportingInformationComponent> info) {
    info.ifPresent(i -> eob.addSupportingInfo(i));
  }

  /**
   * Optionally adds a National Drug Code (NDC) to the `item.productOrService` field.
   *
   * <p>This mapping is used for some EOB types but not all.
   *
   * @param item The {@link ItemComponent} to add the NDC to
   * @param nationalDrugCode The NDC value to add
   */
  static void addNationalDrugCode(
      ItemComponent item, Optional<String> nationalDrugCode, String drugCode) {
    nationalDrugCode.ifPresent(
        code ->
            item.getProductOrService()
                .addExtension()
                .setUrl(TransformerConstants.CODING_NDC)
                .setValue(new Coding(TransformerConstants.CODING_NDC, code, drugCode)));
  }

  /**
   * Creates a C4BB Adjudication `adjudicationamounttype` {@link CodeableConcept} slice for use in
   * multiple places.
   *
   * <p>Also adds the CCW variable as an additional coding.
   *
   * @param ccwVariable The CCW Variable that represents what the amount is
   * @param code The C4BBAdjudication code that represents this amount
   * @return The created {@link AdjudicationComponent}
   */
  private static CodeableConcept createAdjudicationAmtSliceCategory(
      CcwCodebookInterface ccwVariable, C4BBAdjudication code) {
    return new CodeableConcept()
        // Indicate the required coding for CC4BB adjudicationamounttype slice
        .addCoding(new Coding(code.getSystem(), code.toCode(), code.getDisplay()))
        // Indicate the correct CCW variable
        .addCoding(
            new Coding(
                TransformerConstants.CODING_CCW_ADJUDICATION_CATEGORY,
                CCWUtils.calculateVariableReferenceUrl(ccwVariable),
                ccwVariable.getVariable().getLabel()));
  }

  /**
   * Creates a C4BB Adjudication `adjudicationamounttype` {@link CodeableConcept} slice for use in
   * multiple places. Does not add/require the CCW code, to keep in CARIN compliance in spots where
   * having multiple codes is illegal.
   *
   * @param code The C4BBAdjudication code that represents this amount
   * @return The created {@link AdjudicationComponent}
   */
  private static CodeableConcept createAdjudicationAmtSliceCategory(C4BBAdjudication code) {
    return new CodeableConcept()
        // Indicate the required coding for CC4BB adjudicationamounttype slice
        .addCoding(new Coding(code.getSystem(), code.toCode(), code.getDisplay()));
  }

  /**
   * Creates a C4BB Adjudication Status `C4BBPayerAdjudicationStatus` {@link CodeableConcept} slice
   * for use in multiple places. Does not add/require the CCW code, to keep in CARIN compliance in
   * spots where having multiple codes is illegal.
   *
   * @param code The C4BBAdjudicationStatus code that represents this amount
   * @return The created {@link AdjudicationComponent}
   */
  private static CodeableConcept createAdjudicationStatusAmtSliceCategory(
      C4BBAdjudicationStatus code) {
    return new CodeableConcept()
        .addCoding(new Coding(code.getSystem(), code.toCode(), code.getDisplay()));
  }

  /**
   * Optionally Creates an `adjudicationamounttype` {@link AdjudicationComponent} slice
   *
   * @param ccwVariable The CCW Variable that represents what the amount is
   * @param code The C4BBAdjudication code that represents this amount
   * @param amount A dollar amount
   * @return The created {@link AdjudicationComponent}
   */
  static Optional<AdjudicationComponent> createAdjudicationAmtSlice(
      CcwCodebookInterface ccwVariable, C4BBAdjudication code, Optional<BigDecimal> amount) {
    return amount.map(
        amt ->
            new AdjudicationComponent()
                .setCategory(createAdjudicationAmtSliceCategory(ccwVariable, code))
                .setAmount(createMoney(amt)));
  }

  /**
   * Optionally Creates an `adjudicationamounttype` {@link AdjudicationComponent} slice
   *
   * @param ccwVariable The CCW Variable that represents what the amount is
   * @param cod The C4BBAdjudication code that represents this amount
   * @param amount A dollar amount
   * @return The created {@link AdjudicationComponent}
   */
  static Optional<AdjudicationComponent> createAdjudicationAmtSlice(
      CcwCodebookInterface ccwVariable, C4BBAdjudication code, BigDecimal amount) {
    return createAdjudicationAmtSlice(ccwVariable, code, Optional.of(amount));
  }

  /**
   * Optionally Creates an `denialreason` {@link AdjudicationComponent} slice
   *
   * @param eob The base {@link ExplanationOfBenefit} resource
   * @param ccwVariable The CCW Variable that represents what the reason is
   * @param reasonCode The coded denial reason
   * @return The created {@link AdjudicationComponent}
   */
  static Optional<AdjudicationComponent> createAdjudicationDenialReasonSlice(
      ExplanationOfBenefit eob, CcwCodebookInterface ccwVariable, Optional<String> reasonCode) {
    return reasonCode.map(
        reason ->
            new AdjudicationComponent()
                // Set category for `denialreason` slice
                .setCategory(
                    new CodeableConcept()
                        .setCoding(
                            Arrays.asList(
                                new Coding(
                                    C4BBAdjudicationDiscriminator.DENIAL_REASON.getSystem(),
                                    C4BBAdjudicationDiscriminator.DENIAL_REASON.toCode(),
                                    C4BBAdjudicationDiscriminator.DENIAL_REASON.getDisplay()))))
                // Set BB coding for Reason
                .setReason(createCodeableConcept(eob, ccwVariable, reason)));
  }

  /**
   * Optionally Creates an `denialreason` {@link AdjudicationComponent} slice
   *
   * @param eob The base {@link ExplanationOfBenefit} resource
   * @param ccwVariable The CCW Variable that represents what the reason is
   * @param reasonCode The coded denial reason
   * @return The created {@link AdjudicationComponent}
   */
  static Optional<AdjudicationComponent> createAdjudicationDenialReasonSlice(
      ExplanationOfBenefit eob, CcwCodebookInterface ccwVariable, String reasonCode) {
    return createAdjudicationDenialReasonSlice(eob, ccwVariable, Optional.of(reasonCode));
  }

  /**
   * Optionally Creates an `adjudicationamounttype` {@link TotalComponent} slice. This looks similar
   * to the code to generate the {@link AdjudicationComponent} slice of the same name, but
   * unfortunately can't be reused because they are different types.
   *
   * <p>Also adds the CCW variable as an additional coding.
   *
   * @param eob The base {@link ExplanationOfBenefit} resource
   * @param ccwVariable The CCW Variable that represents what the reason is
   * @param code The C4BBAdjudication code that represents this amount
   * @param amount A dollar amount
   * @return The created {@link TotalComponent}
   */
  static Optional<TotalComponent> createTotalAdjudicationAmountSlice(
      ExplanationOfBenefit eob,
      CcwCodebookInterface ccwVariable,
      C4BBAdjudication code,
      Optional<BigDecimal> amount) {
    return amount.map(
        amt ->
            new TotalComponent()
                .setCategory(createAdjudicationAmtSliceCategory(ccwVariable, code))
                .setAmount(createMoney(amount)));
  }

  /**
   * Optionally Creates an `adjudicationamounttype` {@link TotalComponent} slice. This looks similar
   * to the code to generate the {@link AdjudicationComponent} slice of the same name, but
   * unfortunately can't be reused because they are different types.
   *
   * <p>Does not add/require the CCW variable as an additional coding, for situations where
   * including it breaks CARIN compliance.
   *
   * @param code The C4BBAdjudication code that represents this amount
   * @param amount A dollar amount
   * @return The created {@link TotalComponent}
   */
  static Optional<TotalComponent> createTotalAdjudicationAmountSlice(
      C4BBAdjudication code, Optional<BigDecimal> amount) {
    return amount.map(
        amt ->
            new TotalComponent()
                .setCategory(createAdjudicationAmtSliceCategory(code))
                .setAmount(createMoney(amount)));
  }

  /**
   * Optionally Creates an `adjudication status amount` {@link TotalComponent} slice.
   *
   * @param code The C4BBAdjudicationStatus code that represents this amount
   * @param amount A dollar amount
   * @return The created {@link TotalComponent}
   */
  public static Optional<TotalComponent> createTotalAdjudicationStatusAmountSlice(
      C4BBAdjudicationStatus code, Optional<BigDecimal> amount) {
    return amount.map(
        amt ->
            new TotalComponent()
                .setCategory(createAdjudicationStatusAmtSliceCategory(code))
                .setAmount(createMoney(amount)));
  }

  /**
   * Optionally creates an `admissionperiod` {@link SupportingInformationComponent} slice.
   *
   * @param periodStart Period start
   * @param periodEnd Period end
   * @return The created {@link SupportingInformationComponent}
   */
  static Optional<SupportingInformationComponent> createInformationAdmPeriodSlice(
      ExplanationOfBenefit eob, Optional<LocalDate> periodStart, Optional<LocalDate> periodEnd) {
    // Create a range if we can
    if (periodStart.isPresent() || periodEnd.isPresent()) {
      validatePeriodDates(periodStart, periodEnd);

      // Create the period
      Period period = new Period();
      periodStart.ifPresent(
          start -> period.setStart(convertToDate(start), TemporalPrecisionEnum.DAY));
      periodEnd.ifPresent(end -> period.setEnd(convertToDate(end), TemporalPrecisionEnum.DAY));

      int maxSequence =
          eob.getSupportingInfo().stream().mapToInt(i -> i.getSequence()).max().orElse(0);

      // Create the SupportingInfo element
      return Optional.of(
          new SupportingInformationComponent()
              .setSequence(maxSequence + 1)
              .setCategory(
                  new CodeableConcept()
                      .addCoding(
                          createC4BBSupportingInfoCoding(C4BBSupportingInfoType.ADMISSION_PERIOD)))
              .setTiming(period));
    } else {
      return Optional.empty();
    }
  }

  /**
   * Optionally creates an `clmrecvdate` {@link SupportingInformationComponent} slice.
   *
   * @param date Claim received date
   * @return The created {@link SupportingInformationComponent}
   */
  static Optional<SupportingInformationComponent> createInformationRecievedDateSlice(
      ExplanationOfBenefit eob, CcwCodebookInterface ccwVariable, Optional<LocalDate> date) {
    return date.map(
        d -> {
          int maxSequence =
              eob.getSupportingInfo().stream().mapToInt(i -> i.getSequence()).max().orElse(0);

          // Create the SupportingInfo element
          return new SupportingInformationComponent()
              .setSequence(maxSequence + 1)
              .setCategory(
                  new CodeableConcept()
                      .addCoding(
                          createC4BBSupportingInfoCoding(C4BBSupportingInfoType.RECEIVED_DATE))
                      .addCoding(
                          new Coding(
                              TransformerConstants.CODING_BBAPI_INFORMATION_CATEGORY,
                              CCWUtils.calculateVariableReferenceUrl(ccwVariable),
                              ccwVariable.getVariable().getLabel())))
              .setTiming(new DateType(convertToDate(d)));
        });
  }

  /**
   * Optionally Creates an `adjudicationamounttype` {@link TotalComponent} slice. This looks similar
   * to the code to generate the {@link AdjudicationComponent} slice of the same name, but
   * unfortunately can't be reused because they are different types.
   *
   * @param eob The base {@link ExplanationOfBenefit} resource
   * @param ccwVariable The CCW Variable that represents what the reason is
   * @param code The C4BBAdjudication code that represents this amount
   * @param amount A dollar amount
   * @return The created {@link TotalComponent}
   */
  static Optional<TotalComponent> createTotalAdjudicationAmountSlice(
      ExplanationOfBenefit eob,
      CcwCodebookInterface ccwVariable,
      C4BBAdjudication code,
      BigDecimal amount) {
    return createTotalAdjudicationAmountSlice(eob, ccwVariable, code, Optional.of(amount));
  }

  /**
   * @param rootResource the root FHIR {@link IAnyResource} that the resultant {@link Coding} will
   *     be contained in
   * @param ccwVariable the {@link CcwCodebookInterface} being coded
   * @param code the FHIR {@link Coding#getCode()} value to determine a corresponding {@link
   *     Coding#getDisplay()} value for
   * @return the {@link Coding#getDisplay()} value to use for the specified {@link
   *     CcwCodebookInterface} and {@link Coding#getCode()}, or {@link Optional#empty()} if no
   *     matching display value could be determined
   */
  private static Optional<String> calculateCodingDisplay(
      IAnyResource rootResource, CcwCodebookInterface ccwVariable, String code) {
    if (rootResource == null) throw new IllegalArgumentException();
    if (ccwVariable == null) throw new IllegalArgumentException();
    if (code == null) throw new IllegalArgumentException();
    if (!ccwVariable.getVariable().getValueGroups().isPresent())
      throw new BadCodeMonkeyException("No display values for Variable: " + ccwVariable);

    /*
     * We know that the specified CCW Variable is coded, but there's no guarantee that the Coding's
     * code matches one of the known/allowed Variable values: data is messy. When that happens, we
     * log the event and return normally. The log event will at least allow for further
     * investigation, if warranted. Also, there's a chance that the CCW Variable data itself is
     * messy, and that the Coding's code matches more than one value -- we just log those events,
     * too.
     */
    List<Value> matchingVariableValues =
        ccwVariable.getVariable().getValueGroups().get().stream()
            .flatMap(g -> g.getValues().stream())
            .filter(v -> v.getCode().equals(code))
            .collect(Collectors.toList());
    if (matchingVariableValues.size() == 1) {
      return Optional.of(matchingVariableValues.get(0).getDescription());
    } else if (matchingVariableValues.isEmpty()) {
      if (!codebookLookupMissingFailures.contains(ccwVariable)) {
        // Note: The race condition here (from concurrent requests) is harmless.
        codebookLookupMissingFailures.add(ccwVariable);
        if (ccwVariable instanceof CcwCodebookVariable) {
          LOGGER.info(
              "No display value match found for {}.{} in resource '{}/{}'.",
              CcwCodebookVariable.class.getSimpleName(),
              ccwVariable.name(),
              rootResource.getClass().getSimpleName(),
              rootResource.getId());
        } else {
          LOGGER.info(
              "No display value match found for {}.{} in resource '{}/{}'.",
              CcwCodebookMissingVariable.class.getSimpleName(),
              ccwVariable.name(),
              rootResource.getClass().getSimpleName(),
              rootResource.getId());
        }
      }
      return Optional.empty();
    } else if (matchingVariableValues.size() > 1) {
      if (!codebookLookupDuplicateFailures.contains(ccwVariable)) {
        // Note: The race condition here (from concurrent requests) is harmless.
        codebookLookupDuplicateFailures.add(ccwVariable);
        if (ccwVariable instanceof CcwCodebookVariable) {
          LOGGER.info(
              "Multiple display value matches found for {}.{} in resource '{}/{}'.",
              CcwCodebookVariable.class.getSimpleName(),
              ccwVariable.name(),
              rootResource.getClass().getSimpleName(),
              rootResource.getId());
        } else {
          LOGGER.info(
              "Multiple display value matches found for {}.{} in resource '{}/{}'.",
              CcwCodebookMissingVariable.class.getSimpleName(),
              ccwVariable.name(),
              rootResource.getClass().getSimpleName(),
              rootResource.getId());
        }
      }
      return Optional.empty();
    } else {
      throw new BadCodeMonkeyException();
    }
  }

  /**
   * @param patientId the {@link #TransformerConstants.CODING_SYSTEM_CCW_BENE_ID} ID value for the
   *     beneficiary to match
   * @return a {@link Reference} to the {@link Patient} resource that matches the specified
   *     parameters
   */
  static Reference referencePatient(Long patientId) {
    return new Reference(String.format("Patient/%d", patientId));
  }

  /**
   * @param beneficiary the {@link Beneficiary} to generate a {@link Patient} {@link Reference} for
   * @return a {@link Reference} to the {@link Patient} resource for the specified {@link
   *     Beneficiary}
   */
  static Reference referencePatient(Beneficiary beneficiary) {
    return referencePatient(beneficiary.getBeneficiaryId());
  }

  /**
   * @param period the {@link Period} to adjust
   * @param date the {@link LocalDate} to set the {@link Period#getEnd()} value with/to
   */
  static void setPeriodEnd(Period period, Optional<LocalDate> date) {
    date.ifPresent(value -> setPeriodEnd(period, value));
  }

  /**
   * @param period the {@link Period} to adjust
   * @param date the {@link LocalDate} to set the {@link Period#getEnd()} value with/to
   */
  static void setPeriodEnd(Period period, LocalDate date) {
    period.setEnd(convertToDate(date), TemporalPrecisionEnum.DAY);
  }

  /**
   * @param period the {@link Period} to adjust
   * @param date the {@link LocalDate} to set the {@link Period#getStart()} value with/to
   */
  static void setPeriodStart(Period period, Optional<LocalDate> date) {
    date.ifPresent(value -> setPeriodStart(period, value));
  }

  /**
   * @param period the {@link Period} to adjust
   * @param date the {@link LocalDate} to set the {@link Period#getStart()} value with/to
   */
  static void setPeriodStart(Period period, LocalDate date) {
    period.setStart(convertToDate(date), TemporalPrecisionEnum.DAY);
  }

  /**
   * @param urlText the URL or URL portion to be encoded
   * @return a URL-encoded version of the specified text
   */
  static String urlEncode(String urlText) {
    try {
      return URLEncoder.encode(urlText, StandardCharsets.UTF_8.name());
    } catch (UnsupportedEncodingException e) {
      throw new BadCodeMonkeyException(e);
    }
  }

  /**
   * validate the from/thru dates to ensure the from date is before or the same as the thru date
   *
   * @param dateFrom start date {@link LocalDate}
   * @param dateThrough through date {@link LocalDate} to verify
   */
  static void validatePeriodDates(LocalDate dateFrom, LocalDate dateThrough) {
    if (dateFrom == null) return;
    if (dateThrough == null) return;
    // FIXME see CBBD-236 (ETL service fails on some Hospice claims "From
    // date is after the Through Date")
    // We are seeing this scenario in production where the from date is
    // after the through date so we are just logging the error for now.
    if (dateFrom.isAfter(dateThrough))
      LOGGER.debug(
          String.format(
              "Error - From Date '%s' is after the Through Date '%s'", dateFrom, dateThrough));
  }

  /**
   * validate the <Optional>from/<Optional>thru dates to ensure the from date is before or the same
   * as the thru date
   *
   * @param <Optional>dateFrom start date {@link <Optional>LocalDate}
   * @param <Optional>dateThrough through date {@link <Optional>LocalDate} to verify
   */
  static void validatePeriodDates(Optional<LocalDate> dateFrom, Optional<LocalDate> dateThrough) {
    if (!dateFrom.isPresent()) return;
    if (!dateThrough.isPresent()) return;
    validatePeriodDates(dateFrom.get(), dateThrough.get());
  }

  /**
   * Retrieves the NPI display value from an NPI code look up file
   *
   * @param npiCode - NPI code
   * @return the npi code display string
   */
  public static String retrieveNpiCodeDisplay(String npiCode) {

    if (npiCode.isEmpty()) return null;

    /*
     * There's a race condition here: we may initialize this static field more than once if multiple
     * requests come in at the same time. However, the assignment is atomic, so the race and
     * reinitialization is harmless other than maybe wasting a bit of time.
     */
    // read the entire NPI file the first time and put in a Map
    if (npiMap == null) {
      npiMap = readNpiCodeFile();
    }

    if (npiMap.containsKey(npiCode.toUpperCase())) {
      String npiCodeDisplay = npiMap.get(npiCode);
      return npiCodeDisplay;
    }

    // log which NPI codes we couldn't find a match for in our downloaded NPI file
    if (!npiCodeLookupMissingFailures.contains(npiCode)) {
      npiCodeLookupMissingFailures.add(npiCode);
      LOGGER.info(
          "No NPI code display value match found for NPI code {} in resource {}.",
          npiCode,
          "NPI_Coded_Display_Values_Tab.txt");
    }

    return null;
  }

  /**
   * Reads ALL the NPI codes and display values from the NPI_Coded_Display_Values_Tab.txt file.
   * Refer to the README file in the src/main/resources directory
   */
  private static Map<String, String> readNpiCodeFile() {

    Map<String, String> npiCodeMap = new HashMap<String, String>();
    try (final InputStream npiCodeDisplayStream =
            Thread.currentThread()
                .getContextClassLoader()
                .getResourceAsStream("NPI_Coded_Display_Values_Tab.txt");
        final BufferedReader npiCodesIn =
            new BufferedReader(new InputStreamReader(npiCodeDisplayStream))) {
      /*
       * We want to extract the NPI codes and display values and put in a map for easy retrieval to
       * get the display value-- npiColumns[0] is the NPI Code, npiColumns[4] is the NPI
       * Organization Code, npiColumns[8] is the NPI provider name prefix, npiColumns[6] is the NPI
       * provider first name, npiColumns[7] is the NPI provider middle name, npiColumns[5] is the
       * NPI provider last name, npiColumns[9] is the NPI provider suffix name, npiColumns[10] is
       * the NPI provider credential.
       */
      String line = "";
      npiCodesIn.readLine();
      while ((line = npiCodesIn.readLine()) != null) {
        String npiColumns[] = line.split("\t");
        if (npiColumns[4].isEmpty()) {
          String npiDisplayName =
              npiColumns[8].trim()
                  + " "
                  + npiColumns[6].trim()
                  + " "
                  + npiColumns[7].trim()
                  + " "
                  + npiColumns[5].trim()
                  + " "
                  + npiColumns[9].trim()
                  + " "
                  + npiColumns[10].trim();
          npiCodeMap.put(npiColumns[0], npiDisplayName.replace("  ", " ").trim());
        } else {
          npiCodeMap.put(npiColumns[0], npiColumns[4].replace("\"", "").trim());
        }
      }
    } catch (IOException e) {
      throw new UncheckedIOException("Unable to read NPI code data.", e);
    }
    return npiCodeMap;
  }

  /**
   * Retrieves the Procedure code and display value from a Procedure code look up file
   *
   * @param procedureCode - Procedure code
   * @return the procedure code display string
   */
  public static String retrieveProcedureCodeDisplay(String procedureCode) {

    if (procedureCode.isEmpty()) return null;

    /*
     * There's a race condition here: we may initialize this static field more than once if multiple
     * requests come in at the same time. However, the assignment is atomic, so the race and
     * reinitialization is harmless other than maybe wasting a bit of time.
     */
    // read the entire Procedure code file the first time and put in a Map
    if (procedureMap == null) {
      procedureMap = readProcedureCodeFile();
    }

    if (procedureMap.containsKey(procedureCode.toUpperCase())) {
      String procedureCodeDisplay = procedureMap.get(procedureCode);
      return procedureCodeDisplay;
    }

    // log which Procedure codes we couldn't find a match for in our procedure codes
    // file
    if (!procedureLookupMissingFailures.contains(procedureCode)) {
      procedureLookupMissingFailures.add(procedureCode);
      LOGGER.info(
          "No procedure code display value match found for procedure code {} in resource {}.",
          procedureCode,
          "PRCDR_CD.txt");
    }

    return null;
  }

  /**
   * Reads all the procedure codes and display values from the PRCDR_CD.txt file Refer to the README
   * file in the src/main/resources directory
   */
  private static Map<String, String> readProcedureCodeFile() {

    Map<String, String> procedureCodeMap = new HashMap<String, String>();
    try (final InputStream procedureCodeDisplayStream =
            Thread.currentThread().getContextClassLoader().getResourceAsStream("PRCDR_CD.txt");
        final BufferedReader procedureCodesIn =
            new BufferedReader(new InputStreamReader(procedureCodeDisplayStream))) {
      /*
       * We want to extract the procedure codes and display values and put in a map for easy
       * retrieval to get the display value icdColumns[0] is PRCDR_CD; icdColumns[1] is
       * PRCDR_DESC(i.e. 8295 is INJECT TENDON OF HAND description)
       */
      String line = "";
      procedureCodesIn.readLine();
      while ((line = procedureCodesIn.readLine()) != null) {
        String icdColumns[] = line.split("\t");
        procedureCodeMap.put(icdColumns[0], icdColumns[1]);
      }
      procedureCodesIn.close();
    } catch (IOException e) {
      throw new UncheckedIOException("Unable to read Procedure code data.", e);
    }

    return procedureCodeMap;
  }

  /**
   * Create a bundle from the entire search result
   *
   * @param paging contains the {@link OffsetLinkBuilder} information
   * @param resources a list of {@link ExplanationOfBenefit}s, {@link Coverage}s, or {@link
   *     Patient}s, of which a portion or all will be added to the bundle based on the paging values
   * @param transactionTime date for the bundle
   * @return Returns a {@link Bundle} of either {@link ExplanationOfBenefit}s, {@link Coverage}s, or
   *     {@link Patient}s, which may contain multiple matching resources, or may also be empty.
   */
  public static Bundle createBundle(
      OffsetLinkBuilder paging, List<IBaseResource> resources, Instant transactionTime) {
    Bundle bundle = new Bundle();
    if (paging.isPagingRequested()) {
      /*
       * FIXME: Due to a bug in HAPI-FHIR described here
       * https://github.com/jamesagnew/hapi-fhir/issues/1074 paging for count=0 is not working
       * correctly.
       */
      int endIndex = Math.min(paging.getStartIndex() + paging.getPageSize(), resources.size());
      List<IBaseResource> resourcesSubList = resources.subList(paging.getStartIndex(), endIndex);
      bundle = TransformerUtilsV2.addResourcesToBundle(bundle, resourcesSubList);
      paging.setTotal(resources.size()).addLinks(bundle);
    } else {
      bundle = TransformerUtilsV2.addResourcesToBundle(bundle, resources);
    }

    /*
     * Dev Note: the Bundle's lastUpdated timestamp is the known last update time for the whole
     * database. Because the filterManager's tracking of this timestamp is lazily updated for
     * performance reason, the resources of the bundle may be after the filter manager's version of
     * the timestamp.
     */
    Instant maxBundleDate =
        resources.stream()
            .map(r -> r.getMeta().getLastUpdated().toInstant())
            .filter(Objects::nonNull)
            .max(Instant::compareTo)
            .orElse(transactionTime);
    bundle
        .getMeta()
        .setLastUpdated(
            transactionTime.isAfter(maxBundleDate)
                ? Date.from(transactionTime)
                : Date.from(maxBundleDate));
    bundle.setTotal(resources.size());
    return bundle;
  }

  /**
   * Create a bundle from the entire search result
   *
   * @param resources a list of {@link ExplanationOfBenefit}s, {@link Coverage}s, or {@link
   *     Patient}s, all of which will be added to the bundle
   * @param paging contains the {@link LinkBuilder} information to add to the bundle
   * @param transactionTime date for the bundle
   * @return Returns a {@link Bundle} of either {@link ExplanationOfBenefit}s, {@link Coverage}s, or
   *     {@link Patient}s, which may contain multiple matching resources, or may also be empty.
   */
  public static Bundle createBundle(
      List<IBaseResource> resources, LinkBuilder paging, Instant transactionTime) {
    Bundle bundle = new Bundle();
    TransformerUtilsV2.addResourcesToBundle(bundle, resources);
    paging.addLinks(bundle);
    bundle.setTotalElement(
        paging.isPagingRequested() ? new UnsignedIntType() : new UnsignedIntType(resources.size()));

    /*
     * Dev Note: the Bundle's lastUpdated timestamp is the known last update time for the whole
     * database. Because the filterManager's tracking of this timestamp is lazily updated for
     * performance reason, the resources of the bundle may be after the filter manager's version of
     * the timestamp.
     */
    Instant maxBundleDate =
        resources.stream()
            .map(r -> r.getMeta().getLastUpdated().toInstant())
            .filter(Objects::nonNull)
            .max(Instant::compareTo)
            .orElse(transactionTime);
    bundle
        .getMeta()
        .setLastUpdated(
            transactionTime.isAfter(maxBundleDate)
                ? Date.from(transactionTime)
                : Date.from(maxBundleDate));
    return bundle;
  }

  /**
   * @param bundle a {@link Bundle} to add the list of {@link ExplanationOfBenefit} resources to.
   * @param resources a list of either {@link ExplanationOfBenefit}s, {@link Coverage}s, or {@link
   *     Patient}s, of which a portion will be added to the bundle based on the paging values
   * @return Returns a {@link Bundle} of {@link ExplanationOfBenefit}s, {@link Coverage}s, or {@link
   *     Patient}s, which may contain multiple matching resources, or may also be empty.
   */
  public static Bundle addResourcesToBundle(Bundle bundle, List<IBaseResource> resources) {
    for (IBaseResource res : resources) {
      BundleEntryComponent entry = bundle.addEntry();
      entry.setResource((Resource) res);
    }
    return bundle;
  }

  /**
<<<<<<< HEAD
   * Output list of benefificiary IDs to MDC logging
   *
   * @param beneIds the {@link Collection} beneficiary IDs to log
   */
  public static void logBeneIdToMdc(Collection<String> beneIds) {
    if (!beneIds.isEmpty()) {
      BfdMDC.put("bene_id", String.join(", ", beneIds));
    }
  }

  /**
   * Output beneficiary ID to the MDC logging
   *
   * @param beneId the {@link Long} beneficiary ID to log
   */
  public static void logBeneIdToMdc(Long beneId) {
    if (beneId != null) {
      BfdMDC.put("bene_id", String.valueOf(beneId));
    }
  }

  /**
=======
>>>>>>> 620b3b09
   * @param currencyIdentifier the {@link CurrencyIdentifier} indicating the currency of an {@link
   *     Identifier}.
   * @return Returns an {@link Extension} describing the currency of an {@link Identifier}.
   */
  public static Extension createIdentifierCurrencyExtension(CurrencyIdentifier currencyIdentifier) {
    String system = TransformerConstants.CODING_SYSTEM_IDENTIFIER_CURRENCY;
    String code = "historic";
    String display = "Historic";
    if (currencyIdentifier.equals(CurrencyIdentifier.CURRENT)) {
      code = "current";
      display = "Current";
    }

    Coding currentValueCoding = new Coding(system, code, display);
    Extension currencyIdentifierExtension =
        new Extension(TransformerConstants.CODING_SYSTEM_IDENTIFIER_CURRENCY, currentValueCoding);

    return currencyIdentifierExtension;
  }

  /**
   * Records the JPA query details in {@link BfdMDC}.
   *
   * @param queryId an ID that identifies the type of JPA query being run, e.g. "bene_by_id"
   * @param queryDurationNanoseconds the JPA query's duration, in nanoseconds
   * @param recordCount the number of top-level records (e.g. JPA entities) returned by the query
   */
  public static void recordQueryInMdc(
      String queryId, long queryDurationNanoseconds, long recordCount) {
    String keyPrefix = String.format("jpa_query_%s", queryId);
    BfdMDC.put(
        String.format("%s_duration_nanoseconds", keyPrefix),
        Long.toString(queryDurationNanoseconds));
    BfdMDC.put(
        String.format("%s_duration_milliseconds", keyPrefix),
        Long.toString(queryDurationNanoseconds / 1000000));
    BfdMDC.put(String.format("%s_record_count", keyPrefix), Long.toString(recordCount));
  }

  /**
   * Sets the lastUpdated value in the resource.
   *
   * @param resource is the FHIR resource to set lastUpdate
   * @param lastUpdated is the lastUpdated value set. If not present, set the fallback lastUpdated.
   */
  public static void setLastUpdated(IAnyResource resource, Optional<Instant> lastUpdated) {
    resource
        .getMeta()
        .setLastUpdated(Date.from(lastUpdated.orElse(TransformerConstants.FALLBACK_LAST_UPDATED)));
  }

  /**
   * Sets the lastUpdated value in the resource if the passed in value is later than the current
   * value.
   *
   * @param resource is the FHIR resource to update
   * @param lastUpdated is the lastUpdated value from the entity
   */
  public static void updateMaxLastUpdated(IAnyResource resource, Optional<Instant> lastUpdated) {
    lastUpdated.ifPresent(
        newDate -> {
          Instant currentDate =
              resource.getMeta().getLastUpdated() != null
                  ? resource.getMeta().getLastUpdated().toInstant()
                  : null;
          if (currentDate != null && newDate.isAfter(currentDate)) {
            resource.getMeta().setLastUpdated(Date.from(newDate));
          }
        });
  }

  /**
   * Work around for https://github.com/jamesagnew/hapi-fhir/issues/1585. HAPI will fill in the
   * resource count as a total value when a Bundle has no total value.
   *
   * @param requestDetails of a resource provider
   */
  public static void workAroundHAPIIssue1585(RequestDetails requestDetails) {
    // The hack is to remove the _count parameter from theDetails so that total is not modified.
    Map<String, String[]> params = new HashMap<String, String[]>(requestDetails.getParameters());
    if (params.remove(Constants.PARAM_COUNT) != null) {
      // Remove _count parameter from the current request details
      requestDetails.setParameters(params);
    }
  }

  /**
   * @param beneficiaryPatientId the {@link #TransformerConstants.CODING_SYSTEM_CCW_BENE_ID} ID
   *     value for the {@link Coverage#getBeneficiary()} value to match
   * @param coverageType the {@link MedicareSegment} value to match
   * @return a {@link Reference} to the {@link Coverage} resource where {@link Coverage#getPlan()}
   *     matches {@link #COVERAGE_PLAN} and the other parameters specified also match
   */
  static Reference referenceCoverage(Long beneficiaryPatientId, MedicareSegment coverageType) {
    return new Reference(buildCoverageId(coverageType, beneficiaryPatientId));
  }

  /**
   * @param medicareSegment the {@link MedicareSegment} to compute a {@link Coverage#getId()} for
   * @param beneficiary the {@link Beneficiary} to compute a {@link Coverage#getId()} for
   * @return the {@link Coverage#getId()} value to use for the specified values
   */
  public static IdDt buildCoverageId(MedicareSegment medicareSegment, Beneficiary beneficiary) {
    return buildCoverageId(medicareSegment, beneficiary.getBeneficiaryId());
  }

  /**
   * TODO: Remove this method when the calling method has been removed as per BFD-1582 and the
   * conversion to bigint for beneficiaryId is complete which will allow removal of the other caller
   * which is a unit test that passes an ID that contains alpha characters (BFD-1583).
   *
   * @param medicareSegment the {@link MedicareSegment} to compute a {@link Coverage#getId()} for
   * @param beneficiaryId the {@link Beneficiary#getBeneficiaryId()} value to compute a {@link
   *     Coverage#getId()} for
   * @return the {@link Coverage#getId()} value to use for the specified values
   */
  public static IdDt buildCoverageId(MedicareSegment medicareSegment, String beneficiaryId) {
    return new IdDt(
        Coverage.class.getSimpleName(),
        String.format("%s-%s", medicareSegment.getUrlPrefix(), beneficiaryId));
  }

  /**
   * @param medicareSegment the {@link MedicareSegment} to compute a {@link Coverage#getId()} for
   * @param beneficiaryId the {@link Beneficiary#getBeneficiaryId()} value to compute a {@link
   *     Coverage#getId()} for
   * @return the {@link Coverage#getId()} value to use for the specified values
   */
  public static IdDt buildCoverageId(MedicareSegment medicareSegment, Long beneficiaryId) {
    return new IdDt(
        Coverage.class.getSimpleName(),
        String.format("%s-%d", medicareSegment.getUrlPrefix(), beneficiaryId));
  }

  /**
   * @param rootResource the root FHIR {@link IAnyResource} that the resultant {@link Coding} will
   *     be contained in
   * @param ccwVariable the {@link CcwCodebookInterface} being coded
   * @param yearMonth the value to use for {@link String} for yearMonth
   * @param code the value to use for {@link Coding#getCode()}
   * @return the output {@link Coding} for the specified input values
   */
  private static Coding createCoding(
      IAnyResource rootResource, CcwCodebookInterface ccwVariable, String yearMonth, Object code) {
    /*
     * The code parameter is an Object to avoid needing multiple copies of this and related methods.
     * This if-else block is the price to be paid for that, though.
     */
    String codeString;
    if (code instanceof Character) codeString = ((Character) code).toString();
    else if (code instanceof String) codeString = code.toString().trim();
    else throw new BadCodeMonkeyException("Unsupported: " + code);

    String system = CCWUtils.calculateVariableReferenceUrl(ccwVariable);

    String display;
    if (ccwVariable.getVariable().getValueGroups().isPresent())
      display = calculateCodingDisplay(rootResource, ccwVariable, codeString).orElse(null);
    else display = null;

    return new Coding(system, codeString, display);
  }
  /**
   * @param eob the {@link ExplanationOfBenefit} to extract the claim type from
   * @return the {@link ClaimTypeV2}
   */
  static ClaimTypeV2 getClaimType(ExplanationOfBenefit eob) {
    String type =
        eob.getType().getCoding().stream()
            .filter(c -> c.getSystem().equals(TransformerConstants.CODING_SYSTEM_BBAPI_EOB_TYPE))
            .findFirst()
            .get()
            .getCode();
    return ClaimTypeV2.valueOf(type);
  }

  /**
   * Transforms the common group level header fields between all claim types
   *
   * @param eob the {@link ExplanationOfBenefit} to modify
   * @param claimId CLM_ID
   * @param beneficiaryId BENE_ID
   * @param claimType {@link ClaimTypeV2} to process
   * @param claimGroupId CLM_GRP_ID
   * @param coverageType {@link MedicareSegment}
   * @param dateFrom CLM_FROM_DT || SRVC_DT (For Part D Events)
   * @param dateThrough CLM_THRU_DT || SRVC_DT (For Part D Events)
   * @param paymentAmount CLM_PMT_AMT
   * @param finalAction FINAL_ACTION
   */
  static void mapEobCommonClaimHeaderData(
      ExplanationOfBenefit eob,
      Long claimId,
      Long beneficiaryId,
      ClaimTypeV2 claimType,
      String claimGroupId,
      MedicareSegment coverageType,
      Optional<LocalDate> dateFrom,
      Optional<LocalDate> dateThrough,
      Optional<BigDecimal> paymentAmount,
      char finalAction) {

    // Claim Type + Claim ID => ExplanationOfBenefit.id
    eob.setId(buildEobId(claimType, claimId));

    // Current timestamp => Created
    eob.setCreated(new Date());

    // "claim" => ExplanationOfBenefit.use
    eob.setUse(Use.CLAIM);

    if (claimType.equals(ClaimTypeV2.PDE)) {
      // PDE_ID => ExplanationOfBenefit.identifier
      eob.addIdentifier(createClaimIdentifier(CcwCodebookVariable.PDE_ID, String.valueOf(claimId)));
    } else {
      // CLM_ID => ExplanationOfBenefit.identifier
      eob.addIdentifier(createClaimIdentifier(CcwCodebookVariable.CLM_ID, String.valueOf(claimId)));
    }

    // CLM_GRP_ID => ExplanationOfBenefit.identifier
    eob.addIdentifier()
        .setSystem(TransformerConstants.IDENTIFIER_SYSTEM_BBAPI_CLAIM_GROUP_ID)
        .setValue(claimGroupId)
        .setType(createC4BBClaimCodeableConcept());

    // BENE_ID + Coverage Type => ExplanationOfBenefit.insurance.coverage (ref)
    // There is always just one insurance coverage documented, since they are hard coded by
    // claim type. If we get to a point where this is no longer hard coded, and we may have more
    // than one insurance coverage per claim, we may have
    // to additional logic to determine which insurance coverage(s) are used for adjudication.
    eob.addInsurance().setFocal(true).setCoverage(referenceCoverage(beneficiaryId, coverageType));

    // BENE_ID => ExplanationOfBenefit.patient (reference)
    eob.setPatient(referencePatient(beneficiaryId));

    // "insurer" => ExplanationOfBenefit.insurer
    eob.setInsurer(new Reference().setIdentifier(new Identifier().setValue("CMS")));

    // "outcome" => ExplanationOfBenefit.outcome
    eob.setOutcome(RemittanceOutcome.COMPLETE);

    // FINAL_ACTION => ExplanationOfBenefit.status
    switch (finalAction) {
      case 'F':
        eob.setStatus(ExplanationOfBenefitStatus.ACTIVE);
        break;

      case 'N':
        eob.setStatus(ExplanationOfBenefitStatus.CANCELLED);
        break;

      default:
        // unknown final action value
        throw new BadCodeMonkeyException();
    }

    // CLM_FROM_DT || SRVC_DT (For Part D Events) => ExplanationOfBenefit.billablePeriod.start
    // CLM_THRU_DT || SRVC_DT (For Part D Events) => ExplanationOfBenefit.billablePeriod.end
    if (dateFrom.isPresent()) {
      validatePeriodDates(dateFrom, dateThrough);
      setPeriodStart(eob.getBillablePeriod(), dateFrom.get());
      setPeriodEnd(eob.getBillablePeriod(), dateThrough.get());
    }

    // CLM_PMT_AMT => ExplanationOfBenefit.payment.amount
    if (paymentAmount.isPresent()) {
      eob.getPayment().setAmount(createMoney(paymentAmount));
    }
  }

  /**
   * @param amountValue the value to use for {@link Money#getValue()}
   * @return a new {@link Money} instance, with the specified {@link Money#getValue()}
   */
  static Money createMoney(Optional<? extends Number> amountValue) {
    if (!amountValue.isPresent()) {
      throw new IllegalArgumentException();
    }

    Money money = new Money().setCurrency(TransformerConstants.CODED_MONEY_USD);

    if (amountValue.get() instanceof BigDecimal) {
      money.setValue((BigDecimal) amountValue.get());
    } else {
      throw new BadCodeMonkeyException();
    }

    return money;
  }

  /**
   * @param amountValue the value to use for {@link Money#getValue()}
   * @return a new {@link Money} instance, with the specified {@link Money#getValue()}
   */
  static Money createMoney(Number amountValue) {
    return createMoney(Optional.of(amountValue));
  }

  /**
   * Ensures that the specified {@link ExplanationOfBenefit} has the specified {@link
   * CareTeamComponent}, and links the specified {@link ItemComponent} to that {@link
   * CareTeamComponent} (via {@link ItemComponent#addCareTeamLinkId(int)}).
   *
   * @param eob the {@link ExplanationOfBenefit} that the {@link CareTeamComponent} should be part
   *     of
   * @param eobItem the {@link ItemComponent} that should be linked to the {@link CareTeamComponent}
   * @param practitionerIdSystem the {@link Identifier#getSystem()} of the practitioner to reference
   *     in {@link CareTeamComponent#getProvider()}
   * @param practitionerIdValue the {@link Identifier#getValue()} of the practitioner to reference
   *     in {@link CareTeamComponent#getProvider()}
   * @param careTeamRole the {@link ClaimCareteamrole} to use for the {@link
   *     CareTeamComponent#getRole()}
   * @return the {@link CareTeamComponent} that was created/linked
   */
  private static CareTeamComponent addCareTeamPractitioner(
      ExplanationOfBenefit eob,
      ItemComponent eobItem,
      C4BBPractitionerIdentifierType type,
      String practitionerIdValue,
      String roleSystem,
      String roleCode,
      String roleDisplay) {
    // Try to find a matching pre-existing entry.
    CareTeamComponent careTeamEntry =
        eob.getCareTeam().stream()
            .filter(ctc -> ctc.getProvider().hasIdentifier())
            .filter(
                ctc ->
                    type.getSystem().equals(ctc.getProvider().getIdentifier().getSystem())
                        && practitionerIdValue.equals(ctc.getProvider().getIdentifier().getValue()))
            .filter(ctc -> ctc.hasRole())
            .filter(
                ctc ->
                    roleCode.equals(ctc.getRole().getCodingFirstRep().getCode())
                        && roleSystem.equals(ctc.getRole().getCodingFirstRep().getSystem()))
            .findAny()
            .orElse(null);

    // If no match was found, add one to the EOB.
    // <ID Value> => ExplanationOfBenefit.careTeam.provider
    if (careTeamEntry == null) {
      careTeamEntry = eob.addCareTeam();
      // addItem adds and returns, so we want size() not size() + 1 here
      careTeamEntry.setSequence(eob.getCareTeam().size());
      careTeamEntry.setProvider(createPractitionerIdentifierReference(type, practitionerIdValue));

      CodeableConcept careTeamRoleConcept = createCodeableConcept(roleSystem, roleCode);
      careTeamRoleConcept.getCodingFirstRep().setDisplay(roleDisplay);
      careTeamEntry.setRole(careTeamRoleConcept);
    }

    // care team entry is at eob level so no need to create item link id
    if (eobItem == null) {
      return careTeamEntry;
    }

    // ExplanationOfBenefit.careTeam.sequence => ExplanationOfBenefit.item.careTeamSequence
    if (!eobItem.getCareTeamSequence().contains(new PositiveIntType(careTeamEntry.getSequence()))) {
      eobItem.addCareTeamSequence(careTeamEntry.getSequence());
    }

    return careTeamEntry;
  }

  /**
   * Returns a new {@link SupportingInformationComponent} that has been added to the specified
   * {@link ExplanationOfBenefit}. Unlike {@link #addInformation(ExplanationOfBenefit,
   * CcwCodebookInterface)}, this also sets the {@link SupportingInformationComponent#getCode()}
   * based on the values provided.
   *
   * @param eob the {@link ExplanationOfBenefit} to modify
   * @param categoryVariable {@link CcwCodebookInterface} to map to {@link
   *     SupportingInformationComponent#getCategory()}
   * @param codeSystemVariable the {@link CcwCodebookInterface} to map to the {@link
   *     Coding#getSystem()} used in the {@link SupportingInformationComponent#getCode()}
   * @param codeValue the value to map to the {@link Coding#getCode()} used in the {@link
   *     SupportingInformationComponent#getCode()}
   * @return the newly-added {@link SupportingInformationComponent} entry
   */
  static SupportingInformationComponent addInformationWithCode(
      ExplanationOfBenefit eob,
      CcwCodebookInterface categoryVariable,
      CcwCodebookInterface codeSystemVariable,
      Optional<?> codeValue) {
    SupportingInformationComponent infoComponent = addInformation(eob, categoryVariable);

    CodeableConcept infoCode =
        new CodeableConcept().addCoding(createCoding(eob, codeSystemVariable, codeValue));
    infoComponent.setCode(infoCode);

    return infoComponent;
  }

  static Optional<SupportingInformationComponent> addInformationSliceWithCode(
      ExplanationOfBenefit eob,
      C4BBSupportingInfoType slice,
      CcwCodebookInterface categoryVariable,
      CcwCodebookInterface codeSystemVariable,
      Optional<?> codeValue) {
    if (codeValue.isPresent()) {
      SupportingInformationComponent infoComponent = addInformationSlice(eob, slice);

      CodeableConcept infoCode =
          new CodeableConcept().addCoding(createCoding(eob, codeSystemVariable, codeValue));
      infoComponent.setCode(infoCode);

      return Optional.of(infoComponent);
    } else {
      return Optional.empty();
    }
  }

  static SupportingInformationComponent addInformationSliceWithCode(
      ExplanationOfBenefit eob,
      C4BBSupportingInfoType slice,
      CcwCodebookInterface categoryVariable,
      CcwCodebookInterface codeSystemVariable,
      Object codeValue) {
    // Must get a valid value passed in
    if (codeValue == null) {
      throw new BadCodeMonkeyException();
    }

    return addInformationSliceWithCode(
            eob, slice, categoryVariable, codeSystemVariable, Optional.of(codeValue))
        // Since we are passing in a valid value, we will get a response
        .get();
  }

  /**
   * Returns a new {@link SupportingInformationComponent} that has been added to the specified
   * {@link ExplanationOfBenefit}. Unlike {@link #addInformation(ExplanationOfBenefit,
   * CcwCodebookInterface)}, this also sets the {@link SupportingInformationComponent#getCode()}
   * based on the values provided.
   *
   * @param eob the {@link ExplanationOfBenefit} to modify
   * @param categoryVariable {@link CcwCodebookInterface} to map to {@link
   *     SupportingInformationComponent#getCategory()}
   * @param codeSystemVariable the {@link CcwCodebookInterface} to map to the {@link
   *     Coding#getSystem()} used in the {@link SupportingInformationComponent#getCode()}
   * @param date the value to map to the {@link SupportingInformationComponent#getTiming()}
   * @return the newly-added {@link SupportingInformationComponent} entry
   */
  static SupportingInformationComponent addInformationWithDate(
      ExplanationOfBenefit eob,
      CcwCodebookInterface categoryVariable,
      CcwCodebookInterface codeSystemVariable,
      Optional<LocalDate> date) {
    SupportingInformationComponent infoComponent = addInformation(eob, categoryVariable);

    if (!date.isPresent()) {
      throw new BadCodeMonkeyException();
    }

    return infoComponent.setTiming(new DateType(convertToDate(date.get())));
  }

  /**
   * Returns a new {@link SupportingInformationComponent} that has been added to the specified
   * {@link ExplanationOfBenefit}. Unlike {@link #addInformation(ExplanationOfBenefit,
   * CcwCodebookInterface)}, this also sets the {@link SupportingInformationComponent#getCode()}
   * based on the values provided.
   *
   * @param eob the {@link ExplanationOfBenefit} to modify
   * @param categoryVariable {@link CcwCodebookInterface} to map to {@link
   *     SupportingInformationComponent#getCategory()}
   * @param codeSystemVariable the {@link CcwCodebookInterface} to map to the {@link
   *     Coding#getSystem()} used in the {@link SupportingInformationComponent#getCode()}
   * @param codeValue the value to map to the {@link Coding#getCode()} used in the {@link
   *     SupportingInformationComponent#getCode()}
   * @return the newly-added {@link SupportingInformationComponent} entry
   */
  static SupportingInformationComponent addInformationWithCode(
      ExplanationOfBenefit eob,
      CcwCodebookInterface categoryVariable,
      CcwCodebookInterface codeSystemVariable,
      Object codeValue) {
    return addInformationWithCode(
        eob, categoryVariable, codeSystemVariable, Optional.of(codeValue));
  }

  static SupportingInformationComponent addInformationSlice(
      ExplanationOfBenefit eob, C4BBSupportingInfoType slice) {
    return addInformation(eob)
        .setCategory(new CodeableConcept().addCoding(createC4BBSupportingInfoCoding(slice)));
  }

  /**
   * Returns a new {@link SupportingInformationComponent} that has been added to the specified
   * {@link ExplanationOfBenefit}.
   *
   * @param eob the {@link ExplanationOfBenefit} to modify
   * @param categoryVariable {@link CcwCodebookInterface} to map to {@link
   *     SupportingInformationComponent#getCategory()}
   * @return the newly-added {@link SupportingInformationComponent} entry
   */
  static SupportingInformationComponent addInformation(
      ExplanationOfBenefit eob, CcwCodebookInterface categoryVariable) {
    return addInformation(eob)
        .setCategory(
            createCodeableConceptForFieldId(
                eob, TransformerConstants.CODING_BBAPI_INFORMATION_CATEGORY, categoryVariable));
  }

  /**
   * Returns a new {@link SupportingInformationComponent} that has been added to the specified
   * {@link ExplanationOfBenefit}.
   *
   * @param eob the {@link ExplanationOfBenefit} to modify
   * @return the newly-added {@link SupportingInformationComponent} entry
   */
  static SupportingInformationComponent addInformation(ExplanationOfBenefit eob) {
    int maxSequence =
        eob.getSupportingInfo().stream().mapToInt(i -> i.getSequence()).max().orElse(0);

    SupportingInformationComponent infoComponent = new SupportingInformationComponent();
    infoComponent.setSequence(maxSequence + 1);
    eob.getSupportingInfo().add(infoComponent);

    return infoComponent;
  }

  /**
   * TODO: BFD-1583 Remove this method and the calling unit test when fully converted to BigInt
   * claim IDs.
   *
   * @param claimType the {@link ClaimTypeV2} to compute an {@link ExplanationOfBenefit#getId()} for
   * @param claimId the <code>claimId</code> field value (e.g. from {@link
   *     CarrierClaim#getClaimId()} to compute an {@link ExplanationOfBenefit#getId()} for
   * @return the {@link ExplanationOfBenefit#getId()} value to use for the specified <code>claimId
   *     </code> value
   */
  public static String buildEobId(ClaimTypeV2 claimType, String claimId) {
    return String.format("%s-%s", claimType.name().toLowerCase(), claimId);
  }

  /**
   * @param claimType the {@link ClaimTypeV2} to compute an {@link ExplanationOfBenefit#getId()} for
   * @param claimId the <code>claimId</code> field value (e.g. from {@link
   *     CarrierClaim#getClaimId()} to compute an {@link ExplanationOfBenefit#getId()} for
   * @return the {@link ExplanationOfBenefit#getId()} value to use for the specified <code>claimId
   *     </code> value
   */
  public static String buildEobId(ClaimTypeV2 claimType, Long claimId) {
    return String.format("%s-%d", claimType.name().toLowerCase(), claimId);
  }

  /**
   * maps a blue button claim type to a FHIR claim type
   *
   * @param eob the {@link CodeableConcept} that will get remapped
   * @param blueButtonClaimType the blue button {@link ClaimTypeV2} we are mapping from
   * @param ccwNearLineRecordIdCode if present, the blue button near line id code {@link
   *     Optional}&lt;{@link Character}&gt; gets remapped to a ccw record id code
   * @param ccwClaimTypeCode if present, the blue button claim type code {@link Optional}&lt;{@link
   *     String}&gt; gets remapped to a nch claim type code
   */
  static void mapEobType(
      ExplanationOfBenefit eob,
      ClaimTypeV2 blueButtonClaimType,
      Optional<Character> ccwNearLineRecordIdCode,
      Optional<String> ccwClaimTypeCode) {

    // map blue button claim type code into a nch claim type
    // NCH_CLM_TYPE_CD => ExplanationOfBenefit.type.coding
    if (ccwClaimTypeCode.isPresent()) {
      eob.getType()
          .addCoding(createCoding(eob, CcwCodebookVariable.NCH_CLM_TYPE_CD, ccwClaimTypeCode));
    }

    // This Coding MUST always be present as it's the only one we can definitely map
    // for all 8 of our claim types.
    // EOB Type => ExplanationOfBenefit.type.coding
    eob.getType()
        .addCoding()
        .setSystem(TransformerConstants.CODING_SYSTEM_BBAPI_EOB_TYPE)
        .setCode(blueButtonClaimType.name());

    // Map a Coding for FHIR's ClaimType coding system, if we can.
    org.hl7.fhir.r4.model.codesystems.ClaimType fhirClaimType;
    switch (blueButtonClaimType) {
      case PDE:
        fhirClaimType = org.hl7.fhir.r4.model.codesystems.ClaimType.PHARMACY;
        break;

      case INPATIENT:
      case OUTPATIENT:
      case HOSPICE:
      case SNF:
      case DME:
        fhirClaimType = org.hl7.fhir.r4.model.codesystems.ClaimType.INSTITUTIONAL;
        break;

      case CARRIER:
      case HHA:
        fhirClaimType = org.hl7.fhir.r4.model.codesystems.ClaimType.PROFESSIONAL;
        break;

      default:
        // All options on ClaimTypeV2 are covered above, but this is there to appease linter
        throw new BadCodeMonkeyException("No match found for ClaimTypeV2");
    }

    // Claim Type => ExplanationOfBenefit.type.coding
    if (fhirClaimType != null) {
      eob.getType()
          .addCoding(
              new Coding(
                  fhirClaimType.getSystem(), fhirClaimType.toCode(), fhirClaimType.getDisplay()));
    }

    // map blue button near line record id to a ccw record id code
    // NCH_NEAR_LINE_REC_IDENT_CD => ExplanationOfBenefit.extension
    if (ccwNearLineRecordIdCode.isPresent()) {
      eob.addExtension(
          createExtensionCoding(
              eob, CcwCodebookVariable.NCH_NEAR_LINE_REC_IDENT_CD, ccwNearLineRecordIdCode));
    }
  }

  /**
   * @param eob the {@link ExplanationOfBenefit} to extract the id from
   * @return the <code>claimId</code> field value (e.g. from {@link CarrierClaim#getClaimId()})
   */
  static String getUnprefixedClaimId(ExplanationOfBenefit eob) {
    for (Identifier i : eob.getIdentifier()) {
      if (i.getSystem().contains("clm_id") || i.getSystem().contains("pde_id")) {
        return i.getValue();
      }
    }

    throw new BadCodeMonkeyException("A claim ID was expected but none was found.");
  }

  /**
   * Adds EOB information to fields that are common between the Inpatient and SNF claim types.
   *
   * @param eob the {@link ExplanationOfBenefit} that fields will be added to by this method
   * @param admissionTypeCd CLM_IP_ADMSN_TYPE_CD: a {@link Character} shared field representing the
   *     admission type cd for the claim
   * @param sourceAdmissionCd CLM_SRC_IP_ADMSN_CD: an {@link Optional}&lt;{@link Character}&gt;
   *     shared field representing the source admission cd for the claim
   * @param noncoveredStayFromDate NCH_VRFD_NCVRD_STAY_FROM_DT: an {@link Optional}&lt;{@link
   *     LocalDate}&gt; shared field representing the non-covered stay from date for the claim
   * @param noncoveredStayThroughDate NCH_VRFD_NCVRD_STAY_THRU_DT: an {@link Optional}&lt;{@link
   *     LocalDate}&gt; shared field representing the non-covered stay through date for the claim
   * @param coveredCareThroughDate NCH_ACTV_OR_CVRD_LVL_CARE_THRU: an {@link Optional}&lt;{@link
   *     LocalDate}&gt; shared field representing the covered stay through date for the claim
   * @param medicareBenefitsExhaustedDate NCH_BENE_MDCR_BNFTS_EXHTD_DT_I: an {@link
   *     Optional}&lt;{@link LocalDate}&gt; shared field representing the medicare benefits
   *     exhausted date for the claim
   * @param diagnosisRelatedGroupCd CLM_DRG_CD: an {@link Optional}&lt;{@link String}&gt; shared
   *     field representing the non-covered stay from date for the claim
   */
  static void addCommonEobInformationInpatientSNF(
      ExplanationOfBenefit eob,
      Character admissionTypeCd,
      Optional<Character> sourceAdmissionCd,
      Optional<LocalDate> noncoveredStayFromDate,
      Optional<LocalDate> noncoveredStayThroughDate,
      Optional<LocalDate> coveredCareThroughDate,
      Optional<LocalDate> medicareBenefitsExhaustedDate,
      Optional<String> diagnosisRelatedGroupCd) {

    // CLM_IP_ADMSN_TYPE_CD => ExplanationOfBenefit.supportingInfo.code
    addInformationWithCode(
        eob,
        CcwCodebookVariable.CLM_IP_ADMSN_TYPE_CD,
        CcwCodebookVariable.CLM_IP_ADMSN_TYPE_CD,
        admissionTypeCd);

    // CLM_SRC_IP_ADMSN_CD => ExplanationOfBenefit.supportingInfo.code
    if (sourceAdmissionCd.isPresent()) {
      addInformationWithCode(
          eob,
          CcwCodebookVariable.CLM_SRC_IP_ADMSN_CD,
          CcwCodebookVariable.CLM_SRC_IP_ADMSN_CD,
          sourceAdmissionCd);
    }

    // noncoveredStayFromDate & noncoveredStayThroughDate
    // NCH_VRFD_NCVRD_STAY_FROM_DT =>
    // ExplanationOfBenefit.supportingInfo.timingPeriod
    // NCH_VRFD_NCVRD_STAY_THRU_DT =>
    // ExplanationOfBenefit.supportingInfo.timingPeriod
    if (noncoveredStayFromDate.isPresent() || noncoveredStayThroughDate.isPresent()) {
      validatePeriodDates(noncoveredStayFromDate, noncoveredStayThroughDate);

      SupportingInformationComponent nchVrfdNcvrdStayInfo =
          addInformation(eob, CcwCodebookVariable.NCH_VRFD_NCVRD_STAY_FROM_DT);

      Period nchVrfdNcvrdStayPeriod = new Period();

      noncoveredStayFromDate.ifPresent(
          d -> nchVrfdNcvrdStayPeriod.setStart(convertToDate(d), TemporalPrecisionEnum.DAY));
      noncoveredStayThroughDate.ifPresent(
          d -> nchVrfdNcvrdStayPeriod.setEnd(convertToDate(d), TemporalPrecisionEnum.DAY));

      nchVrfdNcvrdStayInfo.setTiming(nchVrfdNcvrdStayPeriod);
    }

    // coveredCareThroughDate
    // NCH_ACTV_OR_CVRD_LVL_CARE_THRU =>
    // ExplanationOfBenefit.supportingInfo.timingDate
    if (coveredCareThroughDate.isPresent()) {
      SupportingInformationComponent nchActvOrCvrdLvlCareThruInfo =
          TransformerUtilsV2.addInformation(
              eob, CcwCodebookVariable.NCH_ACTV_OR_CVRD_LVL_CARE_THRU);
      nchActvOrCvrdLvlCareThruInfo.setTiming(
          new DateType(TransformerUtilsV2.convertToDate(coveredCareThroughDate.get())));
    }

    // medicareBenefitsExhaustedDate
    // NCH_BENE_MDCR_BNFTS_EXHTD_DT_I =>
    // ExplanationOfBenefit.supportingInfo.timingDate
    if (medicareBenefitsExhaustedDate.isPresent()) {
      SupportingInformationComponent nchBeneMdcrBnftsExhtdDtIInfo =
          TransformerUtilsV2.addInformation(
              eob, CcwCodebookVariable.NCH_BENE_MDCR_BNFTS_EXHTD_DT_I);
      nchBeneMdcrBnftsExhtdDtIInfo.setTiming(
          new DateType(TransformerUtilsV2.convertToDate(medicareBenefitsExhaustedDate.get())));
    }

    // diagnosisRelatedGroupCd
    // CLM_DRG_CD => ExplanationOfBenefit.supportingInfo
    diagnosisRelatedGroupCd.ifPresent(
        cd ->
            addInformationWithCode(
                eob, CcwCodebookVariable.CLM_DRG_CD, CcwCodebookVariable.CLM_DRG_CD, cd));
  }

  /**
   * Transforms the common group level data elements between the {@link CarrierClaim} and {@link
   * DMEClaim} claim types to FHIR. The method parameter fields from {@link CarrierClaim} and {@link
   * DMEClaim} are listed below and their corresponding RIF CCW fields (denoted in all CAPS below
   * from {@link CarrierClaimColumn} and {@link DMEClaimColumn}).
   *
   * @param eob the {@link ExplanationOfBenefit} to modify
   * @param carrierNumber CARR_NUM,
   * @param clinicalTrialNumber CLM_CLNCL_TRIL_NUM,
   * @param beneficiaryPartBDeductAmount CARR_CLM_CASH_DDCTBL_APLD_AMT,
   * @param paymentDenialCode CARR_CLM_PMT_DNL_CD,
   * @param referringPhysicianNpi RFR_PHYSN_NPI
   * @param providerAssignmentIndicator CARR_CLM_PRVDR_ASGNMT_IND_SW,
   * @param providerPaymentAmount NCH_CLM_PRVDR_PMT_AMT,
   * @param beneficiaryPaymentAmount NCH_CLM_BENE_PMT_AMT,
   * @param submittedChargeAmount NCH_CARR_CLM_SBMTD_CHRG_AMT,
   * @param allowedChargeAmount NCH_CARR_CLM_ALOWD_AMT,
   * @param claimDispositionCode CLM_DISP_CD
   * @param claimCarrierControlNumber CARR_CLM_CNTL_NUM
   */
  static void mapEobCommonGroupCarrierDME(
      ExplanationOfBenefit eob,
      String carrierNumber,
      Optional<String> clinicalTrialNumber,
      BigDecimal beneficiaryPartBDeductAmount,
      String paymentDenialCode,
      Optional<String> referringPhysicianNpi,
      Optional<String> referringPhysicianUpin,
      Optional<Character> providerAssignmentIndicator,
      BigDecimal providerPaymentAmount,
      BigDecimal beneficiaryPaymentAmount,
      BigDecimal submittedChargeAmount,
      BigDecimal allowedChargeAmount,
      String claimDispositionCode,
      Optional<String> claimCarrierControlNumber) {

    // CARR_NUM => ExplanationOfBenefit.extension
    eob.addExtension(createExtensionIdentifier(CcwCodebookVariable.CARR_NUM, carrierNumber));

    // ?? Not mapped?
    if (claimCarrierControlNumber.isPresent()) {
      eob.addExtension(
          createExtensionIdentifier(
              CcwCodebookMissingVariable.CARR_CLM_CNTL_NUM, claimCarrierControlNumber.get()));
    }

    // CARR_CLM_PMT_DNL_CD => ExplanationOfBenefit.extension
    eob.addExtension(
        createExtensionCoding(eob, CcwCodebookVariable.CARR_CLM_PMT_DNL_CD, paymentDenialCode));

    // CLM_DISP_CD => ExplanationOfBenefit.disposition
    eob.setDisposition(claimDispositionCode);

    // RFR_PHYSN_NPI => ExplanationOfBenefit.referral.identifier
    referringPhysicianNpi.ifPresent(
        npi ->
            eob.setReferral(
                createPractitionerIdentifierReference(C4BBPractitionerIdentifierType.NPI, npi)));

    // RFR_PHYSN_NPI => ExplanationOfBenefit.careteam.provider
    addCareTeamMember(
        eob,
        C4BBPractitionerIdentifierType.NPI,
        C4BBClaimProfessionalAndNonClinicianCareTeamRole.REFERRING,
        referringPhysicianNpi);

    // If we don't have an NPI, do we have a UPIN?
    if (!referringPhysicianNpi.isPresent()) {
      // RFR_PHYSN_UPIN => ExplanationOfBenefit.referral.identifier
      referringPhysicianUpin.ifPresent(
          upin ->
              eob.setReferral(
                  createPractitionerIdentifierReference(
                      C4BBPractitionerIdentifierType.UPIN, upin)));

      // RFR_PHYSN_NPI => ExplanationOfBenefit.careteam.provider
      addCareTeamMember(
          eob,
          C4BBPractitionerIdentifierType.UPIN,
          C4BBClaimProfessionalAndNonClinicianCareTeamRole.REFERRING,
          referringPhysicianUpin);
    }

    // CARR_CLM_PRVDR_ASGNMT_IND_SW => ExplanationOfBenefit.extension
    if (providerAssignmentIndicator.isPresent()) {
      eob.addExtension(
          createExtensionCoding(eob, CcwCodebookVariable.ASGMNTCD, providerAssignmentIndicator));
    }

    // CLM_CLNCL_TRIL_NUM => ExplanationOfBenefit.extension
    if (clinicalTrialNumber.isPresent()) {
      eob.addExtension(
          createExtensionIdentifier(CcwCodebookVariable.CLM_CLNCL_TRIL_NUM, clinicalTrialNumber));
    }

    // CARR_CLM_CASH_DDCTBL_APLD_AMT => ExplanationOfBenefit.benefitBalance.financial
    addBenefitBalanceFinancialMedicalAmt(
        eob, CcwCodebookVariable.CARR_CLM_CASH_DDCTBL_APLD_AMT, beneficiaryPartBDeductAmount);

    // NCH_CLM_PRVDR_PMT_AMT => ExplanationOfBenefit.benefitBalance.financial
    addBenefitBalanceFinancialMedicalAmt(
        eob, CcwCodebookVariable.NCH_CLM_PRVDR_PMT_AMT, providerPaymentAmount);

    // NCH_CLM_BENE_PMT_AMT => ExplanationOfBenefit.benefitBalance.financial
    addBenefitBalanceFinancialMedicalAmt(
        eob, CcwCodebookVariable.NCH_CLM_BENE_PMT_AMT, beneficiaryPaymentAmount);

    // NCH_CARR_CLM_SBMTD_CHRG_AMT => ExplanationOfBenefit.benefitBalance.financial
    addBenefitBalanceFinancialMedicalAmt(
        eob, CcwCodebookVariable.NCH_CARR_CLM_SBMTD_CHRG_AMT, submittedChargeAmount);

    // NCH_CARR_CLM_ALOWD_AMT => ExplanationOfBenefit.benefitBalance.financial
    addBenefitBalanceFinancialMedicalAmt(
        eob, CcwCodebookVariable.NCH_CARR_CLM_ALOWD_AMT, allowedChargeAmount);
  }

  /**
   * Adds field values to the benefit balance component that are common between the Inpatient and
   * SNF claim types.
   *
   * @param eob the {@link ExplanationOfBenefit} to map the fields into
   * @param coinsuranceDayCount BENE_TOT_COINSRNC_DAYS_CNT: a {@link BigDecimal} shared field
   *     representing the coinsurance day count for the claim
   * @param nonUtilizationDayCount CLM_NON_UTLZTN_DAYS_CNT: a {@link BigDecimal} shared field
   *     representing the non-utilization day count for the claim
   * @param deductibleAmount NCH_BENE_IP_DDCTBL_AMT: a {@link BigDecimal} shared field representing
   *     the deductible amount for the claim
   * @param partACoinsuranceLiabilityAmount NCH_BENE_PTA_COINSRNC_LBLTY_AM: a {@link BigDecimal}
   *     shared field representing the part A coinsurance amount for the claim
   * @param bloodPintsFurnishedQty NCH_BLOOD_PNTS_FRNSHD_QTY: a {@link BigDecimal} shared field
   *     representing the blood pints furnished quantity for the claim
   * @param noncoveredCharge NCH_IP_NCVRD_CHRG_AMT: a {@link BigDecimal} shared field representing
   *     the non-covered charge for the claim
   * @param totalDeductionAmount NCH_IP_TOT_DDCTN_AMT: a {@link BigDecimal} shared field
   *     representing the total deduction amount for the claim
   * @param claimPPSCapitalDisproportionateShareAmt CLM_PPS_CPTL_DSPRPRTNT_SHR_AMT: an {@link
   *     Optional}&lt;{@link BigDecimal}&gt; shared field representing the claim PPS capital
   *     disproportionate share amount for the claim
   * @param claimPPSCapitalExceptionAmount CLM_PPS_CPTL_EXCPTN_AMT: an {@link Optional}&lt;{@link
   *     BigDecimal}&gt; shared field representing the claim PPS capital exception amount for the
   *     claim
   * @param claimPPSCapitalFSPAmount CLM_PPS_CPTL_FSP_AMT: an {@link Optional}&lt;{@link
   *     BigDecimal}&gt; shared field representing the claim PPS capital FSP amount for the claim
   * @param claimPPSCapitalIMEAmount CLM_PPS_CPTL_IME_AMT: an {@link Optional}&lt;{@link
   *     BigDecimal}&gt; shared field representing the claim PPS capital IME amount for the claim
   * @param claimPPSCapitalOutlierAmount CLM_PPS_CPTL_OUTLIER_AMT: an {@link Optional}&lt;{@link
   *     BigDecimal}&gt; shared field representing the claim PPS capital outlier amount for the
   *     claim
   * @param claimPPSOldCapitalHoldHarmlessAmount CLM_PPS_OLD_CPTL_HLD_HRMLS_AMT: an {@link
   *     Optional}&lt;{@link BigDecimal}&gt; shared field representing the claim PPS old capital
   *     hold harmless amount for the claim
   */
  static void addCommonGroupInpatientSNF(
      ExplanationOfBenefit eob,
      BigDecimal coinsuranceDayCount,
      BigDecimal nonUtilizationDayCount,
      BigDecimal deductibleAmount,
      BigDecimal partACoinsuranceLiabilityAmount,
      BigDecimal bloodPintsFurnishedQty,
      BigDecimal noncoveredCharge,
      BigDecimal totalDeductionAmount,
      Optional<BigDecimal> claimPPSCapitalDisproportionateShareAmt,
      Optional<BigDecimal> claimPPSCapitalExceptionAmount,
      Optional<BigDecimal> claimPPSCapitalFSPAmount,
      Optional<BigDecimal> claimPPSCapitalIMEAmount,
      Optional<BigDecimal> claimPPSCapitalOutlierAmount,
      Optional<BigDecimal> claimPPSOldCapitalHoldHarmlessAmount) {

    // BENE_TOT_COINSRNC_DAYS_CNT => ExplanationOfBenefit.benefitBalance.financial
    addBenefitBalanceFinancialMedicalInt(
        eob, CcwCodebookVariable.BENE_TOT_COINSRNC_DAYS_CNT, coinsuranceDayCount);

    // CLM_NON_UTLZTN_DAYS_CNT => ExplanationOfBenefit.benefitBalance.financial
    addBenefitBalanceFinancialMedicalInt(
        eob, CcwCodebookVariable.CLM_NON_UTLZTN_DAYS_CNT, nonUtilizationDayCount);

    // NCH_BENE_IP_DDCTBL_AMT => ExplanationOfBenefit.benefitBalance.financial
    addBenefitBalanceFinancialMedicalAmt(
        eob, CcwCodebookVariable.NCH_BENE_IP_DDCTBL_AMT, deductibleAmount);

    // NCH_BENE_PTA_COINSRNC_LBLTY_AMT =>
    // ExplanationOfBenefit.benefitBalance.financial
    addBenefitBalanceFinancialMedicalAmt(
        eob, CcwCodebookVariable.NCH_BENE_PTA_COINSRNC_LBLTY_AMT, partACoinsuranceLiabilityAmount);

    // NCH_BLOOD_PNTS_FRNSHD_QTY =>
    // ExplanationOfBenefit.supportingInfo.valueQuantity
    SupportingInformationComponent nchBloodPntsFrnshdQtyInfo =
        addInformation(eob, CcwCodebookVariable.NCH_BLOOD_PNTS_FRNSHD_QTY);

    Quantity bloodPintsQuantity = new Quantity();
    bloodPintsQuantity.setValue(bloodPintsFurnishedQty);
    bloodPintsQuantity
        .setSystem(TransformerConstants.CODING_SYSTEM_UCUM)
        .setCode(TransformerConstants.CODING_SYSTEM_UCUM_PINT_CODE)
        .setUnit(TransformerConstants.CODING_SYSTEM_UCUM_PINT_DISPLAY);

    nchBloodPntsFrnshdQtyInfo.setValue(bloodPintsQuantity);

    // NCH_IP_NCVRD_CHRG_AMT => ExplanationOfBenefit.benefitBalance.financial
    addBenefitBalanceFinancialMedicalAmt(
        eob, CcwCodebookVariable.NCH_IP_NCVRD_CHRG_AMT, noncoveredCharge);

    // NCH_IP_TOT_DDCTN_AMT => ExplanationOfBenefit.benefitBalance.financial
    addBenefitBalanceFinancialMedicalAmt(
        eob, CcwCodebookVariable.NCH_IP_TOT_DDCTN_AMT, totalDeductionAmount);

    // CLM_PPS_CPTL_DSPRPRTNT_SHR_AMT => ExplanationOfBenefit.benefitBalance.financial
    addBenefitBalanceFinancialMedicalAmt(
        eob,
        CcwCodebookVariable.CLM_PPS_CPTL_DSPRPRTNT_SHR_AMT,
        claimPPSCapitalDisproportionateShareAmt);

    // CLM_PPS_CPTL_EXCPTN_AMT => ExplanationOfBenefit.benefitBalance.financial
    addBenefitBalanceFinancialMedicalAmt(
        eob, CcwCodebookVariable.CLM_PPS_CPTL_EXCPTN_AMT, claimPPSCapitalExceptionAmount);

    // CLM_PPS_CPTL_FSP_AMT => ExplanationOfBenefit.benefitBalance.financial
    addBenefitBalanceFinancialMedicalAmt(
        eob, CcwCodebookVariable.CLM_PPS_CPTL_FSP_AMT, claimPPSCapitalFSPAmount);

    // CLM_PPS_CPTL_IME_AMT => ExplanationOfBenefit.benefitBalance.financial
    addBenefitBalanceFinancialMedicalAmt(
        eob, CcwCodebookVariable.CLM_PPS_CPTL_IME_AMT, claimPPSCapitalIMEAmount);

    // CLM_PPS_CPTL_OUTLIER_AMT => ExplanationOfBenefit.benefitBalance.financial
    addBenefitBalanceFinancialMedicalAmt(
        eob, CcwCodebookVariable.CLM_PPS_CPTL_OUTLIER_AMT, claimPPSCapitalOutlierAmount);

    // CLM_PPS_OLD_CPTL_HLD_HRMLS_AMT => ExplanationOfBenefit.benefitBalance.financial
    addBenefitBalanceFinancialMedicalAmt(
        eob,
        CcwCodebookVariable.CLM_PPS_OLD_CPTL_HLD_HRMLS_AMT,
        claimPPSOldCapitalHoldHarmlessAmount);
  }

  /**
   * @param eob the {@link ExplanationOfBenefit} that the adjudication total should be part of
   * @param categoryVariable the {@link CcwCodebookInterface} to map to the adjudication's <code>
   *     category</code>
   * @param amountValue the {@link Money#getValue()} for the adjudication total
   * @return the new {@link BenefitBalanceComponent}, which will have already been added to the
   *     appropriate {@link ExplanationOfBenefit#getBenefitBalance()} entry
   */
  static void addAdjudicationTotal(
      ExplanationOfBenefit eob,
      CcwCodebookInterface categoryVariable,
      Optional<? extends Number> amountValue) {

    if (amountValue.isPresent()) {
      String extensionUrl = CCWUtils.calculateVariableReferenceUrl(categoryVariable);
      Money adjudicationTotalAmount = createMoney(amountValue);
      Extension adjudicationTotalEextension = new Extension(extensionUrl, adjudicationTotalAmount);

      eob.addExtension(adjudicationTotalEextension);
    }
  }

  static void addItemRevenue(
      ItemComponent item,
      ExplanationOfBenefit eob,
      CcwCodebookInterface categoryVariable,
      Optional<?> code) {
    code.ifPresent(
        c -> {
          item.getRevenue()
              // Add standard coding
              .addCoding(
                  new Coding()
                      .setSystem(TransformerConstants.NUBC_REVENUE_CODE_SYSTEM)
                      .setCode(String.valueOf(c)))
              // Also add BB coding
              .addCoding(createCoding(eob, categoryVariable, Optional.of(c)));
        });
  }

  /**
   * @param eob the {@link ExplanationOfBenefit} that the adjudication total should be part of
   * @param categoryVariable the {@link CcwCodebookInterface} to map to the adjudication's <code>
   *     category</code>
   * @param totalAmountValue the {@link Money#getValue()} for the adjudication total
   * @return the new {@link BenefitBalanceComponent}, which will have already been added to the
   *     appropriate {@link ExplanationOfBenefit#getBenefitBalance()} entry
   */
  static void addAdjudicationTotal(
      ExplanationOfBenefit eob, CcwCodebookInterface categoryVariable, Number totalAmountValue) {
    addAdjudicationTotal(eob, categoryVariable, Optional.of(totalAmountValue));
  }

  /**
   * @param eob the {@link ExplanationOfBenefit} that the {@link ExBenefitcategory} should be part
   *     of
   * @param benefitCategoryCode the code representing an {@link ExBenefitcategory}
   * @param financialType the {@link CcwCodebookInterface} to map to {@link
   *     BenefitComponent#getType()}
   * @return the new {@link BenefitBalanceComponent}, which will have already been added to the
   *     appropriate {@link ExplanationOfBenefit#getBenefitBalance()} entry
   */
  static BenefitComponent addBenefitBalanceFinancial(
      ExplanationOfBenefit eob,
      ExBenefitcategory benefitCategoryCode,
      CcwCodebookInterface financialType) {
    BenefitBalanceComponent eobPrimaryBenefitBalance =
        findOrAddBenefitBalance(eob, benefitCategoryCode);

    CodeableConcept financialTypeConcept =
        TransformerUtilsV2.createCodeableConcept(
            TransformerConstants.CODING_BBAPI_BENEFIT_BALANCE_TYPE,
            CCWUtils.calculateVariableReferenceUrl(financialType));

    financialTypeConcept.getCodingFirstRep().setDisplay(financialType.getVariable().getLabel());

    BenefitComponent financialEntry = new BenefitComponent(financialTypeConcept);
    eobPrimaryBenefitBalance.getFinancial().add(financialEntry);

    return financialEntry;
  }

  /**
   * Adds a {@link BenefitComponent} that has the passed in amount encoded in {@link
   * BenefitComponent#getUsedMoney()}
   *
   * @param eob the {@link ExplanationOfBenefit} that the {@link BenefitComponent} should be part of
   * @param financialType the {@link CcwCodebookInterface} to map to {@link
   *     BenefitComponent#getType()}
   * @param amt Money amount to map to {@link BenefitComponent#getUsedMoney()}
   * @return the new {@link BenefitComponent} which will have already been added to the appropriate
   *     {@link ExplanationOfBenefit#getBenefitBalance()} entry
   */
  static BenefitComponent addBenefitBalanceFinancialMedicalAmt(
      ExplanationOfBenefit eob, CcwCodebookInterface financialType, BigDecimal amt) {
    // "1" is the code for MEDICAL in ExBenefitcategory
    return addBenefitBalanceFinancial(eob, ExBenefitcategory._1, financialType)
        .setUsed(createMoney(amt));
  }

  /**
   * Optionally adds a {@link BenefitComponent} that has the passed in amount encoded in {@link
   * BenefitComponent#getUsedMoney()}
   *
   * @param eob the {@link ExplanationOfBenefit} that the {@link BenefitComponent} should be part of
   * @param financialType the {@link CcwCodebookInterface} to map to {@link
   *     BenefitComponent#getType()}
   * @param amt Money amount to map to {@link BenefitComponent#getUsedMoney()}
   * @return the new {@link BenefitComponent} which will have already been added to the appropriate
   *     {@link ExplanationOfBenefit#getBenefitBalance()} entry. Returns Empty if the amount wasn't
   *     set.
   */
  static Optional<BenefitComponent> addBenefitBalanceFinancialMedicalAmt(
      ExplanationOfBenefit eob, CcwCodebookInterface financialType, Optional<BigDecimal> amount) {
    return amount.map(
        amt -> addBenefitBalanceFinancialMedicalAmt(eob, financialType, amount.get()));
  }

  /**
   * Adds a {@link BenefitComponent} that has the passed in amount encoded in {@link
   * BenefitComponent#getUsedUnsignedIntType()}
   *
   * @param eob the {@link ExplanationOfBenefit} that the {@link BenefitComponent} should be part of
   * @param financialType the {@link CcwCodebookInterface} to map to {@link
   *     BenefitComponent#getType()}
   * @param value Integral amount to map to {@link BenefitComponent#getUsedUnsignedIntType()}
   * @return the new {@link BenefitComponent} which will have already been added to the appropriate
   *     {@link ExplanationOfBenefit#getBenefitBalance()} entry
   */
  static BenefitComponent addBenefitBalanceFinancialMedicalInt(
      ExplanationOfBenefit eob, CcwCodebookInterface financialType, BigDecimal amount) {
    // "1" is the code for MEDICAL in ExBenefitcategory
    return addBenefitBalanceFinancial(eob, ExBenefitcategory._1, financialType)
        // TODO: intValueExact() not working?
        .setUsed(new UnsignedIntType(amount.intValue()));
  }

  /**
   * Optionally adds a {@link BenefitComponent} that has the passed in amount encoded in {@link
   * BenefitComponent#getUsedUnsignedIntType()}
   *
   * @param eob the {@link ExplanationOfBenefit} that the {@link BenefitComponent} should be part of
   * @param financialType the {@link CcwCodebookInterface} to map to {@link
   *     BenefitComponent#getType()}
   * @param value Integral amount to map to {@link BenefitComponent#getUsedUnsignedIntType()}
   * @return the new {@link BenefitComponent} which will have already been added to the appropriate
   *     {@link ExplanationOfBenefit#getBenefitBalance()} entry. Returns Empty if the amount wasn't
   *     set.
   */
  static Optional<BenefitComponent> addBenefitBalanceFinancialMedicalInt(
      ExplanationOfBenefit eob, CcwCodebookInterface financialType, Optional<BigDecimal> value) {
    return value.map(val -> addBenefitBalanceFinancialMedicalInt(eob, financialType, value.get()));
  }

  /**
   * @param eob the {@link ExplanationOfBenefit} that the {@link BenefitComponent} should be part of
   * @param benefitCategory the {@link BenefitCategory} to map to {@link
   *     BenefitBalanceComponent#getCategory()}
   * @return the already-existing {@link BenefitBalanceComponent} that matches the specified
   *     parameters, or a new one
   */
  private static BenefitBalanceComponent findOrAddBenefitBalance(
      ExplanationOfBenefit eob, ExBenefitcategory benefitCategory) {

    Optional<BenefitBalanceComponent> matchingBenefitBalance =
        eob.getBenefitBalance().stream()
            .filter(
                bb ->
                    isCodeInConcept(
                        bb.getCategory(), benefitCategory.getSystem(), benefitCategory.toCode()))
            .findAny();

    // Found an existing BenefitBalance that matches the coding system
    if (matchingBenefitBalance.isPresent()) {
      return matchingBenefitBalance.get();
    }

    CodeableConcept benefitCategoryConcept = new CodeableConcept();
    benefitCategoryConcept
        .addCoding()
        .setSystem(benefitCategory.getSystem())
        .setCode(benefitCategory.toCode())
        .setDisplay(benefitCategory.getDisplay());

    BenefitBalanceComponent newBenefitBalance = new BenefitBalanceComponent(benefitCategoryConcept);
    eob.addBenefitBalance(newBenefitBalance);

    return newBenefitBalance;
  }

  /**
   * Optionally adds a member to @link ExplanationOfBenefit#getCareTeam()}
   *
   * <p>Used for Institutional claims
   *
   * @param eob the {@link ExplanationOfBenefit} that the {@link CareTeamComponent} should be part
   *     of
   * @param item the {@link ItemComponent} that should be linked to the {@link CareTeamComponent}
   * @param system Coding System to use, either NPI or UPIN
   * @param role The care team member's role
   * @param id The NPI or UPIN coded as a string
   */
  static Optional<CareTeamComponent> addCareTeamMember(
      ExplanationOfBenefit eob,
      ItemComponent item,
      C4BBPractitionerIdentifierType type,
      C4BBClaimInstitutionalCareTeamRole role,
      Optional<String> id) {
    return id.map(
        i ->
            addCareTeamPractitioner(
                eob, item, type, i, role.getSystem(), role.toCode(), role.getDisplay()));
  }

  /**
   * Adds a member to @link ExplanationOfBenefit#getCareTeam()}
   *
   * <p>Used for Institutional claims
   *
   * @param eob the {@link ExplanationOfBenefit} that the {@link CareTeamComponent} should be part
   *     of
   * @param system Coding System to use, either NPI or UPIN
   * @param role The care team member's role
   * @param id The NPI or UPIN coded as a string
   */
  static Optional<CareTeamComponent> addCareTeamMember(
      ExplanationOfBenefit eob,
      C4BBPractitionerIdentifierType type,
      C4BBClaimInstitutionalCareTeamRole role,
      Optional<String> id) {
    return addCareTeamMember(eob, null, type, role, id);
  }

  /**
   * Optionally adds a member to @link ExplanationOfBenefit#getCareTeam()}
   *
   * <p>Used for Pharmacy claims
   *
   * @param eob the {@link ExplanationOfBenefit} that the {@link CareTeamComponent} should be part
   *     of
   * @param item the {@link ItemComponent} that should be linked to the {@link CareTeamComponent}
   * @param system Coding System to use, either NPI or UPIN
   * @param role The care team member's role
   * @param id The NPI or UPIN coded as a string
   */
  static Optional<CareTeamComponent> addCareTeamMember(
      ExplanationOfBenefit eob,
      ItemComponent item,
      C4BBPractitionerIdentifierType type,
      C4BBClaimPharmacyTeamRole role,
      Optional<String> id) {
    return id.map(
        i ->
            addCareTeamPractitioner(
                eob, item, type, i, role.getSystem(), role.toCode(), role.getDisplay()));
  }

  /**
   * Adds a member to @link ExplanationOfBenefit#getCareTeam()}
   *
   * <p>Used for Professional and Non-Clinician claims
   *
   * @param eob the {@link ExplanationOfBenefit} that the {@link CareTeamComponent} should be part
   *     of
   * @param system Coding System to use, either NPI or UPIN
   * @param role The care team member's role
   * @param id The NPI or UPIN coded as a string
   */
  static Optional<CareTeamComponent> addCareTeamMember(
      ExplanationOfBenefit eob,
      ItemComponent item,
      C4BBPractitionerIdentifierType type,
      C4BBClaimProfessionalAndNonClinicianCareTeamRole role,
      Optional<String> id) {
    return id.map(
        i ->
            addCareTeamPractitioner(
                eob, item, type, i, role.getSystem(), role.toCode(), role.getDisplay()));
  }

  /**
   * Adds a member to @link ExplanationOfBenefit#getCareTeam()}
   *
   * <p>Used for Professional and Non-Clinician claims
   *
   * @param eob the {@link ExplanationOfBenefit} that the {@link CareTeamComponent} should be part
   *     of
   * @param system Coding System to use, either NPI or UPIN
   * @param role The care team member's role
   * @param id The NPI or UPIN coded as a string
   */
  static Optional<CareTeamComponent> addCareTeamMember(
      ExplanationOfBenefit eob,
      C4BBPractitionerIdentifierType type,
      C4BBClaimProfessionalAndNonClinicianCareTeamRole role,
      Optional<String> id) {
    return addCareTeamMember(eob, null, type, role, id);
  }

  /**
   * For Institutional claims
   *
   * <p>Handles mapping the following values to the appropriate member of {@link
   * ExplanationOfBenefit#getCareTeam()}. This updates the passed in {@link ExplanationOfBenefit} in
   * place.
   *
   * @param eob the {@link ExplanationOfBenefit} that the {@link CareTeamComponent} should be part
   *     of
   * @param attendingPhysicianNpi AT_PHYSN_NPI
   * @param operatingPhysicianNpi OP_PHYSN_NPI
   * @param otherPhysicianNpi OT_PHYSN_NPI
   * @param attendingPhysicianUpin AT_PHYSN_UPIN
   * @param operatingPhysicianUpin OP_PHYSN_UPIN
   * @param otherPhysicianUpin OT_PHYSN_UPIN
   */
  static void mapCareTeam(
      ExplanationOfBenefit eob,
      Optional<String> attendingPhysicianNpi,
      Optional<String> operatingPhysicianNpi,
      Optional<String> otherPhysicianNpi,
      Optional<String> attendingPhysicianUpin,
      Optional<String> operatingPhysicianUpin,
      Optional<String> otherPhysicianUpin) {

    // AT_PHYSN_NPI => ExplanationOfBenefit.careTeam.provider
    addCareTeamMember(
        eob,
        C4BBPractitionerIdentifierType.NPI,
        C4BBClaimInstitutionalCareTeamRole.ATTENDING,
        attendingPhysicianNpi);

    // AT_PHYSN_UPIN => ExplanationOfBenefit.careTeam.provider
    addCareTeamMember(
        eob,
        C4BBPractitionerIdentifierType.UPIN,
        C4BBClaimInstitutionalCareTeamRole.ATTENDING,
        attendingPhysicianUpin);

    // OP_PHYSN_NPI => ExplanationOfBenefit.careTeam.provider
    addCareTeamMember(
        eob,
        C4BBPractitionerIdentifierType.NPI,
        C4BBClaimInstitutionalCareTeamRole.OPERATING,
        operatingPhysicianNpi);

    // OP_PHYSN_UPIN => ExplanationOfBenefit.careTeam.provider
    addCareTeamMember(
        eob,
        C4BBPractitionerIdentifierType.UPIN,
        C4BBClaimInstitutionalCareTeamRole.OPERATING,
        operatingPhysicianUpin);

    // OT_PHYSN_NPI => ExplanationOfBenefit.careTeam.provider
    addCareTeamMember(
        eob,
        C4BBPractitionerIdentifierType.NPI,
        C4BBClaimInstitutionalCareTeamRole.OTHER_OPERATING,
        otherPhysicianNpi);

    // OT_PHYSN_UPIN => ExplanationOfBenefit.careTeam.provider
    addCareTeamMember(
        eob,
        C4BBPractitionerIdentifierType.UPIN,
        C4BBClaimInstitutionalCareTeamRole.OTHER_OPERATING,
        otherPhysicianUpin);
  }

  /**
   * Transforms the common group level data elements between the {@link InpatientClaim} {@link
   * OutpatientClaim} and {@link SNFClaim} claim types to FHIR.
   *
   * @param eob the {@link ExplanationOfBenefit} to modify
   * @param bloodDeductibleLiabilityAmount NCH_BENE_BLOOD_DDCTBL_LBLTY_AM
   * @param claimQueryCode CLAIM_QUERY_CODE
   * @param mcoPaidSw CLM_MCO_PD_SW
   */
  static void mapEobCommonGroupInpOutSNF(
      ExplanationOfBenefit eob,
      BigDecimal bloodDeductibleLiabilityAmount,
      char claimQueryCode,
      Optional<Character> mcoPaidSw) {

    // NCH_BENE_BLOOD_DDCTBL_LBLTY_AM => ExplanationOfBenefit.benefitBalance.financial
    addBenefitBalanceFinancialMedicalAmt(
        eob, CcwCodebookVariable.NCH_BENE_BLOOD_DDCTBL_LBLTY_AM, bloodDeductibleLiabilityAmount);

    // CLAIM_QUERY_CODE => ExplanationOfBenefit.billablePeriod.extension
    eob.getBillablePeriod()
        .addExtension(
            createExtensionCoding(eob, CcwCodebookVariable.CLAIM_QUERY_CD, claimQueryCode));

    // CLM_MCO_PD_SW => ExplanationOfBenefit.supportingInfo.code
    if (mcoPaidSw.isPresent()) {
      TransformerUtilsV2.addInformationWithCode(
          eob, CcwCodebookVariable.CLM_MCO_PD_SW, CcwCodebookVariable.CLM_MCO_PD_SW, mcoPaidSw);
    }
  }

  /**
   * Transforms the common group level data elements between the {@link InpatientClaimLine} {@link
   * OutpatientClaimLine} {@link HospiceClaimLine} {@link HHAClaimLine}and {@link SNFClaimLine}
   * claim types to FHIR. The method parameter fields from {@link InpatientClaimLine} {@link
   * OutpatientClaimLine} {@link HospiceClaimLine} {@link HHAClaimLine}and {@link SNFClaimLine} are
   * listed below and their corresponding RIF CCW fields (denoted in all CAPS below from {@link
   * InpatientClaimColumn} {@link OutpatientClaimColumn} {@link HopsiceClaimColumn} {@link
   * HHAClaimColumn} and {@link SNFClaimColumn}).
   *
   * @param eob the {@link ExplanationOfBenefit} to modify
   * @param organizationNpi ORG_NPI_NUM,
   * @param claimFacilityTypeCode CLM_FAC_TYPE_CD,
   * @param claimFrequencyCode CLM_FREQ_CD,
   * @param claimNonPaymentReasonCode CLM_MDCR_NON_PMT_RSN_CD,
   * @param patientDischargeStatusCode PTNT_DSCHRG_STUS_CD,
   * @param claimServiceClassificationTypeCode CLM_SRVC_CLSFCTN_TYPE_CD,
   * @param claimPrimaryPayerCode NCH_PRMRY_PYR_CD,
   * @param totalChargeAmount CLM_TOT_CHRG_AMT,
   * @param primaryPayerPaidAmount NCH_PRMRY_PYR_CLM_PD_AMT,
   * @param fiscalIntermediaryNumber FI_NUM
   * @param lastUpdated the last updated
   */
  static void mapEobCommonGroupInpOutHHAHospiceSNF(
      ExplanationOfBenefit eob,
      Optional<String> organizationNpi,
      char claimFacilityTypeCode,
      char claimFrequencyCode,
      Optional<String> claimNonPaymentReasonCode,
      String patientDischargeStatusCode,
      char claimServiceClassificationTypeCode,
      Optional<Character> claimPrimaryPayerCode,
      BigDecimal totalChargeAmount,
      BigDecimal primaryPayerPaidAmount,
      Optional<String> fiscalIntermediaryNumber,
      Optional<Instant> lastUpdated,
      Optional<String> fiDocClmControlNum) {
    // FI_DOC_CLM_CNTL_NUM => ExplanationOfBenefit.extension
    fiDocClmControlNum.ifPresent(
        cntlNum ->
            eob.addExtension(
                createExtensionIdentifier(
                    CcwCodebookMissingVariable.FI_DOC_CLM_CNTL_NUM, cntlNum)));

    // ORG_NPI_NUM => ExplanationOfBenefit.provider
    addProviderSlice(eob, C4BBOrganizationIdentifierType.NPI, organizationNpi, lastUpdated);

    // CLM_FAC_TYPE_CD => ExplanationOfBenefit.facility.extension
    eob.getFacility()
        .addExtension(
            createExtensionCoding(eob, CcwCodebookVariable.CLM_FAC_TYPE_CD, claimFacilityTypeCode));

    // CLM_FREQ_CD => ExplanationOfBenefit.supportingInfo
    addInformationSliceWithCode(
        eob,
        C4BBSupportingInfoType.TYPE_OF_BILL,
        CcwCodebookVariable.CLM_FREQ_CD,
        CcwCodebookVariable.CLM_FREQ_CD,
        claimFrequencyCode);

    // CLM_MDCR_NON_PMT_RSN_CD => ExplanationOfBenefit.extension
    if (claimNonPaymentReasonCode.isPresent()) {
      eob.addExtension(
          createExtensionCoding(
              eob, CcwCodebookVariable.CLM_MDCR_NON_PMT_RSN_CD, claimNonPaymentReasonCode));
    }

    // PTNT_DSCHRG_STUS_CD => ExplanationOfBenefit.supportingInfo
    if (!patientDischargeStatusCode.isEmpty()) {
      addInformationSliceWithCode(
          eob,
          C4BBSupportingInfoType.DISCHARGE_STATUS,
          CcwCodebookVariable.PTNT_DSCHRG_STUS_CD,
          CcwCodebookVariable.PTNT_DSCHRG_STUS_CD,
          patientDischargeStatusCode);
    }

    // CLM_SRVC_CLSFCTN_TYPE_CD => ExplanationOfBenefit.extension
    eob.addExtension(
        createExtensionCoding(
            eob, CcwCodebookVariable.CLM_SRVC_CLSFCTN_TYPE_CD, claimServiceClassificationTypeCode));

    // NCH_PRMRY_PYR_CD => ExplainationOfBenefit.supportingInfo
    if (claimPrimaryPayerCode.isPresent()) {
      addInformationWithCode(
          eob,
          CcwCodebookVariable.NCH_PRMRY_PYR_CD,
          CcwCodebookVariable.NCH_PRMRY_PYR_CD,
          claimPrimaryPayerCode.get());
    }

    // FI_NUM => ExplanationOfBenefit.extension
    if (fiscalIntermediaryNumber.isPresent()) {
      eob.addExtension(
          createExtensionCoding(eob, CcwCodebookVariable.FI_NUM, fiscalIntermediaryNumber));
    }

    // CLM_TOT_CHRG_AMT => ExplainationOfBenefit.total
    addTotal(
        eob,
        createTotalAdjudicationAmountSlice(
            eob,
            CcwCodebookVariable.CLM_TOT_CHRG_AMT,
            C4BBAdjudication.SUBMITTED,
            totalChargeAmount));

    // NCH_PRMRY_PYR_CLM_PD_AMT => ExplanationOfBenefit.benefitBalance.financial
    addBenefitBalanceFinancialMedicalAmt(eob, CcwCodebookVariable.PRPAYAMT, primaryPayerPaidAmount);
  }

  /**
   * Transforms the common item level data elements between the {@link CarrierClaimLine} and {@link
   * DMEClaimLine} claim types to FHIR. The method parameter fields from {@link CarrierClaimLine}
   * and {@link DMEClaimLine} are listed below and their corresponding RIF CCW fields (denoted in
   * all CAPS below from {@link CarrierClaimColumn} and {@link DMEClaimColumn}).
   *
   * @param item the {@ ItemComponent} to modify
   * @param eob the {@ ExplanationOfBenefit} to modify
   * @param claimId CLM_ID,
   * @param serviceCount LINE_SRVC_CNT,
   * @param placeOfServiceCode LINE_PLACE_OF_SRVC_CD,
   * @param firstExpenseDate LINE_1ST_EXPNS_DT,
   * @param lastExpenseDate LINE_LAST_EXPNS_DT,
   * @param beneficiaryPaymentAmount LINE_BENE_PMT_AMT,
   * @param providerPaymentAmount LINE_PRVDR_PMT_AMT,
   * @param beneficiaryPartBDeductAmount LINE_BENE_PTB_DDCTBL_AMT,
   * @param primaryPayerCode LINE_BENE_PRMRY_PYR_CD,
   * @param primaryPayerPaidAmount LINE_BENE_PRMRY_PYR_PD_AMT,
   * @param betosCode BETOS_CD,
   * @param paymentAmount LINE_NCH_PMT_AMT,
   * @param paymentCode LINE_PMT_80_100_CD,
   * @param coinsuranceAmount LINE_COINSRNC_AMT,
   * @param submittedChargeAmount LINE_SBMTD_CHRG_AMT,
   * @param allowedChargeAmount LINE_ALOWD_CHRG_AMT,
   * @param processingIndicatorCode LINE_PRCSG_IND_CD,
   * @param serviceDeductibleCode LINE_SERVICE_DEDUCTIBLE,
   * @param hctHgbTestTypeCode LINE_HCT_HGB_TYPE_CD
   * @param hctHgbTestResult LINE_HCT_HGB_RSLT_NUM,
   * @param cmsServiceTypeCode LINE_CMS_TYPE_SRVC_CD,
   * @param nationalDrugCode LINE_NDC_CD,
   * @param beneficiaryId BENE_ID,
   * @param referringPhysicianNpi RFR_PHYSN_NPI
   * @return the {@link ItemComponent}
   */
  static ItemComponent mapEobCommonItemCarrierDME(
      ItemComponent item,
      ExplanationOfBenefit eob,
      Long claimId,
      int sequence,
      BigDecimal serviceCount,
      String placeOfServiceCode,
      Optional<LocalDate> firstExpenseDate,
      Optional<LocalDate> lastExpenseDate,
      BigDecimal beneficiaryPaymentAmount,
      BigDecimal providerPaymentAmount,
      BigDecimal beneficiaryPartBDeductAmount,
      Optional<Character> primaryPayerCode,
      BigDecimal primaryPayerPaidAmount,
      Optional<String> betosCode,
      BigDecimal paymentAmount,
      Optional<Character> paymentCode,
      BigDecimal coinsuranceAmount,
      BigDecimal submittedChargeAmount,
      BigDecimal allowedChargeAmount,
      Optional<String> processingIndicatorCode,
      Optional<Character> serviceDeductibleCode,
      Optional<String> hctHgbTestTypeCode,
      BigDecimal hctHgbTestResult,
      char cmsServiceTypeCode,
      Optional<String> nationalDrugCode,
      String drugCode) {

    // LINE_SRVC_CNT => ExplanationOfBenefit.item.quantity
    item.setQuantity(new SimpleQuantity().setValue(serviceCount));

    // LINE_CMS_TYPE_SRVC_CD => ExplanationOfBenefit.item.category
    item.setCategory(
        createCodeableConcept(eob, CcwCodebookVariable.LINE_CMS_TYPE_SRVC_CD, cmsServiceTypeCode));

    // LINE_PLACE_OF_SRVC_CD => ExplanationOfBenefit.item.location
    item.setLocation(
        createCodeableConcept(eob, CcwCodebookVariable.LINE_PLACE_OF_SRVC_CD, placeOfServiceCode));

    // BETOS_CD => ExplanationOfBenefit.item.extension
    betosCode.ifPresent(
        code -> item.addExtension(createExtensionCoding(eob, CcwCodebookVariable.BETOS_CD, code)));

    // LINE_1ST_EXPNS_DT => ExplanationOfBenefit.item.servicedPeriod
    // LINE_LAST_EXPNS_DT => ExplanationOfBenefit.item.servicedPeriod
    if (firstExpenseDate.isPresent() && lastExpenseDate.isPresent()) {
      validatePeriodDates(firstExpenseDate, lastExpenseDate);

      item.setServiced(
          new Period()
              .setStart((convertToDate(firstExpenseDate.get())), TemporalPrecisionEnum.DAY)
              .setEnd((convertToDate(lastExpenseDate.get())), TemporalPrecisionEnum.DAY));
    }
    // If we only have one, set servicedDate
    // LINE_1ST_EXPNS_DT => ExplanationOfBenefit.item.servicedDate
    else if (firstExpenseDate.isPresent()) {
      item.setServiced(new DateType(convertToDate(firstExpenseDate.get())));
    }

    // LINE_NCH_PMT_AMT => ExplanationOfBenefit.item.adjudication
    Optional<AdjudicationComponent> nchPmtAmtAdjudication =
        createAdjudicationAmtSlice(
            CcwCodebookVariable.LINE_NCH_PMT_AMT, C4BBAdjudication.BENEFIT, paymentAmount);
    addAdjudication(item, nchPmtAmtAdjudication);

    // LINE_PMT_80_100_CD => ExplanationOfBenefit.item.adjudication.extension
    if (paymentCode.isPresent() && nchPmtAmtAdjudication.isPresent()) {
      nchPmtAmtAdjudication
          .get()
          .addExtension(
              createExtensionCoding(eob, CcwCodebookVariable.LINE_PMT_80_100_CD, paymentCode));
    }

    // PAID_TO_PATIENT => ExplanationOfBenefit.item.adjudication
    addAdjudication(
        item,
        createAdjudicationAmtSlice(
            CcwCodebookVariable.LINE_BENE_PMT_AMT,
            C4BBAdjudication.PAID_TO_PATIENT,
            beneficiaryPaymentAmount));

    // LINE_PRVDR_PMT_AMT => ExplanationOfBenefit.item.adjudication
    addAdjudication(
        item,
        createAdjudicationAmtSlice(
            CcwCodebookVariable.LINE_PRVDR_PMT_AMT,
            C4BBAdjudication.PAID_TO_PROVIDER,
            providerPaymentAmount));

    // LINE_BENE_PTB_DDCTBL_AMT => ExplanationOfBenefit.item.adjudication
    addAdjudication(
        item,
        createAdjudicationAmtSlice(
            CcwCodebookVariable.LINE_BENE_PTB_DDCTBL_AMT,
            C4BBAdjudication.DEDUCTIBLE,
            beneficiaryPartBDeductAmount));

    // LINE_BENE_PRMRY_PYR_CD => ExplanationOfBenefit.item.extension
    primaryPayerCode.ifPresent(
        code ->
            item.addExtension(
                createExtensionCoding(eob, CcwCodebookVariable.LINE_BENE_PRMRY_PYR_CD, code)));

    // LINE_BENE_PRMRY_PYR_PD_AMT => ExplanationOfBenefit.item.adjudication
    addAdjudication(
        item,
        createAdjudicationAmtSlice(
            CcwCodebookVariable.LINE_BENE_PRMRY_PYR_PD_AMT,
            C4BBAdjudication.PRIOR_PAYER_PAID,
            primaryPayerPaidAmount));

    // LINE_COINSRNC_AMT => ExplanationOfBenefit.item.adjudication
    addAdjudication(
        item,
        createAdjudicationAmtSlice(
            CcwCodebookVariable.LINE_COINSRNC_AMT,
            C4BBAdjudication.COINSURANCE,
            coinsuranceAmount));

    // LINE_SBMTD_CHRG_AMT => ExplanationOfBenefit.item.adjudication
    addAdjudication(
        item,
        createAdjudicationAmtSlice(
            CcwCodebookVariable.LINE_SBMTD_CHRG_AMT,
            C4BBAdjudication.SUBMITTED,
            submittedChargeAmount));

    // LINE_ALOWD_CHRG_AMT => ExplanationOfBenefit.item.adjudication
    addAdjudication(
        item,
        createAdjudicationAmtSlice(
            CcwCodebookVariable.LINE_ALOWD_CHRG_AMT,
            C4BBAdjudication.ELIGIBLE,
            allowedChargeAmount));

    // LINE_BENE_PRMRY_PYR_CD => ExplanationOfBenefit.item.extension
    processingIndicatorCode.ifPresent(
        code ->
            item.addExtension(
                createExtensionCoding(eob, CcwCodebookVariable.LINE_PRCSG_IND_CD, code)));

    // LINE_SERVICE_DEDUCTIBLE => ExplanationOfBenefit.item.extension
    serviceDeductibleCode.ifPresent(
        code ->
            item.addExtension(
                createExtensionCoding(eob, CcwCodebookVariable.LINE_SERVICE_DEDUCTIBLE, code)));

    // LINE_HCT_HGB_TYPE_CD => Observation.code
    // LINE_HCT_HGB_RSLT_NUM => Observation.value
    if (hctHgbTestTypeCode.isPresent()) {
      String observationId = "line-observation-" + sequence;
      String observationRef = "#" + observationId;

      // The `item` will link to a `supportingInfo` that references the embedded Observation
      SupportingInformationComponent comp =
          addInformation(eob, CcwCodebookVariable.LINE_HCT_HGB_RSLT_NUM);
      comp.setValue(new Reference(observationRef));

      // Create embedded Observation in ExplanationOfBenefit.contained
      Observation hctHgbObservation = findOrCreateContainedObservation(eob, observationId);
      hctHgbObservation.setStatus(ObservationStatus.UNKNOWN);
      hctHgbObservation.setCode(
          createCodeableConcept(eob, CcwCodebookVariable.LINE_HCT_HGB_TYPE_CD, hctHgbTestTypeCode));
      hctHgbObservation.setValue(new Quantity().setValue(hctHgbTestResult));

      // Link item.informationSequence to the new `supportingInfo` entry
      item.addInformationSequence(comp.getSequence());
    }

    // LINE_NDC_CD => ExplanationOfBenefit.item.productOrService.extension
    addNationalDrugCode(item, nationalDrugCode, drugCode);

    return item;
  }

  /**
   * Generically attempts to retrieve a procedure from the current claim.
   *
   * @param procedure Procedure accessors all follow the same pattern except for an integer
   *     difference. This value is used as a subtitution when looking up the method name.
   * @param claim Passed as an Object because there is no top level `Claim` class that claims derive
   *     from
   * @return a {@link CCWProcedure} or {@link Optional#empty()}
   */
  public static Optional<CCWProcedure> extractCCWProcedure(int procedure, Object claim) {
    Optional<String> code =
        ReflectionUtils.tryMethod(claim, String.format("getProcedure%dCode", procedure));
    Optional<Character> codeVersion =
        ReflectionUtils.tryMethod(claim, String.format("getProcedure%dCodeVersion", procedure));
    Optional<LocalDate> date =
        ReflectionUtils.tryMethod(claim, String.format("getProcedure%dDate", procedure));

    return CCWProcedure.from(code, codeVersion, date);
  }

  /**
   * @param eob the {@link ExplanationOfBenefit} to (possibly) modify
   * @param procedure the {@link CCWProcedure} to add, if it's not already present
   * @return the {@link ProcedureComponent#getSequence()} of the existing or newly-added entry
   */
  static int addProcedureCode(ExplanationOfBenefit eob, CCWProcedure procedure) {
    Optional<ProcedureComponent> existingProcedure =
        eob.getProcedure().stream()
            .filter(pc -> pc.getProcedure() instanceof CodeableConcept)
            .filter(
                pc ->
                    isCodeInConcept(
                        (CodeableConcept) pc.getProcedure(),
                        procedure.getFhirSystem(),
                        procedure.getCode()))
            .findAny();

    if (existingProcedure.isPresent()) {
      return existingProcedure.get().getSequenceElement().getValue();
    }

    ProcedureComponent procedureComponent =
        new ProcedureComponent()
            .setSequence(eob.getProcedure().size() + 1)
            .setProcedure(
                createCodeableConcept(
                    procedure.getFhirSystem(),
                    null,
                    retrieveProcedureCodeDisplay(procedure.getCode()),
                    procedure.getCode()));

    if (procedure.getProcedureDate().isPresent()) {
      procedureComponent.setDate(convertToDate(procedure.getProcedureDate().get()));
    }

    eob.getProcedure().add(procedureComponent);

    return procedureComponent.getSequenceElement().getValue();
  }

  /**
   * Adds an {@link ItemComponent} to the passed in {@link ExplanationOfBenefit}. It is added to the
   * end of the list and the Sequence is set appropriately.
   *
   * @param eob The {@link ExplanationOfBenefit} to add the {@link ItemComponent} to
   * @return The newly created {@link ItemComponent}
   */
  static ItemComponent addItem(ExplanationOfBenefit eob) {
    // addItem adds and returns, so we want size() not size() + 1 here
    return eob.addItem().setSequence(eob.getItem().size());
  }

  static Observation findOrCreateContainedObservation(ExplanationOfBenefit eob, String id) {
    Optional<Resource> observation =
        eob.getContained().stream().filter(r -> r.getId() == id).findFirst();

    // If it isn't there, add one
    if (!observation.isPresent()) {
      observation = Optional.of(new Observation().setId(id));
      eob.getContained().add(observation.get());
    }

    // At this point `observation.get()` will always return
    if (!Observation.class.isInstance(observation.get())) {
      throw new BadCodeMonkeyException();
    }

    return (Observation) observation.get();
  }

  /**
   * Looks for an {@link Organization} with the given resource ID in {@link
   * ExplanationOfBenefit#getContained()} or adds one if it doesn't exist
   *
   * @param eob the {@link ExplanationOfBenefit} to modify
   * @param id The resource ID
   * @return The found or new {@link Organization} resource
   */
  static Resource findOrCreateContainedOrg(ExplanationOfBenefit eob, String id) {
    Optional<Resource> org = eob.getContained().stream().filter(r -> r.getId() == id).findFirst();

    // If it isn't there, add one
    if (!org.isPresent()) {
      org = Optional.of(new Organization().setId(id));
      org.get().getMeta().addProfile(ProfileConstants.C4BB_ORGANIZATION_URL);
      eob.getContained().add(org.get());
    }

    return org.get();
  }

  // Used to look up and identify an internal `contained` Organization resource
  private static final String PROVIDER_ORG_ID = "provider-org";
  private static final String PROVIDER_ORG_REFERENCE = "#" + PROVIDER_ORG_ID;

  /**
   * Looks up or adds a contained {@link Organization} object to the current {@link
   * ExplanationOfBenefit}. This is used to store Identifier slices related to the Provider
   * organization.
   *
   * @param eob The {@link ExplanationOfBenefit} to provider org details to
   * @param type The {@link C4BBIdentifierType} of the identifier slice
   * @param value The value of the identifier. If empty, this call is a no-op
   */
  static void addProviderSlice(
      ExplanationOfBenefit eob,
      C4BBOrganizationIdentifierType type,
      Optional<String> value,
      Optional<Instant> lastUpdated) {
    if (value.isPresent()) {
      Resource providerResource = findOrCreateContainedOrg(eob, PROVIDER_ORG_ID);

      // We are assuming that the contained resource with an id of "provider-org" is an Organization
      if (!Organization.class.isInstance(providerResource)) {
        throw new BadCodeMonkeyException();
      }

      Organization provider = (Organization) providerResource;

      // Add the new Identifier to the Organization
      Identifier id =
          new Identifier()
              .setType(createCodeableConcept(type.getSystem(), type.toCode()))
              .setValue(value.get());

      // Certain types have specific systems
      if (type == C4BBOrganizationIdentifierType.NPI) {
        id.setSystem(TransformerConstants.CODING_NPI_US);
      }

      provider.addIdentifier(id);

      // Set active to value of true
      provider.setActive(true);

      setLastUpdated(provider, lastUpdated);

      // This gets updated for every call, but always set to the same value
      eob.getProvider().setReference(PROVIDER_ORG_REFERENCE);
    }
  }

  /** Convenience function when passing non-optional values */
  static void addProviderSlice(
      ExplanationOfBenefit eob,
      C4BBOrganizationIdentifierType type,
      String value,
      Optional<Instant> lastupdated) {
    addProviderSlice(eob, type, Optional.of(value), lastupdated);
  }

  /**
   * Transforms the common group level data elements between the {@link InpatientClaim} {@link
   * HHAClaim} {@link HospiceClaim} and {@link SNFClaim} claim types to FHIR. The method parameter
   * fields from {@link InpatientClaim} {@link HHAClaim} {@link HospiceClaim} and {@link SNFClaim}
   * are listed below and their corresponding RIF CCW fields (denoted in all CAPS below from {@link
   * InpatientClaimColumn} {@link HHAClaimColumn} {@link HospiceColumn} and {@link SNFClaimColumn}).
   *
   * @param eob the root {@link ExplanationOfBenefit} that the {@link ItemComponent} is part of
   * @param item the {@link ItemComponent} to modify
   * @param deductibleCoinsruanceCd REV_CNTR_DDCTBL_COINSRNC_CD
   */
  static void mapEobCommonGroupInpHHAHospiceSNFCoinsurance(
      ExplanationOfBenefit eob, ItemComponent item, Optional<Character> deductibleCoinsuranceCd) {
    if (deductibleCoinsuranceCd.isPresent()) {
      item.getRevenue()
          .addExtension(
              createExtensionCoding(
                  eob, CcwCodebookVariable.REV_CNTR_DDCTBL_COINSRNC_CD, deductibleCoinsuranceCd));
    }
  }

  /**
   * @param eob the {@link ExplanationOfBenefit} that the HCPCS code is being mapped into
   * @param item the {@link ItemComponent} that the HCPCS code is being mapped into
   * @param year the {@link CcwCodebookVariable#CARR_CLM_HCPCS_YR_CD} identifying the HCPCS code
   *     version in use
   * @param modifiers the {@link CcwCodebookVariable#HCPCS_1ST_MDFR_CD}, etc. values to be mapped
   *     (if any)
   */
  static void mapHcpcs(
      ExplanationOfBenefit eob,
      ItemComponent item,
      Optional<String> hcpcsCode,
      Optional<Character> year,
      List<Optional<String>> modifiers) {

    hcpcsCode.ifPresent(
        code ->
            item.setProductOrService(
                createCodeableConcept(TransformerConstants.CODING_SYSTEM_HCPCS, code)));

    for (Optional<String> hcpcsModifier : modifiers) {
      if (hcpcsModifier.isPresent()) {
        CodeableConcept modifier =
            createCodeableConcept(TransformerConstants.CODING_SYSTEM_HCPCS, hcpcsModifier.get());

        // Set Coding.version for all of the mappings, if it's available.
        if (year.isPresent()) {
          // Note: Only CARRIER and DME claims have the year/version field.
          modifier.getCodingFirstRep().setVersion(year.get().toString());
        }

        item.addModifier(modifier);
      }
    }
  }

  /**
   * Transforms the common item level data elements between the {@link InpatientClaimLine} {@link
   * OutpatientClaimLine} {@link HospiceClaimLine} {@link HHAClaimLine}and {@link SNFClaimLine}
   * claim types to FHIR. The method parameter fields from {@link InpatientClaimLine} {@link
   * OutpatientClaimLine} {@link HospiceClaimLine} {@link HHAClaimLine}and {@link SNFClaimLine} are
   * listed below and their corresponding RIF CCW fields (denoted in all CAPS below from {@link
   * InpatientClaimColumn} {@link OutpatientClaimColumn} {@link HopsiceClaimColumn} {@link
   * HHAClaimColumn} and {@link SNFClaimColumn}).
   *
   * @param item the {@ ItemComponent} to modify
   * @param eob the {@ ExplanationOfBenefit} to modify
   * @param revenueCenterCode REV_CNTR,
   * @param rateAmount REV_CNTR_RATE_AMT,
   * @param totalChargeAmount REV_CNTR_TOT_CHRG_AMT,
   * @param nonCoveredChargeAmount REV_CNTR_NCVRD_CHRG_AMT,
   * @param nationalDrugCodeQuantity REV_CNTR_NDC_QTY,
   * @param nationalDrugCodeQualifierCode REV_CNTR_NDC_QTY_QLFR_CD,
   * @param unitCount REV_CNTR_UNIT_CNT,
   * @return the {@link ItemComponent}
   */
  static ItemComponent mapEobCommonItemRevenue(
      ItemComponent item,
      ExplanationOfBenefit eob,
      String revenueCenterCode,
      BigDecimal rateAmount,
      BigDecimal totalChargeAmount,
      Optional<BigDecimal> nonCoveredChargeAmount,
      Optional<BigDecimal> nationalDrugCodeQuantity,
      Optional<String> nationalDrugCodeQualifierCode,
      BigDecimal unitCount) {

    // REV_CNTR => ExplanationOfBenefit.item.revenue
    item.setRevenue(createCodeableConcept(eob, CcwCodebookVariable.REV_CNTR, revenueCenterCode));

    // REV_CNTR_RATE_AMT => ExplanationOfBenefit.item.adjudication
    addAdjudication(
        item,
        createAdjudicationAmtSlice(
            CcwCodebookVariable.REV_CNTR_RATE_AMT, C4BBAdjudication.SUBMITTED, rateAmount));

    // REV_CNTR_TOT_CHRG_AMT => ExplanationOfBenefit.item.adjudication
    addAdjudication(
        item,
        createAdjudicationAmtSlice(
            CcwCodebookVariable.REV_CNTR_TOT_CHRG_AMT,
            C4BBAdjudication.SUBMITTED,
            totalChargeAmount));

    // REV_CNTR_NCVRD_CHRG_AMT => ExplanationOfBenefit.item.adjudication
    if (nonCoveredChargeAmount.isPresent()) {
      addAdjudication(
          item,
          createAdjudicationAmtSlice(
              CcwCodebookVariable.REV_CNTR_NCVRD_CHRG_AMT,
              C4BBAdjudication.NONCOVERED,
              nonCoveredChargeAmount));
    }

    // REV_CNTR_NDC_QTY_QLFR_CD => ExplanationOfBenefit.item.modifier
    if (nationalDrugCodeQualifierCode.isPresent()) {
      item.getModifier()
          .add(
              TransformerUtilsV2.createCodeableConcept(
                  eob,
                  CcwCodebookVariable.REV_CNTR_NDC_QTY_QLFR_CD,
                  nationalDrugCodeQualifierCode));
    }

    // REV_CNTR_NDC_QTY => ExplanationOfBenefit.item.quantity
    if (nationalDrugCodeQuantity.isPresent()) {
      Extension drugQuantityExtension =
          createExtensionQuantity(CcwCodebookVariable.REV_CNTR_NDC_QTY, nationalDrugCodeQuantity);
      Quantity drugQuantity = (Quantity) drugQuantityExtension.getValue();
      item.setQuantity(drugQuantity);
    }

    // REV_CNTR_UNIT_CNT => ExplanationOfBenefit.item.extension.valueQuantity
    if (unitCount != null && unitCount.compareTo(BigDecimal.ZERO) != 0) {
      Extension unitCountExtension =
          createExtensionQuantity(CcwCodebookMissingVariable.REV_CNTR_UNIT_CNT, unitCount);
      item.addExtension(unitCountExtension);
    }

    return item;
  }

  /**
   * Maps the Revenue Status Indicator Code to the eob's item revenue as an extension, if the status
   * code is present.
   *
   * <p>REV_CNTR_STUS_IND_CD => ExplanationOfBenefit.item.revenue.extension
   *
   * @param item the item to add the extension to, if the required data is present
   * @param eob the root eob (only used for logging purposes)
   * @param statusCode the status code to check for and add data from if exists
   * @return the {@link ItemComponent}
   */
  static ItemComponent mapEobCommonItemRevenueStatusCode(
      @Nonnull ItemComponent item, @Nonnull ExplanationOfBenefit eob, Optional<String> statusCode) {

    Assert.notNull(item, "Item must be non-null");
    Assert.notNull(eob, "Eob must be non-null");

    if (statusCode.isPresent()) {
      item.getRevenue()
          .addExtension(
              TransformerUtilsV2.createExtensionCoding(
                  eob, CcwCodebookVariable.REV_CNTR_STUS_IND_CD, statusCode));
    }

    return item;
  }

  /**
   * Transforms the common item level data elements between the {@link OutpatientClaimLine} {@link
   * HospiceClaimLine} and {@link HHAClaimLine} claim types to FHIR. The method parameter fields
   * from {@link OutpatientClaimLine} {@link HospiceClaimLine} and {@link HHAClaimLine} are listed
   * below and their corresponding RIF CCW fields (denoted in all CAPS below from {@link
   * OutpatientClaimColumn} {@link HopsiceClaimColumn} and {@link HHAClaimColumn}.
   *
   * @param item the {@ ItemComponent} to modify
   * @param revenueCenterDate REV_CNTR_DT,
   * @param paymentAmount REV_CNTR_PMT_AMT_AMT
   */
  static void mapEobCommonItemRevenueOutHHAHospice(
      ItemComponent item, Optional<LocalDate> revenueCenterDate, BigDecimal paymentAmount) {

    // Revenue Center Date
    // REV_CNTR_DT => ExplainationOfBenefit.item.serviced
    if (revenueCenterDate.isPresent()) {
      item.setServiced(new DateType().setValue(convertToDate(revenueCenterDate.get())));
    }

    // REV_CNTR_PMT_AMT_AMT => ExplainationOfBenefit.item.adjudication
    addAdjudication(
        item,
        createAdjudicationAmtSlice(
            CcwCodebookVariable.REV_CNTR_PMT_AMT_AMT, C4BBAdjudication.SUBMITTED, paymentAmount));
  }

  /**
   * Looks up or adds a contained {@link Identifier} object to the current {@link Patient}. This is
   * used to store Identifier slices related to the Patient.
   *
   * @param patient The {@link Patient} to Patient.identifier details to
   * @param type The {@link C4BBIdentifierType} of the identifier slice
   * @param value The value of the identifier. If empty, this call is a no-op
   */
  static void addIdentifierSlice(Patient patient, C4BBIdentifierType type, Optional<String> value) {
    if (value.isPresent()) {
      Identifier id =
          new Identifier()
              .setType(createCodeableConcept(type.getSystem(), type.toCode()))
              .setValue(value.get());

      patient.addIdentifier(id);
    }
  }

  /**
   * Looks up or adds a contained {@link Organization} object to the current {@link
   * ExplanationOfBenefit}. This is used to store Identifier slices related to the Provider
   * organization.
   *
   * @param patient The {@link Patient} to Patient.identifier details to
   * @param codeable The {@link CodeableConcept} of the identifier slice
   * @param value The value of the identifier. If empty, this call is a no-op
   */
  static void addIdentifierSlice(
      Patient patient, CodeableConcept codeable, Optional<String> value) {
    addIdentifierSlice(patient, codeable, value, Optional.empty());
  }

  /**
   * Looks up or adds a contained {@link Identifier} object to the current {@link Patient}. This is
   * used to store Identifier slices related to the Provider organization.
   *
   * @param patient The {@link Patient} to Patient.identifier details to
   * @param codeable The {@link CodeableConcept} of the identifier slice
   * @param value The value of the identifier. If empty, this call is a no-op
   * @param systemUri optional system namespace for thee value
   */
  static void addIdentifierSlice(
      Patient patient,
      CodeableConcept codeable,
      Optional<String> value,
      Optional<String> systemUri) {
    if (value.isPresent()) {
      Identifier id = new Identifier().setType(codeable).setValue(value.get());
      if (systemUri.isPresent()) {
        id.setSystem(systemUri.get());
      }
      patient.addIdentifier(id);
    }
  }

  /**
   * Convenience method to convert race code {@link CcwCodebookVariable.RACE} to a {@link
   * RaceCategory}. Input values can be: 0 Unknown 1 White 2 Black 3 Other 4 Asian 5 Hispanic 6
   * North American Native
   *
   * @param value The race code to categorize;
   */
  static RaceCategory getRaceCategory(char value) {
    switch (value) {
      case '1':
        return RaceCategory.WHITE;
      case '2':
        return RaceCategory.BLACK_OR_AFRICAN_AMERICAN;
      case '4':
        return RaceCategory.ASIAN;
      case '6':
        return RaceCategory.AMERICAN_INDIAN_OR_ALASKA_NATIVE;
      default:
        return RaceCategory.UNKNOWN;
    }
  }

  /**
   * Sets the provider number field which is common among these claim types: Inpatient, Outpatient,
   * Hospice, HHA and SNF.
   *
   * @param eob the {@link ExplanationOfBenefit} this method will modify
   * @param providerNumber a {@link String} PRVDR_NUM: representing the provider number for the
   *     claim
   */
  static void setProviderNumber(ExplanationOfBenefit eob, String providerNumber) {
    eob.setProvider(
        new Reference()
            .setIdentifier(
                TransformerUtilsV2.createIdentifier(
                    CcwCodebookVariable.PRVDR_NUM, providerNumber)));
  }

  public static void logMbiHashToMdc(String mbiHash) {
    if (!Strings.isNullOrEmpty(mbiHash)) {
      BfdMDC.put("mbi_hash", mbiHash);
    }
  }
}<|MERGE_RESOLUTION|>--- conflicted
+++ resolved
@@ -1546,8 +1546,7 @@
   }
 
   /**
-<<<<<<< HEAD
-   * Output list of benefificiary IDs to MDC logging
+   * <<<<<<< HEAD Output list of benefificiary IDs to MDC logging
    *
    * @param beneIds the {@link Collection} beneficiary IDs to log
    */
@@ -1569,8 +1568,8 @@
   }
 
   /**
-=======
->>>>>>> 620b3b09
+   * ======= >>>>>>> master
+   *
    * @param currencyIdentifier the {@link CurrencyIdentifier} indicating the currency of an {@link
    *     Identifier}.
    * @return Returns an {@link Extension} describing the currency of an {@link Identifier}.
