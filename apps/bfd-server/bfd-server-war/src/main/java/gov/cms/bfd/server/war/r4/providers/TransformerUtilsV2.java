--- conflicted
+++ resolved
@@ -1444,7 +1444,8 @@
     if (!drugCodeLookupMissingFailures.contains(claimDrugCode)) {
       drugCodeLookupMissingFailures.add(claimDrugCode);
       LOGGER.info(
-          "No national drug code value (PRODUCTNDC column) match found for drug code {} in resource {}.",
+          "No national drug code value (PRODUCTNDC column) match found for drug code {} in"
+              + " resource {}.",
           claimDrugCode,
           "fda_products_utf8.tsv");
     }
@@ -2140,10 +2141,7 @@
       case INPATIENT:
       case OUTPATIENT:
       case HOSPICE:
-<<<<<<< HEAD
       case SNF:
-=======
->>>>>>> 77a2f17f
         fhirClaimType = org.hl7.fhir.r4.model.codesystems.ClaimType.INSTITUTIONAL;
         break;
 
