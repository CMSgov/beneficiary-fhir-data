--- conflicted
+++ resolved
@@ -57,15 +57,10 @@
    * @param securityTagManager SamhsaSecurityTag lookup
    * @param samhsaV2Enabled samhsaV2Enabled flag
    */
-<<<<<<< HEAD
-  public DMEClaimTransformer(MetricRegistry metricRegistry, SecurityTagManager securityTagManager) {
-=======
   public DMEClaimTransformer(
       MetricRegistry metricRegistry,
-      FdaDrugCodeDisplayLookup drugCodeDisplayLookup,
       SecurityTagManager securityTagManager,
       @Value("${" + SSM_PATH_SAMHSA_V2_ENABLED + ":false}") Boolean samhsaV2Enabled) {
->>>>>>> 6735a635
     this.metricRegistry = requireNonNull(metricRegistry);
     this.securityTagManager = requireNonNull(securityTagManager);
     this.samhsaV2Enabled = samhsaV2Enabled;
