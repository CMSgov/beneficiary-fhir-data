package gov.cms.bfd.server.war.commons;

import gov.cms.bfd.server.war.stu3.providers.TransformerUtils;
import java.util.Objects;
import java.util.Optional;
import org.hl7.fhir.dstu3.model.CodeableConcept;
import org.hl7.fhir.dstu3.model.Coding;

/** Models a icdCode code entry in a claim. */
public abstract class IcdCode {
  /** The {@link Coding#getSystem()} used for ICD-9 diagnosis codes. */
  public static final String CODING_SYSTEM_ICD_9 = "http://hl7.org/fhir/sid/icd-9-cm";

  /** The {@link Coding#getSystem()} used for ICD-10 diagnosis codes. */
  public static final String CODING_SYSTEM_ICD_10 = "http://hl7.org/fhir/sid/icd-10";

  /** The {@link Coding#getSystem()} used for ICD-10-CM diagnosis codes. */
<<<<<<< HEAD
  public static final String CODING_SYSTEM_ICD_10_MEDICARE =
      "http://www.cms.gov/Medicare/Coding/ICD10";
=======
  public static final String CODING_SYSTEM_ICD_10_CM = "http://hl7.org/fhir/sid/icd-10-cm";
>>>>>>> d82b03a5

  private final String icdCode;
  private final Character icdVersionCode;

  /**
   * Constructs a new {@link IcdCode}.
   *
   * @param icdCode the ICD code of the icdCode, if any
   * @param icdVersionCode the CCW encoding (per <a href=
   *     "https://www.ccwdata.org/cs/groups/public/documents/datadictionary/prncpal_dgns_vrsn_cd.txt">
   *     CCW Data Dictionary: PRNCPAL_DGNS_VRSN_CD</a> and other similar fields) of the code's ICD
   *     version, if any
   */
  protected IcdCode(Optional<String> icdCode, Optional<Character> icdVersionCode) {
    Objects.requireNonNull(icdCode);
    Objects.requireNonNull(icdVersionCode);

    this.icdCode = icdCode.get();
    this.icdVersionCode = icdVersionCode.orElse(null);
  }

  /**
   * @param codeableConcept the {@link CodeableConcept} to check
   * @return <code>true</code> if the specified {@link CodeableConcept} contains a {@link Coding}
   *     that matches this {@link IcdCode}, <code>false</code> if not
   */
  public boolean isContainedIn(CodeableConcept codeableConcept) {
    return codeableConcept.getCoding().stream()
            .filter(c -> icdCode.equals(c.getCode()))
            .filter(c -> getFhirSystem().equals(c.getSystem()))
            .count()
        != 0;
  }

  /** @return a {@link CodeableConcept} that contains this {@link IcdCode} */
  public CodeableConcept toCodeableConcept() {
    CodeableConcept codeableConcept = new CodeableConcept();
    Coding coding = codeableConcept.addCoding();

    String system = getFhirSystem();
    coding.setSystem(system);

    coding.setCode(icdCode);
    coding.setDisplay(TransformerUtils.retrieveIcdCodeDisplay(icdCode));

    return codeableConcept;
  }

  /** @return the ICD code textual value */
  public String getCode() {
    return icdCode;
  }

  /** @return the version of this {@link IcdCode} */
  public Character getVersion() {
    return icdVersionCode;
  }

  /**
   * @return the <a href= "https://www.hl7.org/fhir/terminologies-systems.html"> FHIR Coding
   *     system</a> value for this {@link IcdCode}' {@link #icdVersionCode} value
   */
  public String getFhirSystem() {
    String system;
    if (icdVersionCode == null || icdVersionCode.equals('9')) system = CODING_SYSTEM_ICD_9;
    else if (icdVersionCode.equals('0')) system = CODING_SYSTEM_ICD_10;
    else system = String.format("http://hl7.org/fhir/sid/unknown-icd-version/%s", icdVersionCode);
    return system;
  }
}<|MERGE_RESOLUTION|>--- conflicted
+++ resolved
@@ -15,12 +15,11 @@
   public static final String CODING_SYSTEM_ICD_10 = "http://hl7.org/fhir/sid/icd-10";
 
   /** The {@link Coding#getSystem()} used for ICD-10-CM diagnosis codes. */
-<<<<<<< HEAD
+  public static final String CODING_SYSTEM_ICD_10_CM = "http://hl7.org/fhir/sid/icd-10-cm";
+
+  /** The {@link Coding#getSystem()} used for ICD-10 medicare codes. */
   public static final String CODING_SYSTEM_ICD_10_MEDICARE =
       "http://www.cms.gov/Medicare/Coding/ICD10";
-=======
-  public static final String CODING_SYSTEM_ICD_10_CM = "http://hl7.org/fhir/sid/icd-10-cm";
->>>>>>> d82b03a5
 
   private final String icdCode;
   private final Character icdVersionCode;
