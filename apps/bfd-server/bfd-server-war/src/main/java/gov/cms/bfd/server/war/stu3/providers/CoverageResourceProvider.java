package gov.cms.bfd.server.war.stu3.providers;

import ca.uhn.fhir.model.api.annotation.Description;
import ca.uhn.fhir.model.primitive.IdDt;
import ca.uhn.fhir.rest.annotation.IdParam;
import ca.uhn.fhir.rest.annotation.OptionalParam;
import ca.uhn.fhir.rest.annotation.Read;
import ca.uhn.fhir.rest.annotation.RequiredParam;
import ca.uhn.fhir.rest.annotation.Search;
import ca.uhn.fhir.rest.api.server.RequestDetails;
import ca.uhn.fhir.rest.param.DateRangeParam;
import ca.uhn.fhir.rest.param.ReferenceParam;
import ca.uhn.fhir.rest.server.IResourceProvider;
import ca.uhn.fhir.rest.server.exceptions.ResourceNotFoundException;
import com.codahale.metrics.MetricRegistry;
import com.codahale.metrics.Timer;
import com.newrelic.api.agent.Trace;
import gov.cms.bfd.model.rif.Beneficiary;
import gov.cms.bfd.model.rif.Beneficiary_;
import gov.cms.bfd.server.war.Operation;
import java.util.LinkedList;
import java.util.List;
import java.util.Optional;
import java.util.regex.Matcher;
import java.util.regex.Pattern;
import javax.inject.Inject;
import javax.persistence.EntityManager;
import javax.persistence.NoResultException;
import javax.persistence.PersistenceContext;
import javax.persistence.criteria.CriteriaBuilder;
import javax.persistence.criteria.CriteriaQuery;
import javax.persistence.criteria.Predicate;
import javax.persistence.criteria.Root;
import org.hl7.fhir.dstu3.model.Bundle;
import org.hl7.fhir.dstu3.model.Coverage;
import org.hl7.fhir.dstu3.model.IdType;
import org.hl7.fhir.instance.model.api.IBaseResource;
import org.slf4j.Logger;
import org.slf4j.LoggerFactory;
import org.springframework.stereotype.Component;

/**
 * This FHIR {@link IResourceProvider} adds support for STU3 {@link Coverage} resources, derived
 * from the CCW beneficiary enrollment data.
 */
@Component
public final class CoverageResourceProvider implements IResourceProvider {
  /** A {@link Pattern} that will match the {@link Coverage#getId()}s used in this application. */
  private static final Pattern COVERAGE_ID_PATTERN = Pattern.compile("(.*)-(\\p{Alnum}+)");

  private static final Logger LOGGER = LoggerFactory.getLogger(CoverageResourceProvider.class);

  private EntityManager entityManager;
  private MetricRegistry metricRegistry;
  private LoadedFilterManager loadedFilterManager;

  /** @param entityManager a JPA {@link EntityManager} connected to the application's database */
  @PersistenceContext
  public void setEntityManager(EntityManager entityManager) {
    this.entityManager = entityManager;
  }

  /** @param metricRegistry the {@link MetricRegistry} to use */
  @Inject
  public void setMetricRegistry(MetricRegistry metricRegistry) {
    this.metricRegistry = metricRegistry;
  }

  /** @param loadedFilterManager the {@link LoadedFilterManager} to use */
  @Inject
  public void setLoadedFilterManager(LoadedFilterManager loadedFilterManager) {
    this.loadedFilterManager = loadedFilterManager;
  }

  /** @see ca.uhn.fhir.rest.server.IResourceProvider#getResourceType() */
  @Override
  public Class<? extends IBaseResource> getResourceType() {
    return Coverage.class;
  }

  /**
   * Adds support for the FHIR "read" operation, for {@link Coverage}s. The {@link Read} annotation
   * indicates that this method supports the read operation.
   *
   * <p>Read operations take a single parameter annotated with {@link IdParam}, and should return a
   * single resource instance.
   *
   * @param coverageId The read operation takes one parameter, which must be of type {@link IdType}
   *     and must be annotated with the {@link IdParam} annotation.
   * @return Returns a resource matching the specified {@link IdDt}, or <code>null</code> if none
   *     exists.
   */
  @Read(version = false)
  @Trace
  public Coverage read(@IdParam IdType coverageId) {
    if (coverageId == null) throw new IllegalArgumentException();
    if (coverageId.getVersionIdPartAsLong() != null) throw new IllegalArgumentException();

    String coverageIdText = coverageId.getIdPart();
    if (coverageIdText == null || coverageIdText.trim().isEmpty())
      throw new IllegalArgumentException();

    Operation operation = new Operation(Operation.Endpoint.V1_COVERAGE);
    operation.setOption("by", "id");
    operation.publishOperationName();

    Matcher coverageIdMatcher = COVERAGE_ID_PATTERN.matcher(coverageIdText);
    if (!coverageIdMatcher.matches()) throw new ResourceNotFoundException(coverageId);
    String coverageIdSegmentText = coverageIdMatcher.group(1);
    Optional<MedicareSegment> coverageIdSegment =
        MedicareSegment.selectByUrlPrefix(coverageIdSegmentText);
    if (!coverageIdSegment.isPresent()) throw new ResourceNotFoundException(coverageId);
    String coverageIdBeneficiaryIdText = coverageIdMatcher.group(2);

    Beneficiary beneficiaryEntity;
    try {
      beneficiaryEntity = findBeneficiaryById(coverageIdBeneficiaryIdText, null);
    } catch (NoResultException e) {
      throw new ResourceNotFoundException(
          new IdDt(Beneficiary.class.getSimpleName(), coverageIdBeneficiaryIdText));
    }

    Coverage coverage =
        CoverageTransformer.transform(metricRegistry, coverageIdSegment.get(), beneficiaryEntity);
    return coverage;
  }

  /**
   * Adds support for the FHIR "search" operation for {@link Coverage}s, allowing users to search by
   * {@link Coverage#getBeneficiary()}.
   *
   * <p>The {@link Search} annotation indicates that this method supports the search operation.
   * There may be many different methods annotated with this {@link Search} annotation, to support
   * many different search criteria.
   *
   * @param beneficiary a {@link ReferenceParam} for the {@link Coverage#getBeneficiary()} to try
   *     and find matches for
   * @param startIndex an {@link OptionalParam} for the startIndex (or offset) used to determine
   *     pagination
   * @param lastUpdated an {@link OptionalParam} to filter the results based on the passed date
   *     range
   * @param requestDetails a {@link RequestDetails} containing the details of the request URL, used
   *     to parse out pagination values
   * @return Returns a {@link List} of {@link Coverage}s, which may contain multiple matching
   *     resources, or may also be empty.
   */
  @Search
  @Trace
  public Bundle searchByBeneficiary(
      @RequiredParam(name = Coverage.SP_BENEFICIARY)
          @Description(shortDefinition = "The patient identifier to search for")
          ReferenceParam beneficiary,
      @OptionalParam(name = "startIndex")
          @Description(shortDefinition = "The offset used for result pagination")
          String startIndex,
      @OptionalParam(name = "_lastUpdated")
          @Description(shortDefinition = "Include resources last updated in the given range")
          DateRangeParam lastUpdated,
      RequestDetails requestDetails) {
    List<IBaseResource> coverages;
    try {
      Beneficiary beneficiaryEntity = findBeneficiaryById(beneficiary.getIdPart(), lastUpdated);
      coverages = CoverageTransformer.transform(metricRegistry, beneficiaryEntity);
    } catch (NoResultException e) {
      coverages = new LinkedList<IBaseResource>();
    }

<<<<<<< HEAD
    Operation operation = new Operation(Operation.Endpoint.V1_COVERAGE);
    operation.setOption("by", "beneficiary");
    operation.publishOperationName();

    PagingArguments pagingArgs = new PagingArguments(requestDetails);
    Bundle bundle =
        TransformerUtils.createBundle(
            pagingArgs, "/Coverage?", Coverage.SP_BENEFICIARY, beneficiary.getIdPart(), coverages);
    return bundle;
=======
    PageLinkBuilder paging =
        new PageLinkBuilder(
            requestDetails,
            "/Coverage?",
            Coverage.SP_BENEFICIARY,
            beneficiary.getIdPart(),
            lastUpdated);
    return TransformerUtils.createBundle(
        paging, coverages, loadedFilterManager.getTransactionTime());
>>>>>>> 10c82776
  }

  /**
   * @param beneficiaryId the {@link Beneficiary#getBeneficiaryId()} value to find a matching {@link
   *     Beneficiary} for
   * @return the {@link Beneficiary} that matches the specified {@link
   *     Beneficiary#getBeneficiaryId()} value
   * @throws NoResultException A {@link NoResultException} will be thrown if no matching {@link
   *     Beneficiary} can be found in the database.
   */
<<<<<<< HEAD
  @Trace
  private Beneficiary findBeneficiaryById(String beneficiaryId) throws NoResultException {
=======
  private Beneficiary findBeneficiaryById(String beneficiaryId, DateRangeParam lastUpdatedRange)
      throws NoResultException {
    // Optimize when the lastUpdated parameter is specified and result set is empty
    if (loadedFilterManager.isResultSetEmpty(beneficiaryId, lastUpdatedRange)) {
      throw new NoResultException();
    }
>>>>>>> 10c82776
    CriteriaBuilder builder = entityManager.getCriteriaBuilder();
    CriteriaQuery<Beneficiary> criteria = builder.createQuery(Beneficiary.class);
    Root<Beneficiary> root = criteria.from(Beneficiary.class);
    criteria.select(root);
    Predicate wherePredicate = builder.equal(root.get(Beneficiary_.beneficiaryId), beneficiaryId);
    if (lastUpdatedRange != null) {
      Predicate predicate = QueryUtils.createLastUpdatedPredicate(builder, root, lastUpdatedRange);
      wherePredicate = builder.and(wherePredicate, predicate);
    }
    criteria.where(wherePredicate);

    Beneficiary beneficiary = null;
    Long beneByIdQueryNanoSeconds = null;
    Timer.Context timerBeneQuery =
        metricRegistry
            .timer(MetricRegistry.name(getClass().getSimpleName(), "query", "bene_by_id"))
            .time();
    try {
      beneficiary = entityManager.createQuery(criteria).getSingleResult();
    } finally {
      beneByIdQueryNanoSeconds = timerBeneQuery.stop();
      TransformerUtils.recordQueryInMdc(
          "bene_by_id.include_", beneByIdQueryNanoSeconds, beneficiary == null ? 0 : 1);
    }
    return beneficiary;
  }
}<|MERGE_RESOLUTION|>--- conflicted
+++ resolved
@@ -165,17 +165,6 @@
       coverages = new LinkedList<IBaseResource>();
     }
 
-<<<<<<< HEAD
-    Operation operation = new Operation(Operation.Endpoint.V1_COVERAGE);
-    operation.setOption("by", "beneficiary");
-    operation.publishOperationName();
-
-    PagingArguments pagingArgs = new PagingArguments(requestDetails);
-    Bundle bundle =
-        TransformerUtils.createBundle(
-            pagingArgs, "/Coverage?", Coverage.SP_BENEFICIARY, beneficiary.getIdPart(), coverages);
-    return bundle;
-=======
     PageLinkBuilder paging =
         new PageLinkBuilder(
             requestDetails,
@@ -183,9 +172,14 @@
             Coverage.SP_BENEFICIARY,
             beneficiary.getIdPart(),
             lastUpdated);
+
+    Operation operation = new Operation(Operation.Endpoint.V1_COVERAGE);
+    operation.setOption("by", "beneficiary");
+    operation.publishOperationName();
+    operation.setOption("pageSize", paging.isPagingRequested() ? "" + paging.getPageSize() : "*");
+
     return TransformerUtils.createBundle(
         paging, coverages, loadedFilterManager.getTransactionTime());
->>>>>>> 10c82776
   }
 
   /**
@@ -196,17 +190,13 @@
    * @throws NoResultException A {@link NoResultException} will be thrown if no matching {@link
    *     Beneficiary} can be found in the database.
    */
-<<<<<<< HEAD
   @Trace
-  private Beneficiary findBeneficiaryById(String beneficiaryId) throws NoResultException {
-=======
   private Beneficiary findBeneficiaryById(String beneficiaryId, DateRangeParam lastUpdatedRange)
       throws NoResultException {
     // Optimize when the lastUpdated parameter is specified and result set is empty
     if (loadedFilterManager.isResultSetEmpty(beneficiaryId, lastUpdatedRange)) {
       throw new NoResultException();
     }
->>>>>>> 10c82776
     CriteriaBuilder builder = entityManager.getCriteriaBuilder();
     CriteriaQuery<Beneficiary> criteria = builder.createQuery(Beneficiary.class);
     Root<Beneficiary> root = criteria.from(Beneficiary.class);
