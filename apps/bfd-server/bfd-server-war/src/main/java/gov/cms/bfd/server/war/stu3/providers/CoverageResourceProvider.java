--- conflicted
+++ resolved
@@ -165,23 +165,13 @@
       coverages = new LinkedList<IBaseResource>();
     }
 
-<<<<<<< HEAD
     PageLinkBuilder paging = new PageLinkBuilder(requestDetails, "/Coverage?");
-=======
-    PageLinkBuilder paging =
-        new PageLinkBuilder(
-            requestDetails,
-            "/Coverage?",
-            Coverage.SP_BENEFICIARY,
-            beneficiary.getIdPart(),
-            lastUpdated);
 
     Operation operation = new Operation(Operation.Endpoint.V1_COVERAGE);
     operation.setOption("by", "beneficiary");
     operation.publishOperationName();
     operation.setOption("pageSize", paging.isPagingRequested() ? "" + paging.getPageSize() : "*");
 
->>>>>>> d032baf1
     return TransformerUtils.createBundle(
         paging, coverages, loadedFilterManager.getTransactionTime());
   }
