package gov.cms.bfd.server.war.r4.providers.pac;

import com.codahale.metrics.MetricRegistry;
import com.codahale.metrics.Timer;
import com.newrelic.api.agent.Trace;
import gov.cms.bfd.model.rda.RdaMcsClaim;
import gov.cms.bfd.model.rda.RdaMcsDetail;
import gov.cms.bfd.model.rda.RdaMcsDiagnosisCode;
import gov.cms.bfd.server.war.commons.BBCodingSystems;
import gov.cms.bfd.server.war.commons.IcdCode;
import gov.cms.bfd.server.war.commons.TransformerConstants;
import gov.cms.bfd.server.war.r4.providers.pac.common.AbstractTransformerV2;
import gov.cms.bfd.server.war.r4.providers.pac.common.McsTransformerV2;
import gov.cms.bfd.sharedutils.exceptions.BadCodeMonkeyException;
import java.util.Comparator;
import java.util.Date;
import java.util.List;
import java.util.Objects;
import java.util.Optional;
import java.util.stream.Collectors;
import java.util.stream.IntStream;
import org.apache.commons.lang3.ObjectUtils;
import org.apache.logging.log4j.util.Strings;
import org.hl7.fhir.r4.model.Claim;
import org.hl7.fhir.r4.model.CodeableConcept;
import org.hl7.fhir.r4.model.Coding;
import org.hl7.fhir.r4.model.Extension;
import org.hl7.fhir.r4.model.Meta;
import org.hl7.fhir.r4.model.Organization;
import org.hl7.fhir.r4.model.PositiveIntType;
import org.hl7.fhir.r4.model.Reference;
import org.hl7.fhir.r4.model.Resource;
import org.hl7.fhir.r4.model.codesystems.ClaimType;
import org.hl7.fhir.r4.model.codesystems.ProcessPriority;

/** Transforms FISS/MCS instances into FHIR {@link Claim} resources. */
public class McsClaimTransformerV2 extends AbstractTransformerV2 {

  private static final String METRIC_NAME =
      MetricRegistry.name(McsClaimTransformerV2.class.getSimpleName(), "transform");

  /** Valid ICD Types */
  private static final List<String> VALID_ICD_TYPES = List.of("0", "9");

  /**
   * Map used to calculate {@link Claim.ClaimStatus} from {@link RdaMcsClaim#getIdrStatusCode()} Any
   * item in this list is considered {@link Claim.ClaimStatus#CANCELLED}, every other value is
   * considered {@link Claim.ClaimStatus#ACTIVE}.
   */
  private static final List<String> CANCELED_STATUS_CODES = List.of("r", "z", "9");

  private McsClaimTransformerV2() {}

  /**
   * Transforms a given {@link RdaMcsClaim} into a FHIR {@link Claim} object, recording metrics with
   * the given {@link MetricRegistry}.
   *
   * @param metricRegistry the {@link MetricRegistry} to use
   * @param claimEntity the MCS {@link RdaMcsClaim} to transform
   * @return a FHIR {@link Claim} resource that represents the specified claim
   */
  @Trace
  static Claim transform(MetricRegistry metricRegistry, Object claimEntity) {
    if (!(claimEntity instanceof RdaMcsClaim)) {
      throw new BadCodeMonkeyException();
    }

    try (Timer.Context ignored = metricRegistry.timer(METRIC_NAME).time()) {
      return transformClaim((RdaMcsClaim) claimEntity);
    }
  }

  /**
   * Transforms a given {@link RdaMcsClaim} into a FHIR {@link Claim} object.
   *
   * @param claimGroup the {@link RdaMcsClaim} to transform
   * @return a FHIR {@link Claim} resource that represents the specified {@link RdaMcsClaim}
   */
  private static Claim transformClaim(RdaMcsClaim claimGroup) {
    Claim claim = new Claim();

    claim.setId("m-" + claimGroup.getIdrClmHdIcn());
    claim.setContained(
        List.of(
            McsTransformerV2.getContainedPatient(claimGroup), getContainedProvider(claimGroup)));
    claim
        .getIdentifier()
        .add(createClaimIdentifier(BBCodingSystems.MCS.ICN, claimGroup.getIdrClmHdIcn()));
    addExtension(
        claim.getExtension(), BBCodingSystems.MCS.CLAIM_TYPE, claimGroup.getIdrClaimType());
    claim.setStatus(getStatus(claimGroup));
    claim.setType(createCodeableConcept(ClaimType.PROFESSIONAL));
    claim.setBillablePeriod(
        createPeriod(claimGroup.getIdrHdrFromDateOfSvc(), claimGroup.getIdrHdrToDateOfSvc()));
    claim.setUse(Claim.Use.CLAIM);
    claim.setPriority(createCodeableConcept(ProcessPriority.NORMAL));
    claim.setTotal(createTotalChargeAmount(claimGroup.getIdrTotBilledAmt()));
    claim.setProvider(new Reference("#provider-org"));
    claim.setPatient(new Reference("#patient"));
    claim.setDiagnosis(getDiagnosis(claimGroup));
    claim.setItem(getItems(claimGroup));

    claim.setCreated(new Date());
    claim.setMeta(new Meta().setLastUpdated(Date.from(claimGroup.getLastUpdated())));

    return claim;
  }

  /**
   * Parses out provider data from the given {@link RdaMcsClaim} object, creating a FHIR {@link
   * Organization} object containing the provider data.
   *
   * @param claimGroup the {@link RdaMcsClaim} to parse.
   * @return The generated {@link Organization} object with the parsed patient data.
   */
  private static Resource getContainedProvider(RdaMcsClaim claimGroup) {
    Organization organization = new Organization();
    List<Extension> extensions = organization.getExtension();
    addExtension(extensions, BBCodingSystems.MCS.BILL_PROV_TYPE, claimGroup.getIdrBillProvType());
    addExtension(extensions, BBCodingSystems.MCS.BILL_PROV_SPEC, claimGroup.getIdrBillProvSpec());

    addFedTaxNumberIdentifier(
        organization, BBCodingSystems.MCS.BILL_PROV_EIN, claimGroup.getIdrBillProvEin());
    addNpiIdentifier(organization, claimGroup.getIdrBillProvNpi());
    organization.setId("provider-org");

    return organization;
  }

  /**
   * Parses out the claim status from the given {@link RdaMcsClaim} object, mapping it to a
   * corresponding {@link Claim.ClaimStatus} value.
   *
   * @param claimGroup the {@link RdaMcsClaim} to parse.
   * @return The {@link Claim.ClaimStatus} that corresponds to the given {@link
   *     RdaMcsClaim#getIdrStatusCode()}.
   */
  private static Claim.ClaimStatus getStatus(RdaMcsClaim claimGroup) {
    return claimGroup.getIdrStatusCode() == null
            || !CANCELED_STATUS_CODES.contains(claimGroup.getIdrStatusCode().toLowerCase())
        ? Claim.ClaimStatus.ACTIVE
        : Claim.ClaimStatus.CANCELLED;
  }

  /**
   * Parses out the diagnosis data from the given {@link RdaMcsClaim} object, creating a list of
   * FHIR {@link Claim.DiagnosisComponent} objects.
   *
   * @param claimGroup the {@link RdaMcsClaim} to parse.
   * @return The list of {@link Claim.DiagnosisComponent} objects containing the diagnosis data.
   */
  private static List<Claim.DiagnosisComponent> getDiagnosis(RdaMcsClaim claimGroup) {
    return ObjectUtils.defaultIfNull(claimGroup.getDiagCodes(), List.<RdaMcsDiagnosisCode>of())
        .stream()
        .map(
            diagCode -> {
<<<<<<< HEAD
              String icdVersion = diagCode.getIdrDiagIcdType().equals("0") ? "10" : "9-cm";

              return new Claim.DiagnosisComponent()
                  .setSequence(diagCode.getRdaPosition())
                  .setDiagnosis(
                      new CodeableConcept()
                          .setCoding(
                              List.of(
                                  new Coding(
                                      "http://hl7.org/fhir/sid/icd-" + icdVersion,
                                      diagCode.getIdrDiagCode(),
                                      null))));
=======
              Claim.DiagnosisComponent component;

              if (Strings.isNotBlank(diagCode.getIdrDiagCode())) {
                String system;

                if (VALID_ICD_TYPES.contains(diagCode.getIdrDiagIcdType())) {
                  system =
                      diagCode.getIdrDiagIcdType().equals("0")
                          ? IcdCode.CODING_SYSTEM_ICD_10_CM
                          : IcdCode.CODING_SYSTEM_ICD_9;
                } else {
                  system = null;
                }

                component =
                    new Claim.DiagnosisComponent()
                        .setSequence(diagCode.getRdaPosition())
                        .setDiagnosis(createCodeableConcept(system, diagCode.getIdrDiagCode()));
              } else {
                component = null;
              }

              return component;
>>>>>>> 69510696
            })
        .filter(Objects::nonNull)
        .sorted(Comparator.comparing(Claim.DiagnosisComponent::getSequence))
        .collect(Collectors.toList());
  }

  /**
   * Parses out the line item data from the given {@link RdaMcsClaim} object, creating a list of
   * FHIR {@link Claim.ItemComponent} objects.
   *
   * @param claimGroup the {@link RdaMcsClaim} to parse.
   * @return The list of {@link Claim.ItemComponent} objects containing the line item data.
   */
  private static List<Claim.ItemComponent> getItems(RdaMcsClaim claimGroup) {
    return ObjectUtils.defaultIfNull(claimGroup.getDetails(), List.<RdaMcsDetail>of()).stream()
        .map(
            detail -> {
<<<<<<< HEAD
              Claim.ItemComponent item =
                  new Claim.ItemComponent()
                      .setSequence(detail.getIdrDtlNumber())
                      .setProductOrService(
                          new CodeableConcept(
                              new Coding(BBCodingSystems.HCPCS, detail.getIdrProcCode(), null)))
                      .setServiced(
                          new Period()
                              .setStart(localDateToDate(detail.getIdrDtlFromDate()))
                              .setEnd(localDateToDate(detail.getIdrDtlToDate())))
                      .setModifier(getModifiers(detail));

              // Set the DiagnosisSequence only if the detail Dx Code is not null and present in the
              // Dx table.
              Optional.ofNullable(detail.getIdrDtlPrimaryDiagCode())
                  .ifPresent(
                      detailDiagnosisCode -> {
                        Optional<RdaMcsDiagnosisCode> matchingCode =
                            claimGroup.getDiagCodes().stream()
                                .filter(
                                    diagnosisCode ->
                                        codesAreEqual(
                                            diagnosisCode.getIdrDiagCode(), detailDiagnosisCode))
                                .findFirst();

                        matchingCode.ifPresent(
                            diagnosisCode ->
                                item.setDiagnosisSequence(
                                    List.of(new PositiveIntType(diagnosisCode.getRdaPosition()))));
                      });
=======
              Claim.ItemComponent item;

              if (Strings.isNotBlank(detail.getIdrProcCode())) {
                item =
                    new Claim.ItemComponent()
                        .setSequence(detail.getIdrDtlNumber())
                        // The FHIR spec requires productOrService to exist even if there is
                        // no product code, so printing out the system regardless because
                        // HAPI won't serialize it unless there is some sort of value inside.
                        .setProductOrService(
                            createCodeableConcept(
                                TransformerConstants.CODING_SYSTEM_CARIN_HCPCS,
                                detail.getIdrProcCode()))
                        .setServiced(
                            createPeriod(detail.getIdrDtlFromDate(), detail.getIdrDtlToDate()))
                        .setModifier(getModifiers(detail));

                // Set the DiagnosisSequence only if the detail Dx Code is not null and present in
                // the Dx table.
                if (detail.getIdrDtlPrimaryDiagCode() != null) {
                  String detailDxCode = detail.getIdrDtlPrimaryDiagCode();

                  Optional<RdaMcsDiagnosisCode> matchingCode =
                      claimGroup.getDiagCodes().stream()
                          .filter(dxCode -> codesAreEqual(dxCode.getIdrDiagCode(), detailDxCode))
                          .findFirst();

                  matchingCode.ifPresent(
                      dxCode ->
                          item.setDiagnosisSequence(
                              List.of(new PositiveIntType(dxCode.getRdaPosition()))));
                }
              } else {
                item = null;
              }
>>>>>>> 69510696

              return item;
            })
        .filter(Objects::nonNull)
        .sorted(Comparator.comparing(Claim.ItemComponent::getSequence))
        .collect(Collectors.toList());
  }

  /**
   * Parses out the modifier data from the given {@link RdaMcsDetail} object, creating a list of
   * FHIR {@link CodeableConcept} objects.
   *
   * @param detail the {@link RdaMcsDetail} to parse.
   * @return The list of {@link CodeableConcept} objects containing the modifier data.
   */
  private static List<CodeableConcept> getModifiers(RdaMcsDetail detail) {
    List<Optional<String>> mods =
        List.of(
            Optional.ofNullable(detail.getIdrModOne()),
            Optional.ofNullable(detail.getIdrModTwo()),
            Optional.ofNullable(detail.getIdrModThree()),
            Optional.ofNullable(detail.getIdrModFour()));

    // OptionalGetWithoutIsPresent - IsPresent used in filter
    //noinspection OptionalGetWithoutIsPresent
    return IntStream.range(0, mods.size())
        .filter(i -> mods.get(i).isPresent())
        .mapToObj(
            index ->
                new CodeableConcept(
                    new Coding(
                            TransformerConstants.CODING_SYSTEM_CARIN_HCPCS,
                            mods.get(index).get(),
                            null)
                        .setVersion(String.valueOf(index + 1))))
        .collect(Collectors.toList());
  }
}<|MERGE_RESOLUTION|>--- conflicted
+++ resolved
@@ -154,20 +154,6 @@
         .stream()
         .map(
             diagCode -> {
-<<<<<<< HEAD
-              String icdVersion = diagCode.getIdrDiagIcdType().equals("0") ? "10" : "9-cm";
-
-              return new Claim.DiagnosisComponent()
-                  .setSequence(diagCode.getRdaPosition())
-                  .setDiagnosis(
-                      new CodeableConcept()
-                          .setCoding(
-                              List.of(
-                                  new Coding(
-                                      "http://hl7.org/fhir/sid/icd-" + icdVersion,
-                                      diagCode.getIdrDiagCode(),
-                                      null))));
-=======
               Claim.DiagnosisComponent component;
 
               if (Strings.isNotBlank(diagCode.getIdrDiagCode())) {
@@ -191,7 +177,6 @@
               }
 
               return component;
->>>>>>> 69510696
             })
         .filter(Objects::nonNull)
         .sorted(Comparator.comparing(Claim.DiagnosisComponent::getSequence))
@@ -209,38 +194,6 @@
     return ObjectUtils.defaultIfNull(claimGroup.getDetails(), List.<RdaMcsDetail>of()).stream()
         .map(
             detail -> {
-<<<<<<< HEAD
-              Claim.ItemComponent item =
-                  new Claim.ItemComponent()
-                      .setSequence(detail.getIdrDtlNumber())
-                      .setProductOrService(
-                          new CodeableConcept(
-                              new Coding(BBCodingSystems.HCPCS, detail.getIdrProcCode(), null)))
-                      .setServiced(
-                          new Period()
-                              .setStart(localDateToDate(detail.getIdrDtlFromDate()))
-                              .setEnd(localDateToDate(detail.getIdrDtlToDate())))
-                      .setModifier(getModifiers(detail));
-
-              // Set the DiagnosisSequence only if the detail Dx Code is not null and present in the
-              // Dx table.
-              Optional.ofNullable(detail.getIdrDtlPrimaryDiagCode())
-                  .ifPresent(
-                      detailDiagnosisCode -> {
-                        Optional<RdaMcsDiagnosisCode> matchingCode =
-                            claimGroup.getDiagCodes().stream()
-                                .filter(
-                                    diagnosisCode ->
-                                        codesAreEqual(
-                                            diagnosisCode.getIdrDiagCode(), detailDiagnosisCode))
-                                .findFirst();
-
-                        matchingCode.ifPresent(
-                            diagnosisCode ->
-                                item.setDiagnosisSequence(
-                                    List.of(new PositiveIntType(diagnosisCode.getRdaPosition()))));
-                      });
-=======
               Claim.ItemComponent item;
 
               if (Strings.isNotBlank(detail.getIdrProcCode())) {
@@ -276,7 +229,6 @@
               } else {
                 item = null;
               }
->>>>>>> 69510696
 
               return item;
             })
