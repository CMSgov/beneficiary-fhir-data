package gov.cms.bfd.server.war.r4.providers.preadj;

import gov.cms.bfd.model.rda.PreAdjFissClaim;
import gov.cms.bfd.model.rda.PreAdjMcsClaim;
import gov.cms.bfd.server.war.r4.providers.preadj.common.ResourceTransformer;
import gov.cms.bfd.server.war.r4.providers.preadj.common.ResourceTypeV2;
import java.util.Optional;
import javax.persistence.Entity;
import javax.persistence.Id;
import org.hl7.fhir.r4.model.ClaimResponse;

/**
 * Enumerates the various Beneficiary FHIR Data Server (BFD) claim types that are supported by
 * {@link R4ClaimResponseResourceProvider}.
 */
public enum ClaimResponseTypeV2 implements ResourceTypeV2<ClaimResponse> {
  F(PreAdjFissClaim.class, PreAdjFissClaim.Fields.dcn, FissClaimResponseTransformerV2::transform);

<<<<<<< HEAD
  M(
      PreAdjMcsClaim.class,
      PreAdjMcsClaim.Fields.idrClmHdIcn,
      McsClaimResponseTransformerV2::transform);
=======
  // TODO: [DCGEO-88, DCGEO-98] Complete null fields when entity available
  // M(null, null, McsClaimResponseTransformerV2::transform);
>>>>>>> d636076e

  private final Class<?> entityClass;
  private final String entityIdAttribute;
  private final ResourceTransformer<ClaimResponse> transformer;

  /**
   * Enum constant constructor.
   *
   * @param entityClass the value to use for {@link #getEntityClass()}
   * @param entityIdAttribute the value to use for {@link #getEntityIdAttribute()}
   * @param transformer the value to use for {@link #getTransformer()}
   */
  ClaimResponseTypeV2(
      Class<?> entityClass,
      String entityIdAttribute,
      ResourceTransformer<ClaimResponse> transformer) {
    this.entityClass = entityClass;
    this.entityIdAttribute = entityIdAttribute;
    this.transformer = transformer;
  }

  /**
   * @return the JPA {@link Entity} {@link Class} used to store instances of this {@link
   *     ClaimResponseTypeV2} in the database
   */
  public Class<?> getEntityClass() {
    return entityClass;
  }

  /** @return the JPA {@link Entity} field used as the entity's {@link Id} */
  public String getEntityIdAttribute() {
    return entityIdAttribute;
  }

  /**
   * @return the {@link ResourceTransformer} to use to transform the JPA {@link Entity} instances
   *     into FHIR {@link ClaimResponse} instances
   */
  public ResourceTransformer<ClaimResponse> getTransformer() {
    return transformer;
  }

  /**
   * @param claimTypeText the lower-cased {@link ClaimResponseTypeV2#name()} value to parse back
   *     into a {@link ClaimResponseTypeV2}
   * @return the {@link ClaimResponseTypeV2} represented by the specified {@link String}
   */
  public static Optional<ResourceTypeV2<ClaimResponse>> parse(String claimTypeText) {
    for (ClaimResponseTypeV2 claimType : ClaimResponseTypeV2.values())
      if (claimType.name().toLowerCase().equals(claimTypeText)) return Optional.of(claimType);
    return Optional.empty();
  }
}<|MERGE_RESOLUTION|>--- conflicted
+++ resolved
@@ -14,19 +14,23 @@
  * {@link R4ClaimResponseResourceProvider}.
  */
 public enum ClaimResponseTypeV2 implements ResourceTypeV2<ClaimResponse> {
-  F(PreAdjFissClaim.class, PreAdjFissClaim.Fields.dcn, FissClaimResponseTransformerV2::transform);
+  F(
+      PreAdjFissClaim.class,
+      PreAdjFissClaim.Fields.mbi,
+      PreAdjFissClaim.Fields.mbiHash,
+      PreAdjFissClaim.Fields.dcn,
+      FissClaimResponseTransformerV2::transform),
 
-<<<<<<< HEAD
   M(
       PreAdjMcsClaim.class,
+      PreAdjMcsClaim.Fields.idrClaimMbi,
+      PreAdjMcsClaim.Fields.idrClaimMbiHash,
       PreAdjMcsClaim.Fields.idrClmHdIcn,
       McsClaimResponseTransformerV2::transform);
-=======
-  // TODO: [DCGEO-88, DCGEO-98] Complete null fields when entity available
-  // M(null, null, McsClaimResponseTransformerV2::transform);
->>>>>>> d636076e
 
   private final Class<?> entityClass;
+  private final String entityMbiAttribute;
+  private final String entityMbiHashAttribute;
   private final String entityIdAttribute;
   private final ResourceTransformer<ClaimResponse> transformer;
 
@@ -34,14 +38,20 @@
    * Enum constant constructor.
    *
    * @param entityClass the value to use for {@link #getEntityClass()}
+   * @param entityMbiAttribute the value to use for {@link #getEntityMbiAttribute()}
+   * @param entityMbiHashAttribute the value to use for {@link #getEntityMbiHashAttribute()}
    * @param entityIdAttribute the value to use for {@link #getEntityIdAttribute()}
    * @param transformer the value to use for {@link #getTransformer()}
    */
   ClaimResponseTypeV2(
       Class<?> entityClass,
+      String entityMbiAttribute,
+      String entityMbiHashAttribute,
       String entityIdAttribute,
       ResourceTransformer<ClaimResponse> transformer) {
     this.entityClass = entityClass;
+    this.entityMbiAttribute = entityMbiAttribute;
+    this.entityMbiHashAttribute = entityMbiHashAttribute;
     this.entityIdAttribute = entityIdAttribute;
     this.transformer = transformer;
   }
@@ -57,6 +67,16 @@
   /** @return the JPA {@link Entity} field used as the entity's {@link Id} */
   public String getEntityIdAttribute() {
     return entityIdAttribute;
+  }
+
+  /** @return The attribute name for the entity's mbi attribute. */
+  public String getEntityMbiAttribute() {
+    return entityMbiAttribute;
+  }
+
+  /** @return The attribute name for the entity's mbi hash attribute. */
+  public String getEntityMbiHashAttribute() {
+    return entityMbiHashAttribute;
   }
 
   /**
