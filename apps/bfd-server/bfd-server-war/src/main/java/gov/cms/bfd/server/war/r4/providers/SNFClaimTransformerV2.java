package gov.cms.bfd.server.war.r4.providers;

import static java.util.Objects.requireNonNull;

import ca.uhn.fhir.model.api.TemporalPrecisionEnum;
import com.codahale.metrics.MetricRegistry;
import com.codahale.metrics.Timer;
import com.newrelic.api.agent.Trace;
import gov.cms.bfd.data.npi.lookup.NPIOrgLookup;
import gov.cms.bfd.model.codebook.data.CcwCodebookVariable;
import gov.cms.bfd.model.rif.SNFClaim;
import gov.cms.bfd.model.rif.SNFClaimLine;
import gov.cms.bfd.server.war.commons.C4BBInstutionalClaimSubtypes;
<<<<<<< HEAD
=======
import gov.cms.bfd.server.war.commons.ClaimType;
import gov.cms.bfd.server.war.commons.Diagnosis;
>>>>>>> 2fa434eb
import gov.cms.bfd.server.war.commons.MedicareSegment;
import gov.cms.bfd.server.war.commons.ProfileConstants;
import gov.cms.bfd.server.war.commons.carin.C4BBClaimInstitutionalCareTeamRole;
import gov.cms.bfd.server.war.commons.carin.C4BBOrganizationIdentifierType;
import gov.cms.bfd.server.war.commons.carin.C4BBPractitionerIdentifierType;
import gov.cms.bfd.sharedutils.exceptions.BadCodeMonkeyException;
import java.math.BigDecimal;
import java.util.Collections;
import java.util.Map;
import java.util.Optional;
import org.hl7.fhir.r4.model.ExplanationOfBenefit;
import org.hl7.fhir.r4.model.ExplanationOfBenefit.ItemComponent;
import org.hl7.fhir.r4.model.Period;
import org.springframework.stereotype.Component;

/** Transforms CCW {@link SNFClaim} instances into FHIR {@link ExplanationOfBenefit} resources. */
@Component
public class SNFClaimTransformerV2 implements ClaimTransformerInterfaceV2 {

  /** The Metric registry. */
  private final MetricRegistry metricRegistry;

  /** The {@link NPIOrgLookup} is to provide what npi Org Name to Lookup to return. */
  private final NPIOrgLookup npiOrgLookup;

  /**
   * Instantiates a new transformer.
   *
   * <p>Spring will wire this into a singleton bean during the initial component scan, and it will
   * be injected properly into places that need it, so this constructor should only be explicitly
   * called by tests.
   *
   * @param metricRegistry the metric registry
   * @param npiOrgLookup the npi org lookup
   */
  public SNFClaimTransformerV2(MetricRegistry metricRegistry, NPIOrgLookup npiOrgLookup) {
    this.metricRegistry = requireNonNull(metricRegistry);
    this.npiOrgLookup = requireNonNull(npiOrgLookup);
  }

  /**
   * Transforms a {@link SNFClaim} into a FHIR {@link ExplanationOfBenefit}.
   *
   * @param claim the {@link Object} to use
   * @param includeTaxNumber exists to satisfy {@link ClaimTransformerInterfaceV2}; ignored.
   * @return a FHIR {@link ExplanationOfBenefit} resource that represents the specified {@link
   *     SNFClaim}
   */
  @Trace
  @Override
  public ExplanationOfBenefit transform(Object claim, boolean includeTaxNumber) {
    if (!(claim instanceof SNFClaim)) {
      throw new BadCodeMonkeyException();
    }
    ExplanationOfBenefit eob = null;
    try (Timer.Context timer =
        metricRegistry
            .timer(MetricRegistry.name(SNFClaimTransformerV2.class.getSimpleName(), "transform"))
            .time()) {
      eob = transformClaim((SNFClaim) claim);
    }
    return eob;
  }

  /**
   * Transforms a specified {@link SNFClaim} into a FHIR {@link ExplanationOfBenefit}.
   *
   * @param claimGroup the CCW {@link SNFClaim} to transform
   * @return a FHIR {@link ExplanationOfBenefit} resource that represents the specified {@link
   *     SNFClaim}
   */
  private ExplanationOfBenefit transformClaim(SNFClaim claimGroup) {
    ExplanationOfBenefit eob = new ExplanationOfBenefit();

    // Required values not directly mapped
    eob.getMeta().addProfile(ProfileConstants.C4BB_EOB_INPATIENT_PROFILE_URL);

    // Common group level fields between all claim types
    // Claim Type + Claim ID    => ExplanationOfBenefit.id
    // CLM_ID                   => ExplanationOfBenefit.identifier
    // CLM_GRP_ID               => ExplanationOfBenefit.identifier
    // BENE_ID + Coverage Type  => ExplanationOfBenefit.insurance.coverage
    // BENE_ID                  => ExplanationOfBenefit.patient (reference)
    // FINAL_ACTION             => ExplanationOfBenefit.status
    // CLM_FROM_DT              => ExplanationOfBenefit.billablePeriod.start
    // CLM_THRU_DT              => ExplanationOfBenefit.billablePeriod.end
    // CLM_PMT_AMT              => ExplanationOfBenefit.payment.amount
    TransformerUtilsV2.mapEobCommonClaimHeaderData(
        eob,
        claimGroup.getClaimId(),
        claimGroup.getBeneficiaryId(),
        ClaimType.SNF,
        String.valueOf(claimGroup.getClaimGroupId()),
        MedicareSegment.PART_A,
        Optional.of(claimGroup.getDateFrom()),
        Optional.of(claimGroup.getDateThrough()),
        Optional.of(claimGroup.getPaymentAmount()),
        claimGroup.getFinalAction());

    // NCH_WKLY_PROC_DT => ExplanationOfBenefit.supportinginfo.timingDate
    TransformerUtilsV2.addInformation(
        eob,
        TransformerUtilsV2.createInformationRecievedDateSlice(
            eob,
            CcwCodebookVariable.NCH_WKLY_PROC_DT,
            Optional.of(claimGroup.getWeeklyProcessDate())));

    // map eob type codes into FHIR
    // NCH_CLM_TYPE_CD            => ExplanationOfBenefit.type.coding
    // EOB Type                   => ExplanationOfBenefit.type.coding
    // Claim Type (Professional)  => ExplanationOfBenefit.type.coding
    // NCH_NEAR_LINE_REC_IDENT_CD => ExplanationOfBenefit.extension
    TransformerUtilsV2.mapEobType(
        eob,
        ClaimType.SNF,
        Optional.of(claimGroup.getNearLineRecordIdCode()),
        Optional.of(claimGroup.getClaimTypeCode()));

    // PRVDR_NUM => ExplanationOfBenefit.provider.identifier
    TransformerUtilsV2.addProviderSlice(
        eob,
        C4BBOrganizationIdentifierType.PRN,
        claimGroup.getProviderNumber(),
        claimGroup.getLastUpdated());

    // add EOB information to fields that are common between the Inpatient and SNF claim types
    // CLM_IP_ADMSN_TYPE_CD             => ExplanationOfBenefit.supportingInfo.code
    // CLM_SRC_IP_ADMSN_CD              => ExplanationOfBenefit.supportingInfo.code
    // NCH_VRFD_NCVRD_STAY_FROM_DT      => ExplanationOfBenefit.supportingInfo.timingPeriod
    // NCH_VRFD_NCVRD_STAY_THRU_DT      => ExplanationOfBenefit.supportingInfo.timingPeriod
    // NCH_ACTV_OR_CVRD_LVL_CARE_THRU   => ExplanationOfBenefit.supportingInfo.timingDate
    // NCH_BENE_MDCR_BNFTS_EXHTD_DT_I   => ExplanationOfBenefit.supportingInfo.timingDate
    // CLM_DRG_CD                       => ExplanationOfBenefit.supportingInfo.code
    // FI_CLM_ACTN_CD                   => ExplanationOfBenefit.extension
    TransformerUtilsV2.addCommonEobInformationInpatientSNF(
        eob,
        claimGroup.getAdmissionTypeCd(),
        claimGroup.getSourceAdmissionCd(),
        claimGroup.getNoncoveredStayFromDate(),
        claimGroup.getNoncoveredStayThroughDate(),
        claimGroup.getCoveredCareThroughDate(),
        claimGroup.getMedicareBenefitsExhaustedDate(),
        claimGroup.getDiagnosisRelatedGroupCd(),
        claimGroup.getFiscalIntermediaryClaimActionCode());

    // NCH_PTNT_STUS_IND_CD => ExplanationOfBenefit.supportingInfo.code
    claimGroup
        .getPatientStatusCd()
        .ifPresent(
            c ->
                TransformerUtilsV2.addInformationWithCode(
                    eob,
                    CcwCodebookVariable.NCH_PTNT_STUS_IND_CD,
                    CcwCodebookVariable.NCH_PTNT_STUS_IND_CD,
                    c));

    // CLM_ADMSN_DT       => ExplanationOfBenefit.supportingInfo:admissionperiod
    // NCH_BENE_DSCHRG_DT => ExplanationOfBenefit.supportingInfo:admissionperiod
    TransformerUtilsV2.addInformation(
        eob,
        TransformerUtilsV2.createInformationAdmPeriodSlice(
            eob, claimGroup.getClaimAdmissionDate(), claimGroup.getBeneficiaryDischargeDate()));

    // CLM_UTLZTN_DAY_CNT => ExplanationOfBenefit.benefitBalance.financial
    TransformerUtilsV2.addBenefitBalanceFinancialMedicalInt(
        eob, CcwCodebookVariable.CLM_UTLZTN_DAY_CNT, claimGroup.getUtilizationDayCount());

    // This is messy but appears to be specific to SNF.  Maybe revisit and clean in the future
    // NCH_QLFYD_STAY_FROM_DT => ExplanationOfBenefit.supportingInfo
    // NCH_QLFYD_STAY_THRU_DT => ExplanationOfBenefit.supportingInfo
    if (claimGroup.getQualifiedStayFromDate().isPresent()
        || claimGroup.getQualifiedStayThroughDate().isPresent()) {
      TransformerUtilsV2.validatePeriodDates(
          claimGroup.getQualifiedStayFromDate(), claimGroup.getQualifiedStayThroughDate());

      Period period = new Period();

      // NCH_QLFYD_STAY_FROM_DT
      claimGroup
          .getQualifiedStayFromDate()
          .ifPresent(
              c -> period.setStart(TransformerUtilsV2.convertToDate(c), TemporalPrecisionEnum.DAY));

      // NCH_QLFYD_STAY_THRU_DT
      claimGroup
          .getQualifiedStayThroughDate()
          .ifPresent(
              c -> period.setEnd(TransformerUtilsV2.convertToDate(c), TemporalPrecisionEnum.DAY));

      // Add to EOB
      TransformerUtilsV2.addInformation(eob, CcwCodebookVariable.NCH_QLFYD_STAY_FROM_DT)
          .setTiming(period);
    }

    // CLM_PPS_IND_CODE => ExplanationOfBenefit.supportingInfo
    claimGroup
        .getProspectivePaymentCode()
        .ifPresent(
            c ->
                TransformerUtilsV2.addInformationWithCode(
                    eob,
                    CcwCodebookVariable.CLM_PPS_IND_CD,
                    CcwCodebookVariable.CLM_PPS_IND_CD,
                    c));

    /*
     * add field values to the benefit balances that are common between the
     * Inpatient and SNF claim types
     */
    // BENE_TOT_COINSRNC_DAYS_CNT       => ExplanationOfBenefit.benefitBalance.financial
    // CLM_NON_UTLZTN_DAYS_CNT          => ExplanationOfBenefit.benefitBalance.financial
    // NCH_BENE_IP_DDCTBL_AMT           => ExplanationOfBenefit.benefitBalance.financial
    // NCH_BENE_PTA_COINSRNC_LBLTY_AMT  => ExplanationOfBenefit.benefitBalance.financial
    // NCH_BLOOD_PNTS_FRNSHD_QTY        => ExplanationOfBenefit.supportingInfo.valueQuantity
    // NCH_IP_NCVRD_CHRG_AMT            => ExplanationOfBenefit.benefitBalance.financial
    // NCH_IP_TOT_DDCTN_AMT             => ExplanationOfBenefit.benefitBalance.financial
    // CLM_PPS_CPTL_DSPRPRTNT_SHR_AMT   => ExplanationOfBenefit.benefitBalance.financial
    // CLM_PPS_CPTL_EXCPTN_AMT          => ExplanationOfBenefit.benefitBalance.financial
    // CLM_PPS_CPTL_FSP_AMT             => ExplanationOfBenefit.benefitBalance.financial
    // CLM_PPS_CPTL_IME_AMT             => ExplanationOfBenefit.benefitBalance.financial
    // CLM_PPS_CPTL_OUTLIER_AMT         => ExplanationOfBenefit.benefitBalance.financial
    // CLM_PPS_OLD_CPTL_HLD_HRMLS_AMT   => ExplanationOfBenefit.benefitBalance.financial
    TransformerUtilsV2.addCommonGroupInpatientSNF(
        eob,
        claimGroup.getCoinsuranceDayCount(),
        claimGroup.getNonUtilizationDayCount(),
        claimGroup.getDeductibleAmount(),
        claimGroup.getPartACoinsuranceLiabilityAmount(),
        claimGroup.getBloodPintsFurnishedQty(),
        claimGroup.getNoncoveredCharge(),
        claimGroup.getTotalDeductionAmount(),
        claimGroup.getClaimPPSCapitalDisproportionateShareAmt(),
        claimGroup.getClaimPPSCapitalExceptionAmount(),
        claimGroup.getClaimPPSCapitalFSPAmount(),
        claimGroup.getClaimPPSCapitalIMEAmount(),
        claimGroup.getClaimPPSCapitalOutlierAmount(),
        claimGroup.getClaimPPSOldCapitalHoldHarmlessAmount());

    // Map care team
    // AT_PHYSN_NPI     => ExplanationOfBenefit.careTeam.provider (Primary)
    // AT_PHYSN_UPIN    => ExplanationOfBenefit.careTeam.provider
    // OP_PHYSN_NPI     => ExplanationOfBenefit.careTeam.provider (Assisting)
    // OP_PHYSN_NPI     => ExplanationOfBenefit.careTeam.provider
    // OT_PHYSN_NPI     => ExplanationOfBenefit.careTeam.provider (Other)
    // OT_PHYSN_UPIN    => ExplanationOfBenefit.careTeam.provider
    TransformerUtilsV2.mapCareTeam(
        eob,
        claimGroup.getAttendingPhysicianNpi(),
        claimGroup.getOperatingPhysicianNpi(),
        claimGroup.getOtherPhysicianNpi(),
        claimGroup.getAttendingPhysicianUpin(),
        claimGroup.getOperatingPhysicianUpin(),
        claimGroup.getOtherPhysicianUpin());

    // Common group level fields between Inpatient, Outpatient and SNF
    // NCH_BENE_BLOOD_DDCTBL_LBLTY_AM   => ExplanationOfBenefit.benefitBalance.financial
    // CLAIM_QUERY_CODE                 => ExplanationOfBenefit.billablePeriod.extension
    // CLM_MCO_PD_SW                    => ExplanationOfBenefit.supportingInfo.code
    TransformerUtilsV2.mapEobCommonGroupInpOutSNF(
        eob, claimGroup.getBloodDeductibleLiabilityAmount(), claimGroup.getMcoPaidSw());

    // Common group level fields between Inpatient, Outpatient Hospice, HHA and SNF
    // ORG_NPI_NUM              => ExplanationOfBenefit.provider
    // CLM_FAC_TYPE_CD          => ExplanationOfBenefit.facility.extension
    // CLM_FREQ_CD              => ExplanationOfBenefit.supportingInfo
    // CLM_MDCR_NON_PMT_RSN_CD  => ExplanationOfBenefit.extension
    // PTNT_DSCHRG_STUS_CD      => ExplanationOfBenefit.supportingInfo
    // CLM_SRVC_CLSFCTN_TYPE_CD => ExplanationOfBenefit.extension
    // NCH_PRMRY_PYR_CD         => ExplanationOfBenefit.supportingInfo
    // CLM_TOT_CHRG_AMT         => ExplanationOfBenefit.total.amount
    // NCH_PRMRY_PYR_CLM_PD_AMT => ExplanationOfBenefit.benefitBalance.financial
    // FI_DOC_CLM_CNTL_NUM      => ExplanationOfBenefit.extension
    // FI_CLM_PROC_DT           => ExplanationOfBenefit.extension
    // C4BBInstutionalClaimSubtypes.Inpatient for SNF Claims
    // CLAIM_QUERY_CODE         => ExplanationOfBenefit.billablePeriod.extension
    TransformerUtilsV2.mapEobCommonGroupInpOutHHAHospiceSNF(
        eob,
        claimGroup.getOrganizationNpi(),
        npiOrgLookup.retrieveNPIOrgDisplay(claimGroup.getOrganizationNpi()),
        claimGroup.getClaimFacilityTypeCode(),
        claimGroup.getClaimFrequencyCode(),
        claimGroup.getClaimNonPaymentReasonCode(),
        claimGroup.getPatientDischargeStatusCode(),
        claimGroup.getClaimServiceClassificationTypeCode(),
        claimGroup.getClaimPrimaryPayerCode(),
        claimGroup.getTotalChargeAmount(),
        claimGroup.getPrimaryPayerPaidAmount(),
        claimGroup.getFiscalIntermediaryNumber(),
        claimGroup.getLastUpdated(),
        claimGroup.getFiDocumentClaimControlNumber(),
        claimGroup.getFiscalIntermediaryClaimProcessDate(),
        C4BBInstutionalClaimSubtypes.Inpatient,
        Optional.of(claimGroup.getClaimQueryCode()));

    // Handle Diagnosis
    // ADMTG_DGNS_CD            => diagnosis.diagnosisCodeableConcept
    // ADMTG_DGNS_VRSN_CD       => diagnosis.diagnosisCodeableConcept
    // PRNCPAL_DGNS_CD          => diagnosis.diagnosisCodeableConcept
    // ICD_DGNS_CD(1-25)        => diagnosis.diagnosisCodeableConcept
    // ICD_DGNS_VRSN_CD(1-25)   => diagnosis.diagnosisCodeableConcept
    // FST_DGNS_E_CD            => diagnosis.diagnosisCodeableConcept
    // FST_DGNS_E_VRSN_CD       => diagnosis.diagnosisCodeableConcept
    // ICD_DGNS_E_CD(1-12)      => diagnosis.diagnosisCodeableConcept
    // ICD_DGNS_E_VRSN_CD(1-12) => diagnosis.diagnosisCodeableConcept
<<<<<<< HEAD
    DiagnosisUtilV2.extractDiagnoses(
            claimGroup.getDiagnosisCodes(), claimGroup.getDiagnosisCodeVersions(), Map.of())
        .stream()
        .forEach(diagnosis -> DiagnosisUtilV2.addDiagnosisCode(eob, diagnosis, ClaimTypeV2.SNF));
=======
    for (Diagnosis diagnosis : DiagnosisUtilV2.extractDiagnoses(claimGroup)) {
      DiagnosisUtilV2.addDiagnosisCode(eob, diagnosis, ClaimType.SNF);
    }
>>>>>>> 2fa434eb

    // Handle Procedures
    TransformerUtilsV2.extractCCWProcedures(
            claimGroup.getProcedureCodes(),
            claimGroup.getProcedureCodeVersions(),
            claimGroup.getProcedureDates())
        .stream()
        .forEach(p -> TransformerUtilsV2.addProcedureCode(eob, p));

    for (SNFClaimLine line : claimGroup.getLines()) {
      ItemComponent item = eob.addItem();

      // Override the default sequence
      // CLM_LINE_NUM => item.sequence
      item.setSequence(line.getLineNumber());

      // PRVDR_STATE_CD => item.location
      TransformerUtilsV2.addLocationState(item, claimGroup.getProviderStateCode());

      // HCPCS_CD => ExplanationOfBenefit.item.productOrService
      TransformerUtilsV2.mapHcpcs(
          eob, item, line.getHcpcsCode(), Optional.empty(), Collections.emptyList());

      // REV_CNTR                   => ExplanationOfBenefit.item.revenue
      // REV_CNTR_RATE_AMT          => ExplanationOfBenefit.item.adjudication
      // REV_CNTR_TOT_CHRG_AMT      => ExplanationOfBenefit.item.adjudication
      // REV_CNTR_NCVRD_CHRG_AMT    => ExplanationOfBenefit.item.adjudication
      // REV_CNTR_NDC_QTY           => ExplanationOfBenefit.item.quantity
      // REV_CNTR_NDC_QTY_QLFR_CD   => ExplanationOfBenefit.modifier
      // REV_CNTR_UNIT_CNT          => ExplanationOfBenefit.item.extension.valueQuantity
      TransformerUtilsV2.mapEobCommonItemRevenue(
          item,
          eob,
          line.getRevenueCenter(),
          line.getRateAmount(),
          line.getTotalChargeAmount(),
          Optional.of(line.getNonCoveredChargeAmount()),
          line.getNationalDrugCodeQuantity(),
          line.getNationalDrugCodeQualifierCode(),
          BigDecimal.valueOf(line.getUnitCount()));

      // REV_CNTR_DDCTBL_COINSRNC_CD => item.revenue
      TransformerUtilsV2.addItemRevenue(
          item,
          eob,
          CcwCodebookVariable.REV_CNTR_DDCTBL_COINSRNC_CD,
          line.getDeductibleCoinsuranceCd());

      // RNDRNG_PHYSN_UPIN => ExplanationOfBenefit.careTeam.provider
      TransformerUtilsV2.addCareTeamMember(
          eob,
          item,
          C4BBPractitionerIdentifierType.UPIN,
          C4BBClaimInstitutionalCareTeamRole.PERFORMING,
          line.getRevenueCenterRenderingPhysicianUPIN());

      // RNDRNG_PHYSN_NPI => ExplanationOfBenefit.careTeam.provider
      TransformerUtilsV2.addCareTeamMember(
          eob,
          item,
          C4BBPractitionerIdentifierType.NPI,
          C4BBClaimInstitutionalCareTeamRole.PERFORMING,
          line.getRevenueCenterRenderingPhysicianNPI());
    }

    // Last Updated => ExplanationOfBenefit.meta.lastUpdated
    TransformerUtilsV2.setLastUpdated(eob, claimGroup.getLastUpdated());

    return eob;
  }
}<|MERGE_RESOLUTION|>--- conflicted
+++ resolved
@@ -11,11 +11,7 @@
 import gov.cms.bfd.model.rif.SNFClaim;
 import gov.cms.bfd.model.rif.SNFClaimLine;
 import gov.cms.bfd.server.war.commons.C4BBInstutionalClaimSubtypes;
-<<<<<<< HEAD
-=======
 import gov.cms.bfd.server.war.commons.ClaimType;
-import gov.cms.bfd.server.war.commons.Diagnosis;
->>>>>>> 2fa434eb
 import gov.cms.bfd.server.war.commons.MedicareSegment;
 import gov.cms.bfd.server.war.commons.ProfileConstants;
 import gov.cms.bfd.server.war.commons.carin.C4BBClaimInstitutionalCareTeamRole;
@@ -94,15 +90,15 @@
     eob.getMeta().addProfile(ProfileConstants.C4BB_EOB_INPATIENT_PROFILE_URL);
 
     // Common group level fields between all claim types
-    // Claim Type + Claim ID    => ExplanationOfBenefit.id
-    // CLM_ID                   => ExplanationOfBenefit.identifier
-    // CLM_GRP_ID               => ExplanationOfBenefit.identifier
-    // BENE_ID + Coverage Type  => ExplanationOfBenefit.insurance.coverage
-    // BENE_ID                  => ExplanationOfBenefit.patient (reference)
-    // FINAL_ACTION             => ExplanationOfBenefit.status
-    // CLM_FROM_DT              => ExplanationOfBenefit.billablePeriod.start
-    // CLM_THRU_DT              => ExplanationOfBenefit.billablePeriod.end
-    // CLM_PMT_AMT              => ExplanationOfBenefit.payment.amount
+    // Claim Type + Claim ID => ExplanationOfBenefit.id
+    // CLM_ID => ExplanationOfBenefit.identifier
+    // CLM_GRP_ID => ExplanationOfBenefit.identifier
+    // BENE_ID + Coverage Type => ExplanationOfBenefit.insurance.coverage
+    // BENE_ID => ExplanationOfBenefit.patient (reference)
+    // FINAL_ACTION => ExplanationOfBenefit.status
+    // CLM_FROM_DT => ExplanationOfBenefit.billablePeriod.start
+    // CLM_THRU_DT => ExplanationOfBenefit.billablePeriod.end
+    // CLM_PMT_AMT => ExplanationOfBenefit.payment.amount
     TransformerUtilsV2.mapEobCommonClaimHeaderData(
         eob,
         claimGroup.getClaimId(),
@@ -124,9 +120,9 @@
             Optional.of(claimGroup.getWeeklyProcessDate())));
 
     // map eob type codes into FHIR
-    // NCH_CLM_TYPE_CD            => ExplanationOfBenefit.type.coding
-    // EOB Type                   => ExplanationOfBenefit.type.coding
-    // Claim Type (Professional)  => ExplanationOfBenefit.type.coding
+    // NCH_CLM_TYPE_CD => ExplanationOfBenefit.type.coding
+    // EOB Type => ExplanationOfBenefit.type.coding
+    // Claim Type (Professional) => ExplanationOfBenefit.type.coding
     // NCH_NEAR_LINE_REC_IDENT_CD => ExplanationOfBenefit.extension
     TransformerUtilsV2.mapEobType(
         eob,
@@ -142,14 +138,14 @@
         claimGroup.getLastUpdated());
 
     // add EOB information to fields that are common between the Inpatient and SNF claim types
-    // CLM_IP_ADMSN_TYPE_CD             => ExplanationOfBenefit.supportingInfo.code
-    // CLM_SRC_IP_ADMSN_CD              => ExplanationOfBenefit.supportingInfo.code
+    // CLM_IP_ADMSN_TYPE_CD => ExplanationOfBenefit.supportingInfo.code
+    // CLM_SRC_IP_ADMSN_CD => ExplanationOfBenefit.supportingInfo.code
     // NCH_VRFD_NCVRD_STAY_FROM_DT      => ExplanationOfBenefit.supportingInfo.timingPeriod
     // NCH_VRFD_NCVRD_STAY_THRU_DT      => ExplanationOfBenefit.supportingInfo.timingPeriod
     // NCH_ACTV_OR_CVRD_LVL_CARE_THRU   => ExplanationOfBenefit.supportingInfo.timingDate
     // NCH_BENE_MDCR_BNFTS_EXHTD_DT_I   => ExplanationOfBenefit.supportingInfo.timingDate
-    // CLM_DRG_CD                       => ExplanationOfBenefit.supportingInfo.code
-    // FI_CLM_ACTN_CD                   => ExplanationOfBenefit.extension
+    // CLM_DRG_CD => ExplanationOfBenefit.supportingInfo.code
+    // FI_CLM_ACTN_CD => ExplanationOfBenefit.extension
     TransformerUtilsV2.addCommonEobInformationInpatientSNF(
         eob,
         claimGroup.getAdmissionTypeCd(),
@@ -172,7 +168,7 @@
                     CcwCodebookVariable.NCH_PTNT_STUS_IND_CD,
                     c));
 
-    // CLM_ADMSN_DT       => ExplanationOfBenefit.supportingInfo:admissionperiod
+    // CLM_ADMSN_DT => ExplanationOfBenefit.supportingInfo:admissionperiod
     // NCH_BENE_DSCHRG_DT => ExplanationOfBenefit.supportingInfo:admissionperiod
     TransformerUtilsV2.addInformation(
         eob,
@@ -183,7 +179,7 @@
     TransformerUtilsV2.addBenefitBalanceFinancialMedicalInt(
         eob, CcwCodebookVariable.CLM_UTLZTN_DAY_CNT, claimGroup.getUtilizationDayCount());
 
-    // This is messy but appears to be specific to SNF.  Maybe revisit and clean in the future
+    // This is messy but appears to be specific to SNF. Maybe revisit and clean in the future
     // NCH_QLFYD_STAY_FROM_DT => ExplanationOfBenefit.supportingInfo
     // NCH_QLFYD_STAY_THRU_DT => ExplanationOfBenefit.supportingInfo
     if (claimGroup.getQualifiedStayFromDate().isPresent()
@@ -225,19 +221,19 @@
      * add field values to the benefit balances that are common between the
      * Inpatient and SNF claim types
      */
-    // BENE_TOT_COINSRNC_DAYS_CNT       => ExplanationOfBenefit.benefitBalance.financial
-    // CLM_NON_UTLZTN_DAYS_CNT          => ExplanationOfBenefit.benefitBalance.financial
-    // NCH_BENE_IP_DDCTBL_AMT           => ExplanationOfBenefit.benefitBalance.financial
+    // BENE_TOT_COINSRNC_DAYS_CNT => ExplanationOfBenefit.benefitBalance.financial
+    // CLM_NON_UTLZTN_DAYS_CNT => ExplanationOfBenefit.benefitBalance.financial
+    // NCH_BENE_IP_DDCTBL_AMT => ExplanationOfBenefit.benefitBalance.financial
     // NCH_BENE_PTA_COINSRNC_LBLTY_AMT  => ExplanationOfBenefit.benefitBalance.financial
     // NCH_BLOOD_PNTS_FRNSHD_QTY        => ExplanationOfBenefit.supportingInfo.valueQuantity
-    // NCH_IP_NCVRD_CHRG_AMT            => ExplanationOfBenefit.benefitBalance.financial
-    // NCH_IP_TOT_DDCTN_AMT             => ExplanationOfBenefit.benefitBalance.financial
+    // NCH_IP_NCVRD_CHRG_AMT => ExplanationOfBenefit.benefitBalance.financial
+    // NCH_IP_TOT_DDCTN_AMT => ExplanationOfBenefit.benefitBalance.financial
     // CLM_PPS_CPTL_DSPRPRTNT_SHR_AMT   => ExplanationOfBenefit.benefitBalance.financial
-    // CLM_PPS_CPTL_EXCPTN_AMT          => ExplanationOfBenefit.benefitBalance.financial
-    // CLM_PPS_CPTL_FSP_AMT             => ExplanationOfBenefit.benefitBalance.financial
-    // CLM_PPS_CPTL_IME_AMT             => ExplanationOfBenefit.benefitBalance.financial
-    // CLM_PPS_CPTL_OUTLIER_AMT         => ExplanationOfBenefit.benefitBalance.financial
-    // CLM_PPS_OLD_CPTL_HLD_HRMLS_AMT   => ExplanationOfBenefit.benefitBalance.financial
+    // CLM_PPS_CPTL_EXCPTN_AMT => ExplanationOfBenefit.benefitBalance.financial
+    // CLM_PPS_CPTL_FSP_AMT => ExplanationOfBenefit.benefitBalance.financial
+    // CLM_PPS_CPTL_IME_AMT => ExplanationOfBenefit.benefitBalance.financial
+    // CLM_PPS_CPTL_OUTLIER_AMT => ExplanationOfBenefit.benefitBalance.financial
+    // CLM_PPS_OLD_CPTL_HLD_HRMLS_AMT => ExplanationOfBenefit.benefitBalance.financial
     TransformerUtilsV2.addCommonGroupInpatientSNF(
         eob,
         claimGroup.getCoinsuranceDayCount(),
@@ -255,12 +251,12 @@
         claimGroup.getClaimPPSOldCapitalHoldHarmlessAmount());
 
     // Map care team
-    // AT_PHYSN_NPI     => ExplanationOfBenefit.careTeam.provider (Primary)
-    // AT_PHYSN_UPIN    => ExplanationOfBenefit.careTeam.provider
-    // OP_PHYSN_NPI     => ExplanationOfBenefit.careTeam.provider (Assisting)
-    // OP_PHYSN_NPI     => ExplanationOfBenefit.careTeam.provider
-    // OT_PHYSN_NPI     => ExplanationOfBenefit.careTeam.provider (Other)
-    // OT_PHYSN_UPIN    => ExplanationOfBenefit.careTeam.provider
+    // AT_PHYSN_NPI => ExplanationOfBenefit.careTeam.provider (Primary)
+    // AT_PHYSN_UPIN => ExplanationOfBenefit.careTeam.provider
+    // OP_PHYSN_NPI => ExplanationOfBenefit.careTeam.provider (Assisting)
+    // OP_PHYSN_NPI => ExplanationOfBenefit.careTeam.provider
+    // OT_PHYSN_NPI => ExplanationOfBenefit.careTeam.provider (Other)
+    // OT_PHYSN_UPIN => ExplanationOfBenefit.careTeam.provider
     TransformerUtilsV2.mapCareTeam(
         eob,
         claimGroup.getAttendingPhysicianNpi(),
@@ -271,26 +267,26 @@
         claimGroup.getOtherPhysicianUpin());
 
     // Common group level fields between Inpatient, Outpatient and SNF
-    // NCH_BENE_BLOOD_DDCTBL_LBLTY_AM   => ExplanationOfBenefit.benefitBalance.financial
-    // CLAIM_QUERY_CODE                 => ExplanationOfBenefit.billablePeriod.extension
-    // CLM_MCO_PD_SW                    => ExplanationOfBenefit.supportingInfo.code
+    // NCH_BENE_BLOOD_DDCTBL_LBLTY_AM => ExplanationOfBenefit.benefitBalance.financial
+    // CLAIM_QUERY_CODE => ExplanationOfBenefit.billablePeriod.extension
+    // CLM_MCO_PD_SW => ExplanationOfBenefit.supportingInfo.code
     TransformerUtilsV2.mapEobCommonGroupInpOutSNF(
         eob, claimGroup.getBloodDeductibleLiabilityAmount(), claimGroup.getMcoPaidSw());
 
     // Common group level fields between Inpatient, Outpatient Hospice, HHA and SNF
-    // ORG_NPI_NUM              => ExplanationOfBenefit.provider
-    // CLM_FAC_TYPE_CD          => ExplanationOfBenefit.facility.extension
-    // CLM_FREQ_CD              => ExplanationOfBenefit.supportingInfo
-    // CLM_MDCR_NON_PMT_RSN_CD  => ExplanationOfBenefit.extension
-    // PTNT_DSCHRG_STUS_CD      => ExplanationOfBenefit.supportingInfo
+    // ORG_NPI_NUM => ExplanationOfBenefit.provider
+    // CLM_FAC_TYPE_CD => ExplanationOfBenefit.facility.extension
+    // CLM_FREQ_CD => ExplanationOfBenefit.supportingInfo
+    // CLM_MDCR_NON_PMT_RSN_CD => ExplanationOfBenefit.extension
+    // PTNT_DSCHRG_STUS_CD => ExplanationOfBenefit.supportingInfo
     // CLM_SRVC_CLSFCTN_TYPE_CD => ExplanationOfBenefit.extension
-    // NCH_PRMRY_PYR_CD         => ExplanationOfBenefit.supportingInfo
-    // CLM_TOT_CHRG_AMT         => ExplanationOfBenefit.total.amount
+    // NCH_PRMRY_PYR_CD => ExplanationOfBenefit.supportingInfo
+    // CLM_TOT_CHRG_AMT => ExplanationOfBenefit.total.amount
     // NCH_PRMRY_PYR_CLM_PD_AMT => ExplanationOfBenefit.benefitBalance.financial
-    // FI_DOC_CLM_CNTL_NUM      => ExplanationOfBenefit.extension
-    // FI_CLM_PROC_DT           => ExplanationOfBenefit.extension
+    // FI_DOC_CLM_CNTL_NUM => ExplanationOfBenefit.extension
+    // FI_CLM_PROC_DT => ExplanationOfBenefit.extension
     // C4BBInstutionalClaimSubtypes.Inpatient for SNF Claims
-    // CLAIM_QUERY_CODE         => ExplanationOfBenefit.billablePeriod.extension
+    // CLAIM_QUERY_CODE => ExplanationOfBenefit.billablePeriod.extension
     TransformerUtilsV2.mapEobCommonGroupInpOutHHAHospiceSNF(
         eob,
         claimGroup.getOrganizationNpi(),
@@ -311,25 +307,19 @@
         Optional.of(claimGroup.getClaimQueryCode()));
 
     // Handle Diagnosis
-    // ADMTG_DGNS_CD            => diagnosis.diagnosisCodeableConcept
-    // ADMTG_DGNS_VRSN_CD       => diagnosis.diagnosisCodeableConcept
-    // PRNCPAL_DGNS_CD          => diagnosis.diagnosisCodeableConcept
-    // ICD_DGNS_CD(1-25)        => diagnosis.diagnosisCodeableConcept
-    // ICD_DGNS_VRSN_CD(1-25)   => diagnosis.diagnosisCodeableConcept
-    // FST_DGNS_E_CD            => diagnosis.diagnosisCodeableConcept
-    // FST_DGNS_E_VRSN_CD       => diagnosis.diagnosisCodeableConcept
-    // ICD_DGNS_E_CD(1-12)      => diagnosis.diagnosisCodeableConcept
+    // ADMTG_DGNS_CD => diagnosis.diagnosisCodeableConcept
+    // ADMTG_DGNS_VRSN_CD => diagnosis.diagnosisCodeableConcept
+    // PRNCPAL_DGNS_CD => diagnosis.diagnosisCodeableConcept
+    // ICD_DGNS_CD(1-25) => diagnosis.diagnosisCodeableConcept
+    // ICD_DGNS_VRSN_CD(1-25) => diagnosis.diagnosisCodeableConcept
+    // FST_DGNS_E_CD => diagnosis.diagnosisCodeableConcept
+    // FST_DGNS_E_VRSN_CD => diagnosis.diagnosisCodeableConcept
+    // ICD_DGNS_E_CD(1-12) => diagnosis.diagnosisCodeableConcept
     // ICD_DGNS_E_VRSN_CD(1-12) => diagnosis.diagnosisCodeableConcept
-<<<<<<< HEAD
     DiagnosisUtilV2.extractDiagnoses(
             claimGroup.getDiagnosisCodes(), claimGroup.getDiagnosisCodeVersions(), Map.of())
         .stream()
-        .forEach(diagnosis -> DiagnosisUtilV2.addDiagnosisCode(eob, diagnosis, ClaimTypeV2.SNF));
-=======
-    for (Diagnosis diagnosis : DiagnosisUtilV2.extractDiagnoses(claimGroup)) {
-      DiagnosisUtilV2.addDiagnosisCode(eob, diagnosis, ClaimType.SNF);
-    }
->>>>>>> 2fa434eb
+        .forEach(diagnosis -> DiagnosisUtilV2.addDiagnosisCode(eob, diagnosis, ClaimType.SNF));
 
     // Handle Procedures
     TransformerUtilsV2.extractCCWProcedures(
@@ -353,13 +343,13 @@
       TransformerUtilsV2.mapHcpcs(
           eob, item, line.getHcpcsCode(), Optional.empty(), Collections.emptyList());
 
-      // REV_CNTR                   => ExplanationOfBenefit.item.revenue
-      // REV_CNTR_RATE_AMT          => ExplanationOfBenefit.item.adjudication
-      // REV_CNTR_TOT_CHRG_AMT      => ExplanationOfBenefit.item.adjudication
-      // REV_CNTR_NCVRD_CHRG_AMT    => ExplanationOfBenefit.item.adjudication
-      // REV_CNTR_NDC_QTY           => ExplanationOfBenefit.item.quantity
-      // REV_CNTR_NDC_QTY_QLFR_CD   => ExplanationOfBenefit.modifier
-      // REV_CNTR_UNIT_CNT          => ExplanationOfBenefit.item.extension.valueQuantity
+      // REV_CNTR => ExplanationOfBenefit.item.revenue
+      // REV_CNTR_RATE_AMT => ExplanationOfBenefit.item.adjudication
+      // REV_CNTR_TOT_CHRG_AMT => ExplanationOfBenefit.item.adjudication
+      // REV_CNTR_NCVRD_CHRG_AMT => ExplanationOfBenefit.item.adjudication
+      // REV_CNTR_NDC_QTY => ExplanationOfBenefit.item.quantity
+      // REV_CNTR_NDC_QTY_QLFR_CD => ExplanationOfBenefit.modifier
+      // REV_CNTR_UNIT_CNT => ExplanationOfBenefit.item.extension.valueQuantity
       TransformerUtilsV2.mapEobCommonItemRevenue(
           item,
           eob,
