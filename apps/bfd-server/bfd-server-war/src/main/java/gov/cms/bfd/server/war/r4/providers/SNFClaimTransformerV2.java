--- conflicted
+++ resolved
@@ -8,7 +8,6 @@
 import gov.cms.bfd.model.rif.SNFClaim;
 import gov.cms.bfd.model.rif.SNFClaimLine;
 import gov.cms.bfd.server.war.commons.Diagnosis;
-import gov.cms.bfd.server.war.commons.FdaDrugCodeDisplayLookup;
 import gov.cms.bfd.server.war.commons.MedicareSegment;
 import gov.cms.bfd.server.war.commons.ProfileConstants;
 import gov.cms.bfd.server.war.commons.TransformerContext;
@@ -27,29 +26,12 @@
 /** Transforms CCW {@link SNFClaim} instances into FHIR {@link ExplanationOfBenefit} resources. */
 public class SNFClaimTransformerV2 {
   /**
-<<<<<<< HEAD
    * @param transformerContext the {@link TransformerContext} to use
-=======
-   * @param metricRegistry the {@link MetricRegistry} to use
-   * @param claim the CCW {@link SNFClaim} to transform
-   * @param includeTaxNumbers whether or not to include tax numbers in the result (see {@link
-   *     R4ExplanationOfBenefitResourceProvider#HEADER_NAME_INCLUDE_TAX_NUMBERS}, defaults to <code>
-   *     false</code>)
-   * @param drugCodeDisplayLookup the {@FdaDrugCodeDisplayLookup } to return FDA Drug Codes
->>>>>>> 773c89da
    * @return a FHIR {@link ExplanationOfBenefit} resource that represents the specified {@link
    *     SNFClaim}
    */
   @Trace
-<<<<<<< HEAD
   static ExplanationOfBenefit transform(TransformerContext transformerContext) {
-=======
-  static ExplanationOfBenefit transform(
-      MetricRegistry metricRegistry,
-      Object claim,
-      Optional<Boolean> includeTaxNumbers,
-      FdaDrugCodeDisplayLookup drugCodeDisplayLookup) {
->>>>>>> 773c89da
     Timer.Context timer =
         transformerContext
             .metricRegistry
