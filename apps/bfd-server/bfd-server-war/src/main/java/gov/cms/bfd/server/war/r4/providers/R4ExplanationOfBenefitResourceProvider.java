package gov.cms.bfd.server.war.r4.providers;

import static java.util.Objects.requireNonNull;

import ca.uhn.fhir.model.api.annotation.Description;
import ca.uhn.fhir.model.api.annotation.ResourceDef;
import ca.uhn.fhir.model.primitive.IdDt;
import ca.uhn.fhir.rest.annotation.Elements;
import ca.uhn.fhir.rest.annotation.IdParam;
import ca.uhn.fhir.rest.annotation.OptionalParam;
import ca.uhn.fhir.rest.annotation.Read;
import ca.uhn.fhir.rest.annotation.RequiredParam;
import ca.uhn.fhir.rest.annotation.Search;
import ca.uhn.fhir.rest.api.Constants;
import ca.uhn.fhir.rest.api.RequestTypeEnum;
import ca.uhn.fhir.rest.api.server.RequestDetails;
import ca.uhn.fhir.rest.param.DateRangeParam;
import ca.uhn.fhir.rest.param.ReferenceParam;
import ca.uhn.fhir.rest.param.TokenAndListParam;
import ca.uhn.fhir.rest.server.IResourceProvider;
import ca.uhn.fhir.rest.server.exceptions.InvalidRequestException;
import ca.uhn.fhir.rest.server.exceptions.ResourceNotFoundException;
import com.codahale.metrics.MetricRegistry;
import com.codahale.metrics.Timer;
import com.google.common.annotations.VisibleForTesting;
import com.google.common.base.Strings;
import com.newrelic.api.agent.Trace;
import gov.cms.bfd.server.war.CanonicalOperation;
import gov.cms.bfd.server.war.FDADrugCodeDisplayLookup;
import gov.cms.bfd.server.war.NPIOrgLookup;
import gov.cms.bfd.server.war.commons.AbstractResourceProvider;
import gov.cms.bfd.server.war.commons.ClaimType;
import gov.cms.bfd.server.war.commons.CommonQueries;
import gov.cms.bfd.server.war.commons.CommonTransformerUtils;
import gov.cms.bfd.server.war.commons.LoadedFilterManager;
import gov.cms.bfd.server.war.commons.LoggingUtils;
import gov.cms.bfd.server.war.commons.OffsetLinkBuilder;
import gov.cms.bfd.server.war.commons.OpenAPIContentProvider;
import gov.cms.bfd.server.war.commons.RetryOnFailoverOrConnectionException;
import gov.cms.bfd.server.war.commons.SecurityTagManager;
import gov.cms.bfd.server.war.commons.SecurityTagsDao;
import gov.cms.bfd.server.war.commons.StringUtils;
import gov.cms.bfd.server.war.r4.providers.pac.common.*;
import gov.cms.bfd.server.war.r4.providers.pac.common.ClaimWithSecurityTags;
import jakarta.persistence.EntityManager;
import jakarta.persistence.NoResultException;
import jakarta.persistence.PersistenceContext;
import jakarta.persistence.criteria.CriteriaBuilder;
import jakarta.persistence.criteria.CriteriaQuery;
import jakarta.persistence.criteria.Root;
import java.util.ArrayList;
import java.util.Collections;
import java.util.Comparator;
import java.util.EnumSet;
import java.util.HashMap;
import java.util.List;
import java.util.Map;
import java.util.Optional;
import java.util.Set;
import java.util.concurrent.Callable;
import java.util.concurrent.ExecutionException;
import java.util.concurrent.ExecutorService;
import java.util.concurrent.Future;
import java.util.regex.Matcher;
import org.hl7.fhir.instance.model.api.IBaseResource;
import org.hl7.fhir.r4.model.Bundle;
import org.hl7.fhir.r4.model.ExplanationOfBenefit;
import org.hl7.fhir.r4.model.IdType;
import org.slf4j.Logger;
import org.slf4j.LoggerFactory;
import org.springframework.context.ApplicationContext;
import org.springframework.stereotype.Component;

/**
 * This FHIR {@link IResourceProvider} adds support for R4 {@link ExplanationOfBenefit} resources,
 * derived from the CCW claims.
 */
@ResourceDef(
    name = "ExplanationOfBenefit",
    profile = "http://hl7.org/fhir/StructureDefinition/ExplanationOfBenefit")
@Component
public class R4ExplanationOfBenefitResourceProvider extends AbstractResourceProvider
    implements IResourceProvider {
  private static final Logger LOGGER =
      LoggerFactory.getLogger(R4ExplanationOfBenefitResourceProvider.class);

  /** The entity manager. */
  private EntityManager entityManager;

  /** The metric registry. */
  private final MetricRegistry metricRegistry;

  /** The loaded filter manager. */
  private final LoadedFilterManager loadedFilterManager;

  /** The ExecutorService entity. */
  private final ExecutorService executorService;

  /** spring application context. */
  private final ApplicationContext appContext;

  /** The transformer for carrier claims. */
  private final CarrierClaimTransformerV2 carrierClaimTransformer;

  /** The transformer for dme claims. */
  private final DMEClaimTransformerV2 dmeClaimTransformer;

  /** The transformer for hha claims. */
  private final HHAClaimTransformerV2 hhaClaimTransformer;

  /** The transformer for hospice claims. */
  private final HospiceClaimTransformerV2 hospiceClaimTransformer;

  /** The transformer for inpatient claims. */
  private final InpatientClaimTransformerV2 inpatientClaimTransformer;

  /** The transformer for outpatient claims. */
  private final OutpatientClaimTransformerV2 outpatientClaimTransformer;

  /** The transformer for part D events claims. */
  private final PartDEventTransformerV2 partDEventTransformer;

  /** The transformer for snf claims. */
  private final SNFClaimTransformerV2 snfClaimTransformer;

  private final SecurityTagsDao securityTagsDao;

  /** Loads the NPI data from the database. */
  NPIOrgLookup npiOrgLookup;

  /** Loads the DrugCodes from the database. */
  FDADrugCodeDisplayLookup drugCodeDisplayLookup;

  /**
   * Instantiates a new {@link R4ExplanationOfBenefitResourceProvider}.
   *
   * <p>Spring will wire this class during the initial component scan, so this constructor should
   * only be explicitly called by tests.
   *
   * @param appContext the spring application context
   * @param metricRegistry the metric registry bean
   * @param loadedFilterManager the loaded filter manager bean
   * @param executorService thread pool for running queries in parallel
   * @param carrierClaimTransformer the carrier claim transformer
   * @param dmeClaimTransformer the dme claim transformer
   * @param hhaClaimTransformer the hha claim transformer
   * @param hospiceClaimTransformer the hospice claim transformer
   * @param inpatientClaimTransformer the inpatient claim transformer
   * @param outpatientClaimTransformer the outpatient claim transformer
   * @param partDEventTransformer the part d event transformer
   * @param snfClaimTransformer the snf claim transformer
   * @param securityTagsDao the security Tags Dao
   * @param npiOrgLookup Instance of NPIOrgLookup
   * @param drugCodeDisplayLookup Instance of FDADrugCodeDisplayLookup
   */
  public R4ExplanationOfBenefitResourceProvider(
      ApplicationContext appContext,
      MetricRegistry metricRegistry,
      LoadedFilterManager loadedFilterManager,
      ExecutorService executorService,
      CarrierClaimTransformerV2 carrierClaimTransformer,
      DMEClaimTransformerV2 dmeClaimTransformer,
      HHAClaimTransformerV2 hhaClaimTransformer,
      HospiceClaimTransformerV2 hospiceClaimTransformer,
      InpatientClaimTransformerV2 inpatientClaimTransformer,
      OutpatientClaimTransformerV2 outpatientClaimTransformer,
      PartDEventTransformerV2 partDEventTransformer,
      SNFClaimTransformerV2 snfClaimTransformer,
<<<<<<< HEAD
      NPIOrgLookup npiOrgLookup,
      FDADrugCodeDisplayLookup drugCodeDisplayLookup) {
=======
      SecurityTagsDao securityTagsDao,
      NPIOrgLookup npiOrgLookup) {
>>>>>>> 6735a635
    this.appContext = requireNonNull(appContext);
    this.metricRegistry = requireNonNull(metricRegistry);
    this.loadedFilterManager = requireNonNull(loadedFilterManager);
    this.executorService = requireNonNull(executorService);
    this.carrierClaimTransformer = requireNonNull(carrierClaimTransformer);
    this.dmeClaimTransformer = requireNonNull(dmeClaimTransformer);
    this.hhaClaimTransformer = requireNonNull(hhaClaimTransformer);
    this.hospiceClaimTransformer = requireNonNull(hospiceClaimTransformer);
    this.inpatientClaimTransformer = requireNonNull(inpatientClaimTransformer);
    this.outpatientClaimTransformer = requireNonNull(outpatientClaimTransformer);
    this.partDEventTransformer = requireNonNull(partDEventTransformer);
    this.snfClaimTransformer = requireNonNull(snfClaimTransformer);
    this.securityTagsDao = securityTagsDao;
    this.npiOrgLookup = npiOrgLookup;
    this.drugCodeDisplayLookup = drugCodeDisplayLookup;
  }

  /**
   * Sets the {@link #entityManager}.
   *
   * @param entityManager a JPA {@link EntityManager} connected to the application's database
   */
  @PersistenceContext
  public void setEntityManager(EntityManager entityManager) {
    this.entityManager = entityManager;
  }

  /** {@inheritDoc} */
  @Override
  public Class<? extends IBaseResource> getResourceType() {
    return ExplanationOfBenefit.class;
  }

  /**
   * Adds support for the FHIR "read" operation, for {@link ExplanationOfBenefit}s. The {@link Read}
   * annotation indicates that this method supports the read operation.
   *
   * <p>Read operations take a single parameter annotated with {@link IdParam}, and should return a
   * single resource instance.
   *
   * @param eobId The read operation takes one parameter, which must be of type {@link IdType} and
   *     must be annotated with the {@link IdParam} annotation.
   * @param requestDetails the request details for the read
   * @return Returns a resource matching the specified {@link IdDt}, or <code>null</code> if none
   *     exists.
   */
  @SuppressWarnings({"rawtypes", "unchecked"})
  @Read(version = false)
  @Trace
  @RetryOnFailoverOrConnectionException
  public ExplanationOfBenefit read(@IdParam IdType eobId, RequestDetails requestDetails) {

    Matcher eobIdMatcher =
        CommonTransformerUtils.validateAndReturnEobMatcher(
            eobId.getVersionIdPartAsLong(), eobId.getIdPart());
    String eobIdTypeText = eobIdMatcher.group(1);
    Optional<ClaimType> eobIdType = ClaimType.parse(eobIdTypeText);
    if (eobIdType.isEmpty()) {
      throw new ResourceNotFoundException(eobId);
    }
    ClaimType claimType = eobIdType.get();
    String eobIdClaimIdText = eobIdMatcher.group(2);
    boolean includeTaxNumbers = returnIncludeTaxNumbers(requestDetails);
    CommonTransformerUtils.publishMdcOperationName(
        CanonicalOperation.Endpoint.V2_EOB,
        Map.of("IncludeTaxNumbers", String.valueOf(includeTaxNumbers), "by", "id"));

    Class<?> entityClass = eobIdType.get().getEntityClass();
    CriteriaBuilder builder = entityManager.getCriteriaBuilder();
    CriteriaQuery criteria = builder.createQuery(entityClass);
    Root root = criteria.from(entityClass);
    eobIdType.get().getEntityLazyAttributes().forEach(a -> root.fetch(a));
    criteria.select(root);
    criteria.where(builder.equal(root.get(claimType.getEntityIdAttribute()), eobIdClaimIdText));

    Object claimEntity = null;
    try (Timer.Context timerEobQuery =
        CommonTransformerUtils.createMetricsTimer(
            metricRegistry, getClass().getSimpleName(), "query", "eob_by_id")) {
      try {
        claimEntity = entityManager.createQuery(criteria).getSingleResult();

        // Add number of resources to MDC logs
        LoggingUtils.logResourceCountToMdc(1);
      } catch (NoResultException e) {
        // Add number of resources to MDC logs
        LoggingUtils.logResourceCountToMdc(0);
        throw new ResourceNotFoundException(eobId);
      } finally {
        long eobByIdQueryNanoSeconds = timerEobQuery.stop();
        CommonTransformerUtils.recordQueryInMdc(
            "eob_by_id", eobByIdQueryNanoSeconds, claimEntity == null ? 0 : 1);
      }
    }

    ClaimWithSecurityTags claimEntitiesWithTag = null;
    String claimId;

    SecurityTagManager securityTagManager = new SecurityTagManager();

    if (claimEntity != null) {
      claimId = securityTagManager.extractClaimId(claimEntity);

      if (claimId != null && !claimId.isEmpty()) {
        Map<String, Set<String>> claimIdToTagsMap =
            securityTagsDao.buildClaimIdToTagsMap(
                claimType.getEntityTagType(), Collections.singleton(claimId));
        Set<String> claimSpecificTags =
            claimIdToTagsMap.getOrDefault(claimId, Collections.emptySet());

        claimEntitiesWithTag = new ClaimWithSecurityTags<>(claimEntity, claimSpecificTags);
      }
    }

    ClaimTransformerInterfaceV2 transformer = deriveTransformer(claimType);
    ExplanationOfBenefit eob = transformer.transform(claimEntitiesWithTag, includeTaxNumbers);

    // Add bene_id to MDC logs
    if (eob.getPatient() != null && !Strings.isNullOrEmpty(eob.getPatient().getReference())) {
      String beneficiaryId = eob.getPatient().getReference().replace("Patient/", "");
      if (!Strings.isNullOrEmpty(beneficiaryId)) {
        LoggingUtils.logBeneIdToMdc(beneficiaryId);
      }
    }
    TransformerUtilsV2.enrichEob(eob, npiOrgLookup, drugCodeDisplayLookup);
    return eob;
  }

  /**
   * Adds support for the FHIR "search" operation for {@link ExplanationOfBenefit}s, allowing users
   * to search by {@link ExplanationOfBenefit#getPatient()}.
   *
   * <p>The {@link Search} annotation indicates that this method supports the search operation.
   * There may be many different methods annotated with this {@link Search} annotation, to support
   * many different search criteria.
   *
   * <p>This method supports both HTTP GET with URL parameters, and HTTP POST with parameters
   * specified within the POST body.
   *
   * @param patient a {@link ReferenceParam} for the {@link ExplanationOfBenefit#getPatient()} to
   *     try and find matches for {@link ExplanationOfBenefit}s
   * @param type a list of {@link ClaimType} to include in the result. Defaults to all types.
   * @param startIndex an {@link OptionalParam} for the startIndex (or offset) used to determine
   *     pagination
   * @param count an {@link OptionalParam} for the count used in pagination
   * @param excludeSamhsa an {@link OptionalParam} that, if <code>"true"</code>, will use {@link
   *     R4EobSamhsaMatcher} to filter out all SAMHSA-related claims from the results
   * @param lastUpdated an {@link OptionalParam} that specifies a date range for the lastUpdated
   *     field.
   * @param serviceDate an {@link OptionalParam} that specifies a date range for {@link
   *     ExplanationOfBenefit}s that completed
   * @param taxNumbers an {@link OptionalParam} for whether to include tax numbers in the response
   * @param elements a {@link String} of client-specified FHIR elements to be included in each EOB.
   * @param requestDetails a {@link RequestDetails} containing the details of the request URL, used
   *     to parse out pagination values
   * @return Returns a {@link Bundle} of {@link ExplanationOfBenefit}s, which may contain multiple
   *     matching resources, or may also be empty.
   */
  @Search
  @Trace
  @RetryOnFailoverOrConnectionException
  public Bundle findByPatient(
      @RequiredParam(name = ExplanationOfBenefit.SP_PATIENT)
          @Description(
              shortDefinition = OpenAPIContentProvider.PATIENT_SP_RES_ID_SHORT,
              value = OpenAPIContentProvider.PATIENT_SP_RES_ID_VALUE)
          ReferenceParam patient,
      @OptionalParam(name = "type")
          @Description(
              shortDefinition = OpenAPIContentProvider.EOB_CLAIM_TYPE_SHORT,
              value = OpenAPIContentProvider.EOB_CLAIM_TYPE_VALUE)
          TokenAndListParam type,
      @OptionalParam(name = "startIndex")
          @Description(
              shortDefinition = OpenAPIContentProvider.PATIENT_START_INDEX_SHORT,
              value = OpenAPIContentProvider.PATIENT_START_INDEX_VALUE)
          String startIndex,
      @OptionalParam(name = Constants.PARAM_COUNT)
          @Description(
              shortDefinition = OpenAPIContentProvider.COUNT_SHORT,
              value = OpenAPIContentProvider.COUNT_VALUE)
          String count,
      @OptionalParam(name = EXCLUDE_SAMHSA)
          @Description(
              shortDefinition = OpenAPIContentProvider.EOB_EXCLUDE_SAMSHA_SHORT,
              value = OpenAPIContentProvider.EOB_EXCLUDE_SAMSHA_VALUE)
          String excludeSamhsa,
      @OptionalParam(name = "_lastUpdated")
          @Description(
              shortDefinition = OpenAPIContentProvider.PATIENT_LAST_UPDATED_SHORT,
              value = OpenAPIContentProvider.PATIENT_LAST_UPDATED_VALUE)
          DateRangeParam lastUpdated,
      @OptionalParam(name = "service-date")
          @Description(
              shortDefinition = OpenAPIContentProvider.EOB_SERVICE_DATE_SHORT,
              value = OpenAPIContentProvider.EOB_SERVICE_DATE_VALUE)
          DateRangeParam serviceDate,
      @OptionalParam(name = "includeTaxNumbers")
          @Description(
              shortDefinition = OpenAPIContentProvider.EOB_INCLUDE_TAX_NUMBERS_SHORT,
              value = OpenAPIContentProvider.EOB_INCLUDE_TAX_NUMBERS_VALUE)
          String taxNumbers,
      @Elements
          @OptionalParam(name = "_elements")
          @Description(
              shortDefinition = OpenAPIContentProvider.EOB_CLIENT_ELEMENTS_SHORT,
              value = OpenAPIContentProvider.EOB_CLIENT_ELEMENTS_VALUE)
          Set<String> elements,
      RequestDetails requestDetails) {

    if (RequestTypeEnum.POST != requestDetails.getRequestType()
        && elements != null
        && elements.size() > 0) {
      throw new InvalidRequestException("_elements tag is only supported via POST request");
    }

    /*
     * startIndex is an optional parameter here because it must be declared in the
     * event it is passed in. However, it is not being used here because it is also
     * contained within requestDetails and parsed out along with other parameters
     * later.
     */
    OffsetLinkBuilder paging = new OffsetLinkBuilder(requestDetails, "/ExplanationOfBenefit?");
    Long beneficiaryId = StringUtils.parseLongOrBadRequest(patient.getIdPart(), "Patient ID");
    Set<ClaimType> claimTypesRequested = CommonTransformerUtils.parseTypeParam(type);
    boolean includeTaxNumbers = returnIncludeTaxNumbers(requestDetails);
    boolean filterSamhsa = CommonTransformerUtils.shouldFilterSamhsa(excludeSamhsa, requestDetails);
    Map<String, String> operationOptions = new HashMap<>();
    operationOptions.put("by", "patient");
    operationOptions.put("IncludeTaxNumbers", String.valueOf(includeTaxNumbers));
    operationOptions.put(
        "types",
        (claimTypesRequested.size() == ClaimType.values().length)
            ? "*"
            : claimTypesRequested.stream()
                .sorted(Comparator.comparing(ClaimType::name))
                .toList()
                .toString());
    operationOptions.put(
        "pageSize", paging.isPagingRequested() ? String.valueOf(paging.getPageSize()) : "*");
    operationOptions.put(
        "_lastUpdated", Boolean.toString(lastUpdated != null && !lastUpdated.isEmpty()));
    operationOptions.put(
        "service-date", Boolean.toString(serviceDate != null && !serviceDate.isEmpty()));
    CommonTransformerUtils.publishMdcOperationName(
        CanonicalOperation.Endpoint.V2_EOB, operationOptions);

    // Optimize when the lastUpdated parameter is specified and result set is empty
    if (loadedFilterManager.isResultSetEmpty(beneficiaryId, lastUpdated)) {
      // Add bene_id to MDC logs when _lastUpdated filter is in effect
      LoggingUtils.logBeneIdToMdc(beneficiaryId);
      // Add number of resources to MDC logs
      LoggingUtils.logResourceCountToMdc(0);

      return TransformerUtilsV2.createBundle(
          paging, new ArrayList<IBaseResource>(), loadedFilterManager.getTransactionTime());
    }

    // See if we have any claims data for the beneficiary.
    int claimTypesThatHaveData = CommonQueries.availableClaimsData(entityManager, beneficiaryId);
    Bundle bundle = null;
    if (claimTypesThatHaveData > 0) {
      try {
        bundle =
            processClaimsMask(
                claimTypesThatHaveData,
                claimTypesRequested,
                beneficiaryId,
                paging,
                Optional.ofNullable(lastUpdated),
                Optional.ofNullable(serviceDate),
                filterSamhsa,
                includeTaxNumbers);
      } catch (InvalidRequestException e) {
        // If we're throwing a 400, pass it back up
        throw e;
      } catch (Exception e) {
        LOGGER.error(e.getMessage(), e);
      }
    }
    if (bundle == null) {
      LoggingUtils.logBeneIdToMdc(beneficiaryId);
      LoggingUtils.logResourceCountToMdc(0);
      bundle =
          TransformerUtilsV2.createBundle(
              paging, new ArrayList<>(), loadedFilterManager.getTransactionTime());
    }
<<<<<<< HEAD
    TransformerUtilsV2.enrichEobBundle(bundle, npiOrgLookup, drugCodeDisplayLookup);
=======

    TransformerUtilsV2.enrichEobBundle(bundle, npiOrgLookup);
>>>>>>> 6735a635
    return bundle;
  }

  /**
   * Process the available claims mask value denoting which claims to process in parallel.
   *
   * @param claimTypesThatHaveData an {@link Integer} denoting the claim types to process.
   * @param claimTypesRequested a {@link Set} of {@link ClaimType} denoting requested claim types.
   * @param beneficiaryId a {@link Long} patient bene_id value.
   * @param paging a {@link OffsetLinkBuilder} for the startIndex (or offset) when using pagination.
   * @param lastUpdated a {@link DateRangeParam} denoting inclusion of lastUpdated field.
   * @param serviceDate a {@link DateRangeParam} specifying date range for the {@link
   *     ExplanationOfBenefit}s that completed.
   * @param excludeSamhsa optional {@link Boolean} denoting use of {@link R4EobSamhsaMatcher} *
   *     filtering of all SAMHSA-related claims from the results.
   * @param includeTaxNumbers an {@link Optional} boolean denoting includsio/exclusion of tax
   *     numbers in the response,
   * @return Returns a {@link Bundle} of {@link ExplanationOfBenefit}s, which may contain multiple
   *     matching resources, or may also be empty.
   * @throws InterruptedException when thread processing task is interrupted.
   * @throws ExecutionException when when executor fails to create thread.
   */
  @VisibleForTesting
  private Bundle processClaimsMask(
      int claimTypesThatHaveData,
      Set<ClaimType> claimTypesRequested,
      long beneficiaryId,
      OffsetLinkBuilder paging,
      Optional<DateRangeParam> lastUpdated,
      Optional<DateRangeParam> serviceDate,
      boolean excludeSamhsa,
      boolean includeTaxNumbers)
      throws InterruptedException, ExecutionException {

    EnumSet<ClaimType> claimsToProcess =
        TransformerUtilsV2.fetchClaimsAvailability(claimTypesRequested, claimTypesThatHaveData);
    LOGGER.debug(
        String.format("EnumSet for V2 claims, bene_id %d: %s", beneficiaryId, claimsToProcess));

    // OK to return null, since fallback will create bundle and log things.
    if (claimsToProcess.isEmpty()) {
      return null;
    }

    List<IBaseResource> eobs = new ArrayList<>();

    /*
     * The way our JPA/SQL schema is setup, we have to run a separate search for
     * each claim type, then combine the results. It's not super efficient, but it's
     * also not so inefficient that it's worth fixing.
     */
    List<Callable<PatientClaimsEobTaskTransformerV2>> callableTasks =
        new ArrayList<>(claimsToProcess.size());
    /*
     * We create the task bean by directly invoking the applications Spring
     * ApplicationContext to provide the bean; this is necessary as the tasks
     * will run concurrently and each task will need its own instance of an
     * {@link EntityManager}.
     */
    claimsToProcess.forEach(
        claimType -> {
          PatientClaimsEobTaskTransformerV2 task =
              appContext.getBean(PatientClaimsEobTaskTransformerV2.class);
          task.setupTaskParams(
              deriveTransformer(claimType),
              claimType,
              beneficiaryId,
              lastUpdated,
              serviceDate,
              excludeSamhsa);

          task.setIncludeTaxNumbers(includeTaxNumbers);
          callableTasks.add(task);
        });

    List<Future<PatientClaimsEobTaskTransformerV2>> futures;
    futures = executorService.invokeAll(callableTasks);

    for (Future<PatientClaimsEobTaskTransformerV2> future : futures) {
      PatientClaimsEobTaskTransformerV2 taskResult = future.get();
      if (taskResult.ranSuccessfully()) {
        eobs.addAll(taskResult.fetchEOBs());
      } else {
        Throwable taskError = taskResult.getFailure().get();
        throw new RuntimeException(taskError);
      }
    }
    eobs.sort(R4ExplanationOfBenefitResourceProvider::compareByClaimIdThenClaimType);

    // Add bene_id to MDC logs
    LoggingUtils.logBeneIdToMdc(beneficiaryId);
    return TransformerUtilsV2.createBundle(paging, eobs, loadedFilterManager.getTransactionTime());
  }

  /**
   * Compare two EOB resources by claim id and claim type.
   *
   * @param res1 an {@link ExplanationOfBenefit} to be compared
   * @param res2 an {@link ExplanationOfBenefit} to be compared
   * @return the comparison result
   */
  private static int compareByClaimIdThenClaimType(IBaseResource res1, IBaseResource res2) {
    /*
     * In order for paging to be meaningful (and stable), the claims have to be
     * consistently sorted across different app server instances (in case page 1
     * comes from Server A but page 2 comes from Server B). Right now, we don't have
     * anything "useful" to sort by, so we just sort by claim ID (subsorted by claim
     * type).
     *
     * TODO once we have metadata from BLUEBUTTON-XXX on when each claim was
     * first loaded into our DB, we should sort by that.
     */
    ExplanationOfBenefit eob1 = (ExplanationOfBenefit) res1;
    ExplanationOfBenefit eob2 = (ExplanationOfBenefit) res2;
    if (TransformerUtilsV2.getUnprefixedClaimId(eob1)
        .equals(TransformerUtilsV2.getUnprefixedClaimId(eob2))) {
      return TransformerUtilsV2.getClaimType(eob1).compareTo(TransformerUtilsV2.getClaimType(eob2));
    } else {
      return TransformerUtilsV2.getUnprefixedClaimId(eob1)
          .compareTo(TransformerUtilsV2.getUnprefixedClaimId(eob2));
    }
  }

  /**
   * Return the EOB transfromer based on claim type.
   *
   * @param eobIdType the eob claim type
   * @return the transformed explanation of benefit
   */
  @VisibleForTesting
  private ClaimTransformerInterfaceV2 deriveTransformer(ClaimType eobIdType) {
    switch (eobIdType) {
      case CARRIER:
        return carrierClaimTransformer;
      case DME:
        return dmeClaimTransformer;
      case HHA:
        return hhaClaimTransformer;
      case HOSPICE:
        return hospiceClaimTransformer;
      case INPATIENT:
        return inpatientClaimTransformer;
      case OUTPATIENT:
        return outpatientClaimTransformer;
      case PDE:
        return partDEventTransformer;
      case SNF:
        return snfClaimTransformer;
    }
    throw new InvalidRequestException("Invalid requested claim type: " + eobIdType);
  }
}<|MERGE_RESOLUTION|>--- conflicted
+++ resolved
@@ -150,8 +150,8 @@
    * @param partDEventTransformer the part d event transformer
    * @param snfClaimTransformer the snf claim transformer
    * @param securityTagsDao the security Tags Dao
-   * @param npiOrgLookup Instance of NPIOrgLookup
-   * @param drugCodeDisplayLookup Instance of FDADrugCodeDisplayLookup
+   * @param npiOrgLookup NPIOrgLookup
+   * @param fdaDrugCodeDisplayLookup fdaDrugCodeDisplayLookup
    */
   public R4ExplanationOfBenefitResourceProvider(
       ApplicationContext appContext,
@@ -166,13 +166,9 @@
       OutpatientClaimTransformerV2 outpatientClaimTransformer,
       PartDEventTransformerV2 partDEventTransformer,
       SNFClaimTransformerV2 snfClaimTransformer,
-<<<<<<< HEAD
+      SecurityTagsDao securityTagsDao,
       NPIOrgLookup npiOrgLookup,
-      FDADrugCodeDisplayLookup drugCodeDisplayLookup) {
-=======
-      SecurityTagsDao securityTagsDao,
-      NPIOrgLookup npiOrgLookup) {
->>>>>>> 6735a635
+      FDADrugCodeDisplayLookup fdaDrugCodeDisplayLookup) {
     this.appContext = requireNonNull(appContext);
     this.metricRegistry = requireNonNull(metricRegistry);
     this.loadedFilterManager = requireNonNull(loadedFilterManager);
@@ -187,7 +183,7 @@
     this.snfClaimTransformer = requireNonNull(snfClaimTransformer);
     this.securityTagsDao = securityTagsDao;
     this.npiOrgLookup = npiOrgLookup;
-    this.drugCodeDisplayLookup = drugCodeDisplayLookup;
+    this.drugCodeDisplayLookup = fdaDrugCodeDisplayLookup;
   }
 
   /**
@@ -460,12 +456,7 @@
           TransformerUtilsV2.createBundle(
               paging, new ArrayList<>(), loadedFilterManager.getTransactionTime());
     }
-<<<<<<< HEAD
     TransformerUtilsV2.enrichEobBundle(bundle, npiOrgLookup, drugCodeDisplayLookup);
-=======
-
-    TransformerUtilsV2.enrichEobBundle(bundle, npiOrgLookup);
->>>>>>> 6735a635
     return bundle;
   }
 
