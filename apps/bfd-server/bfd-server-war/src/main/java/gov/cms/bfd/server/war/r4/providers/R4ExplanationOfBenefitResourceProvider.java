--- conflicted
+++ resolved
@@ -132,7 +132,7 @@
    * @param inpatientClaimTransformer the inpatient claim transformer
    * @param outpatientClaimTransformer the outpatient claim transformer
    * @param partDEventTransformer the part d event transformer
-   * @param snfClaimTransformer the snf claim transformer v 2
+   * @param snfClaimTransformer the snf claim transformer
    */
   public R4ExplanationOfBenefitResourceProvider(
       ApplicationContext appContext,
@@ -401,9 +401,9 @@
      * each claim type, then combine the results. It's not super efficient, but it's
      * also not so inefficient that it's worth fixing.
      */
-<<<<<<< HEAD
     CountDownLatch countDownLatch = new CountDownLatch(claimsToProcess.size());
-    List<Callable<PatientClaimsEobTaskTransformerV2>> callableTasks = new ArrayList<>();
+    List<Callable<PatientClaimsEobTaskTransformerV2>> callableTasks =
+        new ArrayList<>(claimsToProcess.size());
 
     claimsToProcess.forEach(
         claimType -> {
@@ -428,72 +428,6 @@
       countDownLatch.await();
     } catch (InterruptedException e) {
       LOGGER.error("Error invoking executor service", e);
-=======
-    if (claimTypes.contains(ClaimTypeV2.CARRIER) && bitSet.get(QueryUtils.CARRIER_HAS_DATA)) {
-      eobs.addAll(
-          transformToEobs(
-              ClaimTypeV2.CARRIER,
-              findClaimTypeByPatient(ClaimTypeV2.CARRIER, beneficiaryId, lastUpdated, serviceDate),
-              includeTaxNumbers));
-    }
-
-    if (claimTypes.contains(ClaimTypeV2.DME) && bitSet.get(QueryUtils.DME_HAS_DATA)) {
-      eobs.addAll(
-          transformToEobs(
-              ClaimTypeV2.DME,
-              findClaimTypeByPatient(ClaimTypeV2.DME, beneficiaryId, lastUpdated, serviceDate),
-              includeTaxNumbers));
-    }
-
-    if (claimTypes.contains(ClaimTypeV2.HHA) && bitSet.get(QueryUtils.HHA_HAS_DATA)) {
-      eobs.addAll(
-          transformToEobs(
-              ClaimTypeV2.HHA,
-              findClaimTypeByPatient(ClaimTypeV2.HHA, beneficiaryId, lastUpdated, serviceDate),
-              includeTaxNumbers));
-    }
-
-    if (claimTypes.contains(ClaimTypeV2.HOSPICE) && bitSet.get(QueryUtils.HOSPICE_HAS_DATA)) {
-      eobs.addAll(
-          transformToEobs(
-              ClaimTypeV2.HOSPICE,
-              findClaimTypeByPatient(ClaimTypeV2.HOSPICE, beneficiaryId, lastUpdated, serviceDate),
-              includeTaxNumbers));
-    }
-
-    if (claimTypes.contains(ClaimTypeV2.INPATIENT) && bitSet.get(QueryUtils.INPATIENT_HAS_DATA)) {
-      eobs.addAll(
-          transformToEobs(
-              ClaimTypeV2.INPATIENT,
-              findClaimTypeByPatient(
-                  ClaimTypeV2.INPATIENT, beneficiaryId, lastUpdated, serviceDate),
-              includeTaxNumbers));
-    }
-
-    if (claimTypes.contains(ClaimTypeV2.OUTPATIENT) && bitSet.get(QueryUtils.OUTPATIENT_HAS_DATA)) {
-      eobs.addAll(
-          transformToEobs(
-              ClaimTypeV2.OUTPATIENT,
-              findClaimTypeByPatient(
-                  ClaimTypeV2.OUTPATIENT, beneficiaryId, lastUpdated, serviceDate),
-              includeTaxNumbers));
-    }
-
-    if (claimTypes.contains(ClaimTypeV2.PDE) && bitSet.get(QueryUtils.PART_D_HAS_DATA)) {
-      eobs.addAll(
-          transformToEobs(
-              ClaimTypeV2.PDE,
-              findClaimTypeByPatient(ClaimTypeV2.PDE, beneficiaryId, lastUpdated, serviceDate),
-              includeTaxNumbers));
-    }
-
-    if (claimTypes.contains(ClaimTypeV2.SNF) && bitSet.get(QueryUtils.SNF_HAS_DATA)) {
-      eobs.addAll(
-          transformToEobs(
-              ClaimTypeV2.SNF,
-              findClaimTypeByPatient(ClaimTypeV2.SNF, beneficiaryId, lastUpdated, serviceDate),
-              includeTaxNumbers));
->>>>>>> e508893c
     }
 
     for (Future<PatientClaimsEobTaskTransformerV2> future : futures) {
@@ -502,7 +436,8 @@
         if (taskResult.ranSuccessfully()) {
           eobs.addAll(taskResult.fetchEOBs());
         } else {
-          LOGGER.error(taskResult.getFailure().get().getMessage(), taskResult.getFailure().get());
+          Throwable taskError = taskResult.getFailure().get();
+          throw new RuntimeException(taskError);
         }
       } catch (InterruptedException | ExecutionException e) {
         LOGGER.error("Error getting future result", e);
@@ -550,7 +485,6 @@
    * @param eobIdType the eob claim type
    * @return the transformed explanation of benefit
    */
-<<<<<<< HEAD
   private ClaimTransformerInterfaceV2 deriveTransformer(ClaimTypeV2 eobIdType) {
     switch (eobIdType) {
       case CARRIER:
@@ -569,85 +503,6 @@
         return partDEventTransformer;
       case SNF:
         return snfClaimTransformer;
-=======
-  private ExplanationOfBenefit transformEobClaim(
-      Object claimEntity, ClaimTypeV2 eobIdType, boolean includeTaxNumbers) {
-
-    return switch (eobIdType) {
-      case CARRIER -> carrierClaimTransformer.transform(claimEntity, includeTaxNumbers);
-      case DME -> dmeClaimTransformer.transform(claimEntity, includeTaxNumbers);
-      case HHA -> hhaClaimTransformer.transform(claimEntity);
-      case HOSPICE -> hospiceClaimTransformer.transform(claimEntity);
-      case INPATIENT -> inpatientClaimTransformer.transform(claimEntity);
-      case OUTPATIENT -> outpatientClaimTransformer.transform(claimEntity);
-      case PDE -> partDEventTransformer.transform(claimEntity);
-      case SNF -> snfClaimTransformerV2.transform(claimEntity);
-    };
-  }
-
-  /**
-   * Transform a list of claims to a list of {@link ExplanationOfBenefit} objects.
-   *
-   * <p>TODO: This should likely not exist in the provider class and be moved somewhere else like a
-   * transformer class
-   *
-   * @param claimType the {@link ClaimTypeV2} being transformed
-   * @param claims the claims/events to transform
-   * @param includeTaxNumbers whether to include tax numbers in the response
-   * @return the transformed {@link ExplanationOfBenefit} instances, one for each specified
-   *     claim/event
-   */
-  @Trace
-  private List<ExplanationOfBenefit> transformToEobs(
-      ClaimTypeV2 claimType, List<?> claims, boolean includeTaxNumbers) {
-    return claims.stream()
-        .map(c -> transformEobClaim(c, claimType, includeTaxNumbers))
-        .collect(Collectors.toList());
-  }
-
-  /**
-   * Removes all SAMHSA-related claims from the specified {@link List} of {@link
-   * ExplanationOfBenefit} resources.
-   *
-   * @param eobs the {@link List} of {@link ExplanationOfBenefit} resources (i.e. claims) to filter
-   */
-  private void filterSamhsa(List<IBaseResource> eobs) {
-    ListIterator<IBaseResource> eobsIter = eobs.listIterator();
-    while (eobsIter.hasNext()) {
-      ExplanationOfBenefit eob = (ExplanationOfBenefit) eobsIter.next();
-      if (samhsaMatcher.test(eob)) eobsIter.remove();
-    }
-  }
-
-  /**
-   * Compares {@link LocalDate} a against {@link LocalDate} using the supplied {@link
-   * ParamPrefixEnum}.
-   *
-   * @param a the first item to compare
-   * @param b the second item to compare
-   * @param prefix prefix to use. Supported: {@link ParamPrefixEnum#GREATERTHAN_OR_EQUALS}, {@link
-   *     ParamPrefixEnum#GREATERTHAN}, {@link ParamPrefixEnum#LESSTHAN_OR_EQUALS}, {@link
-   *     ParamPrefixEnum#LESSTHAN}
-   * @return true if the comparison between a and b returned true
-   * @throws IllegalArgumentException if caller supplied an unsupported prefix
-   */
-  private boolean compareLocalDate(
-      @Nullable LocalDate a, @Nullable LocalDate b, ParamPrefixEnum prefix) {
-    if (a == null || b == null) {
-      return false;
-    }
-    switch (prefix) {
-      case GREATERTHAN_OR_EQUALS:
-        return !a.isBefore(b);
-      case GREATERTHAN:
-        return a.isAfter(b);
-      case LESSTHAN_OR_EQUALS:
-        return !a.isAfter(b);
-      case LESSTHAN:
-        return a.isBefore(b);
-      default:
-        throw new InvalidRequestException(String.format("Unsupported prefix supplied: %s", prefix));
->>>>>>> e508893c
     }
     return null;
   }
