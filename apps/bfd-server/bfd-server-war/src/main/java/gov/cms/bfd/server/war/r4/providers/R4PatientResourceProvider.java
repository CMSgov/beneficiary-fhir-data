package gov.cms.bfd.server.war.r4.providers;

import ca.uhn.fhir.model.api.annotation.Description;
import ca.uhn.fhir.model.primitive.IdDt;
import ca.uhn.fhir.rest.annotation.IdParam;
import ca.uhn.fhir.rest.annotation.OptionalParam;
import ca.uhn.fhir.rest.annotation.Read;
import ca.uhn.fhir.rest.annotation.RequiredParam;
import ca.uhn.fhir.rest.annotation.Search;
import ca.uhn.fhir.rest.api.server.RequestDetails;
import ca.uhn.fhir.rest.param.DateRangeParam;
import ca.uhn.fhir.rest.param.TokenParam;
import ca.uhn.fhir.rest.server.IResourceProvider;
import ca.uhn.fhir.rest.server.exceptions.InvalidRequestException;
import ca.uhn.fhir.rest.server.exceptions.ResourceNotFoundException;
import com.codahale.metrics.MetricRegistry;
import com.codahale.metrics.Timer;
import com.google.common.base.Strings;
import com.newrelic.api.agent.Trace;
import gov.cms.bfd.model.codebook.data.CcwCodebookVariable;
import gov.cms.bfd.model.rif.Beneficiary;
import gov.cms.bfd.model.rif.BeneficiaryHistory;
import gov.cms.bfd.model.rif.BeneficiaryHistory_;
import gov.cms.bfd.model.rif.BeneficiaryMonthly;
import gov.cms.bfd.model.rif.BeneficiaryMonthly_;
import gov.cms.bfd.model.rif.Beneficiary_;
import gov.cms.bfd.server.war.Operation;
import gov.cms.bfd.server.war.commons.CommonHeaders;
import gov.cms.bfd.server.war.commons.LoadedFilterManager;
import gov.cms.bfd.server.war.commons.OffsetLinkBuilder;
import gov.cms.bfd.server.war.commons.PatientLinkBuilder;
import gov.cms.bfd.server.war.commons.QueryUtils;
import gov.cms.bfd.server.war.commons.RequestHeaders;
import gov.cms.bfd.server.war.commons.TransformerConstants;
import java.math.BigDecimal;
import java.time.LocalDate;
import java.time.Year;
import java.time.YearMonth;
import java.util.ArrayList;
import java.util.Arrays;
import java.util.Collections;
import java.util.HashMap;
import java.util.LinkedList;
import java.util.List;
import java.util.Map;
import java.util.Objects;
import java.util.Optional;
import java.util.stream.Collectors;
import javax.inject.Inject;
import javax.persistence.EntityManager;
import javax.persistence.NoResultException;
import javax.persistence.PersistenceContext;
import javax.persistence.TypedQuery;
import javax.persistence.criteria.CriteriaBuilder;
import javax.persistence.criteria.CriteriaQuery;
import javax.persistence.criteria.JoinType;
import javax.persistence.criteria.Predicate;
import javax.persistence.criteria.Root;
import javax.persistence.metamodel.SingularAttribute;
import org.apache.commons.lang3.StringUtils;
import org.hibernate.jpa.QueryHints;
import org.hl7.fhir.instance.model.api.IBaseResource;
import org.hl7.fhir.r4.model.Bundle;
import org.hl7.fhir.r4.model.IdType;
import org.hl7.fhir.r4.model.Identifier;
import org.hl7.fhir.r4.model.Patient;
import org.slf4j.MDC;
import org.springframework.stereotype.Component;

/**
 * This FHIR {@link IResourceProvider} adds support for R4 {@link Patient} resources, derived from
 * the CCW beneficiaries.
 */
@Component
public final class R4PatientResourceProvider implements IResourceProvider, CommonHeaders {
  /**
   * The {@link Identifier#getSystem()} values that are supported by {@link #searchByIdentifier}.
   * NOTE: For v2, HICN no longer supported.
   */
  private static final List<String> SUPPORTED_HASH_IDENTIFIER_SYSTEMS =
      Arrays.asList(
          TransformerConstants.CODING_BBAPI_BENE_MBI_HASH,
          TransformerConstants.CODING_BBAPI_BENE_HICN_HASH,
          TransformerConstants.CODING_BBAPI_BENE_HICN_HASH_OLD);

  private EntityManager entityManager;
  private MetricRegistry metricRegistry;
  private LoadedFilterManager loadedFilterManager;

  /** @param entityManager a JPA {@link EntityManager} connected to the application's database */
  @PersistenceContext
  public void setEntityManager(EntityManager entityManager) {
    this.entityManager = entityManager;
  }

  /** @param metricRegistry the {@link MetricRegistry} to use */
  @Inject
  public void setMetricRegistry(MetricRegistry metricRegistry) {
    this.metricRegistry = metricRegistry;
  }

  /** @param loadedFilterManager the {@link LoadedFilterManager} to use */
  @Inject
  public void setLoadedFilterManager(LoadedFilterManager loadedFilterManager) {
    this.loadedFilterManager = loadedFilterManager;
  }

  /** @see ca.uhn.fhir.rest.server.IResourceProvider#getResourceType() */
  @Override
  public Class<? extends IBaseResource> getResourceType() {
    return Patient.class;
  }

  /**
   * Adds support for the FHIR "read" operation, for {@link Patient}s. The {@link Read} annotation
   * indicates that this method supports the read operation.
   *
   * <p>Read operations take a single parameter annotated with {@link IdParam}, and should return a
   * single resource instance.
   *
   * @param patientId The read operation takes one parameter, which must be of type {@link IdType}
   *     and must be annotated with the {@link IdParam} annotation.
   * @param requestDetails a {@link RequestDetails} containing the details of the request URL, used
   *     to parse out pagination values
   * @return Returns a resource matching the specified {@link IdDt}, or <code>null</code> if none
   *     exists.
   */
  @Read(version = false)
  @Trace
  public Patient read(@IdParam IdType patientId, RequestDetails requestDetails) {
    if (patientId == null || patientId.getVersionIdPartAsLong() != null) {
      throw new IllegalArgumentException();
    }
    String beneIdText = patientId.getIdPart();
    if (beneIdText == null || beneIdText.trim().isEmpty()) {
      throw new IllegalArgumentException();
    }

    RequestHeaders requestHeader = RequestHeaders.getHeaderWrapper(requestDetails);

    Operation operation = new Operation(Operation.Endpoint.V2_PATIENT);

    operation.setOption("by", "id");
    // there is another method with exclude list: requestHeader.getNVPairs(<excludeHeaders>)
    requestHeader.getNVPairs().forEach((n, v) -> operation.setOption(n, v.toString()));
    operation.publishOperationName();

    CriteriaBuilder builder = entityManager.getCriteriaBuilder();
    CriteriaQuery<Beneficiary> criteria = builder.createQuery(Beneficiary.class);
    Root<Beneficiary> root = criteria.from(Beneficiary.class);

    root.fetch(Beneficiary_.medicareBeneficiaryIdHistories, JoinType.LEFT);

    criteria.select(root);
    criteria.where(builder.equal(root.get(Beneficiary_.beneficiaryId), beneIdText));

    Beneficiary beneficiary = null;
    Long beneByIdQueryNanoSeconds = null;
    Timer.Context timerBeneQuery =
        metricRegistry
            .timer(MetricRegistry.name(getClass().getSimpleName(), "query", "bene_by_id"))
            .time();
    try {
      beneficiary = entityManager.createQuery(criteria).getSingleResult();
    } catch (NoResultException e) {
      throw new ResourceNotFoundException(patientId);
    } finally {
      beneByIdQueryNanoSeconds = timerBeneQuery.stop();

      TransformerUtilsV2.recordQueryInMdc(
          String.format(
              "bene_by_id.include_%s",
              String.join(
                  "_", (List<String>) requestHeader.getValue(HEADER_NAME_INCLUDE_IDENTIFIERS))),
          beneByIdQueryNanoSeconds,
          beneficiary == null ? 0 : 1);
    }

    // Add bene_id to MDC logs
    MDC.put("bene_id", beneIdText);

    return BeneficiaryTransformerV2.transform(metricRegistry, beneficiary, requestHeader);
  }

  /**
   * Adds support for the FHIR "search" operation for {@link Patient}s, allowing users to search by
   * {@link Patient#getId()}.
   *
   * <p>The {@link Search} annotation indicates that this method supports the search operation.
   * There may be many different methods annotated with this {@link Search} annotation, to support
   * many different search criteria.
   *
   * @param logicalId a {@link TokenParam} (with no system, per the spec) for the {@link
   *     Patient#getId()} to try and find a matching {@link Patient} for
   * @param startIndex an {@link OptionalParam} for the startIndex (or offset) used to determine
   *     pagination
   * @param lastUpdated an {@link OptionalParam} to filter the results based on the passed date
   *     range
   * @param requestDetails a {@link RequestDetails} containing the details of the request URL, used
   *     to parse out pagination values
   * @return Returns a {@link List} of {@link Patient}s, which may contain multiple matching
   *     resources, or may also be empty.
   */
  @Search
  @Trace
  public Bundle searchByLogicalId(
      @RequiredParam(name = Patient.SP_RES_ID)
          @Description(shortDefinition = "The patient identifier to search for")
          TokenParam logicalId,
      @OptionalParam(name = "startIndex")
          @Description(shortDefinition = "The offset used for result pagination")
          String startIndex,
      @OptionalParam(name = "_lastUpdated")
          @Description(shortDefinition = "Include resources last updated in the given range")
          DateRangeParam lastUpdated,
      RequestDetails requestDetails) {
    if (logicalId.getQueryParameterQualifier() != null)
      throw new InvalidRequestException(
          "Unsupported query parameter qualifier: " + logicalId.getQueryParameterQualifier());
    if (logicalId.getSystem() != null && !logicalId.getSystem().isEmpty())
      throw new InvalidRequestException(
          "Unsupported query parameter system: " + logicalId.getSystem());
    if (logicalId.getValueNotNull().isEmpty())
      throw new InvalidRequestException(
          "Unsupported query parameter value: " + logicalId.getValue());

    List<IBaseResource> patients;
    if (loadedFilterManager.isResultSetEmpty(logicalId.getValue(), lastUpdated)) {
      patients = Collections.emptyList();
    } else {
      try {
        patients =
            Optional.of(read(new IdType(logicalId.getValue()), requestDetails))
                .filter(
                    p ->
                        QueryUtils.isInRange(p.getMeta().getLastUpdated().toInstant(), lastUpdated))
                .map(p -> Collections.singletonList((IBaseResource) p))
                .orElse(Collections.emptyList());
      } catch (ResourceNotFoundException e) {
        patients = Collections.emptyList();
      }
    }

    /*
     * Publish the operation name. Note: This is a bit later than we'd normally do this, as we need
     * to override the operation name that was published by the possible call to read(...), above.
     */

    RequestHeaders requestHeader = RequestHeaders.getHeaderWrapper(requestDetails);
    Operation operation = new Operation(Operation.Endpoint.V2_PATIENT);
    operation.setOption("by", "id");
    // track all api hdrs
    requestHeader.getNVPairs().forEach((n, v) -> operation.setOption(n, v.toString()));
    operation.setOption(
        "_lastUpdated", Boolean.toString(lastUpdated != null && !lastUpdated.isEmpty()));
    operation.publishOperationName();

    OffsetLinkBuilder paging = new OffsetLinkBuilder(requestDetails, "/Patient?");
    Bundle bundle =
        TransformerUtilsV2.createBundle(paging, patients, loadedFilterManager.getTransactionTime());
    return bundle;
  }

  @Search
  @Trace
  public Bundle searchByCoverageContract(
      // This is very explicit as a place holder until this kind
      // of relational search is more common.
      @RequiredParam(name = "_has:Coverage.extension")
          @Description(shortDefinition = "Part D coverage type")
          TokenParam coverageId,
      @OptionalParam(name = "_has:Coverage.rfrncyr")
          @Description(shortDefinition = "Part D reference year")
          TokenParam referenceYear,
      @OptionalParam(name = "cursor")
          @Description(shortDefinition = "The cursor used for result pagination")
          String cursor,
      RequestDetails requestDetails) {

    String contractMonth =
        coverageId.getSystem().substring(coverageId.getSystem().lastIndexOf('/') + 1);
    CcwCodebookVariable partDContractMonth = partDCwVariableFor(contractMonth);
    String contractMonthValue = partDFieldByMonth(partDContractMonth);

    // Figure out which year they're searching for.
    int year = Year.now().getValue();
    if (referenceYear != null && !StringUtils.isEmpty(referenceYear.getValueNotNull())) {
      /*
       * TODO Once AB2D has switched to always specifying the year, the implicit `else` on this
       * needs to become an invalid request.
       */
      try {
        year = Integer.parseInt(referenceYear.getValueNotNull());
      } catch (NumberFormatException e) {
        throw new InvalidRequestException("Invalid contract year specified", e);
      }
    }

    YearMonth ym = YearMonth.of(year, Integer.valueOf(contractMonthValue));
    return searchByCoverageContractAndYearMonth(coverageId, ym.atDay(1), requestDetails);
  }

  public Bundle searchByCoverageContractByFieldName(
      // This is very explicit as a place holder until this kind
      // of relational search is more common.
      TokenParam coverageId, String cursor, RequestDetails requestDetails) {
    checkCoverageId(coverageId);
    RequestHeaders requestHeader = RequestHeaders.getHeaderWrapper(requestDetails);
    PatientLinkBuilder paging = new PatientLinkBuilder(requestDetails.getCompleteUrl());

    Operation operation = new Operation(Operation.Endpoint.V2_PATIENT);
    operation.setOption("by", "coverageContract");
    requestHeader.getNVPairs().forEach((n, v) -> operation.setOption(n, v.toString()));
    operation.publishOperationName();

    List<Beneficiary> matchingBeneficiaries = fetchBeneficiaries(coverageId, requestHeader, paging);
    boolean hasAnotherPage = matchingBeneficiaries.size() > paging.getPageSize();
    if (hasAnotherPage) {
      matchingBeneficiaries = matchingBeneficiaries.subList(0, paging.getPageSize());
      paging = new PatientLinkBuilder(paging, hasAnotherPage);
    }

    List<IBaseResource> patients =
        matchingBeneficiaries.stream()
            .map(
                beneficiary -> {
                  // Null out the unhashed HICNs
                  beneficiary.setHicnUnhashed(Optional.empty());

                  Patient patient =
                      BeneficiaryTransformerV2.transform(
                          metricRegistry, beneficiary, requestHeader);
                  return patient;
                })
            .collect(Collectors.toList());

    Bundle bundle =
        TransformerUtilsV2.createBundle(patients, paging, loadedFilterManager.getTransactionTime());
    TransformerUtilsV2.workAroundHAPIIssue1585(requestDetails);
    return bundle;
  }

  private CcwCodebookVariable partDCwVariableFor(String system) {
    try {
      return CcwCodebookVariable.valueOf(system.toUpperCase());
    } catch (IllegalArgumentException e) {
      throw new InvalidRequestException("Unsupported extension system: " + system);
    }
  }

  private String partDFieldFor(CcwCodebookVariable month) {
    Map<CcwCodebookVariable, String> mapOfMonth =
        new HashMap<CcwCodebookVariable, String>() {
          {
            put(CcwCodebookVariable.PTDCNTRCT01, "partDContractNumberJanId");
            put(CcwCodebookVariable.PTDCNTRCT02, "partDContractNumberFebId");
            put(CcwCodebookVariable.PTDCNTRCT03, "partDContractNumberMarId");
            put(CcwCodebookVariable.PTDCNTRCT04, "partDContractNumberAprId");
            put(CcwCodebookVariable.PTDCNTRCT05, "partDContractNumberMayId");
            put(CcwCodebookVariable.PTDCNTRCT06, "partDContractNumberJunId");
            put(CcwCodebookVariable.PTDCNTRCT07, "partDContractNumberJulId");
            put(CcwCodebookVariable.PTDCNTRCT08, "partDContractNumberAugId");
            put(CcwCodebookVariable.PTDCNTRCT09, "partDContractNumberSeptId");
            put(CcwCodebookVariable.PTDCNTRCT10, "partDContractNumberOctId");
            put(CcwCodebookVariable.PTDCNTRCT11, "partDContractNumberNovId");
            put(CcwCodebookVariable.PTDCNTRCT12, "partDContractNumberDecId");
          }
        };

    if (mapOfMonth.containsKey(month)) {
      return mapOfMonth.get(month);
    }
    throw new InvalidRequestException(
        "Unsupported extension system: " + month.getVariable().getId().toLowerCase());
  }

  /**
   * Fetch beneficiaries for the PartD coverage parameter. If includeIdentiers are present then the
   * entity mappings are fetched as well
   *
   * @param coverageId coverage type
   * @param requestHeader {@link RequestHeaders} the holder that contains all supported resource
   *     request headers
   * @param paging specified
   * @return the beneficiaries
   */
  private List<Beneficiary> fetchBeneficiaries(
      TokenParam coverageId, RequestHeaders requestHeader, PatientLinkBuilder paging) {
    String contractMonth =
        coverageId.getSystem().substring(coverageId.getSystem().lastIndexOf('/') + 1);
    CcwCodebookVariable partDContractMonth = partDCwVariableFor(contractMonth);
    String contractMonthField = partDFieldFor(partDContractMonth);
    String contractCode = coverageId.getValueNotNull();

    // Fetching with joins is not compatible with setMaxResults as explained in this post:
    // https://stackoverflow.com/questions/53569908/jpa-eager-fetching-and-pagination-best-practices
    // So, in cases where there are joins and paging, we query in two steps: first fetch bene-ids
    // with paging and then fetch full benes with joins.
    boolean useTwoSteps = (requestHeader.isMBIinIncludeIdentifiers() && paging.isPagingRequested());

    // Set the max query results to one more than the pagesize so that the caller
    // can figure out whether there is another page.
    final int maxResults = paging.getPageSize() + 1;

    if (useTwoSteps) {
      // Fetch ids
      List<String> ids =
          queryBeneficiaryIds(contractMonthField, contractCode, paging)
              .setMaxResults(maxResults)
              .getResultList();

      // Fetch the benes using the ids
      return queryBeneficiariesByIds(ids, requestHeader).getResultList();
    } else {
      // Fetch benes and their histories in one query
      return queryBeneficiariesBy(contractMonthField, contractCode, paging, requestHeader)
          .setMaxResults(maxResults)
          .getResultList();
    }
  }

  /**
   * Build a criteria for a general Beneficiary query
   *
   * @param field to match on
   * @param value to match on
   * @param paging to use for the result set
   * @param identifiers to add for many-to-one relations
   * @return the criteria
   */
  private TypedQuery<Beneficiary> queryBeneficiariesBy(
      String field, String value, PatientLinkBuilder paging, RequestHeaders requestHeader) {
    String joinsClause = "";
    boolean passDistinctThrough = false;

    /*
      Because the DISTINCT JPQL keyword has two meanings based on the underlying query type, it’s important
      to pass it through to the SQL statement only for scalar queries where the result set requires duplicates
      to be removed by the database engine.

      For parent-child entity queries where the child collection is using JOIN FETCH, the DISTINCT keyword should
      only be applied after the ResultSet is got from JDBC, therefore avoiding passing DISTINCT to the SQL statement
      that gets executed.
    */

    // BFD379: original V2, no MBI logic here
    if (requestHeader.isMBIinIncludeIdentifiers()) {
      joinsClause += "left join fetch b.medicareBeneficiaryIdHistories ";
    }

    if (paging.isPagingRequested() && !paging.isFirstPage()) {
      String query =
          "select distinct b from Beneficiary b "
              + joinsClause
              + "where b."
              + field
              + " = :value and b.beneficiaryId > :cursor "
              + "order by b.beneficiaryId asc";

      return entityManager
          .createQuery(query, Beneficiary.class)
          .setParameter("value", value)
          .setParameter("cursor", paging.getCursor())
          .setHint("hibernate.query.passDistinctThrough", passDistinctThrough);
    } else {
      String query =
          "select distinct b from Beneficiary b "
              + joinsClause
              + "where b."
              + field
              + " = :value "
              + "order by b.beneficiaryId asc";

      return entityManager
          .createQuery(query, Beneficiary.class)
          .setParameter("value", value)
          .setHint("hibernate.query.passDistinctThrough", passDistinctThrough);
    }
  }

  /**
   * Build a criteria for a general beneficiaryId query
   *
   * @param field to match on
   * @param value to match on
   * @param paging to use for the result set
   * @return the criteria
   */
  private TypedQuery<String> queryBeneficiaryIds(
      String field, String value, PatientLinkBuilder paging) {
    if (paging.isPagingRequested() && !paging.isFirstPage()) {
      String query =
          "select b.beneficiaryId from Beneficiary b "
              + "where b."
              + field
              + " = :value and b.beneficiaryId > :cursor "
              + "order by b.beneficiaryId asc";

      return entityManager
          .createQuery(query, String.class)
          .setParameter("value", value)
          .setParameter("cursor", paging.getCursor());
    } else {
      String query =
          "select b.beneficiaryId from Beneficiary b "
              + "where b."
              + field
              + " = :value "
              + "order by b.beneficiaryId asc";

      return entityManager.createQuery(query, String.class).setParameter("value", value);
    }
  }

  /**
   * Build a criteria for a beneficiary query using the passed in list of ids
   *
   * @param ids to use
   * @param identifiers to add for many-to-one relations
   * @return the criteria
   */
  private TypedQuery<Beneficiary> queryBeneficiariesByIds(
      List<String> ids, RequestHeaders requestHeader) {
    String joinsClause = "";
    boolean passDistinctThrough = false;
    // BFD379: no MBI logic in original V2 code here
    if (requestHeader.isMBIinIncludeIdentifiers()) {
      joinsClause += "left join fetch b.medicareBeneficiaryIdHistories ";
    }

    String query =
        "select distinct b from Beneficiary b "
            + joinsClause
            + "where b.beneficiaryId in :ids "
            + "order by b.beneficiaryId asc";
    return entityManager
        .createQuery(query, Beneficiary.class)
        .setParameter("ids", ids)
        .setHint("hibernate.query.passDistinctThrough", passDistinctThrough);
  }

  /**
   * Adds support for the FHIR "search" operation for {@link Patient}s, allowing users to search by
   * {@link Patient#getIdentifier()}. Specifically, the following criteria are supported:
   *
   * <p>Searches that don't match one of the above forms are not supported.
   *
   * <p>The {@link Search} annotation indicates that this method supports the search operation.
   * There may be many different methods annotated with this {@link Search} annotation, to support
   * many different search criteria.
   *
   * @param identifier an {@link Identifier} {@link TokenParam} for the {@link
   *     Patient#getIdentifier()} to try and find a matching {@link Patient} for
   * @param startIndex an {@link OptionalParam} for the startIndex (or offset) used to determine
   *     pagination
   * @param lastUpdated an {@link OptionalParam} to filter the results based on the passed date
   *     range
   * @param requestDetails a {@link RequestDetails} containing the details of the request URL, used
   *     to parse out pagination values
   * @return Returns a {@link List} of {@link Patient}s, which may contain multiple matching
   *     resources, or may also be empty.
   */
  @Search
  @Trace
  public Bundle searchByIdentifier(
      @RequiredParam(name = Patient.SP_IDENTIFIER)
          @Description(shortDefinition = "The patient identifier to search for")
          TokenParam identifier,
      @OptionalParam(name = "startIndex")
          @Description(shortDefinition = "The offset used for result pagination")
          String startIndex,
      @OptionalParam(name = "_lastUpdated")
          @Description(shortDefinition = "Include resources last updated in the given range")
          DateRangeParam lastUpdated,
      RequestDetails requestDetails) {
    if (identifier.getQueryParameterQualifier() != null) {
      throw new InvalidRequestException(
          "Unsupported query parameter qualifier: " + identifier.getQueryParameterQualifier());
    }

    if (!SUPPORTED_HASH_IDENTIFIER_SYSTEMS.contains(identifier.getSystem()))
      throw new InvalidRequestException("Unsupported identifier system: " + identifier.getSystem());

    RequestHeaders requestHeader = RequestHeaders.getHeaderWrapper(requestDetails);

    Operation operation = new Operation(Operation.Endpoint.V2_PATIENT);
    operation.setOption("by", "identifier");
    requestHeader.getNVPairs().forEach((n, v) -> operation.setOption(n, v.toString()));
    operation.setOption(
        "_lastUpdated", Boolean.toString(lastUpdated != null && !lastUpdated.isEmpty()));
    operation.publishOperationName();

    List<IBaseResource> patients;

    try {
      Patient patient;
      switch (identifier.getSystem()) {
        case TransformerConstants.CODING_BBAPI_BENE_MBI_HASH:
          patient = queryDatabaseByMbiHash(identifier.getValue(), requestHeader);
          break;
        case TransformerConstants.CODING_BBAPI_BENE_HICN_HASH:
        case TransformerConstants.CODING_BBAPI_BENE_HICN_HASH_OLD:
          patient = queryDatabaseByHicnHash(identifier.getValue(), requestHeader);
          break;
        default:
          throw new InvalidRequestException(
              "Unsupported identifier system: " + identifier.getSystem());
      }

      patients =
          QueryUtils.isInRange(patient.getMeta().getLastUpdated().toInstant(), lastUpdated)
              ? Collections.singletonList(patient)
              : Collections.emptyList();
    } catch (NoResultException e) {
      patients = new LinkedList<>();
    }

    OffsetLinkBuilder paging = new OffsetLinkBuilder(requestDetails, "/Patient?");
    return TransformerUtilsV2.createBundle(
        paging, patients, loadedFilterManager.getTransactionTime());
  }

  /**
   * @param hicnHash the {@link Beneficiary#getHicn()} hash value to match
   * @param requestHeader the {@link #RequestHeaders} where resource request headers are
   *     encapsulated
   * @return a FHIR {@link Patient} for the CCW {@link Beneficiary} that matches the specified
   *     {@link Beneficiary#getHicn()} hash value
   * @throws NoResultException A {@link NoResultException} will be thrown if no matching {@link
   *     Beneficiary} can be found
   */
  @Trace
  private Patient queryDatabaseByHicnHash(String hicnHash, RequestHeaders requestHeader) {
    return queryDatabaseByHash(
        hicnHash, "hicn", Beneficiary_.hicn, BeneficiaryHistory_.hicn, requestHeader);
  }

  /**
   * @param mbiHash the {@link Beneficiary#getMbiHash()} ()} hash value to match
   * @param requestHeader the {@link #RequestHeaders} where resource request headers are
   *     encapsulated
   * @return a FHIR {@link Patient} for the CCW {@link Beneficiary} that matches the specified
   *     {@link Beneficiary#getMbiHash()} ()} hash value
   * @throws NoResultException A {@link NoResultException} will be thrown if no matching {@link
   *     Beneficiary} can be found
   */
  @Trace
  private Patient queryDatabaseByMbiHash(String mbiHash, RequestHeaders requestHeader) {
    return queryDatabaseByHash(
        mbiHash, "mbi", Beneficiary_.mbiHash, BeneficiaryHistory_.mbiHash, requestHeader);
  }

  /**
   * @param hash the {@link Beneficiary} hash value to match
   * @param hashType a string to represent the hash type (used for logging purposes)
   * @param requestHeader the {@link #RequestHeaders} where resource request headers are
   *     encapsulated
   * @param beneficiaryHashField the JPA location of the beneficiary hash field
   * @param beneficiaryHistoryHashField the JPA location of the beneficiary history hash field
   * @return a FHIR {@link Patient} for the CCW {@link Beneficiary} that matches the specified
   *     {@link Beneficiary} hash value
   * @throws NoResultException A {@link NoResultException} will be thrown if no matching {@link
   *     Beneficiary} can be found
   */
  @Trace
  private Patient queryDatabaseByHash(
      String hash,
      String hashType,
      SingularAttribute<Beneficiary, String> beneficiaryHashField,
      SingularAttribute<BeneficiaryHistory, String> beneficiaryHistoryHashField,
      RequestHeaders requestHeader) {
    if (hash == null || hash.trim().isEmpty()) {
      throw new IllegalArgumentException();
    }

    /*
     * Beneficiaries' MBIs can change over time and those past MBIs may land in
     * BeneficiaryHistory records. Accordingly, we need to search for matching MBIs in both the
     * Beneficiary and the BeneficiaryHistory records.
     *
     * There's no sane way to do this in a single query with JPA 2.1, it appears: JPA doesn't
     * support UNIONs and it doesn't support subqueries in FROM clauses. That said, the ideal query
     * would look like this:
     *
     * SELECT * FROM ( SELECT DISTINCT "beneficiaryId" FROM "Beneficiaries" WHERE "hicn" =
     * :'hicn_hash' UNION SELECT DISTINCT "beneficiaryId" FROM "BeneficiariesHistory" WHERE "hicn" =
     * :'hicn_hash') AS matching_benes INNER JOIN "Beneficiaries" ON matching_benes."beneficiaryId"
     * = "Beneficiaries"."beneficiaryId" LEFT JOIN "BeneficiariesHistory" ON
     * "Beneficiaries"."beneficiaryId" = "BeneficiariesHistory"."beneficiaryId" LEFT JOIN
     * "MedicareBeneficiaryIdHistory" ON "Beneficiaries"."beneficiaryId" =
     * "MedicareBeneficiaryIdHistory"."beneficiaryId";
     *
     * ... with the returned columns and JOINs being dynamic, depending on IncludeIdentifiers.
     *
     * In lieu of that, we run two queries: one to find MBI matches in BeneficiariesHistory,
     * and a second to find BENE_ID or MBI matches in Beneficiaries (with all of their data, so
     * we're ready to return the result). This is bad and dumb but I can't find a better working
     * alternative.
     *
     * (I'll just note that I did also try JPA/Hibernate native SQL queries but couldn't get the
     * joins or fetch groups to work with them.)
     *
     * If we want to fix this, we need to move identifiers out entirely to separate tables:
     * i.e., BeneficiaryMbis. We could then safely query these tables and join them
     * back to Beneficiaries (and hopefully the optimizer will play nice, too).
     */

    CriteriaBuilder builder = entityManager.getCriteriaBuilder();

    // First, find all matching hashes from BeneficiariesHistory.
    CriteriaQuery<String> beneHistoryMatches = builder.createQuery(String.class);
    Root<BeneficiaryHistory> beneHistoryMatchesRoot =
        beneHistoryMatches.from(BeneficiaryHistory.class);
    beneHistoryMatches
        .select(beneHistoryMatchesRoot.get(BeneficiaryHistory_.beneficiaryId))
        .where(builder.equal(beneHistoryMatchesRoot.get(beneficiaryHistoryHashField), hash));
    List<String> matchingIdsFromBeneHistory = null;
    Long fromHistoryQueryNanoSeconds = null;
    Timer.Context beneHistoryMatchesTimer =
        metricRegistry
            .timer(
                MetricRegistry.name(
                    getClass().getSimpleName(),
                    "query",
                    "bene_by_" + hashType,
                    hashType + "s_from_beneficiarieshistory"))
            .time();
    try {
      matchingIdsFromBeneHistory = entityManager.createQuery(beneHistoryMatches).getResultList();
    } finally {
      fromHistoryQueryNanoSeconds = beneHistoryMatchesTimer.stop();
      TransformerUtilsV2.recordQueryInMdc(
          "bene_by_" + hashType + "." + hashType + "s_from_beneficiarieshistory",
          fromHistoryQueryNanoSeconds,
          matchingIdsFromBeneHistory == null ? 0 : matchingIdsFromBeneHistory.size());
    }

    // Then, find all Beneficiary records that match the hash or those BENE_IDs.
    CriteriaQuery<Beneficiary> beneMatches = builder.createQuery(Beneficiary.class);
    Root<Beneficiary> beneMatchesRoot = beneMatches.from(Beneficiary.class);

    // BFD379: in original V2, if check is commented out
    if (requestHeader.isMBIinIncludeIdentifiers()) {
      beneMatchesRoot.fetch(Beneficiary_.medicareBeneficiaryIdHistories, JoinType.LEFT);
    }

    beneMatches.select(beneMatchesRoot);
    Predicate beneHashMatches = builder.equal(beneMatchesRoot.get(beneficiaryHashField), hash);
    if (matchingIdsFromBeneHistory != null && !matchingIdsFromBeneHistory.isEmpty()) {
      Predicate beneHistoryHashMatches =
          beneMatchesRoot.get(Beneficiary_.beneficiaryId).in(matchingIdsFromBeneHistory);
      beneMatches.where(builder.or(beneHashMatches, beneHistoryHashMatches));
    } else {
      beneMatches.where(beneHashMatches);
    }
    List<Beneficiary> matchingBenes = Collections.emptyList();
    Long benesByHashOrIdQueryNanoSeconds = null;
    Timer.Context timerQuery =
        metricRegistry
            .timer(
                MetricRegistry.name(
                    getClass().getSimpleName(),
                    "query",
                    "bene_by_" + hashType,
                    "bene_by_" + hashType + "_or_id"))
            .time();
    try {
      matchingBenes = entityManager.createQuery(beneMatches).getResultList();
    } finally {
      benesByHashOrIdQueryNanoSeconds = timerQuery.stop();

      TransformerUtilsV2.recordQueryInMdc(
          String.format(
              "bene_by_" + hashType + ".bene_by_" + hashType + "_or_id.include_%s",
              String.join(
                  "_", (List<String>) requestHeader.getValue(HEADER_NAME_INCLUDE_IDENTIFIERS))),
          benesByHashOrIdQueryNanoSeconds,
          matchingBenes.size());
    }

    // Then, if we found more than one distinct BENE_ID, or none, throw an error.
    long distinctBeneIds =
        matchingBenes.stream()
            .map(Beneficiary::getBeneficiaryId)
            .filter(Objects::nonNull)
            .distinct()
            .count();
    Beneficiary beneficiary = null;
    if (distinctBeneIds <= 0) {
      throw new NoResultException();
    } else if (distinctBeneIds > 1) {
      MDC.put("database_query.by_hash.collision.distinct_bene_ids", Long.toString(distinctBeneIds));
      throw new ResourceNotFoundException(
          "By hash query found more than one distinct BENE_ID: " + Long.toString(distinctBeneIds));
    } else if (distinctBeneIds == 1) {
      beneficiary = matchingBenes.get(0);
    }

    // Null out the unhashed HICNs; in v2 we are ignoring HICNs
    beneficiary.setHicnUnhashed(Optional.empty());

    Patient patient =
        BeneficiaryTransformerV2.transform(metricRegistry, beneficiary, requestHeader);
    return patient;
  }

  /**
   * Following method will bring back the Beneficiary that has the most recent rfrnc_yr since there
   * may be more than bene id in the Beneficiaries table
   *
   * @param duplicateBenes of matching Beneficiary records the {@link
   *     Beneficiary#getBeneficiaryId()} value to match
   * @return a FHIR {@link Beneficiary} for the CCW {@link Beneficiary} that matches the specified
   *     {@link Beneficiary#getHicn()} hash value
   */
  @Trace
  private Beneficiary selectBeneWithLatestReferenceYear(List<Beneficiary> duplicateBenes) {
    BigDecimal maxReferenceYear = new BigDecimal(-0001);
    String maxReferenceYearMatchingBeneficiaryId = null;

    // loop through matching bene ids looking for max rfrnc_yr
    for (Beneficiary duplicateBene : duplicateBenes) {
      // bene record found but reference year is null - still process
      if (!duplicateBene.getBeneEnrollmentReferenceYear().isPresent()) {
        duplicateBene.setBeneEnrollmentReferenceYear(Optional.of(new BigDecimal(0)));
      }
      // bene reference year is > than prior reference year
      if (duplicateBene.getBeneEnrollmentReferenceYear().get().compareTo(maxReferenceYear) > 0) {
        maxReferenceYear = duplicateBene.getBeneEnrollmentReferenceYear().get();
        maxReferenceYearMatchingBeneficiaryId = duplicateBene.getBeneficiaryId();
      }
    }

    return entityManager.find(Beneficiary.class, maxReferenceYearMatchingBeneficiaryId);
  }

  /**
   * The header key used to determine which header should be used. See {@link
   * #returnIncludeIdentifiersValues(RequestDetails)} for details.
   */
  public static final String HEADER_NAME_INCLUDE_IDENTIFIERS = "IncludeIdentifiers";

  /**
   * The List of valid values for the {@link #HEADER_NAME_INCLUDE_IDENTIFIERS} header. See {@link
   * #returnIncludeIdentifiersValues(RequestDetails)} for details.
   */
  public static final List<String> VALID_HEADER_VALUES_INCLUDE_IDENTIFIERS =
      Arrays.asList("true", "false", "mbi");

  /**
   * Return a valid List of values for the IncludeIdenfifiers header
   *
   * @param requestDetails a {@link RequestDetails} containing the details of the request URL, used
   *     to parse out include identifiers values
   * @return List of validated header values against the VALID_HEADER_VALUES_INCLUDE_IDENTIFIERS
   *     list.
   */
  public static List<String> returnIncludeIdentifiersValues(RequestDetails requestDetails) {
    String headerValues = requestDetails.getHeader(HEADER_NAME_INCLUDE_IDENTIFIERS);

    if (Strings.isNullOrEmpty(headerValues)) {
      return Arrays.asList("");
    } else
      // Return values split on a comma with any whitespace, valid, distict, and sort
      return Arrays.asList(headerValues.toLowerCase().split("\\s*,\\s*")).stream()
          .peek(
              c -> {
                if (!VALID_HEADER_VALUES_INCLUDE_IDENTIFIERS.contains(c))
                  throw new InvalidRequestException(
                      "Unsupported " + HEADER_NAME_INCLUDE_IDENTIFIERS + " header value: " + c);
              })
          .distinct()
          .sorted()
          .collect(Collectors.toList());
  }

  /**
   * Check if MBI is in {@link #HEADER_NAME_INCLUDE_IDENTIFIERS} header values.
   *
   * @param includeIdentifiersValues a list of header values.
   * @return Returns true if includes unhashed mbi
   */
  public static boolean hasMBI(List<String> includeIdentifiersValues) {
    return includeIdentifiersValues.contains("mbi") || includeIdentifiersValues.contains("true");
  }

  /**
   * Check if MBI Hash is in {@link #HEADER_NAME_INCLUDE_IDENTIFIERS} header values.
   *
   * @param includeIdentifiersValues a list of header values.
   * @return Returns true if includes hashed mbi
   */
  public static boolean hasMBIHash(List<String> includeIdentifiersValues) {
    return includeIdentifiersValues.contains("mbi-hash")
        || includeIdentifiersValues.contains("true");
  }

  public static final boolean CNST_INCL_IDENTIFIERS_EXPECT_MBI = true;
  public static final boolean CNST_INCL_IDENTIFIERS_NOT_EXPECT_MBI = false;

  /**
   * Check that coverageId value is valid
   *
   * @param coverageId
   * @throws InvalidRequestException if invalid coverageId
   */
  public static void checkCoverageId(TokenParam coverageId) {
    if (coverageId.getQueryParameterQualifier() != null)
      throw new InvalidRequestException(
          "Unsupported query parameter qualifier: " + coverageId.getQueryParameterQualifier());
    if (coverageId.getValueNotNull().length() != 5)
      throw new InvalidRequestException(
          "Unsupported query parameter value: " + coverageId.getValueNotNull());
  }

<<<<<<< HEAD
  private static LocalDate getFormattedYearMonth(String contractYear, String contractMonth) {
    if (Strings.isNullOrEmpty(contractYear))
      throw new InvalidRequestException("A null or empty year is not supported");
    if (Strings.isNullOrEmpty(contractMonth))
      throw new InvalidRequestException("A null or empty month is not supported");
    if (contractYear.length() != 4)
      throw new InvalidRequestException("A invalid year is not supported");

    String localDateString = String.format("%s-%s-%s", contractYear, contractMonth, "01");
    return LocalDate.parse(localDateString);
  }

  /**
   * Build a criteria for a general Beneficiary query
   *
   * @param field to match on
   * @param value to match on
   * @param paging to use for the result set
   * @param identifiers to add for many-to-one relations
   * @return the criteria
   */
  private TypedQuery<Beneficiary> queryBeneficiariesByPartDContractCodeAndYearMonth(
      String contractCode,
      LocalDate yearMonth,
      PatientLinkBuilder paging,
      RequestHeaders requestHeader) {
    String joinsClause = "inner join b.beneficiaryMonthlys bm ";
    boolean passDistinctThrough = false;
    if (requestHeader.isMBIinIncludeIdentifiers()) {
      joinsClause += "left join fetch b.medicareBeneficiaryIdHistories ";
    }

    if (paging.isPagingRequested() && !paging.isFirstPage()) {
      String query =
          "select distinct b from Beneficiary b "
              + joinsClause
              + "where bm.partDContractNumberId = :contractCode and "
              + "bm.yearMonth = :yearMonth "
              + "and b.beneficiaryId > :cursor "
              + "order by b.beneficiaryId asc";

      return entityManager
          .createQuery(query, Beneficiary.class)
          .setParameter("contractCode", contractCode)
          .setParameter("yearMonth", yearMonth)
          .setParameter("cursor", paging.getCursor())
          .setHint("hibernate.query.passDistinctThrough", passDistinctThrough);
    } else {
      String query =
          "select distinct b from Beneficiary b "
              + joinsClause
              + "where bm.partDContractNumberId = :contractCode and "
              + "bm.yearMonth = :yearMonth "
              + "order by b.beneficiaryId asc";

      return entityManager
          .createQuery(query, Beneficiary.class)
          .setParameter("contractCode", contractCode)
          .setParameter("yearMonth", yearMonth)
          .setHint("hibernate.query.passDistinctThrough", passDistinctThrough);
    }
  }

  /**
   * Build a criteria for a general beneficiaryId query
=======
  /**
   * Query the DB for and return the matching {@link Beneficiary}s
>>>>>>> 411f1813
   *
   * @param ids the {@link Beneficiary#getBeneficiaryId()} values to match against
   * @return the matching {@link Beneficiary}s
   */
  @Trace
  private List<Beneficiary> queryBeneficiariesByIdsWithBeneficiaryMonthlys(List<String> ids) {

    // Create the query to run.
    CriteriaBuilder builder = entityManager.getCriteriaBuilder();
    CriteriaQuery<Beneficiary> beneCriteria = builder.createQuery(Beneficiary.class).distinct(true);
    Root<Beneficiary> beneRoot = beneCriteria.from(Beneficiary.class);
    beneRoot.fetch(Beneficiary_.medicareBeneficiaryIdHistories, JoinType.LEFT);
    beneCriteria.where(beneRoot.get(Beneficiary_.beneficiaryId).in(ids));

    // Run the query and return the results.
    List<Beneficiary> matchingBenes = null;
    Long beneMatchesTimerQueryNanoSeconds = null;
    Timer.Context beneIdTimer =
        metricRegistry
            .timer(
                MetricRegistry.name(
                    getClass().getSimpleName(), "query", "benes_by_year_month_part_d_contract_id"))
            .time();
    try {
      matchingBenes =
          entityManager
              .createQuery(beneCriteria)
              .setHint(QueryHints.HINT_PASS_DISTINCT_THROUGH, false)
              .getResultList();
      return matchingBenes;
    } finally {
      beneMatchesTimerQueryNanoSeconds = beneIdTimer.stop();
      TransformerUtilsV2.recordQueryInMdc(
          "benes_by_year_month_part_d_contract_id",
          beneMatchesTimerQueryNanoSeconds,
          matchingBenes == null ? 0 : matchingBenes.size());
    }
  }

  private String partDFieldByMonth(CcwCodebookVariable month) {

    Map<CcwCodebookVariable, String> mapOfMonth =
        new HashMap<CcwCodebookVariable, String>() {
          {
            put(CcwCodebookVariable.PTDCNTRCT01, "01");
            put(CcwCodebookVariable.PTDCNTRCT02, "02");
            put(CcwCodebookVariable.PTDCNTRCT03, "03");
            put(CcwCodebookVariable.PTDCNTRCT04, "04");
            put(CcwCodebookVariable.PTDCNTRCT05, "05");
            put(CcwCodebookVariable.PTDCNTRCT06, "06");
            put(CcwCodebookVariable.PTDCNTRCT07, "07");
            put(CcwCodebookVariable.PTDCNTRCT08, "08");
            put(CcwCodebookVariable.PTDCNTRCT09, "09");
            put(CcwCodebookVariable.PTDCNTRCT10, "10");
            put(CcwCodebookVariable.PTDCNTRCT11, "11");
            put(CcwCodebookVariable.PTDCNTRCT12, "12");
          }
        };

    if (mapOfMonth.containsKey(month)) {
      return mapOfMonth.get(month);
    }

    throw new InvalidRequestException(
        "Unsupported extension system: " + month.getVariable().getId().toLowerCase());
  }

  @Trace
  private Bundle searchByCoverageContractAndYearMonth(
      // This is very explicit as a place holder until this kind
      // of relational search is more common.
      TokenParam coverageId, LocalDate yearMonth, RequestDetails requestDetails) {
    checkCoverageId(coverageId);
    RequestHeaders requestHeader = RequestHeaders.getHeaderWrapper(requestDetails);

    // This endpoint only supports returning unhashed MBIs (and not HICNs), so verify that was
    // requested.
    if (!requestHeader.isMBIinIncludeIdentifiers() || requestHeader.isHICNinIncludeIdentifiers()) {
      throw new InvalidRequestException(
          String.format(
              "This endpoint requires the '%s: mbi' header.",
              CommonHeaders.HEADER_NAME_INCLUDE_IDENTIFIERS));
    }

    PatientLinkBuilder paging = new PatientLinkBuilder(requestDetails.getCompleteUrl());

    Operation operation = new Operation(Operation.Endpoint.V2_PATIENT);
    operation.setOption("by", "coverageContractForYearMonth");
    requestHeader.getNVPairs().forEach((n, v) -> operation.setOption(n, v.toString()));
    operation.publishOperationName();

    List<Beneficiary> matchingBeneficiaries =
        fetchBeneficiariesByContractAndYearMonth(coverageId, yearMonth, paging);
    boolean hasAnotherPage = matchingBeneficiaries.size() > paging.getPageSize();
    if (hasAnotherPage) {
      matchingBeneficiaries = matchingBeneficiaries.subList(0, paging.getPageSize());
      paging = new PatientLinkBuilder(paging, hasAnotherPage);
    }

    List<IBaseResource> patients =
        matchingBeneficiaries.stream()
            .map(b -> BeneficiaryTransformerV2.transform(metricRegistry, b, requestHeader))
            .collect(Collectors.toList());

    Bundle bundle =
        TransformerUtilsV2.createBundle(patients, paging, loadedFilterManager.getTransactionTime());
    TransformerUtilsV2.workAroundHAPIIssue1585(requestDetails);
    return bundle;
  }

  /**
   * @param coverageId a {@link TokenParam} specifying the Part D contract ID and the month to match
   *     against (yeah, the combo is weird)
   * @param yearMonth the enrollment month and year to match against
   * @param paging the {@link PatientLinkBuilder} being used for paging
   * @return the {@link Beneficiary}s that match the specified PartD contract ID for the specified
   *     year and month
   */
  @Trace
  private List<Beneficiary> fetchBeneficiariesByContractAndYearMonth(
      TokenParam coverageId, LocalDate yearMonth, PatientLinkBuilder paging) {
    String contractCode = coverageId.getValueNotNull();

    /*
     * Workaround for BFD-1057: The `ORDER BY` required on our "find the bene IDs" query (below)
     * intermittently causes the PostgreSQL query planner to run a table scan, which takes over an
     * hour in prod. This _seems_ to be only occurring when the query would return no results. (Yes,
     * this is odd and we don't entirely trust it.) So, when we're on the first page of results or
     * not paging at all here, we first pull a count of expected matches here to see if there's any
     * reason to even run the next query.
     */
    if (!paging.isPagingRequested() || paging.isFirstPage()) {
      long matchingBeneCount =
          queryBeneCountByPartDContractCodeAndYearMonth(yearMonth, contractCode);
      if (matchingBeneCount <= 0) {
        return Collections.emptyList();
      }
    }

    /*
     * Fetching with joins is not compatible with setMaxResults as explained in this post:
     * https://stackoverflow.com/questions/53569908/jpa-eager-fetching-and-pagination-best-practices
     * So, because we need to use a join, we query in two steps: first fetch bene-ids with paging
     * and then fetch full benes with joins. (Note: We can't run this as a subquery, either, as JPA
     * doesn't support `limit` on those.)
     */

    // Fetch the Beneficiary.id values that we will get results for.
    List<String> ids =
        queryBeneficiaryIdsByPartDContractCodeAndYearMonth(yearMonth, contractCode, paging);
    if (ids.isEmpty()) {
      return Collections.emptyList();
    }

<<<<<<< HEAD
    // Fetching with joins is not compatible with setMaxResults as explained in this post:
    // https://stackoverflow.com/questions/53569908/jpa-eager-fetching-and-pagination-best-practices
    // So, in cases where there are joins and paging, we query in two steps: first fetch bene-ids
    // with paging and then fetch full benes with joins.
    boolean useTwoSteps = (requestHeader.isMBIinIncludeIdentifiers() && paging.isPagingRequested());

    // Set the max query results to one more than the pagesize so that the caller
    // can figure out whether there is another page.
    final int maxResults = paging.getPageSize() + 1;

    if (useTwoSteps) {
      // Fetch ids
      List<String> ids =
          queryBeneficiaryIdsByPartDContractCodeAndYearMonth(contractCode, yearMonth, paging)
              .setMaxResults(maxResults)
              .getResultList();

      // Fetch the benes using the ids
      return queryBeneficiariesByIdsWithBeneficiaryMonthlys(ids, requestHeader).getResultList();
    } else {
      // Fetch benes and their histories in one query
      return queryBeneficiariesByPartDContractCodeAndYearMonth(
              contractCode, yearMonth, paging, requestHeader)
          .setMaxResults(maxResults)
          .getResultList();
=======
    // Fetch the benes using the ids
    return queryBeneficiariesByIdsWithBeneficiaryMonthlys(ids);
  }

  /**
   * @param yearMonth the {@link BeneficiaryMonthly#getYearMonth()} value to match against
   * @param contractId the {@link BeneficiaryMonthly#getPartDContractNumberId()} value to match
   *     against
   * @return the count of matching {@link Beneficiary#getBeneficiaryId()} values
   */
  @Trace
  private long queryBeneCountByPartDContractCodeAndYearMonth(
      LocalDate yearMonth, String contractId) {
    // Create the query to run.
    CriteriaBuilder builder = entityManager.getCriteriaBuilder();
    CriteriaQuery<Long> beneCountCriteria = builder.createQuery(Long.class);
    Root<BeneficiaryMonthly> beneMonthlyRoot = beneCountCriteria.from(BeneficiaryMonthly.class);
    beneCountCriteria.select(builder.count(beneMonthlyRoot));
    beneCountCriteria.where(
        builder.equal(beneMonthlyRoot.get(BeneficiaryMonthly_.yearMonth), yearMonth),
        builder.equal(beneMonthlyRoot.get(BeneficiaryMonthly_.partDContractNumberId), contractId));

    // Run the query and return the results.
    Optional<Long> matchingBeneCount = Optional.empty();
    Long beneHistoryMatchesTimerQueryNanoSeconds = null;
    Timer.Context matchingBeneCountTimer =
        metricRegistry
            .timer(
                MetricRegistry.name(
                    getClass().getSimpleName(),
                    "query",
                    "bene_count_by_year_month_part_d_contract_id"))
            .time();
    try {
      matchingBeneCount =
          Optional.of(entityManager.createQuery(beneCountCriteria).getSingleResult());
      return matchingBeneCount.get();
    } finally {
      beneHistoryMatchesTimerQueryNanoSeconds = matchingBeneCountTimer.stop();
      TransformerUtilsV2.recordQueryInMdc(
          "bene_count_by_year_month_part_d_contract_id",
          beneHistoryMatchesTimerQueryNanoSeconds,
          matchingBeneCount.isPresent() ? 1 : 0);
    }
  }

  /**
   * @param yearMonth the {@link BeneficiaryMonthly#getYearMonth()} value to match against
   * @param contractId the {@link BeneficiaryMonthly#getPartDContractNumberId()} value to match
   *     against
   * @param paging the {@link PatientLinkBuilder} being used for paging
   * @return the {@link List} of matching {@link Beneficiary#getBeneficiaryId()} values
   */
  @Trace
  private List<String> queryBeneficiaryIdsByPartDContractCodeAndYearMonth(
      LocalDate yearMonth, String contractId, PatientLinkBuilder paging) {
    // Create the query to run.
    CriteriaBuilder builder = entityManager.getCriteriaBuilder();
    CriteriaQuery<String> beneIdCriteria = builder.createQuery(String.class);
    Root<BeneficiaryMonthly> beneMonthlyRoot = beneIdCriteria.from(BeneficiaryMonthly.class);
    beneIdCriteria.select(
        beneMonthlyRoot.get(BeneficiaryMonthly_.parentBeneficiary).get(Beneficiary_.beneficiaryId));

    List<Predicate> wherePredicates = new ArrayList<>();
    wherePredicates.add(
        builder.equal(beneMonthlyRoot.get(BeneficiaryMonthly_.yearMonth), yearMonth));
    wherePredicates.add(
        builder.equal(beneMonthlyRoot.get(BeneficiaryMonthly_.partDContractNumberId), contractId));
    if (paging.isPagingRequested() && !paging.isFirstPage()) {
      wherePredicates.add(
          builder.greaterThan(
              beneMonthlyRoot
                  .get(BeneficiaryMonthly_.parentBeneficiary)
                  .get(Beneficiary_.beneficiaryId),
              paging.getCursor()));
    }
    beneIdCriteria.where(
        builder.and(wherePredicates.toArray(new Predicate[wherePredicates.size()])));
    beneIdCriteria.orderBy(builder.asc(beneMonthlyRoot.get(BeneficiaryMonthly_.parentBeneficiary)));

    // Run the query and return the results.
    List<String> matchingBeneIds = null;
    Long beneHistoryMatchesTimerQueryNanoSeconds = null;
    Timer.Context beneIdMatchesTimer =
        metricRegistry
            .timer(
                MetricRegistry.name(
                    getClass().getSimpleName(),
                    "query",
                    "bene_ids_by_year_month_part_d_contract_id"))
            .time();
    try {
      matchingBeneIds =
          entityManager
              .createQuery(beneIdCriteria)
              .setMaxResults(paging.getPageSize() + 1)
              .getResultList();
      return matchingBeneIds;
    } finally {
      beneHistoryMatchesTimerQueryNanoSeconds = beneIdMatchesTimer.stop();
      TransformerUtilsV2.recordQueryInMdc(
          "bene_ids_by_year_month_part_d_contract_id",
          beneHistoryMatchesTimerQueryNanoSeconds,
          matchingBeneIds == null ? 0 : matchingBeneIds.size());
>>>>>>> 411f1813
    }
  }

  /**
   * Check that the page size is valid
   *
   * @param paging to check
   */
  public static void checkPageSize(LinkBuilder paging) {
    if (paging.getPageSize() <= 0)
      throw new InvalidRequestException("A zero or negative count is unsupported");
  }
}<|MERGE_RESOLUTION|>--- conflicted
+++ resolved
@@ -913,76 +913,8 @@
           "Unsupported query parameter value: " + coverageId.getValueNotNull());
   }
 
-<<<<<<< HEAD
-  private static LocalDate getFormattedYearMonth(String contractYear, String contractMonth) {
-    if (Strings.isNullOrEmpty(contractYear))
-      throw new InvalidRequestException("A null or empty year is not supported");
-    if (Strings.isNullOrEmpty(contractMonth))
-      throw new InvalidRequestException("A null or empty month is not supported");
-    if (contractYear.length() != 4)
-      throw new InvalidRequestException("A invalid year is not supported");
-
-    String localDateString = String.format("%s-%s-%s", contractYear, contractMonth, "01");
-    return LocalDate.parse(localDateString);
-  }
-
-  /**
-   * Build a criteria for a general Beneficiary query
-   *
-   * @param field to match on
-   * @param value to match on
-   * @param paging to use for the result set
-   * @param identifiers to add for many-to-one relations
-   * @return the criteria
-   */
-  private TypedQuery<Beneficiary> queryBeneficiariesByPartDContractCodeAndYearMonth(
-      String contractCode,
-      LocalDate yearMonth,
-      PatientLinkBuilder paging,
-      RequestHeaders requestHeader) {
-    String joinsClause = "inner join b.beneficiaryMonthlys bm ";
-    boolean passDistinctThrough = false;
-    if (requestHeader.isMBIinIncludeIdentifiers()) {
-      joinsClause += "left join fetch b.medicareBeneficiaryIdHistories ";
-    }
-
-    if (paging.isPagingRequested() && !paging.isFirstPage()) {
-      String query =
-          "select distinct b from Beneficiary b "
-              + joinsClause
-              + "where bm.partDContractNumberId = :contractCode and "
-              + "bm.yearMonth = :yearMonth "
-              + "and b.beneficiaryId > :cursor "
-              + "order by b.beneficiaryId asc";
-
-      return entityManager
-          .createQuery(query, Beneficiary.class)
-          .setParameter("contractCode", contractCode)
-          .setParameter("yearMonth", yearMonth)
-          .setParameter("cursor", paging.getCursor())
-          .setHint("hibernate.query.passDistinctThrough", passDistinctThrough);
-    } else {
-      String query =
-          "select distinct b from Beneficiary b "
-              + joinsClause
-              + "where bm.partDContractNumberId = :contractCode and "
-              + "bm.yearMonth = :yearMonth "
-              + "order by b.beneficiaryId asc";
-
-      return entityManager
-          .createQuery(query, Beneficiary.class)
-          .setParameter("contractCode", contractCode)
-          .setParameter("yearMonth", yearMonth)
-          .setHint("hibernate.query.passDistinctThrough", passDistinctThrough);
-    }
-  }
-
-  /**
-   * Build a criteria for a general beneficiaryId query
-=======
   /**
    * Query the DB for and return the matching {@link Beneficiary}s
->>>>>>> 411f1813
    *
    * @param ids the {@link Beneficiary#getBeneficiaryId()} values to match against
    * @return the matching {@link Beneficiary}s
@@ -1137,33 +1069,6 @@
       return Collections.emptyList();
     }
 
-<<<<<<< HEAD
-    // Fetching with joins is not compatible with setMaxResults as explained in this post:
-    // https://stackoverflow.com/questions/53569908/jpa-eager-fetching-and-pagination-best-practices
-    // So, in cases where there are joins and paging, we query in two steps: first fetch bene-ids
-    // with paging and then fetch full benes with joins.
-    boolean useTwoSteps = (requestHeader.isMBIinIncludeIdentifiers() && paging.isPagingRequested());
-
-    // Set the max query results to one more than the pagesize so that the caller
-    // can figure out whether there is another page.
-    final int maxResults = paging.getPageSize() + 1;
-
-    if (useTwoSteps) {
-      // Fetch ids
-      List<String> ids =
-          queryBeneficiaryIdsByPartDContractCodeAndYearMonth(contractCode, yearMonth, paging)
-              .setMaxResults(maxResults)
-              .getResultList();
-
-      // Fetch the benes using the ids
-      return queryBeneficiariesByIdsWithBeneficiaryMonthlys(ids, requestHeader).getResultList();
-    } else {
-      // Fetch benes and their histories in one query
-      return queryBeneficiariesByPartDContractCodeAndYearMonth(
-              contractCode, yearMonth, paging, requestHeader)
-          .setMaxResults(maxResults)
-          .getResultList();
-=======
     // Fetch the benes using the ids
     return queryBeneficiariesByIdsWithBeneficiaryMonthlys(ids);
   }
@@ -1256,11 +1161,12 @@
                     "bene_ids_by_year_month_part_d_contract_id"))
             .time();
     try {
+      // Set the max query results to one more than the pagesize so that the caller
+      // can figure out whether there is another page.
+      final int maxResults = paging.getPageSize() + 1;
+
       matchingBeneIds =
-          entityManager
-              .createQuery(beneIdCriteria)
-              .setMaxResults(paging.getPageSize() + 1)
-              .getResultList();
+          entityManager.createQuery(beneIdCriteria).setMaxResults(maxResults).getResultList();
       return matchingBeneIds;
     } finally {
       beneHistoryMatchesTimerQueryNanoSeconds = beneIdMatchesTimer.stop();
@@ -1268,17 +1174,6 @@
           "bene_ids_by_year_month_part_d_contract_id",
           beneHistoryMatchesTimerQueryNanoSeconds,
           matchingBeneIds == null ? 0 : matchingBeneIds.size());
->>>>>>> 411f1813
-    }
-  }
-
-  /**
-   * Check that the page size is valid
-   *
-   * @param paging to check
-   */
-  public static void checkPageSize(LinkBuilder paging) {
-    if (paging.getPageSize() <= 0)
-      throw new InvalidRequestException("A zero or negative count is unsupported");
+    }
   }
 }