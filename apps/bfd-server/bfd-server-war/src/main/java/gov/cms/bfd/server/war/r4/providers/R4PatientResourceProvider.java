package gov.cms.bfd.server.war.r4.providers;

import ca.uhn.fhir.model.api.annotation.Description;
import ca.uhn.fhir.model.primitive.IdDt;
import ca.uhn.fhir.rest.annotation.IdParam;
import ca.uhn.fhir.rest.annotation.OptionalParam;
import ca.uhn.fhir.rest.annotation.Read;
import ca.uhn.fhir.rest.annotation.RequiredParam;
import ca.uhn.fhir.rest.annotation.Search;
import ca.uhn.fhir.rest.api.server.RequestDetails;
import ca.uhn.fhir.rest.param.DateRangeParam;
import ca.uhn.fhir.rest.param.TokenParam;
import ca.uhn.fhir.rest.server.IResourceProvider;
import ca.uhn.fhir.rest.server.exceptions.InvalidRequestException;
import ca.uhn.fhir.rest.server.exceptions.ResourceNotFoundException;
import com.codahale.metrics.MetricRegistry;
import com.codahale.metrics.Timer;
import com.google.common.base.Strings;
import com.newrelic.api.agent.Trace;
import gov.cms.bfd.model.codebook.data.CcwCodebookVariable;
import gov.cms.bfd.model.rif.Beneficiary;
import gov.cms.bfd.model.rif.BeneficiaryHistory;
import gov.cms.bfd.model.rif.BeneficiaryHistory_;
import gov.cms.bfd.model.rif.Beneficiary_;
import gov.cms.bfd.server.war.Operation;
import gov.cms.bfd.server.war.commons.CommonHeaders;
import gov.cms.bfd.server.war.commons.LinkBuilder;
import gov.cms.bfd.server.war.commons.LoadedFilterManager;
import gov.cms.bfd.server.war.commons.OffsetLinkBuilder;
import gov.cms.bfd.server.war.commons.PatientLinkBuilder;
import gov.cms.bfd.server.war.commons.QueryUtils;
import gov.cms.bfd.server.war.commons.RequestHeaders;
import gov.cms.bfd.server.war.commons.TransformerConstants;
import java.math.BigDecimal;
import java.time.LocalDate;
import java.util.Arrays;
import java.util.Collections;
import java.util.HashMap;
import java.util.LinkedList;
import java.util.List;
import java.util.Map;
import java.util.Objects;
import java.util.Optional;
import java.util.stream.Collectors;
import javax.inject.Inject;
import javax.persistence.EntityManager;
import javax.persistence.NoResultException;
import javax.persistence.PersistenceContext;
import javax.persistence.TypedQuery;
import javax.persistence.criteria.CriteriaBuilder;
import javax.persistence.criteria.CriteriaQuery;
import javax.persistence.criteria.JoinType;
import javax.persistence.criteria.Predicate;
import javax.persistence.criteria.Root;
import javax.persistence.metamodel.SingularAttribute;
import org.hl7.fhir.instance.model.api.IBaseResource;
import org.hl7.fhir.r4.model.Bundle;
import org.hl7.fhir.r4.model.IdType;
import org.hl7.fhir.r4.model.Identifier;
import org.hl7.fhir.r4.model.Patient;
import org.slf4j.MDC;
import org.springframework.stereotype.Component;

/**
 * This FHIR {@link IResourceProvider} adds support for R4 {@link Patient} resources, derived from
 * the CCW beneficiaries.
 */
@Component
public final class R4PatientResourceProvider implements IResourceProvider, CommonHeaders {
  /**
   * The {@link Identifier#getSystem()} values that are supported by {@link #searchByIdentifier}.
   */
  private static final List<String> SUPPORTED_HASH_IDENTIFIER_SYSTEMS =
      Arrays.asList(
          TransformerConstants.CODING_BBAPI_BENE_MBI_HASH,
          TransformerConstants.CODING_BBAPI_BENE_HICN_HASH,
          TransformerConstants.CODING_BBAPI_BENE_HICN_HASH_OLD);

  private EntityManager entityManager;
  private MetricRegistry metricRegistry;
  private LoadedFilterManager loadedFilterManager;

  /** @param entityManager a JPA {@link EntityManager} connected to the application's database */
  @PersistenceContext
  public void setEntityManager(EntityManager entityManager) {
    this.entityManager = entityManager;
  }

  /** @param metricRegistry the {@link MetricRegistry} to use */
  @Inject
  public void setMetricRegistry(MetricRegistry metricRegistry) {
    this.metricRegistry = metricRegistry;
  }

  /** @param loadedFilterManager the {@link LoadedFilterManager} to use */
  @Inject
  public void setLoadedFilterManager(LoadedFilterManager loadedFilterManager) {
    this.loadedFilterManager = loadedFilterManager;
  }

  /** @see ca.uhn.fhir.rest.server.IResourceProvider#getResourceType() */
  @Override
  public Class<? extends IBaseResource> getResourceType() {
    return Patient.class;
  }

  /**
   * Adds support for the FHIR "read" operation, for {@link Patient}s. The {@link Read} annotation
   * indicates that this method supports the read operation.
   *
   * <p>Read operations take a single parameter annotated with {@link IdParam}, and should return a
   * single resource instance.
   *
   * @param patientId The read operation takes one parameter, which must be of type {@link IdType}
   *     and must be annotated with the {@link IdParam} annotation.
   * @param requestDetails a {@link RequestDetails} containing the details of the request URL, used
   *     to parse out pagination values
   * @return Returns a resource matching the specified {@link IdDt}, or <code>null</code> if none
   *     exists.
   */
  @Read(version = false)
  @Trace
  public Patient read(@IdParam IdType patientId, RequestDetails requestDetails) {
    if (patientId == null) throw new IllegalArgumentException();
    if (patientId.getVersionIdPartAsLong() != null) throw new IllegalArgumentException();

    String beneIdText = patientId.getIdPart();
    if (beneIdText == null || beneIdText.trim().isEmpty()) throw new IllegalArgumentException();

    RequestHeaders requestHeader = RequestHeaders.getHeaderWrapper(requestDetails);

    Operation operation = new Operation(Operation.Endpoint.V2_PATIENT);
    operation.setOption("by", "id");
    // there is another method with exclude list: requestHeader.getNVPairs(<excludeHeaders>)
    requestHeader.getNVPairs().forEach((n, v) -> operation.setOption(n, v.toString()));
    operation.publishOperationName();

    CriteriaBuilder builder = entityManager.getCriteriaBuilder();
    CriteriaQuery<Beneficiary> criteria = builder.createQuery(Beneficiary.class);
    Root<Beneficiary> root = criteria.from(Beneficiary.class);

    if (requestHeader.isHICNinIncludeIdentifiers())
      root.fetch(Beneficiary_.beneficiaryHistories, JoinType.LEFT);
    // commented out as in V2 code, keep it that way for now
    // if (requestHeader.isMBIinIncludeIdentifiers())
    root.fetch(Beneficiary_.medicareBeneficiaryIdHistories, JoinType.LEFT);

    criteria.select(root);
    criteria.where(builder.equal(root.get(Beneficiary_.beneficiaryId), beneIdText));

    Beneficiary beneficiary = null;
    Long beneByIdQueryNanoSeconds = null;
    Timer.Context timerBeneQuery =
        metricRegistry
            .timer(MetricRegistry.name(getClass().getSimpleName(), "query", "bene_by_id"))
            .time();
    try {
      beneficiary = entityManager.createQuery(criteria).getSingleResult();
    } catch (NoResultException e) {
      throw new ResourceNotFoundException(patientId);
    } finally {
      beneByIdQueryNanoSeconds = timerBeneQuery.stop();

      TransformerUtilsV2.recordQueryInMdc(
          String.format(
              "bene_by_id.include_%s",
              String.join(
                  "_", (List<String>) requestHeader.getValue(HEADER_NAME_INCLUDE_IDENTIFIERS))),
          beneByIdQueryNanoSeconds,
          beneficiary == null ? 0 : 1);
    }

    // Null out the unhashed HICNs if we're not supposed to be returning them
    if (!requestHeader.isHICNinIncludeIdentifiers()) {
      beneficiary.setHicnUnhashed(Optional.empty());
    }

    // Null out the unhashed MBIs if we're not supposed to be returning
    if (!requestHeader.isMBIinIncludeIdentifiers()) {
      beneficiary.setMedicareBeneficiaryId(Optional.empty());
    }

    Patient patient =
        BeneficiaryTransformerV2.transform(metricRegistry, beneficiary, requestHeader);
    return patient;
  }

  /**
   * Adds support for the FHIR "search" operation for {@link Patient}s, allowing users to search by
   * {@link Patient#getId()}.
   *
   * <p>The {@link Search} annotation indicates that this method supports the search operation.
   * There may be many different methods annotated with this {@link Search} annotation, to support
   * many different search criteria.
   *
   * @param logicalId a {@link TokenParam} (with no system, per the spec) for the {@link
   *     Patient#getId()} to try and find a matching {@link Patient} for
   * @param startIndex an {@link OptionalParam} for the startIndex (or offset) used to determine
   *     pagination
   * @param lastUpdated an {@link OptionalParam} to filter the results based on the passed date
   *     range
   * @param requestDetails a {@link RequestDetails} containing the details of the request URL, used
   *     to parse out pagination values
   * @return Returns a {@link List} of {@link Patient}s, which may contain multiple matching
   *     resources, or may also be empty.
   */
  @Search
  @Trace
  public Bundle searchByLogicalId(
      @RequiredParam(name = Patient.SP_RES_ID)
          @Description(shortDefinition = "The patient identifier to search for")
          TokenParam logicalId,
      @OptionalParam(name = "startIndex")
          @Description(shortDefinition = "The offset used for result pagination")
          String startIndex,
      @OptionalParam(name = "_lastUpdated")
          @Description(shortDefinition = "Include resources last updated in the given range")
          DateRangeParam lastUpdated,
      RequestDetails requestDetails) {
    if (logicalId.getQueryParameterQualifier() != null)
      throw new InvalidRequestException(
          "Unsupported query parameter qualifier: " + logicalId.getQueryParameterQualifier());
    if (logicalId.getSystem() != null && !logicalId.getSystem().isEmpty())
      throw new InvalidRequestException(
          "Unsupported query parameter system: " + logicalId.getSystem());
    if (logicalId.getValueNotNull().isEmpty())
      throw new InvalidRequestException(
          "Unsupported query parameter value: " + logicalId.getValue());

    List<IBaseResource> patients;
    if (loadedFilterManager.isResultSetEmpty(logicalId.getValue(), lastUpdated)) {
      patients = Collections.emptyList();
    } else {
      try {
        patients =
            Optional.of(read(new IdType(logicalId.getValue()), requestDetails))
                .filter(p -> QueryUtils.isInRange(p.getMeta().getLastUpdated(), lastUpdated))
                .map(p -> Collections.singletonList((IBaseResource) p))
                .orElse(Collections.emptyList());
      } catch (ResourceNotFoundException e) {
        patients = Collections.emptyList();
      }
    }

    /*
     * Publish the operation name. Note: This is a bit later than we'd normally do this, as we need
     * to override the operation name that was published by the possible call to read(...), above.
     */

    RequestHeaders requestHeader = RequestHeaders.getHeaderWrapper(requestDetails);
    Operation operation = new Operation(Operation.Endpoint.V2_PATIENT);
    operation.setOption("by", "id");
    // track all api hdrs
    requestHeader.getNVPairs().forEach((n, v) -> operation.setOption(n, v.toString()));
    operation.setOption(
        "_lastUpdated", Boolean.toString(lastUpdated != null && !lastUpdated.isEmpty()));
    operation.publishOperationName();

    OffsetLinkBuilder paging = new OffsetLinkBuilder(requestDetails, "/Patient?");
    Bundle bundle =
        TransformerUtilsV2.createBundle(paging, patients, loadedFilterManager.getTransactionTime());
    return bundle;
  }

  @Search
  public Bundle searchByCoverageContract(
      // This is very explicit as a place holder until this kind
      // of relational search is more common.
      @OptionalParam(name = "_has:Coverage.extension")
          @Description(shortDefinition = "Part D coverage type")
          TokenParam coverageId,
      @OptionalParam(name = "_has:Coverage.rfrncyr")
          @Description(shortDefinition = "Part D reference year")
          TokenParam referenceYear,
      @OptionalParam(name = "cursor")
          @Description(shortDefinition = "The cursor used for result pagination")
          String cursor,
      RequestDetails requestDetails) {
    /*
     * HAPI's @Search request routing appears to be borked, so we're doing it manually here,
     * instead. Figure out which of the two coverage search methods to invoke, and then just do so.
     */
    if (coverageId != null && referenceYear == null) {
      return searchByCoverageContractByFieldName(coverageId, cursor, requestDetails);
    } else if (coverageId != null && referenceYear != null) {
      return searchByCoverageContractAndYearMonth(
          coverageId, referenceYear, cursor, requestDetails);
    } else {
      // whatever the spec says we're supposed to do: a 404 and/or OperationOutcome
      throw new IllegalStateException();
    }
  }

  public Bundle searchByCoverageContractByFieldName(
      // This is very explicit as a place holder until this kind
      // of relational search is more common.
      TokenParam coverageId, String cursor, RequestDetails requestDetails) {
    checkCoverageId(coverageId);
    RequestHeaders requestHeader = RequestHeaders.getHeaderWrapper(requestDetails);
    PatientLinkBuilder paging = new PatientLinkBuilder(requestDetails.getCompleteUrl());
    checkPageSize(paging);

    Operation operation = new Operation(Operation.Endpoint.V2_PATIENT);
    operation.setOption("by", "coverageContract");
    requestHeader.getNVPairs().forEach((n, v) -> operation.setOption(n, v.toString()));
    operation.publishOperationName();

    List<Beneficiary> matchingBeneficiaries = fetchBeneficiaries(coverageId, requestHeader, paging);
    boolean hasAnotherPage = matchingBeneficiaries.size() > paging.getPageSize();
    if (hasAnotherPage) {
      matchingBeneficiaries = matchingBeneficiaries.subList(0, paging.getPageSize());
      paging = new PatientLinkBuilder(paging, hasAnotherPage);
    }

    List<IBaseResource> patients =
        matchingBeneficiaries.stream()
            .map(
                beneficiary -> {
                  // Null out the unhashed HICNs if we're not supposed to be returning them
                  if (!requestHeader.isHICNinIncludeIdentifiers()) {
                    beneficiary.setHicnUnhashed(Optional.empty());
                  }
                  // Null out the unhashed MBIs if we're not supposed to be returning
                  if (!requestHeader.isMBIinIncludeIdentifiers()) {
                    beneficiary.setMedicareBeneficiaryId(Optional.empty());
                  }

                  Patient patient =
                      BeneficiaryTransformerV2.transform(
                          metricRegistry, beneficiary, requestHeader);
                  return patient;
                })
            .collect(Collectors.toList());

    Bundle bundle =
        TransformerUtilsV2.createBundle(patients, paging, loadedFilterManager.getTransactionTime());
    TransformerUtilsV2.workAroundHAPIIssue1585(requestDetails);
    return bundle;
  }

  private CcwCodebookVariable partDCwVariableFor(String system) {
    try {
      return CcwCodebookVariable.valueOf(system.toUpperCase());
    } catch (IllegalArgumentException e) {
      throw new InvalidRequestException("Unsupported extension system: " + system);
    }
  }

  private String partDFieldFor(CcwCodebookVariable month) {
    Map<CcwCodebookVariable, String> mapOfMonth =
        new HashMap<CcwCodebookVariable, String>() {
          {
            put(CcwCodebookVariable.PTDCNTRCT01, "partDContractNumberJanId");
            put(CcwCodebookVariable.PTDCNTRCT02, "partDContractNumberFebId");
            put(CcwCodebookVariable.PTDCNTRCT03, "partDContractNumberMarId");
            put(CcwCodebookVariable.PTDCNTRCT04, "partDContractNumberAprId");
            put(CcwCodebookVariable.PTDCNTRCT05, "partDContractNumberMayId");
            put(CcwCodebookVariable.PTDCNTRCT06, "partDContractNumberJunId");
            put(CcwCodebookVariable.PTDCNTRCT07, "partDContractNumberJulId");
            put(CcwCodebookVariable.PTDCNTRCT08, "partDContractNumberAugId");
            put(CcwCodebookVariable.PTDCNTRCT09, "partDContractNumberSeptId");
            put(CcwCodebookVariable.PTDCNTRCT10, "partDContractNumberOctId");
            put(CcwCodebookVariable.PTDCNTRCT11, "partDContractNumberNovId");
            put(CcwCodebookVariable.PTDCNTRCT12, "partDContractNumberDecId");
          }
        };

    if (mapOfMonth.containsKey(month)) {
      return mapOfMonth.get(month);
    }
    throw new InvalidRequestException(
        "Unsupported extension system: " + month.getVariable().getId().toLowerCase());
  }

  /**
   * Fetch beneficiaries for the PartD coverage parameter. If includeIdentiers are present then the
   * entity mappings are fetched as well
   *
   * @param coverageId coverage type
   * @param requestHeader {@link RequestHeaders} the holder that contains all supported resource
   *     request headers
   * @param paging specified
   * @return the beneficiaries
   */
  private List<Beneficiary> fetchBeneficiaries(
      TokenParam coverageId, RequestHeaders requestHeader, PatientLinkBuilder paging) {
    String contractMonth =
        coverageId.getSystem().substring(coverageId.getSystem().lastIndexOf('/') + 1);
    CcwCodebookVariable partDContractMonth = partDCwVariableFor(contractMonth);
    String contractMonthField = partDFieldFor(partDContractMonth);
    String contractCode = coverageId.getValueNotNull();

    // Fetching with joins is not compatible with setMaxResults as explained in this post:
    // https://stackoverflow.com/questions/53569908/jpa-eager-fetching-and-pagination-best-practices
    // So, in cases where there are joins and paging, we query in two steps: first fetch bene-ids
    // with paging and then fetch full benes with joins.
    boolean useTwoSteps =
        (requestHeader.isHICNinIncludeIdentifiers() || requestHeader.isMBIinIncludeIdentifiers())
            && paging.isPagingRequested();
    if (useTwoSteps) {
      // Fetch ids
      List<String> ids =
          queryBeneficiaryIds(contractMonthField, contractCode, paging)
              .setMaxResults(paging.getPageSize() + 1)
              .getResultList();

      // Fetch the benes using the ids
      return queryBeneficiariesByIds(ids, requestHeader).getResultList();
    } else {
      // Fetch benes and their histories in one query
      return queryBeneficiariesBy(contractMonthField, contractCode, paging, requestHeader)
          .setMaxResults(paging.getPageSize() + 1)
          .getResultList();
    }
  }

  /**
   * Build a criteria for a general Beneficiary query
   *
   * @param field to match on
   * @param value to match on
   * @param paging to use for the result set
   * @param identifiers to add for many-to-one relations
   * @return the criteria
   */
  private TypedQuery<Beneficiary> queryBeneficiariesBy(
      String field, String value, PatientLinkBuilder paging, RequestHeaders requestHeader) {
    String joinsClause = "";
    // BFD379: original V2, no MBI logic here
    if (requestHeader.isMBIinIncludeIdentifiers())
      joinsClause += "left join fetch b.medicareBeneficiaryIdHistories ";
    if (requestHeader.isHICNinIncludeIdentifiers())
      joinsClause += "left join fetch b.beneficiaryHistories ";

    if (paging.isPagingRequested() && !paging.isFirstPage()) {
      String query =
          "select distinct b from Beneficiary b "
              + joinsClause
              + "where b."
              + field
              + " = :value and b.beneficiaryId > :cursor "
              + "order by b.beneficiaryId asc";

      return entityManager
          .createQuery(query, Beneficiary.class)
          .setParameter("value", value)
          .setParameter("cursor", paging.getCursor());
    } else {
      String query =
          "select distinct b from Beneficiary b "
              + joinsClause
              + "where b."
              + field
              + " = :value "
              + "order by b.beneficiaryId asc";

      return entityManager.createQuery(query, Beneficiary.class).setParameter("value", value);
    }
  }

  /**
   * Build a criteria for a general beneficiaryId query
   *
   * @param field to match on
   * @param value to match on
   * @param paging to use for the result set
   * @return the criteria
   */
  private TypedQuery<String> queryBeneficiaryIds(
      String field, String value, PatientLinkBuilder paging) {
    if (paging.isPagingRequested() && !paging.isFirstPage()) {
      String query =
          "select b.beneficiaryId from Beneficiary b "
              + "where b."
              + field
              + " = :value and b.beneficiaryId > :cursor "
              + "order by b.beneficiaryId asc";

      return entityManager
          .createQuery(query, String.class)
          .setParameter("value", value)
          .setParameter("cursor", paging.getCursor());
    } else {
      String query =
          "select b.beneficiaryId from Beneficiary b "
              + "where b."
              + field
              + " = :value "
              + "order by b.beneficiaryId asc";

      return entityManager.createQuery(query, String.class).setParameter("value", value);
    }
  }

  /**
   * Build a criteria for a beneficiary query using the passed in list of ids
   *
   * @param ids to use
   * @param identifiers to add for many-to-one relations
   * @return the criteria
   */
  private TypedQuery<Beneficiary> queryBeneficiariesByIds(
      List<String> ids, RequestHeaders requestHeader) {
    String joinsClause = "";
    // BFD379: no MBI logic in original V2 code here
    if (requestHeader.isMBIinIncludeIdentifiers())
      joinsClause += "left join fetch b.medicareBeneficiaryIdHistories ";
    if (requestHeader.isHICNinIncludeIdentifiers())
      joinsClause += "left join fetch b.beneficiaryHistories ";

    String query =
        "select distinct b from Beneficiary b "
            + joinsClause
            + "where b.beneficiaryId in :ids "
            + "order by b.beneficiaryId asc";
    return entityManager.createQuery(query, Beneficiary.class).setParameter("ids", ids);
  }

  /**
   * Adds support for the FHIR "search" operation for {@link Patient}s, allowing users to search by
   * {@link Patient#getIdentifier()}. Specifically, the following criteria are supported:
   *
   * <ul>
   *   <li>Matching a {@link Beneficiary#getHicn()} hash value: when {@link TokenParam#getSystem()}
   *       matches one of the {@link #SUPPORTED_HASH_IDENTIFIER_SYSTEMS} entries.
   * </ul>
   *
   * <p>Searches that don't match one of the above forms are not supported.
   *
   * <p>The {@link Search} annotation indicates that this method supports the search operation.
   * There may be many different methods annotated with this {@link Search} annotation, to support
   * many different search criteria.
   *
   * @param identifier an {@link Identifier} {@link TokenParam} for the {@link
   *     Patient#getIdentifier()} to try and find a matching {@link Patient} for
   * @param startIndex an {@link OptionalParam} for the startIndex (or offset) used to determine
   *     pagination
   * @param lastUpdated an {@link OptionalParam} to filter the results based on the passed date
   *     range
   * @param requestDetails a {@link RequestDetails} containing the details of the request URL, used
   *     to parse out pagination values
   * @return Returns a {@link List} of {@link Patient}s, which may contain multiple matching
   *     resources, or may also be empty.
   */
  @Search
  @Trace
  public Bundle searchByIdentifier(
      @RequiredParam(name = Patient.SP_IDENTIFIER)
          @Description(shortDefinition = "The patient identifier to search for")
          TokenParam identifier,
      @OptionalParam(name = "startIndex")
          @Description(shortDefinition = "The offset used for result pagination")
          String startIndex,
      @OptionalParam(name = "_lastUpdated")
          @Description(shortDefinition = "Include resources last updated in the given range")
          DateRangeParam lastUpdated,
      RequestDetails requestDetails) {
    if (identifier.getQueryParameterQualifier() != null)
      throw new InvalidRequestException(
          "Unsupported query parameter qualifier: " + identifier.getQueryParameterQualifier());

    if (!SUPPORTED_HASH_IDENTIFIER_SYSTEMS.contains(identifier.getSystem()))
      throw new InvalidRequestException("Unsupported identifier system: " + identifier.getSystem());

    RequestHeaders requestHeader = RequestHeaders.getHeaderWrapper(requestDetails);

    Operation operation = new Operation(Operation.Endpoint.V2_PATIENT);
    operation.setOption("by", "identifier");
    requestHeader.getNVPairs().forEach((n, v) -> operation.setOption(n, v.toString()));
    operation.setOption(
        "_lastUpdated", Boolean.toString(lastUpdated != null && !lastUpdated.isEmpty()));
    operation.publishOperationName();

    List<IBaseResource> patients;
    try {
      Patient patient;
      switch (identifier.getSystem()) {
        case TransformerConstants.CODING_BBAPI_BENE_HICN_HASH:
        case TransformerConstants.CODING_BBAPI_BENE_HICN_HASH_OLD:
          patient = queryDatabaseByHicnHash(identifier.getValue(), requestHeader);
          break;
        case TransformerConstants.CODING_BBAPI_BENE_MBI_HASH:
          patient = queryDatabaseByMbiHash(identifier.getValue(), requestHeader);
          break;
        default:
          throw new InvalidRequestException(
              "Unsupported identifier system: " + identifier.getSystem());
      }

      patients =
          QueryUtils.isInRange(patient.getMeta().getLastUpdated(), lastUpdated)
              ? Collections.singletonList(patient)
              : Collections.emptyList();
    } catch (NoResultException e) {
      patients = new LinkedList<>();
    }

    OffsetLinkBuilder paging = new OffsetLinkBuilder(requestDetails, "/Patient?");
    Bundle bundle =
        TransformerUtilsV2.createBundle(paging, patients, loadedFilterManager.getTransactionTime());
    return bundle;
  }

  /**
   * @param hicnHash the {@link Beneficiary#getHicn()} hash value to match
   * @param requestHeader the {@link #RequestHeaders} where resource request headers are
   *     encapsulated
   * @return a FHIR {@link Patient} for the CCW {@link Beneficiary} that matches the specified
   *     {@link Beneficiary#getHicn()} hash value
   * @throws NoResultException A {@link NoResultException} will be thrown if no matching {@link
   *     Beneficiary} can be found
   */
  @Trace
  private Patient queryDatabaseByHicnHash(String hicnHash, RequestHeaders requestHeader) {
    return queryDatabaseByHash(
        hicnHash, "hicn", Beneficiary_.hicn, BeneficiaryHistory_.hicn, requestHeader);
  }

  /**
   * @param mbiHash the {@link Beneficiary#getMbiHash()} ()} hash value to match
   * @param requestHeader the {@link #RequestHeaders} where resource request headers are
   *     encapsulated
   * @return a FHIR {@link Patient} for the CCW {@link Beneficiary} that matches the specified
   *     {@link Beneficiary#getMbiHash()} ()} hash value
   * @throws NoResultException A {@link NoResultException} will be thrown if no matching {@link
   *     Beneficiary} can be found
   */
  @Trace
  private Patient queryDatabaseByMbiHash(String mbiHash, RequestHeaders requestHeader) {
    return queryDatabaseByHash(
        mbiHash, "mbi", Beneficiary_.mbiHash, BeneficiaryHistory_.mbiHash, requestHeader);
  }

  /**
   * @param hash the {@link Beneficiary} hash value to match
   * @param hashType a string to represent the hash type (used for logging purposes)
   * @param requestHeader the {@link #RequestHeaders} where resource request headers are
   *     encapsulated
   * @param beneficiaryHashField the JPA location of the beneficiary hash field
   * @param beneficiaryHistoryHashField the JPA location of the beneficiary history hash field
   * @return a FHIR {@link Patient} for the CCW {@link Beneficiary} that matches the specified
   *     {@link Beneficiary} hash value
   * @throws NoResultException A {@link NoResultException} will be thrown if no matching {@link
   *     Beneficiary} can be found
   */
  @Trace
  private Patient queryDatabaseByHash(
      String hash,
      String hashType,
      SingularAttribute<Beneficiary, String> beneficiaryHashField,
      SingularAttribute<BeneficiaryHistory, String> beneficiaryHistoryHashField,
      RequestHeaders requestHeader) {
    if (hash == null || hash.trim().isEmpty()) throw new IllegalArgumentException();

    /*
     * Beneficiaries' HICN/MBIs can change over time and those past HICN/MBIs may land in
     * BeneficiaryHistory records. Accordingly, we need to search for matching HICN/MBIs in both the
     * Beneficiary and the BeneficiaryHistory records.
     *
     * There's no sane way to do this in a single query with JPA 2.1, it appears: JPA doesn't
     * support UNIONs and it doesn't support subqueries in FROM clauses. That said, the ideal query
     * would look like this:
     *
     * SELECT * FROM ( SELECT DISTINCT "beneficiaryId" FROM "Beneficiaries" WHERE "hicn" =
     * :'hicn_hash' UNION SELECT DISTINCT "beneficiaryId" FROM "BeneficiariesHistory" WHERE "hicn" =
     * :'hicn_hash') AS matching_benes INNER JOIN "Beneficiaries" ON matching_benes."beneficiaryId"
     * = "Beneficiaries"."beneficiaryId" LEFT JOIN "BeneficiariesHistory" ON
     * "Beneficiaries"."beneficiaryId" = "BeneficiariesHistory"."beneficiaryId" LEFT JOIN
     * "MedicareBeneficiaryIdHistory" ON "Beneficiaries"."beneficiaryId" =
     * "MedicareBeneficiaryIdHistory"."beneficiaryId";
     *
     * ... with the returned columns and JOINs being dynamic, depending on IncludeIdentifiers.
     *
     * In lieu of that, we run two queries: one to find HICN/MBI matches in BeneficiariesHistory,
     * and a second to find BENE_ID or HICN/MBI matches in Beneficiaries (with all of their data, so
     * we're ready to return the result). This is bad and dumb but I can't find a better working
     * alternative.
     *
     * (I'll just note that I did also try JPA/Hibernate native SQL queries but couldn't get the
     * joins or fetch groups to work with them.)
     *
     * If we want to fix this, we need to move identifiers out entirely to separate tables:
     * BeneficiaryHicns and BeneficiaryMbis. We could then safely query these tables and join them
     * back to Beneficiaries (and hopefully the optimizer will play nice, too).
     */

    CriteriaBuilder builder = entityManager.getCriteriaBuilder();

    // First, find all matching hashes from BeneficiariesHistory.
    CriteriaQuery<String> beneHistoryMatches = builder.createQuery(String.class);
    Root<BeneficiaryHistory> beneHistoryMatchesRoot =
        beneHistoryMatches.from(BeneficiaryHistory.class);
    beneHistoryMatches.select(beneHistoryMatchesRoot.get(BeneficiaryHistory_.beneficiaryId));
    beneHistoryMatches.where(
        builder.equal(beneHistoryMatchesRoot.get(beneficiaryHistoryHashField), hash));
    List<String> matchingIdsFromBeneHistory = null;
    Long hicnsFromHistoryQueryNanoSeconds = null;
    Timer.Context beneHistoryMatchesTimer =
        metricRegistry
            .timer(
                MetricRegistry.name(
                    getClass().getSimpleName(),
                    "query",
                    "bene_by_" + hashType,
                    hashType + "s_from_beneficiarieshistory"))
            .time();
    try {
      matchingIdsFromBeneHistory = entityManager.createQuery(beneHistoryMatches).getResultList();
    } finally {
      hicnsFromHistoryQueryNanoSeconds = beneHistoryMatchesTimer.stop();
      TransformerUtilsV2.recordQueryInMdc(
          "bene_by_" + hashType + "." + hashType + "s_from_beneficiarieshistory",
          hicnsFromHistoryQueryNanoSeconds,
          matchingIdsFromBeneHistory == null ? 0 : matchingIdsFromBeneHistory.size());
    }

    // Then, find all Beneficiary records that match the hash or those BENE_IDs.
    CriteriaQuery<Beneficiary> beneMatches = builder.createQuery(Beneficiary.class);
    Root<Beneficiary> beneMatchesRoot = beneMatches.from(Beneficiary.class);

    if (requestHeader.isHICNinIncludeIdentifiers())
      beneMatchesRoot.fetch(Beneficiary_.beneficiaryHistories, JoinType.LEFT);
    // BFD379: in original V2, if check is commented out
    if (requestHeader.isMBIinIncludeIdentifiers())
      beneMatchesRoot.fetch(Beneficiary_.medicareBeneficiaryIdHistories, JoinType.LEFT);

    beneMatches.select(beneMatchesRoot);
    Predicate beneHashMatches = builder.equal(beneMatchesRoot.get(beneficiaryHashField), hash);
    if (matchingIdsFromBeneHistory != null && !matchingIdsFromBeneHistory.isEmpty()) {
      Predicate beneHistoryHashMatches =
          beneMatchesRoot.get(Beneficiary_.beneficiaryId).in(matchingIdsFromBeneHistory);
      beneMatches.where(builder.or(beneHashMatches, beneHistoryHashMatches));
    } else {
      beneMatches.where(beneHashMatches);
    }
    List<Beneficiary> matchingBenes = Collections.emptyList();
    Long benesByHashOrIdQueryNanoSeconds = null;
    Timer.Context timerHicnQuery =
        metricRegistry
            .timer(
                MetricRegistry.name(
                    getClass().getSimpleName(),
                    "query",
                    "bene_by_" + hashType,
                    "bene_by_" + hashType + "_or_id"))
            .time();
    try {
      matchingBenes = entityManager.createQuery(beneMatches).getResultList();
    } finally {
      benesByHashOrIdQueryNanoSeconds = timerHicnQuery.stop();

      TransformerUtilsV2.recordQueryInMdc(
          String.format(
              "bene_by_" + hashType + ".bene_by_" + hashType + "_or_id.include_%s",
              String.join(
                  "_", (List<String>) requestHeader.getValue(HEADER_NAME_INCLUDE_IDENTIFIERS))),
          benesByHashOrIdQueryNanoSeconds,
          matchingBenes.size());
    }

    // Then, if we found more than one distinct BENE_ID, or none, throw an error.
    long distinctBeneIds =
        matchingBenes.stream()
            .map(Beneficiary::getBeneficiaryId)
            .filter(Objects::nonNull)
            .distinct()
            .count();
    Beneficiary beneficiary = null;
    if (distinctBeneIds <= 0) {
      throw new NoResultException();
    } else if (distinctBeneIds > 1) {
      MDC.put("database_query.by_hash.collision.distinct_bene_ids", Long.toString(distinctBeneIds));
      throw new ResourceNotFoundException(
          "By hash query found more than one distinct BENE_ID: " + Long.toString(distinctBeneIds));
    } else if (distinctBeneIds == 1) {
      beneficiary = matchingBenes.get(0);
    }

    // Null out the unhashed HICNs if we're not supposed to be returning them
    if (!requestHeader.isHICNinIncludeIdentifiers()) {
      beneficiary.setHicnUnhashed(Optional.empty());
    }

    // Null out the unhashed MBIs if we're not supposed to be returning
    if (!requestHeader.isMBIinIncludeIdentifiers()) {
      beneficiary.setMedicareBeneficiaryId(Optional.empty());
    }

    Patient patient =
        BeneficiaryTransformerV2.transform(metricRegistry, beneficiary, requestHeader);
    return patient;
  }

  /**
   * Following method will bring back the Beneficiary that has the most recent rfrnc_yr since the
   * hicn points to more than one bene id in the Beneficiaries table
   *
   * @param duplicateBenes of matching Beneficiary records the {@link
   *     Beneficiary#getBeneficiaryId()} value to match
   * @return a FHIR {@link Beneficiary} for the CCW {@link Beneficiary} that matches the specified
   *     {@link Beneficiary#getHicn()} hash value
   */
  @Trace
  private Beneficiary selectBeneWithLatestReferenceYear(List<Beneficiary> duplicateBenes) {
    BigDecimal maxReferenceYear = new BigDecimal(-0001);
    String maxReferenceYearMatchingBeneficiaryId = null;

    // loop through matching bene ids looking for max rfrnc_yr
    for (Beneficiary duplicateBene : duplicateBenes) {
      // bene record found but reference year is null - still process
      if (!duplicateBene.getBeneEnrollmentReferenceYear().isPresent()) {
        duplicateBene.setBeneEnrollmentReferenceYear(Optional.of(new BigDecimal(0)));
      }
      // bene reference year is > than prior reference year
      if (duplicateBene.getBeneEnrollmentReferenceYear().get().compareTo(maxReferenceYear) > 0) {
        maxReferenceYear = duplicateBene.getBeneEnrollmentReferenceYear().get();
        maxReferenceYearMatchingBeneficiaryId = duplicateBene.getBeneficiaryId();
      }
    }

    return entityManager.find(Beneficiary.class, maxReferenceYearMatchingBeneficiaryId);
  }

<<<<<<< HEAD
  /**
   * The header key used to determine which header should be used. See {@link
   * #returnIncludeIdentifiersValues(RequestDetails)} for details.
   */
  public static final String HEADER_NAME_INCLUDE_IDENTIFIERS = "IncludeIdentifiers";

  /**
   * The List of valid values for the {@link #HEADER_NAME_INCLUDE_IDENTIFIERS} header. See {@link
   * #returnIncludeIdentifiersValues(RequestDetails)} for details.
   */
  public static final List<String> VALID_HEADER_VALUES_INCLUDE_IDENTIFIERS =
      Arrays.asList("true", "false", "hicn", "mbi");

  /**
   * Return a valid List of values for the IncludeIdenfifiers header
   *
   * @param requestDetails a {@link RequestDetails} containing the details of the request URL, used
   *     to parse out include identifiers values
   * @return List of validated header values against the VALID_HEADER_VALUES_INCLUDE_IDENTIFIERS
   *     list.
   */
  public static List<String> returnIncludeIdentifiersValues(RequestDetails requestDetails) {
    String headerValues = requestDetails.getHeader(HEADER_NAME_INCLUDE_IDENTIFIERS);

    if (Strings.isNullOrEmpty(headerValues)) return Arrays.asList("");
    else
      // Return values split on a comma with any whitespace, valid, distict, and sort
      return Arrays.asList(headerValues.toLowerCase().split("\\s*,\\s*")).stream()
          .peek(
              c -> {
                if (!VALID_HEADER_VALUES_INCLUDE_IDENTIFIERS.contains(c))
                  throw new InvalidRequestException(
                      "Unsupported " + HEADER_NAME_INCLUDE_IDENTIFIERS + " header value: " + c);
              })
          .distinct()
          .sorted()
          .collect(Collectors.toList());
  }

  /**
   * Check if HICN is in {@link #HEADER_NAME_INCLUDE_IDENTIFIERS} header values.
   *
   * @param includeIdentifiersValues a list of header values.
   * @return Returns true if includes unhashed hicn
   */
  public static boolean hasHICN(List<String> includeIdentifiersValues) {
    return includeIdentifiersValues.contains("hicn") || includeIdentifiersValues.contains("true");
  }

  /**
   * Check if MBI is in {@link #HEADER_NAME_INCLUDE_IDENTIFIERS} header values.
   *
   * @param includeIdentifiersValues a list of header values.
   * @return Returns true if includes unhashed mbi
   */
  public static boolean hasMBI(List<String> includeIdentifiersValues) {
    return includeIdentifiersValues.contains("mbi") || includeIdentifiersValues.contains("true");
  }

  /**
   * Check if MBI Hash is in {@link #HEADER_NAME_INCLUDE_IDENTIFIERS} header values.
   *
   * @param includeIdentifiersValues a list of header values.
   * @return Returns true if includes hashed mbi
   */
  public static boolean hasMBIHash(List<String> includeIdentifiersValues) {
    return includeIdentifiersValues.contains("mbi-hash")
        || includeIdentifiersValues.contains("true");
  }
=======
  public static final boolean CNST_INCL_IDENTIFIERS_EXPECT_HICN = true;
  public static final boolean CNST_INCL_IDENTIFIERS_EXPECT_MBI = true;
  public static final boolean CNST_INCL_IDENTIFIERS_NOT_EXPECT_HICN = false;
  public static final boolean CNST_INCL_IDENTIFIERS_NOT_EXPECT_MBI = false;
>>>>>>> 20caedd6

  /**
   * Check that coverageId value is valid
   *
   * @param coverageId
   * @throws InvalidRequestException if invalid coverageId
   */
  public static void checkCoverageId(TokenParam coverageId) {
    if (coverageId.getQueryParameterQualifier() != null)
      throw new InvalidRequestException(
          "Unsupported query parameter qualifier: " + coverageId.getQueryParameterQualifier());
    if (coverageId.getValueNotNull().length() != 5)
      throw new InvalidRequestException(
          "Unsupported query parameter value: " + coverageId.getValueNotNull());
  }

  /**
   * Check that the page size is valid
   *
   * @param paging to check
   */
  public static void checkPageSize(LinkBuilder paging) {
    if (paging.getPageSize() == 0) throw new InvalidRequestException("A zero count is unsupported");
    if (paging.getPageSize() < 0) throw new InvalidRequestException("A negative count is invalid");
  }

  private static LocalDate getFormattedYearMonth(String contractYear, String contractMonth) {
    if (Strings.isNullOrEmpty(contractYear))
      throw new InvalidRequestException("A null or empty year is not supported");
    if (Strings.isNullOrEmpty(contractMonth))
      throw new InvalidRequestException("A null or empty month is not supported");
    if (contractYear.length() != 4)
      throw new InvalidRequestException("A invalid year is not supported");

    String localDateString = String.format("%s-%s-%s", contractYear, contractMonth, "01");
    return LocalDate.parse(localDateString);
  }

  /**
   * Build a criteria for a general Beneficiary query
   *
   * @param field to match on
   * @param value to match on
   * @param paging to use for the result set
   * @param identifiers to add for many-to-one relations
   * @return the criteria
   */
  private TypedQuery<Beneficiary> queryBeneficiariesByPartDContractCodeAndYearMonth(
      String contractCode,
      LocalDate yearMonth,
      PatientLinkBuilder paging,
      List<String> identifiers) {
    String joinsClause = "inner join b.beneficiaryMonthlys bm ";
    if (hasMBI(identifiers)) joinsClause += "left join fetch b.medicareBeneficiaryIdHistories ";
    if (hasHICN(identifiers)) joinsClause += "left join fetch b.beneficiaryHistories ";

    if (paging.isPagingRequested() && !paging.isFirstPage()) {
      String query =
          "select distinct b from Beneficiary b "
              + joinsClause
              + "where bm.partDContractNumberId = :contractCode and "
              + "bm.yearMonth = :yearMonth "
              + "and b.beneficiaryId > :cursor "
              + "order by b.beneficiaryId asc";

      return entityManager
          .createQuery(query, Beneficiary.class)
          .setParameter("contractCode", contractCode)
          .setParameter("yearMonth", yearMonth)
          .setParameter("cursor", paging.getCursor());
    } else {
      String query =
          "select distinct b from Beneficiary b "
              + joinsClause
              + "where bm.partDContractNumberId = :contractCode and "
              + "bm.yearMonth = :yearMonth "
              + "order by b.beneficiaryId asc";

      return entityManager
          .createQuery(query, Beneficiary.class)
          .setParameter("contractCode", contractCode)
          .setParameter("yearMonth", yearMonth);
    }
  }

  /**
   * Build a criteria for a general beneficiaryId query
   *
   * @param field to match on
   * @param value to match on
   * @param paging to use for the result set
   * @return the criteria
   */
  private TypedQuery<String> queryBeneficiaryIdsByPartDContractCodeAndYearMonth(
      String contractCode, LocalDate yearMonth, PatientLinkBuilder paging) {
    if (paging.isPagingRequested() && !paging.isFirstPage()) {
      String query =
          "select b.beneficiaryId from Beneficiary b inner join b.beneficiaryMonthlys bm "
              + "where bm.partDContractNumberId = :contractCode and "
              + "bm.yearMonth = :yearMonth and b.beneficiaryId > :cursor "
              + "order by b.beneficiaryId asc";

      return entityManager
          .createQuery(query, String.class)
          .setParameter("contractCode", contractCode)
          .setParameter("yearMonth", yearMonth)
          .setParameter("cursor", paging.getCursor());
    } else {
      String query =
          "select b.beneficiaryId from Beneficiary b inner join b.beneficiaryMonthlys bm "
              + "where bm.partDContractNumberId = :contractCode and "
              + "bm.yearMonth = :yearMonth "
              + "order by b.beneficiaryId asc";

      return entityManager
          .createQuery(query, String.class)
          .setParameter("contractCode", contractCode)
          .setParameter("yearMonth", yearMonth);
    }
  }

  /**
   * Build a criteria for a beneficiary query using the passed in list of ids
   *
   * @param ids to use
   * @param identifiers to add for many-to-one relations
   * @return the criteria
   */
  private TypedQuery<Beneficiary> queryBeneficiariesByIdsWithBeneficiaryMonthlys(
      List<String> ids, List<String> identifiers) {
    String joinsClause = "inner join b.beneficiaryMonthlys bm ";
    if (hasMBI(identifiers)) joinsClause += "left join fetch b.medicareBeneficiaryIdHistories ";
    if (hasHICN(identifiers)) joinsClause += "left join fetch b.beneficiaryHistories ";

    String query =
        "select distinct b from Beneficiary b "
            + joinsClause
            + "where b.beneficiaryId in :ids "
            + "order by b.beneficiaryId asc";
    return entityManager.createQuery(query, Beneficiary.class).setParameter("ids", ids);
  }

  private String partDFieldByMonth(CcwCodebookVariable month) {

    Map<CcwCodebookVariable, String> mapOfMonth =
        new HashMap<CcwCodebookVariable, String>() {
          {
            put(CcwCodebookVariable.PTDCNTRCT01, "01");
            put(CcwCodebookVariable.PTDCNTRCT02, "02");
            put(CcwCodebookVariable.PTDCNTRCT03, "03");
            put(CcwCodebookVariable.PTDCNTRCT04, "04");
            put(CcwCodebookVariable.PTDCNTRCT05, "05");
            put(CcwCodebookVariable.PTDCNTRCT06, "06");
            put(CcwCodebookVariable.PTDCNTRCT07, "07");
            put(CcwCodebookVariable.PTDCNTRCT08, "08");
            put(CcwCodebookVariable.PTDCNTRCT09, "09");
            put(CcwCodebookVariable.PTDCNTRCT10, "10");
            put(CcwCodebookVariable.PTDCNTRCT11, "11");
            put(CcwCodebookVariable.PTDCNTRCT12, "12");
          }
        };

    if (mapOfMonth.containsKey(month)) {
      return mapOfMonth.get(month);
    }

    throw new InvalidRequestException(
        "Unsupported extension system: " + month.getVariable().getId().toLowerCase());
  }

  public Bundle searchByCoverageContractAndYearMonth(
      // This is very explicit as a place holder until this kind
      // of relational search is more common.
      TokenParam coverageId,
      TokenParam referenceYear,
      String cursor,
      RequestDetails requestDetails) {
    checkCoverageId(coverageId);
    List<String> includeIdentifiersValues = returnIncludeIdentifiersValues(requestDetails);
    PatientLinkBuilder paging = new PatientLinkBuilder(requestDetails.getCompleteUrl());
    checkPageSize(paging);

    Operation operation = new Operation(Operation.Endpoint.V2_PATIENT);
    operation.setOption("by", "coverageContract");
    operation.setOption("IncludeIdentifiers", includeIdentifiersValues.toString());
    operation.publishOperationName();

    List<Beneficiary> matchingBeneficiaries =
        fetchBeneficiariesByContractAndYearMonth(
            coverageId, referenceYear, includeIdentifiersValues, paging);
    boolean hasAnotherPage = matchingBeneficiaries.size() > paging.getPageSize();
    if (hasAnotherPage) {
      matchingBeneficiaries = matchingBeneficiaries.subList(0, paging.getPageSize());
      paging = new PatientLinkBuilder(paging, hasAnotherPage);
    }

    List<IBaseResource> patients =
        matchingBeneficiaries.stream()
            .map(
                beneficiary -> {
                  // Null out the unhashed HICNs if we're not supposed to be returning them
                  if (!hasHICN(includeIdentifiersValues)) {
                    beneficiary.setHicnUnhashed(Optional.empty());
                  }
                  // Null out the unhashed MBIs if we're not supposed to be returning
                  if (!hasMBI(includeIdentifiersValues)) {
                    beneficiary.setMedicareBeneficiaryId(Optional.empty());
                  }

                  Patient patient =
                      BeneficiaryTransformerV2.transform(
                          metricRegistry, beneficiary, includeIdentifiersValues);
                  return patient;
                })
            .collect(Collectors.toList());

    Bundle bundle =
        TransformerUtilsV2.createBundle(patients, paging, loadedFilterManager.getTransactionTime());
    TransformerUtilsV2.workAroundHAPIIssue1585(requestDetails);
    return bundle;
  }

  /**
   * Fetch beneficiaries for the PartD coverage parameter. If includeIdentiers are present then the
   * entity mappings are fetched as well
   *
   * @param coverageId coverage type
   * @param includedIdentifiers list from the includeIdentifier header
   * @param paging specified
   * @return the beneficiaries
   */
  private List<Beneficiary> fetchBeneficiariesByContractAndYearMonth(
      TokenParam coverageId,
      TokenParam referenceYear,
      List<String> includedIdentifiers,
      PatientLinkBuilder paging) {
    String contractMonth =
        coverageId.getSystem().substring(coverageId.getSystem().lastIndexOf('/') + 1);

    CcwCodebookVariable partDContractMonth = partDCwVariableFor(contractMonth);
    String contractMonthField = partDFieldByMonth(partDContractMonth);
    String contractYearField = referenceYear.getValueNotNull();

    String contractCode = coverageId.getValueNotNull();

    LocalDate yearMonth = getFormattedYearMonth(contractYearField, contractMonthField);

    // Fetching with joins is not compatible with setMaxResults as explained in this post:
    // https://stackoverflow.com/questions/53569908/jpa-eager-fetching-and-pagination-best-practices
    // So, in cases where there are joins and paging, we query in two steps: first fetch bene-ids
    // with paging and then fetch full benes with joins.
    boolean useTwoSteps =
        (hasHICN(includedIdentifiers) || hasMBI(includedIdentifiers)) && paging.isPagingRequested();
    if (useTwoSteps) {
      // Fetch ids
      List<String> ids =
          queryBeneficiaryIdsByPartDContractCodeAndYearMonth(contractCode, yearMonth, paging)
              .setMaxResults(paging.getPageSize() + 1)
              .getResultList();

      // Fetch the benes using the ids
      return queryBeneficiariesByIdsWithBeneficiaryMonthlys(ids, includedIdentifiers)
          .getResultList();
    } else {
      // Fetch benes and their histories in one query
      return queryBeneficiariesByPartDContractCodeAndYearMonth(
              contractCode, yearMonth, paging, includedIdentifiers)
          .setMaxResults(paging.getPageSize() + 1)
          .getResultList();
    }
  }
}<|MERGE_RESOLUTION|>--- conflicted
+++ resolved
@@ -821,7 +821,6 @@
     return entityManager.find(Beneficiary.class, maxReferenceYearMatchingBeneficiaryId);
   }
 
-<<<<<<< HEAD
   /**
    * The header key used to determine which header should be used. See {@link
    * #returnIncludeIdentifiersValues(RequestDetails)} for details.
@@ -891,12 +890,10 @@
     return includeIdentifiersValues.contains("mbi-hash")
         || includeIdentifiersValues.contains("true");
   }
-=======
   public static final boolean CNST_INCL_IDENTIFIERS_EXPECT_HICN = true;
   public static final boolean CNST_INCL_IDENTIFIERS_EXPECT_MBI = true;
   public static final boolean CNST_INCL_IDENTIFIERS_NOT_EXPECT_HICN = false;
   public static final boolean CNST_INCL_IDENTIFIERS_NOT_EXPECT_MBI = false;
->>>>>>> 20caedd6
 
   /**
    * Check that coverageId value is valid
