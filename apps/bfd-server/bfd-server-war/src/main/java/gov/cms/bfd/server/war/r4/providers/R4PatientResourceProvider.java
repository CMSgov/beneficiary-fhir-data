package gov.cms.bfd.server.war.r4.providers;

import static gov.cms.bfd.server.war.commons.StringUtils.splitOnCommas;
import static java.util.Objects.requireNonNull;

import ca.uhn.fhir.model.api.annotation.Description;
import ca.uhn.fhir.model.primitive.IdDt;
import ca.uhn.fhir.rest.annotation.IdParam;
import ca.uhn.fhir.rest.annotation.OptionalParam;
import ca.uhn.fhir.rest.annotation.Read;
import ca.uhn.fhir.rest.annotation.RequiredParam;
import ca.uhn.fhir.rest.annotation.Search;
import ca.uhn.fhir.rest.api.RequestTypeEnum;
import ca.uhn.fhir.rest.api.server.RequestDetails;
import ca.uhn.fhir.rest.param.DateRangeParam;
import ca.uhn.fhir.rest.param.TokenParam;
import ca.uhn.fhir.rest.server.IResourceProvider;
import ca.uhn.fhir.rest.server.exceptions.InvalidRequestException;
import ca.uhn.fhir.rest.server.exceptions.ResourceNotFoundException;
import ca.uhn.fhir.rest.server.exceptions.UnclassifiedServerFailureException;
import com.codahale.metrics.MetricRegistry;
import com.codahale.metrics.Timer;
import com.google.common.base.Strings;
import com.newrelic.api.agent.Trace;
import gov.cms.bfd.model.codebook.data.CcwCodebookVariable;
import gov.cms.bfd.model.rif.entities.Beneficiary;
import gov.cms.bfd.model.rif.entities.BeneficiaryHistory;
import gov.cms.bfd.model.rif.entities.BeneficiaryHistory_;
import gov.cms.bfd.model.rif.entities.BeneficiaryMonthly;
import gov.cms.bfd.model.rif.entities.BeneficiaryMonthly_;
import gov.cms.bfd.model.rif.entities.Beneficiary_;
import gov.cms.bfd.server.war.CanonicalOperation;
import gov.cms.bfd.server.war.commons.CommonHeaders;
import gov.cms.bfd.server.war.commons.CommonQueries;
import gov.cms.bfd.server.war.commons.CommonTransformerUtils;
import gov.cms.bfd.server.war.commons.LoadedFilterManager;
import gov.cms.bfd.server.war.commons.LoggingUtils;
import gov.cms.bfd.server.war.commons.OffsetLinkBuilder;
import gov.cms.bfd.server.war.commons.OpenAPIContentProvider;
import gov.cms.bfd.server.war.commons.PatientLinkBuilder;
import gov.cms.bfd.server.war.commons.QueryUtils;
import gov.cms.bfd.server.war.commons.RequestHeaders;
import gov.cms.bfd.server.war.commons.TransformerConstants;
import java.time.LocalDate;
import java.time.Year;
import java.time.YearMonth;
import java.util.ArrayList;
import java.util.Arrays;
import java.util.Collections;
import java.util.HashMap;
import java.util.LinkedList;
import java.util.List;
import java.util.Map;
import java.util.Optional;
import java.util.stream.Collectors;
import javax.persistence.EntityManager;
import javax.persistence.NoResultException;
import javax.persistence.PersistenceContext;
import javax.persistence.TypedQuery;
import javax.persistence.criteria.CriteriaBuilder;
import javax.persistence.criteria.CriteriaQuery;
import javax.persistence.criteria.JoinType;
import javax.persistence.criteria.Predicate;
import javax.persistence.criteria.Root;
import javax.persistence.criteria.Subquery;
import javax.persistence.metamodel.SingularAttribute;
import org.apache.commons.lang3.StringUtils;
import org.hibernate.jpa.QueryHints;
import org.hl7.fhir.instance.model.api.IBaseResource;
import org.hl7.fhir.r4.model.Bundle;
import org.hl7.fhir.r4.model.IdType;
import org.hl7.fhir.r4.model.Identifier;
import org.hl7.fhir.r4.model.Patient;
import org.springframework.stereotype.Component;

/**
 * This FHIR {@link IResourceProvider} adds support for R4 {@link Patient} resources, derived from
 * the CCW beneficiaries.
 */
@Component
public final class R4PatientResourceProvider implements IResourceProvider, CommonHeaders {
  /**
   * The {@link Identifier#getSystem()} values that are supported by {@link #searchByIdentifier}.
   * NOTE: For v2, HICN no longer supported.
   */
  private static final List<String> SUPPORTED_HASH_IDENTIFIER_SYSTEMS =
      Arrays.asList(
          TransformerConstants.CODING_BBAPI_BENE_MBI_HASH,
          TransformerConstants.CODING_BBAPI_BENE_HICN_HASH,
          TransformerConstants.CODING_BBAPI_BENE_HICN_HASH_OLD,
          TransformerConstants.CODING_BBAPI_MEDICARE_BENEFICIARY_ID_UNHASHED);

  /**
   * The header key used to determine which header should be used. See {@link
   * #returnIncludeIdentifiersValues(RequestDetails)} for details.
   */
  public static final String HEADER_NAME_INCLUDE_IDENTIFIERS = "IncludeIdentifiers";

  /**
   * The List of valid values for the {@link #HEADER_NAME_INCLUDE_IDENTIFIERS} header. See {@link
   * #returnIncludeIdentifiersValues(RequestDetails)} for details.
   */
  public static final List<String> VALID_HEADER_VALUES_INCLUDE_IDENTIFIERS =
      Arrays.asList("true", "false", "mbi");

  /** The Entity manager. */
  private EntityManager entityManager;

  /** The Metric registry. */
  private final MetricRegistry metricRegistry;

  /** The Loaded filter manager. */
  private final LoadedFilterManager loadedFilterManager;

  /** The Beneficiary transformer. */
  private final BeneficiaryTransformerV2 beneficiaryTransformerV2;

  /** The expected coverage id length. */
  private static final int EXPECTED_COVERAGE_ID_LENGTH = 5;

  /**
   * Instantiates a new {@link R4PatientResourceProvider}.
   *
   * <p>Spring will wire this class during the initial component scan, so this constructor should
   * only be explicitly called by tests.
   *
   * @param metricRegistry the metric registry
   * @param loadedFilterManager the loaded filter manager
   * @param beneficiaryTransformerV2 the beneficiary transformer
   */
  public R4PatientResourceProvider(
      MetricRegistry metricRegistry,
      LoadedFilterManager loadedFilterManager,
      BeneficiaryTransformerV2 beneficiaryTransformerV2) {
    this.metricRegistry = requireNonNull(metricRegistry);
    this.loadedFilterManager = requireNonNull(loadedFilterManager);
    this.beneficiaryTransformerV2 = requireNonNull(beneficiaryTransformerV2);
  }

  /**
   * Sets the {@link #entityManager}.
   *
   * @param entityManager a JPA {@link EntityManager} connected to the application's database
   */
  @PersistenceContext
  public void setEntityManager(EntityManager entityManager) {
    this.entityManager = entityManager;
  }

  /** {@inheritDoc} */
  @Override
  public Class<? extends IBaseResource> getResourceType() {
    return Patient.class;
  }

  /**
   * Adds support for the FHIR "read" operation, for {@link Patient}s. The {@link Read} annotation
   * indicates that this method supports the read operation.
   *
   * <p>Read operations take a single parameter annotated with {@link IdParam}, and should return a
   * single resource instance.
   *
   * @param patientId The read operation takes one parameter, which must be of type {@link IdType}
   *     and must be annotated with the {@link IdParam} annotation.
   * @param requestDetails a {@link RequestDetails} containing the details of the request URL, used
   *     to parse out pagination values
   * @return Returns a resource matching the specified {@link IdDt}, or <code>null</code> if none
   *     exists.
   */
  @Read(version = false)
  @Trace
  public Patient read(@IdParam IdType patientId, RequestDetails requestDetails) {
    if (patientId == null || patientId.getIdPart() == null) {
      throw new InvalidRequestException("Missing required patient ID");
    }
    if (patientId.getVersionIdPartAsLong() != null) {
      throw new InvalidRequestException("Patient ID must not define a version");
    }
    Long beneId;
    try {
      beneId = patientId.getIdPartAsLong();
    } catch (NumberFormatException e) {
      throw new InvalidRequestException("Patient ID must be a number");
    }
    RequestHeaders requestHeader = RequestHeaders.getHeaderWrapper(requestDetails);
    CanonicalOperation operation = new CanonicalOperation(CanonicalOperation.Endpoint.V2_PATIENT);
    operation.setOption("by", "id");
    requestHeader.getNVPairs().forEach((n, v) -> operation.setOption(n, v.toString()));
    operation.publishOperationName();

    Beneficiary beneficiary = null;
    try {
      beneficiary =
          CommonQueries.findBeneficiary(
              entityManager,
              metricRegistry,
              beneId,
              true,
              getClass().getSimpleName(),
              String.format(
                  "bene_by_id_include_%s",
                  String.join(
                      "_",
                      (List<String>) requestHeader.getValue(HEADER_NAME_INCLUDE_IDENTIFIERS))));

      // Null out the unhashed HICN; in v2 we are ignoring HICNs
      beneficiary.setHicnUnhashed(Optional.empty());
    } catch (NoResultException e) {
      // Add number of resources to MDC logs
      LoggingUtils.logResourceCountToMdc(0);
      throw new ResourceNotFoundException(patientId);
<<<<<<< HEAD
=======
    } finally {
      long beneByIdQueryNanoSeconds = timerBeneQuery.stop();

      CommonTransformerUtils.recordQueryInMdc(
          String.format(
              "bene_by_id_include_%s",
              String.join(
                  "_", (List<String>) requestHeader.getValue(HEADER_NAME_INCLUDE_IDENTIFIERS))),
          beneByIdQueryNanoSeconds,
          beneficiary == null ? 0 : 1);
      timerBeneQuery.close();
>>>>>>> 36d2217a
    }
    return beneficiaryTransformerV2.transform(beneficiary, requestHeader, true);
  }

  /**
   * Adds support for the FHIR "search" operation for {@link Patient}s, allowing users to search by
   * {@link Patient#getId()}.
   *
   * <p>The {@link Search} annotation indicates that this method supports the search operation.
   * There may be many different methods annotated with this {@link Search} annotation, to support
   * many different search criteria.
   *
   * @param logicalId a {@link TokenParam} (with no system, per the spec) for the {@link
   *     Patient#getId()} to try and find a matching {@link Patient} for
   * @param startIndex an {@link OptionalParam} for the startIndex (or offset) used to determine
   *     pagination
   * @param lastUpdated an {@link OptionalParam} to filter the results based on the passed date
   *     range
   * @param requestDetails a {@link RequestDetails} containing the details of the request URL, used
   *     to parse out pagination values
   * @return Returns a {@link List} of {@link Patient}s, which may contain multiple matching
   *     resources, or may also be empty.
   */
  @Search
  @Trace
  public Bundle searchByLogicalId(
      @RequiredParam(name = Patient.SP_RES_ID)
          @Description(
              shortDefinition = OpenAPIContentProvider.PATIENT_SP_RES_ID_SHORT,
              value = OpenAPIContentProvider.PATIENT_SP_RES_ID_VALUE)
          TokenParam logicalId,
      @OptionalParam(name = "startIndex")
          @Description(
              shortDefinition = OpenAPIContentProvider.PATIENT_START_INDEX_SHORT,
              value = OpenAPIContentProvider.PATIENT_START_INDEX_VALUE)
          String startIndex,
      @OptionalParam(name = "_lastUpdated")
          @Description(
              shortDefinition = OpenAPIContentProvider.PATIENT_LAST_UPDATED_VALUE,
              value = OpenAPIContentProvider.PATIENT_LAST_UPDATED_VALUE)
          DateRangeParam lastUpdated,
      RequestDetails requestDetails) {
    if (logicalId.getQueryParameterQualifier() != null) {
      throw new InvalidRequestException(
          "Unsupported query parameter qualifier: " + logicalId.getQueryParameterQualifier());
    }
    /*
     * Only allow a system identifier for http://hl7.org/fhir/sid/us-mbi; while we
     * can support HTTP GET here because we'll obfuscate the MBI_NUM prior to any
     * logging, we may want to throw an Exception if not a POST request.
     */
    boolean unhashedMbiLookup =
        (logicalId.getSystem() != null
            && logicalId
                .getSystem()
                .equals(TransformerConstants.CODING_BBAPI_MEDICARE_BENEFICIARY_ID_UNHASHED));

    if (unhashedMbiLookup) {
      if (RequestTypeEnum.POST != requestDetails.getRequestType()) {
        throw new InvalidRequestException(
            String.format(
                "Search query by '%s' is onlu supported in POST request",
                TransformerConstants.CODING_BBAPI_MEDICARE_BENEFICIARY_ID_UNHASHED));
      }
    } else if (logicalId.getSystem() != null && !logicalId.getSystem().isEmpty()) {
      throw new InvalidRequestException(
          "System is unsupported here and should not be set (" + logicalId.getSystem() + ")");
    }
    if (logicalId.getValueNotNull().isEmpty()) {
      throw new InvalidRequestException("Missing required id value");
    }

    RequestHeaders requestHeader = RequestHeaders.getHeaderWrapper(requestDetails);
    long beneId = 0;
    List<IBaseResource> patients;
    try {
      if (unhashedMbiLookup) {
        patients = fetchPatientResourceByIdentifer(logicalId, lastUpdated, requestHeader);
        if (!patients.isEmpty()) {
          Patient patient = (Patient) patients.get(0);
          Optional<Identifier> id =
              patient.getIdentifier().stream()
                  .filter(i -> TransformerConstants.CODING_BBAPI_BENE_ID.equals(i.getSystem()))
                  .findFirst();
          beneId = id.isPresent() ? Long.parseLong(id.get().getValue()) : 0;
        }
      } else {
        beneId = Long.parseLong(logicalId.getValue());
        if (loadedFilterManager.isResultSetEmpty(beneId, lastUpdated)) {
          // Add bene_id to MDC logs when _lastUpdated filter is in effect
          LoggingUtils.logBeneIdToMdc(beneId);
          // Add number of resources to MDC logs
          LoggingUtils.logResourceCountToMdc(0);
          patients = Collections.emptyList();
        } else {
          patients =
              Optional.of(read(new IdType(logicalId.getValue()), requestDetails))
                  .filter(
                      p ->
                          QueryUtils.isInRange(
                              p.getMeta().getLastUpdated().toInstant(), lastUpdated))
                  .map(p -> Collections.singletonList((IBaseResource) p))
                  .orElse(Collections.emptyList());
        }
      }
    } catch (NoResultException | ResourceNotFoundException e) {
      patients = Collections.emptyList();
    } catch (UnclassifiedServerFailureException e) {
      throw new ResourceNotFoundException(e.getMessage());
    }

    /*
     * Publish the operation name. Note: This is a bit later than we'd normally do
     * this, as we need to override the operation name that was published by the
     * possible call to read(...), above.
     */
    CanonicalOperation operation = new CanonicalOperation(CanonicalOperation.Endpoint.V2_PATIENT);
    operation.setOption("by", "id");
    // track all api hdrs
    requestHeader.getNVPairs().forEach((n, v) -> operation.setOption(n, v.toString()));
    operation.setOption(
        "_lastUpdated", Boolean.toString(lastUpdated != null && !lastUpdated.isEmpty()));
    operation.publishOperationName();

    OffsetLinkBuilder paging = new OffsetLinkBuilder(requestDetails, "/Patient?");
    Bundle bundle =
        TransformerUtilsV2.createBundle(paging, patients, loadedFilterManager.getTransactionTime());

    // Add bene_id to MDC logs
    LoggingUtils.logBeneIdToMdc(beneId);
    return bundle;
  }

  /**
   * Search by coverage contract.
   *
   * @param coverageId the coverage id
   * @param referenceYear the reference year
   * @param cursor the cursor for paging
   * @param requestDetails the request details
   * @return the bundle representing the results
   */
  @Search
  @Trace
  public Bundle searchByCoverageContract(
      // This is very explicit as a place holder until this kind
      // of relational search is more common.
      @RequiredParam(name = "_has:Coverage.extension")
          @Description(
              shortDefinition = OpenAPIContentProvider.PATIENT_PARTD_CONTRACT_SHORT,
              value = OpenAPIContentProvider.PATIENT_PARTD_CONTRACT_VALUE)
          TokenParam coverageId,
      @OptionalParam(name = "_has:Coverage.rfrncyr")
          @Description(
              shortDefinition = OpenAPIContentProvider.PATIENT_PARTD_REFYR_SHORT,
              value = OpenAPIContentProvider.PATIENT_PARTD_REFYR_VALUE)
          TokenParam referenceYear,
      @OptionalParam(name = "cursor")
          @Description(
              shortDefinition = OpenAPIContentProvider.PATIENT_PARTD_CURSOR_SHORT,
              value = OpenAPIContentProvider.PATIENT_PARTD_CURSOR_VALUE)
          String cursor,
      RequestDetails requestDetails) {

    String contractMonth =
        coverageId.getSystem().substring(coverageId.getSystem().lastIndexOf('/') + 1);
    CcwCodebookVariable partDContractMonth = partDCwVariableFor(contractMonth);
    String contractMonthValue = partDFieldByMonth(partDContractMonth);

    // Figure out which year they're searching for.
    int year = Year.now().getValue();
    if (referenceYear != null && !StringUtils.isEmpty(referenceYear.getValueNotNull())) {
      /*
       * TODO Once AB2D has switched to always specifying the year, the implicit
       * `else` on this
       * needs to become an invalid request.
       */
      try {
        year = Integer.parseInt(referenceYear.getValueNotNull());
      } catch (NumberFormatException e) {
        throw new InvalidRequestException("Contract year must be a number.", e);
      }
    }

    YearMonth ym = YearMonth.of(year, Integer.valueOf(contractMonthValue));
    return searchByCoverageContractAndYearMonth(coverageId, ym.atDay(1), requestDetails);
  }

  /**
   * Search by coverage contract by field name.
   *
   * @param coverageId the coverage id
   * @param cursor the cursor
   * @param requestDetails the request details
   * @return the bundle representing the results
   */
  public Bundle searchByCoverageContractByFieldName(
      // This is very explicit as a place holder until this kind
      // of relational search is more common.
      @RequiredParam(name = "_has:Coverage.extension")
          @Description(
              shortDefinition = OpenAPIContentProvider.PATIENT_PARTD_CONTRACT_SHORT,
              value = OpenAPIContentProvider.PATIENT_PARTD_CONTRACT_VALUE)
          TokenParam coverageId,
      String cursor,
      RequestDetails requestDetails) {
    checkCoverageId(coverageId);
    RequestHeaders requestHeader = RequestHeaders.getHeaderWrapper(requestDetails);
    PatientLinkBuilder paging = new PatientLinkBuilder(requestDetails.getCompleteUrl());

    CanonicalOperation operation = new CanonicalOperation(CanonicalOperation.Endpoint.V2_PATIENT);
    operation.setOption("by", "coverageContract");
    requestHeader.getNVPairs().forEach((n, v) -> operation.setOption(n, v.toString()));
    operation.publishOperationName();

    List<Beneficiary> matchingBeneficiaries = fetchBeneficiaries(coverageId, requestHeader, paging);
    boolean hasAnotherPage = matchingBeneficiaries.size() > paging.getPageSize();
    if (hasAnotherPage) {
      matchingBeneficiaries = matchingBeneficiaries.subList(0, paging.getPageSize());
      paging = new PatientLinkBuilder(paging, hasAnotherPage);
    }

    List<IBaseResource> patients =
        matchingBeneficiaries.stream()
            .map(
                beneficiary -> {
                  // Null out the unhashed HICNs
                  beneficiary.setHicnUnhashed(Optional.empty());

                  Patient patient = beneficiaryTransformerV2.transform(beneficiary, requestHeader);
                  return patient;
                })
            .collect(Collectors.toList());

    Bundle bundle =
        TransformerUtilsV2.createBundle(patients, paging, loadedFilterManager.getTransactionTime());
    TransformerUtilsV2.workAroundHAPIIssue1585(requestDetails);
    return bundle;
  }

  /**
   * Get the {@link CcwCodebookVariable} value for the specified system string.
   *
   * <p>TODO: Move this out of here into a shared/generic location and rename method
   *
   * @param system the system to find the {@link CcwCodebookVariable} for
   * @return the ccw codebook variable
   * @throws InvalidRequestException (http 400 error) if the system did not match a known {@link
   *     CcwCodebookVariable}
   */
  private CcwCodebookVariable partDCwVariableFor(String system) {
    try {
      return CcwCodebookVariable.valueOf(system.toUpperCase());
    } catch (IllegalArgumentException e) {
      throw new InvalidRequestException("Unsupported extension system: " + system);
    }
  }

  /**
   * Gets the part D contract id field from the given {@link CcwCodebookVariable}.
   *
   * <p>TODO: This could be moved somewhere else; also should this hardcoded map exist in a more
   * central location?
   *
   * @param month the part d contract variable to look for as a {@link CcwCodebookVariable}
   * @return the string representing the part d contract
   * @throws InvalidRequestException if the {@link CcwCodebookVariable} is not one of the supported
   *     part d contract months
   */
  private String partDFieldFor(CcwCodebookVariable month) {
    Map<CcwCodebookVariable, String> mapOfMonth =
        new HashMap<CcwCodebookVariable, String>() {
          {
            put(CcwCodebookVariable.PTDCNTRCT01, "partDContractNumberJanId");
            put(CcwCodebookVariable.PTDCNTRCT02, "partDContractNumberFebId");
            put(CcwCodebookVariable.PTDCNTRCT03, "partDContractNumberMarId");
            put(CcwCodebookVariable.PTDCNTRCT04, "partDContractNumberAprId");
            put(CcwCodebookVariable.PTDCNTRCT05, "partDContractNumberMayId");
            put(CcwCodebookVariable.PTDCNTRCT06, "partDContractNumberJunId");
            put(CcwCodebookVariable.PTDCNTRCT07, "partDContractNumberJulId");
            put(CcwCodebookVariable.PTDCNTRCT08, "partDContractNumberAugId");
            put(CcwCodebookVariable.PTDCNTRCT09, "partDContractNumberSeptId");
            put(CcwCodebookVariable.PTDCNTRCT10, "partDContractNumberOctId");
            put(CcwCodebookVariable.PTDCNTRCT11, "partDContractNumberNovId");
            put(CcwCodebookVariable.PTDCNTRCT12, "partDContractNumberDecId");
          }
        };

    if (mapOfMonth.containsKey(month)) {
      return mapOfMonth.get(month);
    }
    throw new InvalidRequestException(
        "Unsupported extension system: " + month.getVariable().getId().toLowerCase());
  }

  /**
   * Fetch beneficiaries for the PartD coverage parameter. If includeIdentiers are present then the
   * entity mappings are fetched as well.
   *
   * @param coverageId coverage type
   * @param requestHeader {@link RequestHeaders} the holder that contains all supported resource
   *     request headers
   * @param paging specified
   * @return the beneficiaries
   */
  private List<Beneficiary> fetchBeneficiaries(
      TokenParam coverageId, RequestHeaders requestHeader, PatientLinkBuilder paging) {
    String contractMonth =
        coverageId.getSystem().substring(coverageId.getSystem().lastIndexOf('/') + 1);
    CcwCodebookVariable partDContractMonth = partDCwVariableFor(contractMonth);
    String contractMonthField = partDFieldFor(partDContractMonth);
    String contractCode = coverageId.getValueNotNull();

    // Fetching with joins is not compatible with setMaxResults as explained in this
    // post:
    // https://stackoverflow.com/questions/53569908/jpa-eager-fetching-and-pagination-best-practices
    // So, in cases where there are joins and paging, we query in two steps: first
    // fetch bene-ids
    // with paging and then fetch full benes with joins.
    boolean useTwoSteps = paging.isPagingRequested();

    if (useTwoSteps) {
      // Fetch ids
      List<String> ids =
          queryBeneficiaryIds(contractMonthField, contractCode, paging)
              .setMaxResults(paging.getQueryMaxSize())
              .getResultList();

      // Fetch the benes using the ids
      return queryBeneficiariesByIds(ids).getResultList();
    } else {
      // Fetch benes and their histories in one query
      return queryBeneficiariesBy(contractMonthField, contractCode, paging)
          .setMaxResults(paging.getQueryMaxSize())
          .getResultList();
    }
  }

  /**
   * Build a criteria for a general Beneficiary query.
   *
   * @param field to match on
   * @param value to match on
   * @param paging to use for the result set
   * @return the query object
   */
  private TypedQuery<Beneficiary> queryBeneficiariesBy(
      String field, String value, PatientLinkBuilder paging) {
    String joinsClause = "left join fetch b.skippedRifRecords ";
    boolean passDistinctThrough = false;

    /*
     * Because the DISTINCT JPQL keyword has two meanings based on the underlying
     * query type, it’s important
     * to pass it through to the SQL statement only for scalar queries where the
     * result set requires duplicates
     * to be removed by the database engine.
     *
     * For parent-child entity queries where the child collection is using JOIN
     * FETCH, the DISTINCT keyword should
     * only be applied after the ResultSet is got from JDBC, therefore avoiding
     * passing DISTINCT to the SQL statement
     * that gets executed.
     */

    if (paging.isPagingRequested() && !paging.isFirstPage()) {
      String query =
          "select distinct b from Beneficiary b "
              + joinsClause
              + "where b."
              + field
              + " = :value and b.beneficiaryId > :cursor "
              + "order by b.beneficiaryId asc";

      return entityManager
          .createQuery(query, Beneficiary.class)
          .setParameter("value", value)
          .setParameter("cursor", paging.getCursor())
          .setHint("hibernate.query.passDistinctThrough", passDistinctThrough);
    } else {
      String query =
          "select distinct b from Beneficiary b "
              + joinsClause
              + "where b."
              + field
              + " = :value "
              + "order by b.beneficiaryId asc";

      return entityManager
          .createQuery(query, Beneficiary.class)
          .setParameter("value", value)
          .setHint("hibernate.query.passDistinctThrough", passDistinctThrough);
    }
  }

  /**
   * Build a criteria for a general beneficiaryId query.
   *
   * @param field to match on
   * @param value to match on
   * @param paging to use for the result set
   * @return the query object
   */
  private TypedQuery<String> queryBeneficiaryIds(
      String field, String value, PatientLinkBuilder paging) {
    if (paging.isPagingRequested() && !paging.isFirstPage()) {
      String query =
          "select b.beneficiaryId from Beneficiary b "
              + "where b."
              + field
              + " = :value and b.beneficiaryId > :cursor "
              + "order by b.beneficiaryId asc";

      return entityManager
          .createQuery(query, String.class)
          .setParameter("value", value)
          .setParameter("cursor", paging.getCursor());
    } else {
      String query =
          "select b.beneficiaryId from Beneficiary b "
              + "where b."
              + field
              + " = :value "
              + "order by b.beneficiaryId asc";

      return entityManager.createQuery(query, String.class).setParameter("value", value);
    }
  }

  /**
   * Build a criteria for a beneficiary query using the passed in list of ids.
   *
   * @param ids to use
   * @return the query object
   */
  private TypedQuery<Beneficiary> queryBeneficiariesByIds(List<String> ids) {
    String joinsClause = "left join fetch b.beneficiaryHistories ";
    boolean passDistinctThrough = false;

    String query =
        "select distinct b from Beneficiary b "
            + joinsClause
            + "where b.beneficiaryId in :ids "
            + "order by b.beneficiaryId asc";
    return entityManager
        .createQuery(query, Beneficiary.class)
        .setParameter("ids", ids)
        .setHint("hibernate.query.passDistinctThrough", passDistinctThrough);
  }

  /**
   * Adds support for the FHIR "search" operation for {@link Patient}s, allowing users to search by
   * {@link Patient#getIdentifier()}. Specifically, the following criteria are supported:
   *
   * <p>Searches that don't match one of the above forms are not supported.
   *
   * <p>The {@link Search} annotation indicates that this method supports the search operation.
   * There may be many different methods annotated with this {@link Search} annotation, to support
   * many different search criteria.
   *
   * <p>This method supports both HTTP GET with URL parameters, and HTTP POST with parameters
   * specified within the POST body.
   *
   * @param identifier an {@link Identifier} {@link TokenParam} for the {@link
   *     Patient#getIdentifier()} to try and find a matching {@link Patient} for
   * @param startIndex an {@link OptionalParam} for the startIndex (or offset) used to determine
   *     pagination
   * @param lastUpdated an {@link OptionalParam} to filter the results based on the passed date
   *     range
   * @param requestDetails a {@link RequestDetails} containing the details of the request URL, used
   *     to parse out pagination values
   * @return Returns a {@link List} of {@link Patient}s, which may contain multiple matching
   *     resources, or may also be empty.
   */
  @Search
  @Trace
  public Bundle searchByIdentifier(
      @RequiredParam(name = Patient.SP_IDENTIFIER)
          @Description(
              shortDefinition = OpenAPIContentProvider.PATIENT_SP_IDENTIFIER_SHORT,
              value = OpenAPIContentProvider.PATIENT_SP_IDENTIFIER_VALUE)
          TokenParam identifier,
      @OptionalParam(name = "startIndex")
          @Description(
              shortDefinition = OpenAPIContentProvider.PATIENT_START_INDEX_SHORT,
              value = OpenAPIContentProvider.PATIENT_START_INDEX_VALUE)
          String startIndex,
      @OptionalParam(name = "_lastUpdated")
          @Description(
              shortDefinition = OpenAPIContentProvider.PATIENT_LAST_UPDATED_SHORT,
              value = OpenAPIContentProvider.PATIENT_LAST_UPDATED_VALUE)
          DateRangeParam lastUpdated,
      RequestDetails requestDetails) {

    if (!SUPPORTED_HASH_IDENTIFIER_SYSTEMS.contains(identifier.getSystem())) {
      throw new InvalidRequestException("Unsupported identifier system: " + identifier.getSystem());
    }
    /*
     * Only allow a system identifier for http://hl7.org/fhir/sid/us-mbi; while we
     * can support HTTP GET here because we'll obfuscate the MBI_NUM prior to any
     * logging, we may want to throw an Exception if not a POST request.
     */
    boolean unhashedMbiLookup =
        (identifier.getSystem() != null
            && identifier
                .getSystem()
                .equals(TransformerConstants.CODING_BBAPI_MEDICARE_BENEFICIARY_ID_UNHASHED));

    if (unhashedMbiLookup && RequestTypeEnum.POST != requestDetails.getRequestType()) {
      throw new InvalidRequestException(
          String.format(
              "Search query by '%s' is only supported in POST request",
              TransformerConstants.CODING_BBAPI_MEDICARE_BENEFICIARY_ID_UNHASHED));
    }
    if (identifier.getQueryParameterQualifier() != null) {
      throw new InvalidRequestException(
          "Unsupported query parameter qualifier: " + identifier.getQueryParameterQualifier());
    }

    RequestHeaders requestHeader = RequestHeaders.getHeaderWrapper(requestDetails);
    CanonicalOperation operation = new CanonicalOperation(CanonicalOperation.Endpoint.V2_PATIENT);
    operation.setOption("by", "identifier");
    requestHeader.getNVPairs().forEach((n, v) -> operation.setOption(n, v.toString()));
    operation.setOption(
        "_lastUpdated", Boolean.toString(lastUpdated != null && !lastUpdated.isEmpty()));
    operation.publishOperationName();

    List<IBaseResource> patients =
        fetchPatientResourceByIdentifer(identifier, lastUpdated, requestHeader);

    OffsetLinkBuilder paging = new OffsetLinkBuilder(requestDetails, "/Patient?");
    Bundle bundle =
        TransformerUtilsV2.createBundle(paging, patients, loadedFilterManager.getTransactionTime());

    // Add bene_id to MDC logs
    LoggingUtils.logBenesToMdc(bundle);

    return bundle;
  }

  /**
   * Handle processing for FHIR "search" operation for {@link Patient}s; allows users to search by
   * {@link Patient#getIdentifier()}. Specifically, the following criteria are supported:
   *
   * @param identifier a {@link TokenParam} for the {@link Patient#getIdentifier()} to try and find
   *     a matching {@link Patient} for
   * @param lastUpdated an {@link DateRangeParam} to filter the results based on the passed date
   *     range
   * @param requestHeader the {@link RequestHeaders} from the service call.
   * @return Returns a {@link List} of {@link Patient}s, which may contain multiple matching
   *     resources, or may also be empty.
   */
  private List<IBaseResource> fetchPatientResourceByIdentifer(
      TokenParam identifier, DateRangeParam lastUpdated, RequestHeaders requestHeader) {

    if (!SUPPORTED_HASH_IDENTIFIER_SYSTEMS.contains(identifier.getSystem())) {
      throw new InvalidRequestException("Unsupported identifier system: " + identifier.getSystem());
    }
    List<IBaseResource> patients = null;
    try {
      Patient patient;
      switch (identifier.getSystem()) {
        case TransformerConstants.CODING_BBAPI_MEDICARE_BENEFICIARY_ID_UNHASHED:
          patient =
              queryDatabaseByHashOrMbi(
                  identifier.getValue(),
                  "mbi",
                  Beneficiary_.medicareBeneficiaryId,
                  BeneficiaryHistory_.medicareBeneficiaryId,
                  requestHeader);
          break;
        case TransformerConstants.CODING_BBAPI_BENE_MBI_HASH:
          patient =
              queryDatabaseByHashOrMbi(
                  identifier.getValue(),
                  "mbi-hash",
                  Beneficiary_.mbiHash,
                  BeneficiaryHistory_.mbiHash,
                  requestHeader);
          break;
        case TransformerConstants.CODING_BBAPI_BENE_HICN_HASH:
        case TransformerConstants.CODING_BBAPI_BENE_HICN_HASH_OLD:
          patient =
              queryDatabaseByHashOrMbi(
                  identifier.getValue(),
                  "hicn-hash",
                  Beneficiary_.hicn,
                  BeneficiaryHistory_.hicn,
                  requestHeader);
          break;
        default:
          throw new InvalidRequestException(
              "Unsupported identifier system: " + identifier.getSystem());
      }

      patients =
          QueryUtils.isInRange(patient.getMeta().getLastUpdated().toInstant(), lastUpdated)
              ? Collections.singletonList(patient)
              : Collections.emptyList();

    } catch (NoResultException e) {
      patients = new LinkedList<>();
    }
    return patients;
  }

  /**
   * Queries the database by the specified hash type.
   *
   * @param lookupValue the {@link Beneficiary} lookup value to match
   * @param lookupType a string to represent the lookup type (used for logging purposes)
   * @param beneficiaryField the JPA location of the beneficiary field
   * @param beneficiaryHistoryField the JPA location of the beneficiary history field
   * @param requestHeader the {@link RequestHeaders} where resource request headers are encapsulated
   * @return a FHIR {@link Patient} for the CCW {@link Beneficiary} that matches the specified
   *     {@link Beneficiary} hash value
   * @throws NoResultException A {@link NoResultException} will be thrown if no matching {@link
   *     Beneficiary} can be found
   */
  @Trace
  private Patient queryDatabaseByHashOrMbi(
      String lookupValue,
      String lookupType,
      SingularAttribute<Beneficiary, String> beneficiaryField,
      SingularAttribute<BeneficiaryHistory, String> beneficiaryHistoryField,
      RequestHeaders requestHeader) {
    if (lookupValue == null || lookupValue.trim().isEmpty()) {
      throw new InvalidRequestException("lookup value cannot be null/empty");
    }

    long beneId =
        CommonQueries.findBeneficiaryIdentifier(
            entityManager, metricRegistry, lookupType, lookupValue, getClass().getSimpleName());

    Beneficiary beneficiary =
        CommonQueries.findBeneficiary(
            entityManager,
            metricRegistry,
            beneId,
            true, // for v2, always include historical identifiers
            getClass().getSimpleName(),
<<<<<<< HEAD
            String.format(
                "bene_by_id_include_%s",
                String.join(
                    "_", (List<String>) requestHeader.getValue(HEADER_NAME_INCLUDE_IDENTIFIERS))));

    // Null out the unhashed HICN; in v2 we are ignoring HICNs
=======
            "query",
            "bene_by_" + hashType,
            hashType + "s_from_beneficiarieshistory");
    try {
      matchingIdsFromBeneHistory = entityManager.createQuery(beneHistoryMatches).getResultList();
    } finally {
      long fromHistoryQueryNanoSeconds = beneHistoryMatchesTimer.stop();
      CommonTransformerUtils.recordQueryInMdc(
          "bene_by_" + hashType + "_" + hashType + "s_from_beneficiarieshistory",
          fromHistoryQueryNanoSeconds,
          matchingIdsFromBeneHistory == null ? 0 : matchingIdsFromBeneHistory.size());
      beneHistoryMatchesTimer.close();
    }

    // Then, find all Beneficiary records that match the hash or those BENE_IDs.
    CriteriaQuery<Beneficiary> beneMatches = builder.createQuery(Beneficiary.class);
    Root<Beneficiary> beneMatchesRoot = beneMatches.from(Beneficiary.class);
    beneMatchesRoot.fetch(Beneficiary_.skippedRifRecords, JoinType.LEFT);

    /*
     * Check bene history table for historical MBIs;
     * These will be used to return any historical MBIs in the response and/or find the bene_id
     * in the event that the user is searching using an old MBI value.
     */
    beneMatchesRoot.fetch(Beneficiary_.beneficiaryHistories, JoinType.LEFT);

    beneMatches.select(beneMatchesRoot);
    Predicate beneHashMatches = builder.equal(beneMatchesRoot.get(beneficiaryHashField), hash);
    if (matchingIdsFromBeneHistory != null && !matchingIdsFromBeneHistory.isEmpty()) {
      Predicate beneHistoryHashMatches =
          beneMatchesRoot.get(Beneficiary_.beneficiaryId).in(matchingIdsFromBeneHistory);
      beneMatches.where(builder.or(beneHashMatches, beneHistoryHashMatches));
    } else {
      beneMatches.where(beneHashMatches);
    }
    List<Beneficiary> matchingBenes = Collections.emptyList();
    Timer.Context timerQuery =
        CommonTransformerUtils.createMetricsTimer(
            metricRegistry,
            getClass().getSimpleName(),
            "query",
            "bene_by_" + hashType,
            "bene_by_" + hashType + "_or_id");
    try {
      matchingBenes = entityManager.createQuery(beneMatches).getResultList();
    } finally {
      long benesByHashOrIdQueryNanoSeconds = timerQuery.stop();

      CommonTransformerUtils.recordQueryInMdc(
          String.format(
              "bene_by_" + hashType + "_bene_by_" + hashType + "_or_id_include_%s",
              String.join(
                  "_", (List<String>) requestHeader.getValue(HEADER_NAME_INCLUDE_IDENTIFIERS))),
          benesByHashOrIdQueryNanoSeconds,
          matchingBenes.size());
      timerQuery.close();
    }

    List<Long> distinctBeneIds =
        matchingBenes.stream()
            .map(Beneficiary::getBeneficiaryId)
            .distinct()
            .sorted()
            .collect(ImmutableList.toImmutableList());

    Beneficiary beneficiary;
    if (distinctBeneIds.size() == 0) {
      throw new NoResultException();
    } else if (distinctBeneIds.size() > 1) {
      BfdMDC.put(
          "database_query_by_hash_collision_distinct_bene_ids",
          Long.toString(distinctBeneIds.size()));
      throw new ResourceNotFoundException(
          "By hash query found more than one distinct BENE_ID: "
              + distinctBeneIds.size()
              + ", DistinctBeneIdsList: "
              + distinctBeneIds);
    }
    beneficiary = matchingBenes.get(0);

    // Null out the unhashed HICNs; in v2 we are ignoring HICNs
>>>>>>> 36d2217a
    beneficiary.setHicnUnhashed(Optional.empty());

    return beneficiaryTransformerV2.transform(beneficiary, requestHeader, true);
  }

  /**
   * Returns a valid List of values for the IncludeIdenfifiers header.
   *
   * @param requestDetails a {@link RequestDetails} containing the details of the request URL, used
   *     to parse out include identifiers values
   * @return List of validated header values against the VALID_HEADER_VALUES_INCLUDE_IDENTIFIERS
   *     list.
   */
  public static List<String> returnIncludeIdentifiersValues(RequestDetails requestDetails) {
    String headerValues = requestDetails.getHeader(HEADER_NAME_INCLUDE_IDENTIFIERS);

    if (Strings.isNullOrEmpty(headerValues)) {
      return Arrays.asList("");
    } else
      // Return values split on a comma with any whitespace, valid, distict, and sort
      return Arrays.asList(splitOnCommas(headerValues.toLowerCase())).stream()
          .peek(
              c -> {
                if (!VALID_HEADER_VALUES_INCLUDE_IDENTIFIERS.contains(c))
                  throw new InvalidRequestException(
                      "Unsupported " + HEADER_NAME_INCLUDE_IDENTIFIERS + " header value: " + c);
              })
          .distinct()
          .sorted()
          .collect(Collectors.toList());
  }

  /**
   * Check that coverageId value is valid.
   *
   * @param coverageId the coverage id
   * @throws InvalidRequestException if invalid coverageId
   */
  public static void checkCoverageId(TokenParam coverageId) {
    if (coverageId.getQueryParameterQualifier() != null) {
      throw new InvalidRequestException(
          "Unsupported query parameter qualifier: " + coverageId.getQueryParameterQualifier());
    }
    if (coverageId.getValueNotNull().length() != EXPECTED_COVERAGE_ID_LENGTH) {
      throw new InvalidRequestException(
          String.format(
              "Coverage id is not expected length; value %s is not expected length %s",
              coverageId.getValueNotNull(), EXPECTED_COVERAGE_ID_LENGTH));
    }
  }

  /**
   * Query the DB for and return the matching {@link Beneficiary}s.
   *
   * @param ids the {@link Beneficiary#getBeneficiaryId()} values to match against
   * @return the matching {@link Beneficiary}s
   */
  @Trace
  private List<Beneficiary> queryBeneficiariesByIdsWithBeneficiaryMonthlys(List<Long> ids) {

    // Create the query to run.
    CriteriaBuilder builder = entityManager.getCriteriaBuilder();
    CriteriaQuery<Beneficiary> beneCriteria = builder.createQuery(Beneficiary.class).distinct(true);
    Root<Beneficiary> beneRoot = beneCriteria.from(Beneficiary.class);
    beneRoot.fetch(Beneficiary_.skippedRifRecords, JoinType.LEFT);
    beneRoot.fetch(Beneficiary_.beneficiaryHistories, JoinType.LEFT);
    beneCriteria.where(beneRoot.get(Beneficiary_.beneficiaryId).in(ids));

    // Run the query and return the results.
    List<Beneficiary> matchingBenes = null;
    Timer.Context beneIdTimer =
        CommonTransformerUtils.createMetricsTimer(
            metricRegistry,
            getClass().getSimpleName(),
            "query",
            "benes_by_year_month_part_d_contract_id");
    try {
      matchingBenes =
          entityManager
              .createQuery(beneCriteria)
              .setHint(QueryHints.HINT_PASS_DISTINCT_THROUGH, false)
              .getResultList();
      return matchingBenes;
    } finally {
      long beneMatchesTimerQueryNanoSeconds = beneIdTimer.stop();
      CommonTransformerUtils.recordQueryInMdc(
          "benes_by_year_month_part_d_contract_id",
          beneMatchesTimerQueryNanoSeconds,
          matchingBenes == null ? 0 : matchingBenes.size());
      beneIdTimer.close();
    }
  }

  /**
   * Gets the part D contract month field from the given {@link CcwCodebookVariable}.
   *
   * <p>TODO: This could be moved somewhere else; also should this hardcoded map exist in a more
   * central location?
   *
   * @param month the part d contract variable to look for as a {@link CcwCodebookVariable}
   * @return the string representing the part d contract month
   * @throws InvalidRequestException if the {@link CcwCodebookVariable} is not one of the supported
   *     part d contract values
   */
  private String partDFieldByMonth(CcwCodebookVariable month) {

    Map<CcwCodebookVariable, String> mapOfMonth =
        new HashMap<CcwCodebookVariable, String>() {
          {
            put(CcwCodebookVariable.PTDCNTRCT01, "01");
            put(CcwCodebookVariable.PTDCNTRCT02, "02");
            put(CcwCodebookVariable.PTDCNTRCT03, "03");
            put(CcwCodebookVariable.PTDCNTRCT04, "04");
            put(CcwCodebookVariable.PTDCNTRCT05, "05");
            put(CcwCodebookVariable.PTDCNTRCT06, "06");
            put(CcwCodebookVariable.PTDCNTRCT07, "07");
            put(CcwCodebookVariable.PTDCNTRCT08, "08");
            put(CcwCodebookVariable.PTDCNTRCT09, "09");
            put(CcwCodebookVariable.PTDCNTRCT10, "10");
            put(CcwCodebookVariable.PTDCNTRCT11, "11");
            put(CcwCodebookVariable.PTDCNTRCT12, "12");
          }
        };

    if (mapOfMonth.containsKey(month)) {
      return mapOfMonth.get(month);
    }

    throw new InvalidRequestException(
        "Unsupported extension system: " + month.getVariable().getId().toLowerCase());
  }

  /**
   * Search by coverage contract and year month.
   *
   * @param coverageId the coverage id
   * @param yearMonth the year month
   * @param requestDetails the request details
   * @return the search results
   */
  @Trace
  private Bundle searchByCoverageContractAndYearMonth(
      // This is very explicit as a place holder until this kind
      // of relational search is more common.
      TokenParam coverageId, LocalDate yearMonth, RequestDetails requestDetails) {
    checkCoverageId(coverageId);
    RequestHeaders requestHeader = RequestHeaders.getHeaderWrapper(requestDetails);

    PatientLinkBuilder paging = new PatientLinkBuilder(requestDetails.getCompleteUrl());

    CanonicalOperation operation = new CanonicalOperation(CanonicalOperation.Endpoint.V2_PATIENT);
    operation.setOption("by", "coverageContractForYearMonth");
    requestHeader.getNVPairs().forEach((n, v) -> operation.setOption(n, v.toString()));
    operation.publishOperationName();

    List<Beneficiary> matchingBeneficiaries =
        fetchBeneficiariesByContractAndYearMonth(coverageId, yearMonth, paging);
    boolean hasAnotherPage = matchingBeneficiaries.size() > paging.getPageSize();
    if (hasAnotherPage) {
      matchingBeneficiaries = matchingBeneficiaries.subList(0, paging.getPageSize());
      paging = new PatientLinkBuilder(paging, hasAnotherPage);
    }

    List<IBaseResource> patients =
        matchingBeneficiaries.stream()
            .map(b -> beneficiaryTransformerV2.transform(b, requestHeader))
            .collect(Collectors.toList());
    Bundle bundle =
        TransformerUtilsV2.createBundle(patients, paging, loadedFilterManager.getTransactionTime());
    TransformerUtilsV2.workAroundHAPIIssue1585(requestDetails);

    // Add bene_id to MDC logs
    LoggingUtils.logBenesToMdc(bundle);

    return bundle;
  }

  /**
   * Fetch beneficiaries by contract and year-month.
   *
   * @param coverageId a {@link TokenParam} specifying the Part D contract ID and the month to match
   *     against (yeah, the combo is weird)
   * @param yearMonth the enrollment month and year to match against
   * @param paging the {@link PatientLinkBuilder} being used for paging
   * @return the {@link Beneficiary}s that match the specified PartD contract ID for the specified
   *     year and month
   */
  @Trace
  private List<Beneficiary> fetchBeneficiariesByContractAndYearMonth(
      TokenParam coverageId, LocalDate yearMonth, PatientLinkBuilder paging) {
    String contractCode = coverageId.getValueNotNull();

    /*
     * Workaround for BFD-1057: The `ORDER BY` required on our "find the bene IDs"
     * query (below)
     * intermittently causes the PostgreSQL query planner to run a table scan, which
     * takes over an
     * hour in prod. This _seems_ to be only occurring when the query would return
     * no results. (Yes,
     * this is odd and we don't entirely trust it.) So, when we're on the first page
     * of results or
     * not paging at all here, we first pull a count of expected matches here to see
     * if there's any
     * reason to even run the next query.
     */
    if (!paging.isPagingRequested() || paging.isFirstPage()) {
      boolean matchingBeneExists =
          queryBeneExistsByPartDContractCodeAndYearMonth(yearMonth, contractCode);
      if (!matchingBeneExists) {
        return Collections.emptyList();
      }
    }

    /*
     * Fetching with joins is not compatible with setMaxResults as explained in this
     * post:
     * https://stackoverflow.com/questions/53569908/jpa-eager-fetching-and-
     * pagination-best-practices
     * So, because we need to use a join, we query in two steps: first fetch
     * bene-ids with paging
     * and then fetch full benes with joins. (Note: We can't run this as a subquery,
     * either, as JPA
     * doesn't support `limit` on those.)
     */

    // Fetch the Beneficiary.id values that we will get results for.
    List<Long> ids =
        queryBeneficiaryIdsByPartDContractCodeAndYearMonth(yearMonth, contractCode, paging);
    if (ids.isEmpty()) {
      return Collections.emptyList();
    }

    // Fetch the benes using the ids
    return queryBeneficiariesByIdsWithBeneficiaryMonthlys(ids);
  }

  /**
   * Query bene exists by part d contract code and year-month.
   *
   * @param yearMonth the {@link BeneficiaryMonthly#getYearMonth()} value to match against
   * @param contractId the {@link BeneficiaryMonthly#getPartDContractNumberId()} value to match
   *     against
   * @return true if the {@link BeneficiaryMonthly} exists
   */
  @Trace
  private boolean queryBeneExistsByPartDContractCodeAndYearMonth(
      LocalDate yearMonth, String contractId) {
    // Create the query to run.
    // Create the query to run.
    CriteriaBuilder builder = entityManager.getCriteriaBuilder();
    CriteriaQuery<BeneficiaryMonthly> beneExistsCriteria =
        builder.createQuery(BeneficiaryMonthly.class);
    Root<BeneficiaryMonthly> beneMonthlyRoot = beneExistsCriteria.from(BeneficiaryMonthly.class);

    Subquery<Integer> beneExistsSubquery = beneExistsCriteria.subquery(Integer.class);
    Root<BeneficiaryMonthly> beneMonthlyRootSubquery =
        beneExistsSubquery.from(BeneficiaryMonthly.class);

    beneExistsSubquery
        .select(builder.literal(1))
        .where(
            builder.equal(beneMonthlyRootSubquery.get(BeneficiaryMonthly_.yearMonth), yearMonth),
            builder.equal(
                beneMonthlyRootSubquery.get(BeneficiaryMonthly_.partDContractNumberId),
                contractId));

    beneExistsCriteria.select(beneMonthlyRoot).where(builder.exists(beneExistsSubquery));

    // Run the query and return the results.
    boolean matchingBeneExists = false;
    Timer.Context matchingBeneExistsTimer =
        CommonTransformerUtils.createMetricsTimer(
            metricRegistry,
            getClass().getSimpleName(),
            "query",
            "bene_exists_by_year_month_part_d_contract_id");

    try {
      matchingBeneExists =
          entityManager.createQuery(beneExistsCriteria).setMaxResults(1).getResultList().stream()
              .findFirst()
              .isPresent();
      return matchingBeneExists;
    } finally {
      long beneHistoryMatchesTimerQueryNanoSeconds = matchingBeneExistsTimer.stop();
      CommonTransformerUtils.recordQueryInMdc(
          "bene_exists_by_year_month_part_d_contract_id",
          beneHistoryMatchesTimerQueryNanoSeconds,
          matchingBeneExists ? 1 : 0);
      matchingBeneExistsTimer.close();
    }
  }

  /**
   * Query beneficiary ids by part d contract code and year-month.
   *
   * @param yearMonth the {@link BeneficiaryMonthly#getYearMonth()} value to match against
   * @param contractId the {@link BeneficiaryMonthly#getPartDContractNumberId()} value to match
   *     against
   * @param paging the {@link PatientLinkBuilder} being used for paging
   * @return the {@link List} of matching {@link Beneficiary#getBeneficiaryId()} values
   */
  @Trace
  private List<Long> queryBeneficiaryIdsByPartDContractCodeAndYearMonth(
      LocalDate yearMonth, String contractId, PatientLinkBuilder paging) {
    // Create the query to run.
    CriteriaBuilder builder = entityManager.getCriteriaBuilder();
    CriteriaQuery<Long> beneIdCriteria = builder.createQuery(Long.class);
    Root<BeneficiaryMonthly> beneMonthlyRoot = beneIdCriteria.from(BeneficiaryMonthly.class);

    beneIdCriteria.select(
        beneMonthlyRoot.get(BeneficiaryMonthly_.parentBeneficiary).get(Beneficiary_.beneficiaryId));

    List<Predicate> wherePredicates = new ArrayList<>();
    wherePredicates.add(
        builder.equal(beneMonthlyRoot.get(BeneficiaryMonthly_.yearMonth), yearMonth));
    wherePredicates.add(
        builder.equal(beneMonthlyRoot.get(BeneficiaryMonthly_.partDContractNumberId), contractId));
    if (paging.isPagingRequested() && !paging.isFirstPage()) {
      wherePredicates.add(
          builder.greaterThan(
              beneMonthlyRoot
                  .get(BeneficiaryMonthly_.parentBeneficiary)
                  .get(Beneficiary_.beneficiaryId),
              paging.getCursor()));
    }
    beneIdCriteria.where(
        builder.and(wherePredicates.toArray(new Predicate[wherePredicates.size()])));
    beneIdCriteria.orderBy(builder.asc(beneMonthlyRoot.get(BeneficiaryMonthly_.parentBeneficiary)));

    // Run the query and return the results.
    List<Long> matchingBeneIds = null;
    Timer.Context beneIdMatchesTimer =
        CommonTransformerUtils.createMetricsTimer(
            metricRegistry,
            getClass().getSimpleName(),
            "query",
            "bene_ids_by_year_month_part_d_contract_id");
    try {
      matchingBeneIds =
          entityManager
              .createQuery(beneIdCriteria)
              .setMaxResults(paging.getQueryMaxSize())
              .getResultList();
      return matchingBeneIds;
    } finally {
      long beneHistoryMatchesTimerQueryNanoSeconds = beneIdMatchesTimer.stop();
      CommonTransformerUtils.recordQueryInMdc(
          "bene_ids_by_year_month_part_d_contract_id",
          beneHistoryMatchesTimerQueryNanoSeconds,
          matchingBeneIds == null ? 0 : matchingBeneIds.size());
      beneIdMatchesTimer.close();
    }
  }
}<|MERGE_RESOLUTION|>--- conflicted
+++ resolved
@@ -209,20 +209,6 @@
       // Add number of resources to MDC logs
       LoggingUtils.logResourceCountToMdc(0);
       throw new ResourceNotFoundException(patientId);
-<<<<<<< HEAD
-=======
-    } finally {
-      long beneByIdQueryNanoSeconds = timerBeneQuery.stop();
-
-      CommonTransformerUtils.recordQueryInMdc(
-          String.format(
-              "bene_by_id_include_%s",
-              String.join(
-                  "_", (List<String>) requestHeader.getValue(HEADER_NAME_INCLUDE_IDENTIFIERS))),
-          beneByIdQueryNanoSeconds,
-          beneficiary == null ? 0 : 1);
-      timerBeneQuery.close();
->>>>>>> 36d2217a
     }
     return beneficiaryTransformerV2.transform(beneficiary, requestHeader, true);
   }
@@ -864,96 +850,12 @@
             beneId,
             true, // for v2, always include historical identifiers
             getClass().getSimpleName(),
-<<<<<<< HEAD
             String.format(
                 "bene_by_id_include_%s",
                 String.join(
                     "_", (List<String>) requestHeader.getValue(HEADER_NAME_INCLUDE_IDENTIFIERS))));
 
-    // Null out the unhashed HICN; in v2 we are ignoring HICNs
-=======
-            "query",
-            "bene_by_" + hashType,
-            hashType + "s_from_beneficiarieshistory");
-    try {
-      matchingIdsFromBeneHistory = entityManager.createQuery(beneHistoryMatches).getResultList();
-    } finally {
-      long fromHistoryQueryNanoSeconds = beneHistoryMatchesTimer.stop();
-      CommonTransformerUtils.recordQueryInMdc(
-          "bene_by_" + hashType + "_" + hashType + "s_from_beneficiarieshistory",
-          fromHistoryQueryNanoSeconds,
-          matchingIdsFromBeneHistory == null ? 0 : matchingIdsFromBeneHistory.size());
-      beneHistoryMatchesTimer.close();
-    }
-
-    // Then, find all Beneficiary records that match the hash or those BENE_IDs.
-    CriteriaQuery<Beneficiary> beneMatches = builder.createQuery(Beneficiary.class);
-    Root<Beneficiary> beneMatchesRoot = beneMatches.from(Beneficiary.class);
-    beneMatchesRoot.fetch(Beneficiary_.skippedRifRecords, JoinType.LEFT);
-
-    /*
-     * Check bene history table for historical MBIs;
-     * These will be used to return any historical MBIs in the response and/or find the bene_id
-     * in the event that the user is searching using an old MBI value.
-     */
-    beneMatchesRoot.fetch(Beneficiary_.beneficiaryHistories, JoinType.LEFT);
-
-    beneMatches.select(beneMatchesRoot);
-    Predicate beneHashMatches = builder.equal(beneMatchesRoot.get(beneficiaryHashField), hash);
-    if (matchingIdsFromBeneHistory != null && !matchingIdsFromBeneHistory.isEmpty()) {
-      Predicate beneHistoryHashMatches =
-          beneMatchesRoot.get(Beneficiary_.beneficiaryId).in(matchingIdsFromBeneHistory);
-      beneMatches.where(builder.or(beneHashMatches, beneHistoryHashMatches));
-    } else {
-      beneMatches.where(beneHashMatches);
-    }
-    List<Beneficiary> matchingBenes = Collections.emptyList();
-    Timer.Context timerQuery =
-        CommonTransformerUtils.createMetricsTimer(
-            metricRegistry,
-            getClass().getSimpleName(),
-            "query",
-            "bene_by_" + hashType,
-            "bene_by_" + hashType + "_or_id");
-    try {
-      matchingBenes = entityManager.createQuery(beneMatches).getResultList();
-    } finally {
-      long benesByHashOrIdQueryNanoSeconds = timerQuery.stop();
-
-      CommonTransformerUtils.recordQueryInMdc(
-          String.format(
-              "bene_by_" + hashType + "_bene_by_" + hashType + "_or_id_include_%s",
-              String.join(
-                  "_", (List<String>) requestHeader.getValue(HEADER_NAME_INCLUDE_IDENTIFIERS))),
-          benesByHashOrIdQueryNanoSeconds,
-          matchingBenes.size());
-      timerQuery.close();
-    }
-
-    List<Long> distinctBeneIds =
-        matchingBenes.stream()
-            .map(Beneficiary::getBeneficiaryId)
-            .distinct()
-            .sorted()
-            .collect(ImmutableList.toImmutableList());
-
-    Beneficiary beneficiary;
-    if (distinctBeneIds.size() == 0) {
-      throw new NoResultException();
-    } else if (distinctBeneIds.size() > 1) {
-      BfdMDC.put(
-          "database_query_by_hash_collision_distinct_bene_ids",
-          Long.toString(distinctBeneIds.size()));
-      throw new ResourceNotFoundException(
-          "By hash query found more than one distinct BENE_ID: "
-              + distinctBeneIds.size()
-              + ", DistinctBeneIdsList: "
-              + distinctBeneIds);
-    }
-    beneficiary = matchingBenes.get(0);
-
     // Null out the unhashed HICNs; in v2 we are ignoring HICNs
->>>>>>> 36d2217a
     beneficiary.setHicnUnhashed(Optional.empty());
 
     return beneficiaryTransformerV2.transform(beneficiary, requestHeader, true);
