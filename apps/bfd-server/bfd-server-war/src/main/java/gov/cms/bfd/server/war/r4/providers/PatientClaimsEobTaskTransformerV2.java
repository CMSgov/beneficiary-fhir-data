package gov.cms.bfd.server.war.r4.providers;

import static gov.cms.bfd.server.war.SpringConfiguration.SSM_PATH_SAMHSA_V2_SHADOW;
import static java.util.Objects.requireNonNull;

import ca.uhn.fhir.rest.param.DateRangeParam;
import com.codahale.metrics.MetricRegistry;
import com.codahale.metrics.Timer;
import com.google.common.annotations.VisibleForTesting;
import com.newrelic.api.agent.Trace;
import gov.cms.bfd.data.fda.lookup.FdaDrugCodeDisplayLookup;
<<<<<<< HEAD
import gov.cms.bfd.data.npi.lookup.NPIOrgLookup;
import gov.cms.bfd.server.war.SamhsaV2InterceptorShadow;
=======
>>>>>>> b30d9b81
import gov.cms.bfd.server.war.commons.ClaimType;
import gov.cms.bfd.server.war.commons.CommonTransformerUtils;
import gov.cms.bfd.server.war.commons.QueryUtils;
import gov.cms.bfd.server.war.commons.SecurityTagManager;
import gov.cms.bfd.server.war.commons.SecurityTagsDao;
import gov.cms.bfd.server.war.r4.providers.pac.common.ClaimWithSecurityTags;
import jakarta.persistence.EntityManager;
import jakarta.persistence.NoResultException;
import jakarta.persistence.PersistenceContext;
import jakarta.persistence.criteria.CriteriaBuilder;
import jakarta.persistence.criteria.CriteriaQuery;
import jakarta.persistence.criteria.Predicate;
import jakarta.persistence.criteria.Root;
import java.time.Instant;
import java.time.LocalDate;
import java.time.ZoneId;
import java.util.ArrayList;
import java.util.Collections;
import java.util.List;
import java.util.ListIterator;
import java.util.Map;
import java.util.Optional;
import java.util.Set;
import java.util.concurrent.Callable;
import java.util.concurrent.atomic.AtomicInteger;
import java.util.concurrent.atomic.AtomicReference;
import java.util.stream.Collectors;
import org.hl7.fhir.r4.model.ExplanationOfBenefit;
import org.slf4j.Logger;
import org.slf4j.LoggerFactory;
import org.springframework.beans.factory.annotation.Value;
import org.springframework.context.annotation.Scope;
import org.springframework.stereotype.Component;

/**
 * Java Callable class that will create a list of patient claims for a given claim type. There are
 * some pertinent info for developers to grasp especially in understanding that each instance of
 * this class will most likely be running concurrently with other claim tasks. This class is a
 * non-singleton spring-managed bean; each task requires its own unique instance of a {@link
 * EntityManager} since processing requires fetching data from a database and requires its own db
 * connection to operate independently of other concurrent claim tasks. All BFD db connections are
 * injected by a Spring-managed {@link com.zaxxer.hikari.HikariDataSource}.
 *
 * <p>To achieve a unique {@link EntityManager}, this class defines its scope as "prototype", which
 * identifies its need have its own unique instance of the {@link EntityManager}.
 *
 * <p>Once Spring has created the class, the caller then sets up the task parameters that define the
 * operating constraints {@link PatientClaimsEobTaskTransformerV2#setupTaskParams}. In addition,
 * some claim tasks require an additional property denoting how NPI tax number is processed; this
 * property is set using the {@link PatientClaimsEobTaskTransformerV2#setIncludeTaxNumbers}; the
 * default property value for inclusion of NPI tax info is FALSE (do not include NPI tax info).
 */
@Component
@Scope("prototype")
public class PatientClaimsEobTaskTransformerV2 implements Callable {
  private static final Logger LOGGER =
      LoggerFactory.getLogger(PatientClaimsEobTaskTransformerV2.class);

  // +++++++++++++++++++++++++++++++++++
  // bean injected parameter values
  // +++++++++++++++++++++++++++++++++++

  /** capture performance metrics. */
  private final MetricRegistry metricRegistry;

  /** drug description lookup table. */
  private final FdaDrugCodeDisplayLookup drugCodeDisplayLookup;

  /** The samhsa matcher. */
  private final R4EobSamhsaMatcher samhsaMatcher;

  /** v2SamhsaConsentSimulation. */
  private final SamhsaV2InterceptorShadow samhsaV2InterceptorShadow;

  /** Database entity manager. */
  private EntityManager entityManager;

  // +++++++++++++++++++++++++++++++++++
  // setup parameter values
  // +++++++++++++++++++++++++++++++++++

  /** the ClaimTransformer interface for execution. */
  private ClaimTransformerInterfaceV2 claimTransformer = null;

  /** the claim type to retreive data for. */
  private ClaimType claimType;

  /** beneficiary identifier to process. */
  private Long id = 0L;

  /** date range that lastUpdate falls within. */
  private Optional<DateRangeParam> lastUpdated = Optional.empty();

  /** date range that clm_thru_dt falls within. */
  private Optional<DateRangeParam> serviceDate = Optional.empty();

  /** whether to return tax numbers. */
  private boolean includeTaxNumbers = false;

  /** whether to exclude SAMHSA claims. */
  private boolean excludeSamhsa = false;

  // +++++++++++++++++++++++++++++++++++
  // task properties
  // +++++++++++++++++++++++++++++++++++

  /** capture exception if thrown. */
  private final AtomicReference<Exception> taskException = new AtomicReference<>();

  /** keep track of EOBs that were not removed (ignored) by SAMHSA iterations. */
  private final AtomicInteger samhsaIgnoredCount = new AtomicInteger(-1);

  /** keep track of SAMHSA removals. */
  private final AtomicInteger samhsaRemovedCount = new AtomicInteger(0);

  /** the list of EOBs that we'll return. */
  private final List<ExplanationOfBenefit> eobs = new ArrayList<ExplanationOfBenefit>();

  /** Flag to control whether SAMHSA shadow filtering should be applied. */
  private final boolean samhsaV2Shadow;

  private final SecurityTagsDao securityTagsDao;

  /**
   * Constructor for TransformPatientClaimsToEobTask.
   *
   * <p>Spring will wire this class during the initial component scan, so this constructor should
   * only be explicitly called by tests.
   *
   * @param metricRegistry the metric registry bean //* @param loadedFilterManager the loaded filter
   *     manager bean
   * @param samhsaMatcher the samhsa matcher bean
   * @param drugCodeDisplayLookup the drug code display lookup bean
<<<<<<< HEAD
   * @param samhsaV2InterceptorShadow the v2SamhsaConsentSimulation
   * @param npiOrgLookup the npi org lookup bean
   * @param securityTagsDao the security Tags Dao
   * @param samhsaV2Shadow the samhsa V2 Shadow flag
=======
>>>>>>> b30d9b81
   */
  public PatientClaimsEobTaskTransformerV2(
      MetricRegistry metricRegistry,
      R4EobSamhsaMatcher samhsaMatcher,
<<<<<<< HEAD
      FdaDrugCodeDisplayLookup drugCodeDisplayLookup,
      NPIOrgLookup npiOrgLookup,
      SamhsaV2InterceptorShadow samhsaV2InterceptorShadow,
      SecurityTagsDao securityTagsDao,
      @Value("${" + SSM_PATH_SAMHSA_V2_SHADOW + ":false}") Boolean samhsaV2Shadow) {
    this.metricRegistry = requireNonNull(metricRegistry);
    this.samhsaMatcher = requireNonNull(samhsaMatcher);
    this.drugCodeDisplayLookup = requireNonNull(drugCodeDisplayLookup);
    this.npiOrgLookup = requireNonNull(npiOrgLookup);
    this.samhsaV2InterceptorShadow = samhsaV2InterceptorShadow;
    this.securityTagsDao = securityTagsDao;
    this.samhsaV2Shadow = samhsaV2Shadow;
=======
      FdaDrugCodeDisplayLookup drugCodeDisplayLookup) {
    this.metricRegistry = requireNonNull(metricRegistry);
    this.samhsaMatcher = requireNonNull(samhsaMatcher);
    this.drugCodeDisplayLookup = requireNonNull(drugCodeDisplayLookup);
>>>>>>> b30d9b81
  }

  /**
   * Setup the task processing parameters.
   *
   * @param claimTransformer the {@link ClaimTransformerInterfaceV2} to run.
   * @param claimType the claim type to process.
   * @param id the beneficiary or claim identifier to process.
   * @param lastUpdated the date range that lastUpdate falls within.
   * @param serviceDate the date range that clm_thru_dt falls within.
   * @param excludeSamhsa if true excludes SAMHSA claims.
   */
  public void setupTaskParams(
      ClaimTransformerInterfaceV2 claimTransformer,
      ClaimType claimType,
      Long id,
      Optional<DateRangeParam> lastUpdated,
      Optional<DateRangeParam> serviceDate,
      boolean excludeSamhsa) {
    this.claimTransformer = requireNonNull(claimTransformer);
    this.claimType = requireNonNull(claimType);
    this.id = requireNonNull(id);
    this.lastUpdated = lastUpdated;
    this.serviceDate = serviceDate;
    this.excludeSamhsa = excludeSamhsa;
  }

  /**
   * Sets the {@link #entityManager}; defined as scope=prototype to get unique JPA {@link
   * EntityManager} per thread.
   *
   * @param entityManager a JPA {@link EntityManager} connected to the application's database
   */
  @PersistenceContext
  @Scope("prototype")
  public void setEntityManager(EntityManager entityManager) {
    this.entityManager = entityManager;
  }

  /**
   * Sets the {@link #includeTaxNumbers} which will turn on processing of NPI tax number info.
   *
   * @param includeTaxNumbers {@link boolean} to enable/disable NPI tax number processing.
   */
  public void setIncludeTaxNumbers(boolean includeTaxNumbers) {
    this.includeTaxNumbers = includeTaxNumbers;
  }

  /**
   * ExecutorService will invoke the task.
   *
   * @return the results for the task.
   */
  @Override
  public PatientClaimsEobTaskTransformerV2 call() {
    LOGGER.debug("TransformPatientClaimsToEobTaskV2.call() started for {}", id);
    try {
      eobs.addAll(transformToEobs(findClaimTypeByPatient()));

      if (excludeSamhsa) {
        filterSamhsa(eobs);
      }
    } catch (NoResultException e) {
      LOGGER.warn(e.getMessage(), e);
      taskException.set(e);
    } catch (Exception e) {
      // keep track of the Exception so we can provide to caller.
      LOGGER.error(e.getMessage(), e);
      taskException.set(e);
    }
    return this;
  }

  /**
   * Transform a list of claims to a list of {@link ExplanationOfBenefit} objects.
   *
   * @param claims the claims/events to transform
   * @param <T> type of claims
   * @return the {@link ExplanationOfBenefit} instances, one per claim/event
   */
  @Trace
  private <T> List<ExplanationOfBenefit> transformToEobs(List<ClaimWithSecurityTags<T>> claims) {
    return claims.stream()
        .map(
            c -> {
              ExplanationOfBenefit eob = transformEobClaim(c);

              if (samhsaV2Shadow) {
                // Log the missing claim along with the EOB
                samhsaV2InterceptorShadow.logMissingClaim(c, samhsaMatcher.test(eob));
              }

              return eob;
            })
        .collect(Collectors.toList());
  }

  /**
   * Transforms the eob claim to the specified type.
   *
   * @param claimEntity the claim entity to transform
   * @return the {@link ExplanationOfBenefit} result
   */
  @VisibleForTesting
  private ExplanationOfBenefit transformEobClaim(ClaimWithSecurityTags<?> claimEntity) {
    return claimTransformer.transform(claimEntity, includeTaxNumbers);
  }

  /**
   * Check if the task encountered an {@link Exception}.
   *
   * @return false if the task encountered an exception, true otherwise.
   */
  public boolean ranSuccessfully() {
    return (taskException.get() == null);
  }

  /**
   * Fetch count of EOBs that were not removed by SAMHSA filter.
   *
   * @return number of EOBs that SAMHSA filtering ignored.
   */
  public int eobsIgnoredBySamhsaFilter() {
    return samhsaIgnoredCount.get();
  }

  /**
   * Fetch count of EOBs that were removed by SAMHSA filter.
   *
   * @return number of EOBs removed by SAMHSA filter.
   */
  public int eobsRemovedBySamhsaFilter() {
    return samhsaRemovedCount.get();
  }

  /**
   * true/false if SAMHSA filtering was invoked.
   *
   * @return true if SAMHSA filtering was invoked; false if not invoked.
   */
  public boolean wasSamhsaFilteringPerformed() {
    return (samhsaIgnoredCount.get() >= 0);
  }

  /**
   * Fetch the {@link Exception} if the task encountered one.
   *
   * @return Exception if the task encountered one, Optional.Empty() otherwise.
   */
  public Optional<Exception> getFailure() {
    return ranSuccessfully() ? Optional.empty() : Optional.of(taskException.get());
  }

  /**
   * Fetch the list of {@link ExplanationOfBenefit} that were created.
   *
   * @return {@link List} of {@link ExplanationOfBenefit}
   */
  public List<ExplanationOfBenefit> fetchEOBs() {
    return eobs;
  }

  /**
   * Fetch the claim type string.
   *
   * @return {@link String} identifying the {@link ClaimType} of task
   */
  @Override
  public String toString() {
    return claimType.toString();
  }

  /**
   * Find claim type by patient list.
   *
   * @param <T> the type parameter
   * @return the matching claim/event entities
   */
  @SuppressWarnings({"rawtypes", "unchecked"})
  @Trace
  private <T> List<ClaimWithSecurityTags<T>> findClaimTypeByPatient() {
    CriteriaBuilder builder = entityManager.getCriteriaBuilder();
    CriteriaQuery criteria = builder.createQuery((Class) claimType.getEntityClass());
    Root root = criteria.from(claimType.getEntityClass());
    claimType.getEntityLazyAttributes().stream().forEach(a -> root.fetch(a));
    criteria.select(root).distinct(true);

    Predicate wherePredicate =
        builder.equal(root.get(claimType.getEntityBeneficiaryIdAttribute()), id);

    if (lastUpdated.isPresent()) {
      Predicate predicate = QueryUtils.createLastUpdatedPredicate(builder, root, lastUpdated.get());
      wherePredicate = builder.and(wherePredicate, predicate);
    }
    criteria.where(wherePredicate);

    List<T> claimEntities = null;
    try (Timer.Context timerEobQuery =
        CommonTransformerUtils.createMetricsTimer(
            metricRegistry,
            metricRegistry.getClass().getSimpleName(),
            "query",
            "eobs_by_bene_id",
            claimType.name().toLowerCase())) {
      try {
        claimEntities = entityManager.createQuery(criteria).getResultList();
      } finally {
        long eobsByBeneIdQueryNanoSeconds = timerEobQuery.stop();
        CommonTransformerUtils.recordQueryInMdc(
            String.format("eobs_by_bene_id_%s", claimType.name().toLowerCase()),
            eobsByBeneIdQueryNanoSeconds,
            claimEntities == null ? 0 : claimEntities.size());
      }
    }

    SecurityTagManager securityTagManager = new SecurityTagManager();

    List<ClaimWithSecurityTags<T>> claimEntitiesWithTags = new ArrayList<>();

    if (claimEntities != null && !claimEntities.isEmpty()) {
      Set<String> claimIds = securityTagManager.collectClaimIds((List<Object>) claimEntities);

      if (!claimIds.isEmpty()) {
        Map<String, Set<String>> claimIdToTagsMap =
            securityTagsDao.buildClaimIdToTagsMap(claimType.getEntityTagType(), claimIds);

        claimEntitiesWithTags =
            claimEntities.stream()
                .map(
                    claimEntity -> {
                      String claimId = securityTagManager.extractClaimId(claimEntity);
                      // Ensure claimId is valid (not null or empty) before attempting to fetch tags
                      Set<String> claimSpecificTags =
                          claimIdToTagsMap.getOrDefault(claimId, Collections.emptySet());
                      return new ClaimWithSecurityTags<>(claimEntity, claimSpecificTags);
                    })
                .collect(Collectors.toList());
      }
    }

    if (claimEntities != null && !serviceDate.isEmpty()) {
      final Instant lowerBound =
          serviceDate.get().getLowerBoundAsInstant() != null
              ? serviceDate.get().getLowerBoundAsInstant().toInstant()
              : null;
      final Instant upperBound =
          serviceDate.get().getUpperBoundAsInstant() != null
              ? serviceDate.get().getUpperBoundAsInstant().toInstant()
              : null;
      final java.util.function.Predicate<LocalDate> lowerBoundCheck =
          lowerBound == null
              ? (date) -> true
              : (date) ->
                  TransformerUtilsV2.compareLocalDate(
                      date,
                      lowerBound.atZone(ZoneId.systemDefault()).toLocalDate(),
                      serviceDate.get().getLowerBound().getPrefix());
      final java.util.function.Predicate<LocalDate> upperBoundCheck =
          upperBound == null
              ? (date) -> true
              : (date) ->
                  TransformerUtilsV2.compareLocalDate(
                      date,
                      upperBound.atZone(ZoneId.systemDefault()).toLocalDate(),
                      serviceDate.get().getUpperBound().getPrefix());

      return claimEntitiesWithTags.stream()
          .filter(
              entity ->
                  lowerBoundCheck.test(
                          claimType.getServiceEndAttributeFunction().apply(entity.getClaimEntity()))
                      && upperBoundCheck.test(
                          claimType
                              .getServiceEndAttributeFunction()
                              .apply(entity.getClaimEntity())))
          .collect(Collectors.toList());
    }

    return claimEntitiesWithTags;
  }

  /**
   * Removes all SAMHSA-related claims from the specified {@link List} of {@link
   * ExplanationOfBenefit} resources.
   *
   * @param eobs the {@link List} of {@link ExplanationOfBenefit} resources (i.e. claims) to filter
   */
  private void filterSamhsa(List<ExplanationOfBenefit> eobs) {
    ListIterator<ExplanationOfBenefit> eobsIter = eobs.listIterator();
    // init to zero if doing SAMHSA filtering
    samhsaIgnoredCount.getAndIncrement();
    while (eobsIter.hasNext()) {
      ExplanationOfBenefit eob = eobsIter.next();
      if (samhsaMatcher.test(eob)) {
        eobsIter.remove();
        samhsaRemovedCount.getAndIncrement();
      } else {
        samhsaIgnoredCount.getAndIncrement();
      }
    }
  }
}<|MERGE_RESOLUTION|>--- conflicted
+++ resolved
@@ -9,11 +9,8 @@
 import com.google.common.annotations.VisibleForTesting;
 import com.newrelic.api.agent.Trace;
 import gov.cms.bfd.data.fda.lookup.FdaDrugCodeDisplayLookup;
-<<<<<<< HEAD
 import gov.cms.bfd.data.npi.lookup.NPIOrgLookup;
 import gov.cms.bfd.server.war.SamhsaV2InterceptorShadow;
-=======
->>>>>>> b30d9b81
 import gov.cms.bfd.server.war.commons.ClaimType;
 import gov.cms.bfd.server.war.commons.CommonTransformerUtils;
 import gov.cms.bfd.server.war.commons.QueryUtils;
@@ -147,36 +144,24 @@
    *     manager bean
    * @param samhsaMatcher the samhsa matcher bean
    * @param drugCodeDisplayLookup the drug code display lookup bean
-<<<<<<< HEAD
    * @param samhsaV2InterceptorShadow the v2SamhsaConsentSimulation
    * @param npiOrgLookup the npi org lookup bean
    * @param securityTagsDao the security Tags Dao
    * @param samhsaV2Shadow the samhsa V2 Shadow flag
-=======
->>>>>>> b30d9b81
    */
   public PatientClaimsEobTaskTransformerV2(
       MetricRegistry metricRegistry,
       R4EobSamhsaMatcher samhsaMatcher,
-<<<<<<< HEAD
       FdaDrugCodeDisplayLookup drugCodeDisplayLookup,
-      NPIOrgLookup npiOrgLookup,
       SamhsaV2InterceptorShadow samhsaV2InterceptorShadow,
       SecurityTagsDao securityTagsDao,
       @Value("${" + SSM_PATH_SAMHSA_V2_SHADOW + ":false}") Boolean samhsaV2Shadow) {
     this.metricRegistry = requireNonNull(metricRegistry);
     this.samhsaMatcher = requireNonNull(samhsaMatcher);
     this.drugCodeDisplayLookup = requireNonNull(drugCodeDisplayLookup);
-    this.npiOrgLookup = requireNonNull(npiOrgLookup);
     this.samhsaV2InterceptorShadow = samhsaV2InterceptorShadow;
     this.securityTagsDao = securityTagsDao;
     this.samhsaV2Shadow = samhsaV2Shadow;
-=======
-      FdaDrugCodeDisplayLookup drugCodeDisplayLookup) {
-    this.metricRegistry = requireNonNull(metricRegistry);
-    this.samhsaMatcher = requireNonNull(samhsaMatcher);
-    this.drugCodeDisplayLookup = requireNonNull(drugCodeDisplayLookup);
->>>>>>> b30d9b81
   }
 
   /**
