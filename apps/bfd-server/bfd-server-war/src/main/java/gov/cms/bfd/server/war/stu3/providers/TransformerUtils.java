package gov.cms.bfd.server.war.stu3.providers;

import ca.uhn.fhir.model.api.TemporalPrecisionEnum;
import ca.uhn.fhir.model.primitive.IdDt;
import ca.uhn.fhir.rest.api.Constants;
import ca.uhn.fhir.rest.api.server.RequestDetails;
import com.codahale.metrics.MetricRegistry;
import gov.cms.bfd.model.codebook.data.CcwCodebookMissingVariable;
import gov.cms.bfd.model.codebook.data.CcwCodebookVariable;
import gov.cms.bfd.model.codebook.model.CcwCodebookInterface;
import gov.cms.bfd.model.codebook.model.Value;
import gov.cms.bfd.model.codebook.model.Variable;
import gov.cms.bfd.model.rif.Beneficiary;
import gov.cms.bfd.model.rif.CarrierClaim;
import gov.cms.bfd.model.rif.CarrierClaimColumn;
import gov.cms.bfd.model.rif.CarrierClaimLine;
import gov.cms.bfd.model.rif.DMEClaim;
import gov.cms.bfd.model.rif.DMEClaimColumn;
import gov.cms.bfd.model.rif.DMEClaimLine;
import gov.cms.bfd.model.rif.HHAClaim;
import gov.cms.bfd.model.rif.HHAClaimColumn;
import gov.cms.bfd.model.rif.HHAClaimLine;
import gov.cms.bfd.model.rif.HospiceClaim;
import gov.cms.bfd.model.rif.HospiceClaimLine;
import gov.cms.bfd.model.rif.InpatientClaim;
import gov.cms.bfd.model.rif.InpatientClaimColumn;
import gov.cms.bfd.model.rif.InpatientClaimLine;
import gov.cms.bfd.model.rif.OutpatientClaim;
import gov.cms.bfd.model.rif.OutpatientClaimColumn;
import gov.cms.bfd.model.rif.OutpatientClaimLine;
import gov.cms.bfd.model.rif.SNFClaim;
import gov.cms.bfd.model.rif.SNFClaimColumn;
import gov.cms.bfd.model.rif.SNFClaimLine;
import gov.cms.bfd.model.rif.parse.InvalidRifValueException;
import gov.cms.bfd.server.war.FDADrugDataUtilityApp;
import gov.cms.bfd.server.war.commons.CCWProcedure;
import gov.cms.bfd.server.war.commons.Diagnosis;
import gov.cms.bfd.server.war.commons.Diagnosis.DiagnosisLabel;
import gov.cms.bfd.server.war.commons.IdentifierType;
import gov.cms.bfd.server.war.commons.LinkBuilder;
import gov.cms.bfd.server.war.commons.MedicareSegment;
import gov.cms.bfd.server.war.commons.OffsetLinkBuilder;
import gov.cms.bfd.server.war.commons.TransformerConstants;
import gov.cms.bfd.server.war.stu3.providers.BeneficiaryTransformer.CurrencyIdentifier;
import gov.cms.bfd.sharedutils.exceptions.BadCodeMonkeyException;
import java.io.BufferedReader;
import java.io.IOException;
import java.io.InputStream;
import java.io.InputStreamReader;
import java.io.UncheckedIOException;
import java.io.UnsupportedEncodingException;
import java.math.BigDecimal;
import java.net.URLEncoder;
import java.nio.charset.StandardCharsets;
import java.text.ParseException;
import java.text.SimpleDateFormat;
import java.time.LocalDate;
import java.time.ZoneId;
import java.util.ArrayList;
import java.util.Arrays;
import java.util.Date;
import java.util.HashMap;
import java.util.HashSet;
import java.util.LinkedList;
import java.util.List;
import java.util.Map;
import java.util.Objects;
import java.util.Optional;
import java.util.Set;
import java.util.function.Consumer;
import java.util.stream.Collectors;
import java.util.stream.Stream;
import org.apache.commons.lang3.StringUtils;
import org.hl7.fhir.dstu3.model.Bundle;
import org.hl7.fhir.dstu3.model.Bundle.BundleEntryComponent;
import org.hl7.fhir.dstu3.model.CodeableConcept;
import org.hl7.fhir.dstu3.model.Coding;
import org.hl7.fhir.dstu3.model.Coverage;
import org.hl7.fhir.dstu3.model.DateType;
import org.hl7.fhir.dstu3.model.DomainResource;
import org.hl7.fhir.dstu3.model.ExplanationOfBenefit;
import org.hl7.fhir.dstu3.model.ExplanationOfBenefit.AdjudicationComponent;
import org.hl7.fhir.dstu3.model.ExplanationOfBenefit.BenefitBalanceComponent;
import org.hl7.fhir.dstu3.model.ExplanationOfBenefit.BenefitComponent;
import org.hl7.fhir.dstu3.model.ExplanationOfBenefit.CareTeamComponent;
import org.hl7.fhir.dstu3.model.ExplanationOfBenefit.DiagnosisComponent;
import org.hl7.fhir.dstu3.model.ExplanationOfBenefit.ExplanationOfBenefitStatus;
import org.hl7.fhir.dstu3.model.ExplanationOfBenefit.ItemComponent;
import org.hl7.fhir.dstu3.model.ExplanationOfBenefit.ProcedureComponent;
import org.hl7.fhir.dstu3.model.ExplanationOfBenefit.SupportingInformationComponent;
import org.hl7.fhir.dstu3.model.Extension;
import org.hl7.fhir.dstu3.model.Identifier;
import org.hl7.fhir.dstu3.model.Money;
import org.hl7.fhir.dstu3.model.Observation;
import org.hl7.fhir.dstu3.model.Observation.ObservationStatus;
import org.hl7.fhir.dstu3.model.Organization;
import org.hl7.fhir.dstu3.model.Patient;
import org.hl7.fhir.dstu3.model.Period;
import org.hl7.fhir.dstu3.model.Practitioner;
import org.hl7.fhir.dstu3.model.Quantity;
import org.hl7.fhir.dstu3.model.Reference;
import org.hl7.fhir.dstu3.model.ReferralRequest;
import org.hl7.fhir.dstu3.model.ReferralRequest.ReferralRequestRequesterComponent;
import org.hl7.fhir.dstu3.model.ReferralRequest.ReferralRequestStatus;
import org.hl7.fhir.dstu3.model.Resource;
import org.hl7.fhir.dstu3.model.SimpleQuantity;
import org.hl7.fhir.dstu3.model.UnsignedIntType;
import org.hl7.fhir.dstu3.model.codesystems.BenefitCategory;
import org.hl7.fhir.dstu3.model.codesystems.ClaimCareteamrole;
import org.hl7.fhir.instance.model.api.IAnyResource;
import org.hl7.fhir.instance.model.api.IBaseExtension;
import org.hl7.fhir.instance.model.api.IBaseHasExtensions;
import org.hl7.fhir.instance.model.api.IBaseResource;
import org.slf4j.Logger;
import org.slf4j.LoggerFactory;
import org.slf4j.MDC;

/**
 * Contains shared methods used to transform CCW JPA entities (e.g. {@link Beneficiary}) into FHIR
 * resources (e.g. {@link Patient}).
 */
public final class TransformerUtils {
  private static final Logger LOGGER = LoggerFactory.getLogger(TransformerUtils.class);

  /**
   * Tracks the {@link CcwCodebookInterface} that have already had code lookup failures due to
   * missing {@link Value} matches. Why track this? To ensure that we don't spam log events for
   * failed lookups over and over and over. This was needed to fix CBBF-162, where those log events
   * were flooding our logs and filling up the drive.
   *
   * @see #calculateCodingDisplay(IAnyResource, CcwCodebookVariable, String)
   */
  private static final Set<CcwCodebookInterface> codebookLookupMissingFailures = new HashSet<>();

  /**
   * Tracks the {@link CcwCodebookInterface} that have already had code lookup failures due to
   * duplicate {@link Value} matches. Why track this? To ensure that we don't spam log events for
   * failed lookups over and over and over. This was needed to fix CBBF-162, where those log events
   * were flooding our logs and filling up the drive.
   *
   * @see #calculateCodingDisplay(IAnyResource, CcwCodebookVariable, String)
   */
  private static final Set<CcwCodebookInterface> codebookLookupDuplicateFailures = new HashSet<>();

  /** Stores the PRODUCTNDC and SUBSTANCENAME from the downloaded NDC file. */
  private static Map<String, String> ndcProductMap = null;

  /** Tracks the national drug codes that have already had code lookup failures. */
  private static final Set<String> drugCodeLookupMissingFailures = new HashSet<>();

  /** Stores the diagnosis ICD codes and their display values */
  private static Map<String, String> icdMap = null;

  /** Stores the procedure codes and their display values */
  private static Map<String, String> procedureMap = null;

  /** Tracks the procedure codes that have already had code lookup failures. */
  private static final Set<String> procedureLookupMissingFailures = new HashSet<>();

  /** Stores the NPI codes and their display values */
  private static Map<String, String> npiMap = null;

  /** Tracks the NPI codes that have already had code lookup failures. */
  private static final Set<String> npiCodeLookupMissingFailures = new HashSet<>();

  /**
   * @param eob the {@link ExplanationOfBenefit} that the adjudication total should be part of
   * @param categoryVariable the {@link CcwCodebookInterface} to map to the adjudication's <code>
   *     category</code>
   * @param amountValue the {@link Money#getValue()} for the adjudication total
   * @return the new {@link BenefitBalanceComponent}, which will have already been added to the
   *     appropriate {@link ExplanationOfBenefit#getBenefitBalance()} entry
   */
  static void addAdjudicationTotal(
      ExplanationOfBenefit eob,
      CcwCodebookInterface categoryVariable,
      Optional<? extends Number> amountValue) {
    /*
     * TODO Once we switch to STU4 (expected >= Q3 2018), remap these to the new
     * `ExplanationOfBenefit.total` field. In anticipation of that, the CcwCodebookVariable param
     * here is named `category`: right now it's used for the `Extension.url` but can be changed to
     * `ExplanationOfBenefit.total.category` once this mapping is moved to STU4.
     */

    String extensionUrl = calculateVariableReferenceUrl(categoryVariable);
    Money adjudicationTotalAmount = createMoney(amountValue);
    Extension adjudicationTotalEextension = new Extension(extensionUrl, adjudicationTotalAmount);

    eob.addExtension(adjudicationTotalEextension);
  }

  /**
   * @param eob the {@link ExplanationOfBenefit} that the adjudication total should be part of
   * @param categoryVariable the {@link CcwCodebookInterface} to map to the adjudication's <code>
   *     category</code>
   * @param totalAmountValue the {@link Money#getValue()} for the adjudication total
   * @return the new {@link BenefitBalanceComponent}, which will have already been added to the
   *     appropriate {@link ExplanationOfBenefit#getBenefitBalance()} entry
   */
  static void addAdjudicationTotal(
      ExplanationOfBenefit eob, CcwCodebookInterface categoryVariable, Number totalAmountValue) {
    addAdjudicationTotal(eob, categoryVariable, Optional.of(totalAmountValue));
  }

  /**
   * @param amountValue the value to use for {@link Money#getValue()}
   * @return a new {@link Money} instance, with the specified {@link Money#getValue()}
   */
  static Money createMoney(Optional<? extends Number> amountValue) {
    if (!amountValue.isPresent()) throw new IllegalArgumentException();

    Money money = new Money();
    money.setSystem(TransformerConstants.CODING_MONEY);
    money.setCode(TransformerConstants.CODED_MONEY_USD);

    if (amountValue.get() instanceof BigDecimal) money.setValue((BigDecimal) amountValue.get());
    else throw new BadCodeMonkeyException();

    return money;
  }

  /**
   * @param amountValue the value to use for {@link Money#getValue()}
   * @return a new {@link Money} instance, with the specified {@link Money#getValue()}
   */
  static Money createMoney(Number amountValue) {
    return createMoney(Optional.of(amountValue));
  }

  /**
   * @param eob the {@link ExplanationOfBenefit} that the {@link BenefitComponent} should be part of
   * @param benefitCategory the {@link BenefitCategory} (see {@link
   *     BenefitBalanceComponent#getCategory()}) for the {@link BenefitBalanceComponent} that the
   *     new {@link BenefitComponent} should be part of
   * @param financialType the {@link CcwCodebookInterface} to map to {@link
   *     BenefitComponent#getType()}
   * @return the new {@link BenefitBalanceComponent}, which will have already been added to the
   *     appropriate {@link ExplanationOfBenefit#getBenefitBalance()} entry
   */
  static BenefitComponent addBenefitBalanceFinancial(
      ExplanationOfBenefit eob,
      BenefitCategory benefitCategory,
      CcwCodebookInterface financialType) {
    BenefitBalanceComponent eobPrimaryBenefitBalance =
        findOrAddBenefitBalance(eob, benefitCategory);

    CodeableConcept financialTypeConcept =
        TransformerUtils.createCodeableConcept(
            TransformerConstants.CODING_BBAPI_BENEFIT_BALANCE_TYPE,
            calculateVariableReferenceUrl(financialType));
    financialTypeConcept.getCodingFirstRep().setDisplay(financialType.getVariable().getLabel());

    BenefitComponent financialEntry = new BenefitComponent(financialTypeConcept);
    eobPrimaryBenefitBalance.getFinancial().add(financialEntry);

    return financialEntry;
  }

  /**
   * @param eob the {@link ExplanationOfBenefit} that the {@link BenefitComponent} should be part of
   * @param benefitCategory the {@link BenefitCategory} to map to {@link
   *     BenefitBalanceComponent#getCategory()}
   * @return the already-existing {@link BenefitBalanceComponent} that matches the specified
   *     parameters, or a new one
   */
  private static BenefitBalanceComponent findOrAddBenefitBalance(
      ExplanationOfBenefit eob, BenefitCategory benefitCategory) {
    Optional<BenefitBalanceComponent> matchingBenefitBalance =
        eob.getBenefitBalance().stream()
            .filter(
                bb ->
                    isCodeInConcept(
                        bb.getCategory(), benefitCategory.getSystem(), benefitCategory.toCode()))
            .findAny();
    if (matchingBenefitBalance.isPresent()) return matchingBenefitBalance.get();

    CodeableConcept benefitCategoryConcept = new CodeableConcept();
    benefitCategoryConcept
        .addCoding()
        .setSystem(benefitCategory.getSystem())
        .setCode(benefitCategory.toCode())
        .setDisplay(benefitCategory.getDisplay());
    BenefitBalanceComponent newBenefitBalance = new BenefitBalanceComponent(benefitCategoryConcept);
    eob.addBenefitBalance(newBenefitBalance);
    return newBenefitBalance;
  }

  /**
   * Ensures that the specified {@link ExplanationOfBenefit} has the specified {@link
   * CareTeamComponent}, and links the specified {@link ItemComponent} to that {@link
   * CareTeamComponent} (via {@link ItemComponent#addCareTeamLinkId(int)}).
   *
   * @param eob the {@link ExplanationOfBenefit} that the {@link CareTeamComponent} should be part
   *     of
   * @param eobItem the {@link ItemComponent} that should be linked to the {@link CareTeamComponent}
   * @param practitionerIdSystem the {@link Identifier#getSystem()} of the practitioner to reference
   *     in {@link CareTeamComponent#getProvider()}
   * @param practitionerIdValue the {@link Identifier#getValue()} of the practitioner to reference
   *     in {@link CareTeamComponent#getProvider()}
   * @param careTeamRole the {@link ClaimCareteamrole} to use for the {@link
   *     CareTeamComponent#getRole()}
   * @return the {@link CareTeamComponent} that was created/linked
   */
  static CareTeamComponent addCareTeamPractitioner(
      ExplanationOfBenefit eob,
      ItemComponent eobItem,
      String practitionerIdSystem,
      String practitionerIdValue,
      ClaimCareteamrole careTeamRole) {
    // Try to find a matching pre-existing entry.
    CareTeamComponent careTeamEntry =
        eob.getCareTeam().stream()
            .filter(ctc -> ctc.getProvider().hasIdentifier())
            .filter(
                ctc ->
                    practitionerIdSystem.equals(ctc.getProvider().getIdentifier().getSystem())
                        && practitionerIdValue.equals(ctc.getProvider().getIdentifier().getValue()))
            .filter(ctc -> ctc.hasRole())
            .filter(
                ctc ->
                    careTeamRole.toCode().equals(ctc.getRole().getCodingFirstRep().getCode())
                        && careTeamRole
                            .getSystem()
                            .equals(ctc.getRole().getCodingFirstRep().getSystem()))
            .findAny()
            .orElse(null);

    // If no match was found, add one to the EOB.
    if (careTeamEntry == null) {
      careTeamEntry = eob.addCareTeam();
      careTeamEntry.setSequence(eob.getCareTeam().size() + 1);
      careTeamEntry.setProvider(
          createIdentifierReference(practitionerIdSystem, practitionerIdValue));

      CodeableConcept careTeamRoleConcept =
          createCodeableConcept(ClaimCareteamrole.OTHER.getSystem(), careTeamRole.toCode());
      careTeamRoleConcept.getCodingFirstRep().setDisplay(careTeamRole.getDisplay());
      careTeamEntry.setRole(careTeamRoleConcept);
    }

    // care team entry is at eob level so no need to create item link id
    if (eobItem == null) {
      return careTeamEntry;
    }

    // Link the EOB.item to the care team entry (if it isn't already).
    final int careTeamEntrySequence = careTeamEntry.getSequence();
    if (eobItem.getCareTeamLinkId().stream()
        .noneMatch(id -> id.getValue() == careTeamEntrySequence)) {
      eobItem.addCareTeamLinkId(careTeamEntrySequence);
    }

    return careTeamEntry;
  }

  /**
   * @param eob the {@link ExplanationOfBenefit} to (possibly) modify
   * @param diagnosis the {@link Diagnosis} to add, if it's not already present
   * @return the {@link DiagnosisComponent#getSequence()} of the existing or newly-added entry
   */
  static int addDiagnosisCode(ExplanationOfBenefit eob, Diagnosis diagnosis) {
    Optional<DiagnosisComponent> existingDiagnosis =
        eob.getDiagnosis().stream()
            .filter(d -> d.getDiagnosis() instanceof CodeableConcept)
            .filter(d -> diagnosis.isContainedIn((CodeableConcept) d.getDiagnosis()))
            .findAny();
    if (existingDiagnosis.isPresent())
      return existingDiagnosis.get().getSequenceElement().getValue();

    DiagnosisComponent diagnosisComponent =
        new DiagnosisComponent().setSequence(eob.getDiagnosis().size() + 1);
    diagnosisComponent.setDiagnosis(diagnosis.toCodeableConcept());

    for (DiagnosisLabel diagnosisLabel : diagnosis.getLabels()) {
      CodeableConcept diagnosisTypeConcept =
          createCodeableConcept(diagnosisLabel.getSystem(), diagnosisLabel.toCode());
      diagnosisTypeConcept.getCodingFirstRep().setDisplay(diagnosisLabel.getDisplay());
      diagnosisComponent.addType(diagnosisTypeConcept);
    }
    if (diagnosis.getPresentOnAdmission().isPresent()) {
      diagnosisComponent.addExtension(
          createExtensionCoding(
              eob, CcwCodebookVariable.CLM_POA_IND_SW1, diagnosis.getPresentOnAdmission()));
    }

    eob.getDiagnosis().add(diagnosisComponent);
    return diagnosisComponent.getSequenceElement().getValue();
  }

  /**
   * @param eob the {@link ExplanationOfBenefit} that the specified {@link ItemComponent} is a child
   *     of
   * @param item the {@link ItemComponent} to add an {@link ItemComponent#getDiagnosisLinkId()}
   *     entry to
   * @param diagnosis the {@link Diagnosis} to add a link for
   */
  static void addDiagnosisLink(ExplanationOfBenefit eob, ItemComponent item, Diagnosis diagnosis) {
    int diagnosisSequence = addDiagnosisCode(eob, diagnosis);
    item.addDiagnosisLinkId(diagnosisSequence);
  }

  /**
   * Adds an {@link Extension} to the specified {@link DomainResource}. {@link Extension#getValue()}
   * will be set to a {@link CodeableConcept} containing a single {@link Coding}, with the specified
   * system and code.
   *
   * <p>Data Architecture Note: The {@link CodeableConcept} might seem extraneous -- why not just
   * add the {@link Coding} directly to the {@link Extension}? The main reason for doing it this way
   * is consistency: this is what FHIR seems to do everywhere.
   *
   * @param fhirElement the FHIR element to add the {@link Extension} to
   * @param extensionUrl the {@link Extension#getUrl()} to use
   * @param codingSystem the {@link Coding#getSystem()} to use
   * @param codingDisplay the {@link Coding#getDisplay()} to use
   * @param codingCode the {@link Coding#getCode()} to use
   */
  static void addExtensionCoding(
      IBaseHasExtensions fhirElement,
      String extensionUrl,
      String codingSystem,
      String codingDisplay,
      String codingCode) {
    IBaseExtension<?, ?> extension = fhirElement.addExtension();
    extension.setUrl(extensionUrl);
    if (codingDisplay == null)
      extension.setValue(new Coding().setSystem(codingSystem).setCode(codingCode));
    else
      extension.setValue(
          new Coding().setSystem(codingSystem).setCode(codingCode).setDisplay(codingDisplay));
  }

  /**
   * Adds an {@link Extension} to the specified {@link DomainResource}. {@link Extension#getValue()}
   * will be set to a {@link Quantity} with the specified system and value.
   *
   * @param fhirElement the FHIR element to add the {@link Extension} to
   * @param extensionUrl the {@link Extension#getUrl()} to use
   * @param quantitySystem the {@link Quantity#getSystem()} to use
   * @param quantityValue the {@link Quantity#getValue()} to use
   */
  static void addExtensionValueQuantity(
      IBaseHasExtensions fhirElement,
      String extensionUrl,
      String quantitySystem,
      BigDecimal quantityValue) {
    IBaseExtension<?, ?> extension = fhirElement.addExtension();
    extension.setUrl(extensionUrl);
    extension.setValue(new Quantity().setSystem(extensionUrl).setValue(quantityValue));

    // CodeableConcept codeableConcept = new CodeableConcept();
    // extension.setValue(codeableConcept);
    //
    // Coding coding = codeableConcept.addCoding();
    // coding.setSystem(codingSystem).setCode(codingCode);
  }

  /**
   * Adds an {@link Extension} to the specified {@link DomainResource}. {@link Extension#getValue()}
   * will be set to a {@link Identifier} with the specified url, system, and value.
   *
   * @param fhirElement the FHIR element to add the {@link Extension} to
   * @param extensionUrl the {@link Extension#getUrl()} to use
   * @param extensionSystem the {@link Identifier#getSystem()} to use
   * @param extensionValue the {@link Identifier#getValue()} to use
   */
  static void addExtensionValueIdentifier(
      IBaseHasExtensions fhirElement,
      String extensionUrl,
      String extensionSystem,
      String extensionValue) {
    IBaseExtension<?, ?> extension = fhirElement.addExtension();
    extension.setUrl(extensionUrl);

    Identifier valueIdentifier = new Identifier();
    valueIdentifier.setSystem(extensionSystem).setValue(extensionValue);

    extension.setValue(valueIdentifier);
  }

  /**
   * Returns a new {@link SupportingInformationComponent} that has been added to the specified
   * {@link ExplanationOfBenefit}.
   *
   * @param eob the {@link ExplanationOfBenefit} to modify
   * @param categoryVariable {@link CcwCodebookInterface to map to {@link
   *     SupportingInformationComponent#getCategory()}
   * @return the newly-added {@link SupportingInformationComponent} entry
   */
  static SupportingInformationComponent addInformation(
      ExplanationOfBenefit eob, CcwCodebookInterface categoryVariable) {
    int maxSequence = eob.getInformation().stream().mapToInt(i -> i.getSequence()).max().orElse(0);

    SupportingInformationComponent infoComponent = new SupportingInformationComponent();
    infoComponent.setSequence(maxSequence + 1);
    infoComponent.setCategory(
        createCodeableConceptForFieldId(
            eob, TransformerConstants.CODING_BBAPI_INFORMATION_CATEGORY, categoryVariable));
    eob.getInformation().add(infoComponent);

    return infoComponent;
  }

  /**
   * Returns a new {@link SupportingInformationComponent} that has been added to the specified
   * {@link ExplanationOfBenefit}. Unlike {@link #addInformation(ExplanationOfBenefit,
   * CcwCodebookVariable)}, this also sets the {@link SupportingInformationComponent#getCode()}
   * based on the values provided.
   *
   * @param eob the {@link ExplanationOfBenefit} to modify
   * @param categoryVariable {@link CcwCodebookInterface} to map to {@link
   *     SupportingInformationComponent#getCategory()}
   * @param codeSystemVariable the {@link CcwCodebookInterface} to map to the {@link
   *     Coding#getSystem()} used in the {@link SupportingInformationComponent#getCode()}
   * @param codeValue the value to map to the {@link Coding#getCode()} used in the {@link
   *     SupportingInformationComponent#getCode()}
   * @return the newly-added {@link SupportingInformationComponent} entry
   */
  static SupportingInformationComponent addInformationWithCode(
      ExplanationOfBenefit eob,
      CcwCodebookInterface categoryVariable,
      CcwCodebookInterface codeSystemVariable,
      Optional<?> codeValue) {
    SupportingInformationComponent infoComponent = addInformation(eob, categoryVariable);

    CodeableConcept infoCode =
        new CodeableConcept().addCoding(createCoding(eob, codeSystemVariable, codeValue));
    infoComponent.setCode(infoCode);

    return infoComponent;
  }

  /**
   * Returns a new {@link SupportingInformationComponent} that has been added to the specified
   * {@link ExplanationOfBenefit}. Unlike {@link #addInformation(ExplanationOfBenefit,
   * CcwCodebookVariable)}, this also sets the {@link SupportingInformationComponent#getCode()}
   * based on the values provided.
   *
   * @param eob the {@link ExplanationOfBenefit} to modify
   * @param categoryVariable {@link CcwCodebookInterface} to map to {@link
   *     SupportingInformationComponent#getCategory()}
   * @param codeSystemVariable the {@link CcwCodebookInterface} to map to the {@link
   *     Coding#getSystem()} used in the {@link SupportingInformationComponent#getCode()}
   * @param codeValue the value to map to the {@link Coding#getCode()} used in the {@link
   *     SupportingInformationComponent#getCode()}
   * @return the newly-added {@link SupportingInformationComponent} entry
   */
  static SupportingInformationComponent addInformationWithCode(
      ExplanationOfBenefit eob,
      CcwCodebookInterface categoryVariable,
      CcwCodebookInterface codeSystemVariable,
      Object codeValue) {
    return addInformationWithCode(
        eob, categoryVariable, codeSystemVariable, Optional.of(codeValue));
  }

  /**
   * @param eob the {@link ExplanationOfBenefit} to (possibly) modify
   * @param diagnosis the {@link Diagnosis} to add, if it's not already present
   * @return the {@link ProcedureComponent#getSequence()} of the existing or newly-added entry
   */
  static int addProcedureCode(ExplanationOfBenefit eob, CCWProcedure procedure) {

    Optional<ProcedureComponent> existingProcedure =
        eob.getProcedure().stream()
            .filter(pc -> pc.getProcedure() instanceof CodeableConcept)
            .filter(
                pc ->
                    isCodeInConcept(
                        (CodeableConcept) pc.getProcedure(),
                        procedure.getFhirSystem(),
                        procedure.getCode()))
            .findAny();
    if (existingProcedure.isPresent())
      return existingProcedure.get().getSequenceElement().getValue();

    ProcedureComponent procedureComponent =
        new ProcedureComponent().setSequence(eob.getProcedure().size() + 1);
    procedureComponent.setProcedure(
        createCodeableConcept(
            procedure.getFhirSystem(),
            null,
            retrieveProcedureCodeDisplay(procedure.getCode()),
            procedure.getCode()));
    if (procedure.getProcedureDate().isPresent()) {
      procedureComponent.setDate(convertToDate(procedure.getProcedureDate().get()));
    }

    eob.getProcedure().add(procedureComponent);
    return procedureComponent.getSequenceElement().getValue();
  }

  /**
   * @param claimType the {@link ClaimType} to compute an {@link ExplanationOfBenefit#getId()} for
   * @param claimId the <code>claimId</code> field value (e.g. from {@link
   *     CarrierClaim#getClaimId()}) to compute an {@link ExplanationOfBenefit#getId()} for
   * @return the {@link ExplanationOfBenefit#getId()} value to use for the specified <code>claimId
   *     </code> value
   */
  public static String buildEobId(ClaimType claimType, String claimId) {
    return String.format("%s-%s", claimType.name().toLowerCase(), claimId);
  }

  /**
   * @param eob the {@link ExplanationOfBenefit} to extract the id from
   * @return the <code>claimId</code> field value (e.g. from {@link CarrierClaim#getClaimId()})
   */
  static String getUnprefixedClaimId(ExplanationOfBenefit eob) {
    for (Identifier i : eob.getIdentifier()) {
      if (i.getSystem().contains("clm_id") || i.getSystem().contains("pde_id")) {
        return i.getValue();
      }
    }

    throw new BadCodeMonkeyException("A claim ID was expected but none was found.");
  }

  /**
   * @param eob the {@link ExplanationOfBenefit} to extract the claim type from
   * @return the {@link ClaimType}
   */
  static ClaimType getClaimType(ExplanationOfBenefit eob) {
    String type =
        eob.getType().getCoding().stream()
            .filter(c -> c.getSystem().equals(TransformerConstants.CODING_SYSTEM_BBAPI_EOB_TYPE))
            .findFirst()
            .get()
            .getCode();
    return ClaimType.valueOf(type);
  }

  /**
   * @param beneficiary the {@link Beneficiary} to calculate the {@link Patient#getId()} value for
   * @return the {@link Patient#getId()} value that will be used for the specified {@link
   *     Beneficiary}
   */
  public static IdDt buildPatientId(Beneficiary beneficiary) {
    return buildPatientId(beneficiary.getBeneficiaryId());
  }

  /**
   * @param beneficiaryId the {@link Beneficiary#getBeneficiaryId()} to calculate the {@link
   *     Patient#getId()} value for
   * @return the {@link Patient#getId()} value that will be used for the specified {@link
   *     Beneficiary}
   */
  public static IdDt buildPatientId(String beneficiaryId) {
    return new IdDt(Patient.class.getSimpleName(), beneficiaryId);
  }

  /**
   * @param medicareSegment the {@link MedicareSegment} to compute a {@link Coverage#getId()} for
   * @param beneficiary the {@link Beneficiary} to compute a {@link Coverage#getId()} for
   * @return the {@link Coverage#getId()} value to use for the specified values
   */
  public static IdDt buildCoverageId(MedicareSegment medicareSegment, Beneficiary beneficiary) {
    return buildCoverageId(medicareSegment, beneficiary.getBeneficiaryId());
  }

  /**
   * @param medicareSegment the {@link MedicareSegment} to compute a {@link Coverage#getId()} for
   * @param beneficiaryId the {@link Beneficiary#getBeneficiaryId()} value to compute a {@link
   *     Coverage#getId()} for
   * @return the {@link Coverage#getId()} value to use for the specified values
   */
  public static IdDt buildCoverageId(MedicareSegment medicareSegment, String beneficiaryId) {
    return new IdDt(
        Coverage.class.getSimpleName(),
        String.format("%s-%s", medicareSegment.getUrlPrefix(), beneficiaryId));
  }

  /**
   * @param localDate the {@link LocalDate} to convert
   * @return a {@link Date} version of the specified {@link LocalDate}
   */
  static Date convertToDate(LocalDate localDate) {
    /*
     * We use the system TZ here to ensure that the date doesn't shift at all, as FHIR will just use
     * this as an unzoned Date (I think, and if not, it's almost certainly using the same TZ as this
     * system).
     */
    return Date.from(localDate.atStartOfDay(ZoneId.systemDefault()).toInstant());
  }

  /**
   * @param codingSystem the {@link Coding#getSystem()} to use
   * @param codingCode the {@link Coding#getCode()} to use
   * @return a {@link CodeableConcept} with the specified {@link Coding}
   */
  static CodeableConcept createCodeableConcept(String codingSystem, String codingCode) {
    return createCodeableConcept(codingSystem, null, null, codingCode);
  }

  /**
   * @param codingSystem the {@link Coding#getSystem()} to use
   * @param codingVersion the {@link Coding#getVersion()} to use
   * @param codingDisplay the {@link Coding#getDisplay()} to use
   * @param codingCode the {@link Coding#getCode()} to use
   * @return a {@link CodeableConcept} with the specified {@link Coding}
   */
  static CodeableConcept createCodeableConcept(
      String codingSystem, String codingVersion, String codingDisplay, String codingCode) {
    CodeableConcept codeableConcept = new CodeableConcept();
    Coding coding = codeableConcept.addCoding().setSystem(codingSystem).setCode(codingCode);
    if (codingVersion != null) coding.setVersion(codingVersion);
    if (codingDisplay != null) coding.setDisplay(codingDisplay);
    return codeableConcept;
  }

  /**
   * @param identifierSystem the {@link Identifier#getSystem()} to use in {@link
   *     Reference#getIdentifier()}
   * @param identifierValue the {@link Identifier#getValue()} to use in {@link
   *     Reference#getIdentifier()}
   * @return a {@link Reference} with the specified {@link Identifier}
   */
  static Reference createIdentifierReference(String identifierSystem, String identifierValue) {

    return new Reference()
        .setIdentifier(new Identifier().setSystem(identifierSystem).setValue(identifierValue))
        .setDisplay(retrieveNpiCodeDisplay(identifierValue));
  }

  /**
   * @param identifierType the {@link gov.cms.bfd.server.war.stu3.providers.IdentifierType}
   * @param identifierValue the {@link Identifier#getValue()} to use in {@link
   *     Reference#getIdentifier()}
   * @return a {@link Reference} with the specified {@link Identifier}
   */
  static Reference createIdentifierReference(
      IdentifierType identifierType, String identifierValue) {

    Reference reference = new Reference();
    Coding coding =
        new Coding()
            .setSystem(identifierType.getSystem())
            .setCode(identifierType.getCode())
            .setDisplay(identifierType.getDisplay());
    List<Coding> codingList = new ArrayList<Coding>();
    codingList.add(coding);

    CodeableConcept codeableConcept = new CodeableConcept().setCoding(codingList);
    return reference
        .setIdentifier(
            new Identifier()
                .setSystem(identifierType.getSystem())
                .setValue(identifierValue)
                .setType(codeableConcept))
        .setDisplay(retrieveNpiCodeDisplay(identifierValue));
  }

  /**
   * @return a Reference to the {@link Organization} for CMS, which will only be valid if {@link
   *     #upsertSharedData()} has been run
   */
  static Reference createReferenceToCms() {
    return new Reference("Organization?name=" + urlEncode(TransformerConstants.COVERAGE_ISSUER));
  }

  /**
   * @param concept the {@link CodeableConcept} to check
   * @param codingSystem the {@link Coding#getSystem()} to match
   * @param codingCode the {@link Coding#getCode()} to match
   * @return <code>true</code> if the specified {@link CodeableConcept} contains the specified
   *     {@link Coding}, <code>false</code> if it does not
   */
  static boolean isCodeInConcept(CodeableConcept concept, String codingSystem, String codingCode) {
    return isCodeInConcept(concept, codingSystem, null, codingCode);
  }

  /**
   * @param concept the {@link CodeableConcept} to check
   * @param codingSystem the {@link Coding#getSystem()} to match
   * @param codingSystem the {@link Coding#getVersion()} to match
   * @param codingCode the {@link Coding#getCode()} to match
   * @return <code>true</code> if the specified {@link CodeableConcept} contains the specified
   *     {@link Coding}, <code>false</code> if it does not
   */
  static boolean isCodeInConcept(
      CodeableConcept concept, String codingSystem, String codingVersion, String codingCode) {
    return concept.getCoding().stream()
        .anyMatch(
            c -> {
              if (!codingSystem.equals(c.getSystem())) return false;
              if (codingVersion != null && !codingVersion.equals(c.getVersion())) return false;
              if (!codingCode.equals(c.getCode())) return false;

              return true;
            });
  }

  /**
   * @param ccwVariable the {@link CcwCodebookInterface being mapped
   * @param identifierValue the value to use for {@link Identifier#getValue()} for the resulting
   *     {@link Identifier}
   * @return the output {@link Extension}, with {@link Extension#getValue()} set to represent the
   *     specified input values
   */
  static Extension createExtensionIdentifier(
      CcwCodebookInterface ccwVariable, Optional<String> identifierValue) {
    if (!identifierValue.isPresent()) throw new IllegalArgumentException();

    Identifier identifier = createIdentifier(ccwVariable, identifierValue.get());

    String extensionUrl = calculateVariableReferenceUrl(ccwVariable);
    Extension extension = new Extension(extensionUrl, identifier);

    return extension;
  }

  /**
   * @param ccwVariable the {@link CcwCodebookInterface} being mapped
   * @param identifierValue the value to use for {@link Identifier#getValue()} for the resulting
   *     {@link Identifier}
   * @return the output {@link Extension}, with {@link Extension#getValue()} set to represent the
   *     specified input values
   */
  static Extension createExtensionIdentifier(
      CcwCodebookInterface ccwVariable, String identifierValue) {
    return createExtensionIdentifier(ccwVariable, Optional.of(identifierValue));
  }

  /**
   * @param ccwVariable the {@link CcwCodebookInterface} being mapped
   * @param identifierValue the value to use for {@link Identifier#getValue()} for the resulting
   *     {@link Identifier}
   * @return the output {@link Identifier}
   */
  static Identifier createIdentifier(CcwCodebookInterface ccwVariable, String identifierValue) {
    if (identifierValue == null) throw new IllegalArgumentException();

    Identifier identifier =
        new Identifier()
            .setSystem(calculateVariableReferenceUrl(ccwVariable))
            .setValue(identifierValue);
    return identifier;
  }

  /**
   * @param systemUrl the url being mapped
   * @param identifierValue the value to use for {@link Identifier#getValue()} for the resulting
   *     {@link Identifier}
   * @return the output {@link Identifier}
   */
  static Identifier createIdentifier(String systemUrl, String identifierValue) {
    if (identifierValue == null) throw new IllegalArgumentException();

    Identifier identifier = new Identifier().setSystem(systemUrl).setValue(identifierValue);
    return identifier;
  }

  /**
   * @param ccwVariable the {@link CcwCodebookInterface} being mapped
   * @param dateYear the value to use for {@link Coding#getCode()} for the resulting {@link Coding}
   * @return the output {@link Extension}, with {@link Extension#getValue()} set to represent the
   *     specified input values
   */
  static Extension createExtensionDate(
      CcwCodebookInterface ccwVariable, Optional<BigDecimal> dateYear) {

    Extension extension = null;
    try {
      String stringDate = dateYear.get().toString() + "-01-01";
      Date date1 = new SimpleDateFormat("yyyy-MM-dd").parse(stringDate);
      DateType dateYearValue = new DateType(date1, TemporalPrecisionEnum.YEAR);
      String extensionUrl = calculateVariableReferenceUrl(ccwVariable);
      extension = new Extension(extensionUrl, dateYearValue);

    } catch (ParseException e) {
      throw new InvalidRifValueException(
          String.format("Unable to parse reference year: '%s'.", dateYear.get()), e);
    }

    return extension;
  }

  /**
   * @param ccwVariable the {@link CcwCodebookInterface} being mapped
   * @param quantityValue the value to use for {@link Coding#getCode()} for the resulting {@link
   *     Coding}
   * @return the output {@link Extension}, with {@link Extension#getValue()} set to represent the
   *     specified input values
   */
  static Extension createExtensionQuantity(
      CcwCodebookInterface ccwVariable, Optional<? extends Number> quantityValue) {
    if (!quantityValue.isPresent()) throw new IllegalArgumentException();

    Quantity quantity;
    if (quantityValue.get() instanceof BigDecimal)
      quantity = new Quantity().setValue((BigDecimal) quantityValue.get());
    else throw new BadCodeMonkeyException();

    String extensionUrl = calculateVariableReferenceUrl(ccwVariable);
    Extension extension = new Extension(extensionUrl, quantity);

    return extension;
  }

  /**
   * @param ccwVariable the {@link CcwCodebookInterface} being mapped
   * @param quantityValue the value to use for {@link Coding#getCode()} for the resulting {@link
   *     Coding}
   * @return the output {@link Extension}, with {@link Extension#getValue()} set to represent the
   *     specified input values
   */
  static Extension createExtensionQuantity(CcwCodebookInterface ccwVariable, Number quantityValue) {
    return createExtensionQuantity(ccwVariable, Optional.of(quantityValue));
  }

  /**
   * Sets the {@link Quantity} fields related to the unit for the amount: {@link
   * Quantity#getSystem()}, {@link Quantity#getCode()}, and {@link Quantity#getUnit()}.
   *
   * @param ccwVariable the {@link CcwCodebookInterface} for the unit coding
   * @param unitCode the value to use for {@link Quantity#getCode()}
   * @param rootResource the root FHIR {@link IAnyResource} that is being mapped
   * @param quantity the {@link Quantity} to modify
   */
  static void setQuantityUnitInfo(
      CcwCodebookInterface ccwVariable,
      Optional<?> unitCode,
      IAnyResource rootResource,
      Quantity quantity) {
    if (!unitCode.isPresent()) return;

    quantity.setSystem(calculateVariableReferenceUrl(ccwVariable));

    String unitCodeString;
    if (unitCode.get() instanceof String) unitCodeString = (String) unitCode.get();
    else if (unitCode.get() instanceof Character)
      unitCodeString = ((Character) unitCode.get()).toString();
    else throw new IllegalArgumentException();

    quantity.setCode(unitCodeString);

    Optional<String> unit = calculateCodingDisplay(rootResource, ccwVariable, unitCodeString);
    if (unit.isPresent()) quantity.setUnit(unit.get());
  }

  /**
   * @param rootResource the root FHIR {@link IAnyResource} that the resultant {@link Extension}
   *     will be contained in
   * @param ccwVariable the {@link CcwCodebookInterface} being coded
   * @param code the value to use for {@link Coding#getCode()} for the resulting {@link Coding}
   * @return the output {@link Extension}, with {@link Extension#getValue()} set to a new {@link
   *     Coding} to represent the specified input values
   */
  static Extension createExtensionCoding(
      IAnyResource rootResource, CcwCodebookInterface ccwVariable, Optional<?> code) {
    if (!code.isPresent()) throw new IllegalArgumentException();

    Coding coding = createCoding(rootResource, ccwVariable, code.get());

    String extensionUrl = calculateVariableReferenceUrl(ccwVariable);
    Extension extension = new Extension(extensionUrl, coding);

    return extension;
  }

  /**
   * @param rootResource the root FHIR {@link IAnyResource} that the resultant {@link Extension}
   *     will be contained in
   * @param ccwVariable the {@link CcwCodebookInterface being coded
   * @param code the value to use for {@link Coding#getCode()} for the resulting {@link Coding}
   * @return the output {@link Extension}, with {@link Extension#getValue()} set to a new {@link
   *     Coding} to represent the specified input values
   */
  static Extension createExtensionCoding(
<<<<<<< HEAD
      IAnyResource rootResource,
      CcwCodebookVariable ccwVariable,
      String yearMonth,
      Optional<?> code) {
    if (!code.isPresent()) throw new IllegalArgumentException();

    Coding coding = createCoding(rootResource, ccwVariable, yearMonth, code.get());

    String extensionUrl =
        String.format("%s/%s", calculateVariableReferenceUrl(ccwVariable), yearMonth);
    Extension extension = new Extension(extensionUrl, coding);

    return extension;
  }

  /**
   * @param rootResource the root FHIR {@link IAnyResource} that the resultant {@link Extension}
   *     will be contained in
   * @param ccwVariable the {@link CcwCodebookVariable} being coded
   * @param code the value to use for {@link Coding#getCode()} for the resulting {@link Coding}
   * @return the output {@link Extension}, with {@link Extension#getValue()} set to a new {@link
   *     Coding} to represent the specified input values
   */
  static Extension createExtensionCoding(
      IAnyResource rootResource, CcwCodebookVariable ccwVariable, Object code) {
=======
      IAnyResource rootResource, CcwCodebookInterface ccwVariable, Object code) {
>>>>>>> 20caedd6
    // Jumping through hoops to cope with overloaded method:
    Optional<?> codeOptional = code instanceof Optional ? (Optional<?>) code : Optional.of(code);
    return createExtensionCoding(rootResource, ccwVariable, codeOptional);
  }

  /**
   * @param rootResource the root FHIR {@link IAnyResource} that the resultant {@link
   *     CodeableConcept} will be contained in
   * @param ccwVariable the {@link CcwCodebookInterface} being coded
   * @param code the value to use for {@link Coding#getCode()} for the resulting (single) {@link
   *     Coding}, wrapped within the resulting {@link CodeableConcept}
   * @return the output {@link CodeableConcept} for the specified input values
   */
  static CodeableConcept createCodeableConcept(
      IAnyResource rootResource, CcwCodebookInterface ccwVariable, Optional<?> code) {
    if (!code.isPresent()) throw new IllegalArgumentException();

    Coding coding = createCoding(rootResource, ccwVariable, code.get());

    CodeableConcept concept = new CodeableConcept();
    concept.addCoding(coding);

    return concept;
  }

  /**
   * @param rootResource the root FHIR {@link IAnyResource} that the resultant {@link
   *     CodeableConcept} will be contained in
   * @param ccwVariable the {@link CcwCodebookInterface} being coded
   * @param code the value to use for {@link Coding#getCode()} for the resulting (single) {@link
   *     Coding}, wrapped within the resulting {@link CodeableConcept}
   * @return the output {@link CodeableConcept} for the specified input values
   */
  static CodeableConcept createCodeableConcept(
      IAnyResource rootResource, CcwCodebookInterface ccwVariable, Object code) {
    // Jumping through hoops to cope with overloaded method:
    Optional<?> codeOptional = code instanceof Optional ? (Optional<?>) code : Optional.of(code);
    return createCodeableConcept(rootResource, ccwVariable, codeOptional);
  }

  /**
   * Unlike {@link #createCodeableConcept(IAnyResource, CcwCodebookVariable, Optional)}, this method
   * creates a {@link CodeableConcept} that's intended for use as a field ID/discriminator: the
   * {@link Variable#getId()} will be used for the {@link Coding#getCode()}, rather than the {@link
   * Coding#getSystem()}.
   *
   * @param rootResource the root FHIR {@link IAnyResource} that the resultant {@link
   *     CodeableConcept} will be contained in
   * @param codingSystem the {@link Coding#getSystem()} to use
   * @param ccwVariable the {@link CcwCodebookInterface} being coded
   * @return the output {@link CodeableConcept} for the specified input values
   */
  private static CodeableConcept createCodeableConceptForFieldId(
      IAnyResource rootResource, String codingSystem, CcwCodebookInterface ccwVariable) {
    String code = calculateVariableReferenceUrl(ccwVariable);
    Coding coding = new Coding(codingSystem, code, ccwVariable.getVariable().getLabel());

    return new CodeableConcept().addCoding(coding);
  }

  /**
   * @param rootResource the root FHIR {@link IAnyResource} that the resultant {@link Coding} will
   *     be contained in
   * @param ccwVariable the {@link CcwCodebookInterface} being coded
   * @param code the value to use for {@link Coding#getCode()}
   * @return the output {@link Coding} for the specified input values
   */
  private static Coding createCoding(
      IAnyResource rootResource, CcwCodebookInterface ccwVariable, Object code) {
    /*
     * The code parameter is an Object to avoid needing multiple copies of this and related methods.
     * This if-else block is the price to be paid for that, though.
     */
    String codeString;
    if (code instanceof Character) codeString = ((Character) code).toString();
    else if (code instanceof String) codeString = code.toString().trim();
    else throw new BadCodeMonkeyException("Unsupported: " + code);

    String system = calculateVariableReferenceUrl(ccwVariable);

    String display;
    if (ccwVariable.getVariable().getValueGroups().isPresent())
      display = calculateCodingDisplay(rootResource, ccwVariable, codeString).orElse(null);
    else display = null;

    return new Coding(system, codeString, display);
  }

  /**
   * @param rootResource the root FHIR {@link IAnyResource} that the resultant {@link Coding} will
   *     be contained in
<<<<<<< HEAD
   * @param ccwVariable the {@link CcwCodebookVariable} being coded
   * @param yearMonth the value to use for {@link String} for yearMonth
   * @param code the value to use for {@link Coding#getCode()}
   * @return the output {@link Coding} for the specified input values
   */
  private static Coding createCoding(
      IAnyResource rootResource, CcwCodebookVariable ccwVariable, String yearMonth, Object code) {
    /*
     * The code parameter is an Object to avoid needing multiple copies of this and related methods.
     * This if-else block is the price to be paid for that, though.
     */
    String codeString;
    if (code instanceof Character) codeString = ((Character) code).toString();
    else if (code instanceof String) codeString = code.toString().trim();
    else throw new BadCodeMonkeyException("Unsupported: " + code);

    String system = calculateVariableReferenceUrl(ccwVariable);

    String display;
    if (ccwVariable.getVariable().getValueGroups().isPresent())
      display = calculateCodingDisplay(rootResource, ccwVariable, codeString).orElse(null);
    else display = null;

    return new Coding(system, codeString, display);
  }

  /**
   * @param rootResource the root FHIR {@link IAnyResource} that the resultant {@link Coding} will
   *     be contained in
   * @param ccwVariable the {@link CcwCodebookVariable} being coded
=======
   * @param ccwVariable the {@link CcwCodebookInterface} being coded
>>>>>>> 20caedd6
   * @param code the value to use for {@link Coding#getCode()}
   * @return the output {@link Coding} for the specified input values
   */
  private static Coding createCoding(
      IAnyResource rootResource, CcwCodebookInterface ccwVariable, Optional<?> code) {
    return createCoding(rootResource, ccwVariable, code.get());
  }

  /**
   * @param ccwVariable the {@link CcwCodebookInterface} being mapped
   * @return the public URL at which documentation for the specified {@link CcwCodebookInterface} is
   *     published
   */
  static String calculateVariableReferenceUrl(CcwCodebookInterface ccwVariable) {
    return String.format(
        "%s/%s",
        TransformerConstants.BASE_URL_CCW_VARIABLES,
        ccwVariable.getVariable().getId().toLowerCase());
  }

  /**
   * @param ccwVariable the {@link CcwCodebookInterface} being mapped
   * @return the {@link AdjudicationComponent#getCategory()} {@link CodeableConcept} to use for the
   *     specified {@link CcwCodebookInterface}
   */
  static CodeableConcept createAdjudicationCategory(CcwCodebookInterface ccwVariable) {
    /*
     * Adjudication.category is mapped a bit differently than other Codings/CodeableConcepts: they
     * all share the same Coding.system and use the CcwCodebookVariable reference URL as their
     * Coding.code. This looks weird, but makes it easy for API developers to find more information
     * about what the specific adjudication they're looking at means.
     */

    String conceptCode = calculateVariableReferenceUrl(ccwVariable);
    CodeableConcept categoryConcept =
        createCodeableConcept(TransformerConstants.CODING_CCW_ADJUDICATION_CATEGORY, conceptCode);
    categoryConcept.getCodingFirstRep().setDisplay(ccwVariable.getVariable().getLabel());
    return categoryConcept;
  }

  /**
   * @param rootResource the root FHIR {@link IAnyResource} that the resultant {@link
   *     AdjudicationComponent} will be contained in
   * @param ccwVariable the {@link CcwCodebookInterface} being coded
   * @param reasonCode the value to use for the {@link AdjudicationComponent#getReason()}'s {@link
   *     Coding#getCode()} for the resulting {@link Coding}
   * @return the output {@link AdjudicationComponent} for the specified input values
   */
  static AdjudicationComponent createAdjudicationWithReason(
      IAnyResource rootResource, CcwCodebookInterface ccwVariable, Object reasonCode) {
    // Cheating here, since they use the same URL.
    String categoryConceptCode = calculateVariableReferenceUrl(ccwVariable);

    CodeableConcept category =
        createCodeableConcept(
            TransformerConstants.CODING_CCW_ADJUDICATION_CATEGORY, categoryConceptCode);
    category.getCodingFirstRep().setDisplay(ccwVariable.getVariable().getLabel());

    AdjudicationComponent adjudication = new AdjudicationComponent(category);
    adjudication.setReason(createCodeableConcept(rootResource, ccwVariable, reasonCode));

    return adjudication;
  }

  /**
   * @param rootResource the root FHIR {@link IAnyResource} that the resultant {@link Coding} will
   *     be contained in
   * @param ccwVariable the {@link CcwCodebookInterface} being coded
   * @param code the FHIR {@link Coding#getCode()} value to determine a corresponding {@link
   *     Coding#getDisplay()} value for
   * @return the {@link Coding#getDisplay()} value to use for the specified {@link
   *     CcwCodebookInterface} and {@link Coding#getCode()}, or {@link Optional#empty()} if no
   *     matching display value could be determined
   */
  private static Optional<String> calculateCodingDisplay(
      IAnyResource rootResource, CcwCodebookInterface ccwVariable, String code) {
    if (rootResource == null) throw new IllegalArgumentException();
    if (ccwVariable == null) throw new IllegalArgumentException();
    if (code == null) throw new IllegalArgumentException();
    if (!ccwVariable.getVariable().getValueGroups().isPresent())
      throw new BadCodeMonkeyException("No display values for Variable: " + ccwVariable);

    /*
     * We know that the specified CCW Variable is coded, but there's no guarantee that the Coding's
     * code matches one of the known/allowed Variable values: data is messy. When that happens, we
     * log the event and return normally. The log event will at least allow for further
     * investigation, if warranted. Also, there's a chance that the CCW Variable data itself is
     * messy, and that the Coding's code matches more than one value -- we just log those events,
     * too.
     */
    List<Value> matchingVariableValues =
        ccwVariable.getVariable().getValueGroups().get().stream()
            .flatMap(g -> g.getValues().stream())
            .filter(v -> v.getCode().equals(code))
            .collect(Collectors.toList());
    if (matchingVariableValues.size() == 1) {
      return Optional.of(matchingVariableValues.get(0).getDescription());
    } else if (matchingVariableValues.isEmpty()) {
      if (!codebookLookupMissingFailures.contains(ccwVariable)) {
        // Note: The race condition here (from concurrent requests) is harmless.
        codebookLookupMissingFailures.add(ccwVariable);
        if (ccwVariable instanceof CcwCodebookVariable) {
          LOGGER.info(
              "No display value match found for {}.{} in resource '{}/{}'.",
              CcwCodebookVariable.class.getSimpleName(),
              ccwVariable.name(),
              rootResource.getClass().getSimpleName(),
              rootResource.getId());
        } else {
          LOGGER.info(
              "No display value match found for {}.{} in resource '{}/{}'.",
              CcwCodebookMissingVariable.class.getSimpleName(),
              ccwVariable.name(),
              rootResource.getClass().getSimpleName(),
              rootResource.getId());
        }
      }
      return Optional.empty();
    } else if (matchingVariableValues.size() > 1) {
      if (!codebookLookupDuplicateFailures.contains(ccwVariable)) {
        // Note: The race condition here (from concurrent requests) is harmless.
        codebookLookupDuplicateFailures.add(ccwVariable);
        if (ccwVariable instanceof CcwCodebookVariable) {
          LOGGER.info(
              "Multiple display value matches found for {}.{} in resource '{}/{}'.",
              CcwCodebookVariable.class.getSimpleName(),
              ccwVariable.name(),
              rootResource.getClass().getSimpleName(),
              rootResource.getId());
        } else {
          LOGGER.info(
              "Multiple display value matches found for {}.{} in resource '{}/{}'.",
              CcwCodebookMissingVariable.class.getSimpleName(),
              ccwVariable.name(),
              rootResource.getClass().getSimpleName(),
              rootResource.getId());
        }
      }
      return Optional.empty();
    } else {
      throw new BadCodeMonkeyException();
    }
  }

  /**
   * @param beneficiaryPatientId the {@link #TransformerConstants.CODING_SYSTEM_CCW_BENE_ID} ID
   *     value for the {@link Coverage#getBeneficiary()} value to match
   * @param coverageType the {@link MedicareSegment} value to match
   * @return a {@link Reference} to the {@link Coverage} resource where {@link Coverage#getPlan()}
   *     matches {@link #COVERAGE_PLAN} and the other parameters specified also match
   */
  static Reference referenceCoverage(String beneficiaryPatientId, MedicareSegment coverageType) {
    return new Reference(buildCoverageId(coverageType, beneficiaryPatientId));
  }

  /**
   * @param patientId the {@link #TransformerConstants.CODING_SYSTEM_CCW_BENE_ID} ID value for the
   *     beneficiary to match
   * @return a {@link Reference} to the {@link Patient} resource that matches the specified
   *     parameters
   */
  static Reference referencePatient(String patientId) {
    return new Reference(String.format("Patient/%s", patientId));
  }

  /**
   * @param beneficiary the {@link Beneficiary} to generate a {@link Patient} {@link Reference} for
   * @return a {@link Reference} to the {@link Patient} resource for the specified {@link
   *     Beneficiary}
   */
  static Reference referencePatient(Beneficiary beneficiary) {
    return referencePatient(beneficiary.getBeneficiaryId());
  }

  /**
   * @param practitionerNpi the {@link Practitioner#getIdentifier()} value to match (where {@link
   *     Identifier#getSystem()} is {@value #TransformerConstants.CODING_SYSTEM_NPI_US})
   * @return a {@link Reference} to the {@link Practitioner} resource that matches the specified
   *     parameters
   */
  static Reference referencePractitioner(String practitionerNpi) {
    return createIdentifierReference(TransformerConstants.CODING_NPI_US, practitionerNpi);
  }

  /**
   * @param period the {@link Period} to adjust
   * @param date the {@link LocalDate} to set the {@link Period#getEnd()} value with/to
   */
  static void setPeriodEnd(Period period, LocalDate date) {
    period.setEnd(
        Date.from(date.atStartOfDay(ZoneId.systemDefault()).toInstant()),
        TemporalPrecisionEnum.DAY);
  }

  /**
   * @param period the {@link Period} to adjust
   * @param date the {@link LocalDate} to set the {@link Period#getStart()} value with/to
   */
  static void setPeriodStart(Period period, LocalDate date) {
    period.setStart(
        Date.from(date.atStartOfDay(ZoneId.systemDefault()).toInstant()),
        TemporalPrecisionEnum.DAY);
  }

  /**
   * @param urlText the URL or URL portion to be encoded
   * @return a URL-encoded version of the specified text
   */
  static String urlEncode(String urlText) {
    try {
      return URLEncoder.encode(urlText, StandardCharsets.UTF_8.name());
    } catch (UnsupportedEncodingException e) {
      throw new BadCodeMonkeyException(e);
    }
  }

  /**
   * validate the from/thru dates to ensure the from date is before or the same as the thru date
   *
   * @param dateFrom start date {@link LocalDate}
   * @param dateThrough through date {@link LocalDate} to verify
   */
  static void validatePeriodDates(LocalDate dateFrom, LocalDate dateThrough) {
    if (dateFrom == null) return;
    if (dateThrough == null) return;
    // FIXME see CBBD-236 (ETL service fails on some Hospice claims "From
    // date is after the Through Date")
    // We are seeing this scenario in production where the from date is
    // after the through date so we are just logging the error for now.
    if (dateFrom.isAfter(dateThrough))
      LOGGER.debug(
          String.format(
              "Error - From Date '%s' is after the Through Date '%s'", dateFrom, dateThrough));
  }

  /**
   * validate the <Optional>from/<Optional>thru dates to ensure the from date is before or the same
   * as the thru date
   *
   * @param <Optional>dateFrom start date {@link <Optional>LocalDate}
   * @param <Optional>dateThrough through date {@link <Optional>LocalDate} to verify
   */
  static void validatePeriodDates(Optional<LocalDate> dateFrom, Optional<LocalDate> dateThrough) {
    if (!dateFrom.isPresent()) return;
    if (!dateThrough.isPresent()) return;
    validatePeriodDates(dateFrom.get(), dateThrough.get());
  }

  /**
   * Adds field values to the benefit balance component that are common between the Inpatient and
   * SNF claim types.
   *
   * @param eob the {@link ExplanationOfBenefit} to map the fields into
   * @param coinsuranceDayCount BENE_TOT_COINSRNC_DAYS_CNT: a {@link BigDecimal} shared field
   *     representing the coinsurance day count for the claim
   * @param nonUtilizationDayCount CLM_NON_UTLZTN_DAYS_CNT: a {@link BigDecimal} shared field
   *     representing the non-utilization day count for the claim
   * @param deductibleAmount NCH_BENE_IP_DDCTBL_AMT: a {@link BigDecimal} shared field representing
   *     the deductible amount for the claim
   * @param partACoinsuranceLiabilityAmount NCH_BENE_PTA_COINSRNC_LBLTY_AM: a {@link BigDecimal}
   *     shared field representing the part A coinsurance amount for the claim
   * @param bloodPintsFurnishedQty NCH_BLOOD_PNTS_FRNSHD_QTY: a {@link BigDecimal} shared field
   *     representing the blood pints furnished quantity for the claim
   * @param noncoveredCharge NCH_IP_NCVRD_CHRG_AMT: a {@link BigDecimal} shared field representing
   *     the non-covered charge for the claim
   * @param totalDeductionAmount NCH_IP_TOT_DDCTN_AMT: a {@link BigDecimal} shared field
   *     representing the total deduction amount for the claim
   * @param claimPPSCapitalDisproportionateShareAmt CLM_PPS_CPTL_DSPRPRTNT_SHR_AMT: an {@link
   *     Optional}&lt;{@link BigDecimal}&gt; shared field representing the claim PPS capital
   *     disproportionate share amount for the claim
   * @param claimPPSCapitalExceptionAmount CLM_PPS_CPTL_EXCPTN_AMT: an {@link Optional}&lt;{@link
   *     BigDecimal}&gt; shared field representing the claim PPS capital exception amount for the
   *     claim
   * @param claimPPSCapitalFSPAmount CLM_PPS_CPTL_FSP_AMT: an {@link Optional}&lt;{@link
   *     BigDecimal}&gt; shared field representing the claim PPS capital FSP amount for the claim
   * @param claimPPSCapitalIMEAmount CLM_PPS_CPTL_IME_AMT: an {@link Optional}&lt;{@link
   *     BigDecimal}&gt; shared field representing the claim PPS capital IME amount for the claim
   * @param claimPPSCapitalOutlierAmount CLM_PPS_CPTL_OUTLIER_AMT: an {@link Optional}&lt;{@link
   *     BigDecimal}&gt; shared field representing the claim PPS capital outlier amount for the
   *     claim
   * @param claimPPSOldCapitalHoldHarmlessAmount CLM_PPS_OLD_CPTL_HLD_HRMLS_AMT: an {@link
   *     Optional}&lt;{@link BigDecimal}&gt; shared field representing the claim PPS old capital
   *     hold harmless amount for the claim
   */
  static void addCommonGroupInpatientSNF(
      ExplanationOfBenefit eob,
      BigDecimal coinsuranceDayCount,
      BigDecimal nonUtilizationDayCount,
      BigDecimal deductibleAmount,
      BigDecimal partACoinsuranceLiabilityAmount,
      BigDecimal bloodPintsFurnishedQty,
      BigDecimal noncoveredCharge,
      BigDecimal totalDeductionAmount,
      Optional<BigDecimal> claimPPSCapitalDisproportionateShareAmt,
      Optional<BigDecimal> claimPPSCapitalExceptionAmount,
      Optional<BigDecimal> claimPPSCapitalFSPAmount,
      Optional<BigDecimal> claimPPSCapitalIMEAmount,
      Optional<BigDecimal> claimPPSCapitalOutlierAmount,
      Optional<BigDecimal> claimPPSOldCapitalHoldHarmlessAmount) {
    BenefitComponent beneTotCoinsrncDaysCntFinancial =
        addBenefitBalanceFinancial(
            eob, BenefitCategory.MEDICAL, CcwCodebookVariable.BENE_TOT_COINSRNC_DAYS_CNT);
    beneTotCoinsrncDaysCntFinancial.setUsed(
        new UnsignedIntType(coinsuranceDayCount.intValueExact()));

    BenefitComponent clmNonUtlztnDaysCntFinancial =
        addBenefitBalanceFinancial(
            eob, BenefitCategory.MEDICAL, CcwCodebookVariable.CLM_NON_UTLZTN_DAYS_CNT);
    clmNonUtlztnDaysCntFinancial.setUsed(
        new UnsignedIntType(nonUtilizationDayCount.intValueExact()));

    addAdjudicationTotal(eob, CcwCodebookVariable.NCH_BENE_IP_DDCTBL_AMT, deductibleAmount);
    addAdjudicationTotal(
        eob, CcwCodebookVariable.NCH_BENE_PTA_COINSRNC_LBLTY_AMT, partACoinsuranceLiabilityAmount);

    SupportingInformationComponent nchBloodPntsFrnshdQtyInfo =
        addInformation(eob, CcwCodebookVariable.NCH_BLOOD_PNTS_FRNSHD_QTY);
    Quantity bloodPintsQuantity = new Quantity();
    bloodPintsQuantity.setValue(bloodPintsFurnishedQty);
    bloodPintsQuantity
        .setSystem(TransformerConstants.CODING_SYSTEM_UCUM)
        .setCode(TransformerConstants.CODING_SYSTEM_UCUM_PINT_CODE)
        .setUnit(TransformerConstants.CODING_SYSTEM_UCUM_PINT_DISPLAY);
    nchBloodPntsFrnshdQtyInfo.setValue(bloodPintsQuantity);

    addAdjudicationTotal(eob, CcwCodebookVariable.NCH_IP_NCVRD_CHRG_AMT, noncoveredCharge);
    addAdjudicationTotal(eob, CcwCodebookVariable.NCH_IP_TOT_DDCTN_AMT, totalDeductionAmount);

    if (claimPPSCapitalDisproportionateShareAmt.isPresent()) {
      addAdjudicationTotal(
          eob,
          CcwCodebookVariable.CLM_PPS_CPTL_DSPRPRTNT_SHR_AMT,
          claimPPSCapitalDisproportionateShareAmt);
    }

    if (claimPPSCapitalExceptionAmount.isPresent()) {
      addAdjudicationTotal(
          eob, CcwCodebookVariable.CLM_PPS_CPTL_EXCPTN_AMT, claimPPSCapitalExceptionAmount);
    }

    if (claimPPSCapitalFSPAmount.isPresent()) {
      addAdjudicationTotal(eob, CcwCodebookVariable.CLM_PPS_CPTL_FSP_AMT, claimPPSCapitalFSPAmount);
    }

    if (claimPPSCapitalIMEAmount.isPresent()) {
      addAdjudicationTotal(eob, CcwCodebookVariable.CLM_PPS_CPTL_IME_AMT, claimPPSCapitalIMEAmount);
    }

    if (claimPPSCapitalOutlierAmount.isPresent()) {
      addAdjudicationTotal(
          eob, CcwCodebookVariable.CLM_PPS_CPTL_OUTLIER_AMT, claimPPSCapitalOutlierAmount);
    }

    if (claimPPSOldCapitalHoldHarmlessAmount.isPresent()) {
      addAdjudicationTotal(
          eob,
          CcwCodebookVariable.CLM_PPS_OLD_CPTL_HLD_HRMLS_AMT,
          claimPPSOldCapitalHoldHarmlessAmount);
    }
  }

  /**
   * Adds EOB information to fields that are common between the Inpatient and SNF claim types.
   *
   * @param eob the {@link ExplanationOfBenefit} that fields will be added to by this method
   * @param admissionTypeCd CLM_IP_ADMSN_TYPE_CD: a {@link Character} shared field representing the
   *     admission type cd for the claim
   * @param sourceAdmissionCd CLM_SRC_IP_ADMSN_CD: an {@link Optional}&lt;{@link Character}&gt;
   *     shared field representing the source admission cd for the claim
   * @param noncoveredStayFromDate NCH_VRFD_NCVRD_STAY_FROM_DT: an {@link Optional}&lt;{@link
   *     LocalDate}&gt; shared field representing the non-covered stay from date for the claim
   * @param noncoveredStayThroughDate NCH_VRFD_NCVRD_STAY_THRU_DT: an {@link Optional}&lt;{@link
   *     LocalDate}&gt; shared field representing the non-covered stay through date for the claim
   * @param coveredCareThroughDate NCH_ACTV_OR_CVRD_LVL_CARE_THRU: an {@link Optional}&lt;{@link
   *     LocalDate}&gt; shared field representing the covered stay through date for the claim
   * @param medicareBenefitsExhaustedDate NCH_BENE_MDCR_BNFTS_EXHTD_DT_I: an {@link
   *     Optional}&lt;{@link LocalDate}&gt; shared field representing the medicare benefits
   *     exhausted date for the claim
   * @param diagnosisRelatedGroupCd CLM_DRG_CD: an {@link Optional}&lt;{@link String}&gt; shared
   *     field representing the non-covered stay from date for the claim
   */
  static void addCommonEobInformationInpatientSNF(
      ExplanationOfBenefit eob,
      Character admissionTypeCd,
      Optional<Character> sourceAdmissionCd,
      Optional<LocalDate> noncoveredStayFromDate,
      Optional<LocalDate> noncoveredStayThroughDate,
      Optional<LocalDate> coveredCareThroughDate,
      Optional<LocalDate> medicareBenefitsExhaustedDate,
      Optional<String> diagnosisRelatedGroupCd) {

    // admissionTypeCd
    addInformationWithCode(
        eob,
        CcwCodebookVariable.CLM_IP_ADMSN_TYPE_CD,
        CcwCodebookVariable.CLM_IP_ADMSN_TYPE_CD,
        admissionTypeCd);

    // sourceAdmissionCd
    if (sourceAdmissionCd.isPresent()) {
      addInformationWithCode(
          eob,
          CcwCodebookVariable.CLM_SRC_IP_ADMSN_CD,
          CcwCodebookVariable.CLM_SRC_IP_ADMSN_CD,
          sourceAdmissionCd);
    }

    // noncoveredStayFromDate & noncoveredStayThroughDate
    if (noncoveredStayFromDate.isPresent() || noncoveredStayThroughDate.isPresent()) {
      TransformerUtils.validatePeriodDates(noncoveredStayFromDate, noncoveredStayThroughDate);
      SupportingInformationComponent nchVrfdNcvrdStayInfo =
          TransformerUtils.addInformation(eob, CcwCodebookVariable.NCH_VRFD_NCVRD_STAY_FROM_DT);
      Period nchVrfdNcvrdStayPeriod = new Period();
      if (noncoveredStayFromDate.isPresent())
        nchVrfdNcvrdStayPeriod.setStart(
            TransformerUtils.convertToDate((noncoveredStayFromDate.get())),
            TemporalPrecisionEnum.DAY);
      if (noncoveredStayThroughDate.isPresent())
        nchVrfdNcvrdStayPeriod.setEnd(
            TransformerUtils.convertToDate((noncoveredStayThroughDate.get())),
            TemporalPrecisionEnum.DAY);
      nchVrfdNcvrdStayInfo.setTiming(nchVrfdNcvrdStayPeriod);
    }

    // coveredCareThroughDate
    if (coveredCareThroughDate.isPresent()) {
      SupportingInformationComponent nchActvOrCvrdLvlCareThruInfo =
          TransformerUtils.addInformation(eob, CcwCodebookVariable.NCH_ACTV_OR_CVRD_LVL_CARE_THRU);
      nchActvOrCvrdLvlCareThruInfo.setTiming(
          new DateType(TransformerUtils.convertToDate(coveredCareThroughDate.get())));
    }

    // medicareBenefitsExhaustedDate
    if (medicareBenefitsExhaustedDate.isPresent()) {
      SupportingInformationComponent nchBeneMdcrBnftsExhtdDtIInfo =
          TransformerUtils.addInformation(eob, CcwCodebookVariable.NCH_BENE_MDCR_BNFTS_EXHTD_DT_I);
      nchBeneMdcrBnftsExhtdDtIInfo.setTiming(
          new DateType(TransformerUtils.convertToDate(medicareBenefitsExhaustedDate.get())));
    }

    // diagnosisRelatedGroupCd
    if (diagnosisRelatedGroupCd.isPresent()) {
      /*
       * FIXME This is an invalid DiagnosisComponent, since it's missing a (required) ICD code.
       * Instead, stick the DRG on the claim's primary/first diagnosis. SamhsaMatcher uses this
       * field so if this is updated you'll need to update that as well.
       */
      eob.addDiagnosis()
          .setPackageCode(
              createCodeableConcept(eob, CcwCodebookVariable.CLM_DRG_CD, diagnosisRelatedGroupCd));
    }
  }

  /**
   * maps a blue button claim type to a FHIR claim type
   *
   * @param eobType the {@link CodeableConcept} that will get remapped
   * @param blueButtonClaimType the blue button {@link ClaimType} we are mapping from
   * @param ccwNearLineRecordIdCode if present, the blue button near line id code {@link
   *     Optional}&lt;{@link Character}&gt; gets remapped to a ccw record id code
   * @param ccwClaimTypeCode if present, the blue button claim type code {@link Optional}&lt;{@link
   *     String}&gt; gets remapped to a nch claim type code
   */
  static void mapEobType(
      ExplanationOfBenefit eob,
      ClaimType blueButtonClaimType,
      Optional<Character> ccwNearLineRecordIdCode,
      Optional<String> ccwClaimTypeCode) {

    // map blue button claim type code into a nch claim type
    if (ccwClaimTypeCode.isPresent()) {
      eob.getType()
          .addCoding(createCoding(eob, CcwCodebookVariable.NCH_CLM_TYPE_CD, ccwClaimTypeCode));
    }

    // This Coding MUST always be present as it's the only one we can definitely map
    // for all 8 of our claim types.
    eob.getType()
        .addCoding()
        .setSystem(TransformerConstants.CODING_SYSTEM_BBAPI_EOB_TYPE)
        .setCode(blueButtonClaimType.name());

    // Map a Coding for FHIR's ClaimType coding system, if we can.
    org.hl7.fhir.dstu3.model.codesystems.ClaimType fhirClaimType;
    switch (blueButtonClaimType) {
      case CARRIER:
      case OUTPATIENT:
        fhirClaimType = org.hl7.fhir.dstu3.model.codesystems.ClaimType.PROFESSIONAL;
        break;

      case INPATIENT:
      case HOSPICE:
      case SNF:
        fhirClaimType = org.hl7.fhir.dstu3.model.codesystems.ClaimType.INSTITUTIONAL;
        break;

      case PDE:
        fhirClaimType = org.hl7.fhir.dstu3.model.codesystems.ClaimType.PHARMACY;
        break;

      case HHA:
      case DME:
        fhirClaimType = null;
        // FUTURE these blue button claim types currently have no equivalent
        // CODING_FHIR_CLAIM_TYPE mapping
        break;

      default:
        // unknown claim type
        throw new BadCodeMonkeyException();
    }
    if (fhirClaimType != null)
      eob.getType()
          .addCoding(
              new Coding(
                  fhirClaimType.getSystem(), fhirClaimType.toCode(), fhirClaimType.getDisplay()));

    // map blue button near line record id to a ccw record id code
    if (ccwNearLineRecordIdCode.isPresent()) {
      eob.getType()
          .addCoding(
              createCoding(
                  eob, CcwCodebookVariable.NCH_NEAR_LINE_REC_IDENT_CD, ccwNearLineRecordIdCode));
    }
  }

  /**
   * Transforms the common group level header fields between all claim types
   *
   * @param eob the {@link ExplanationOfBenefit} to modify
   * @param claimId CLM_ID
   * @param beneficiaryId BENE_ID
   * @param claimType {@link ClaimType} to process
   * @param claimGroupId CLM_GRP_ID
   * @param coverageType {@link MedicareSegment}
   * @param dateFrom CLM_FROM_DT
   * @param dateThrough CLM_THRU_DT
   * @param paymentAmount CLM_PMT_AMT
   * @param finalAction FINAL_ACTION
   */
  static void mapEobCommonClaimHeaderData(
      ExplanationOfBenefit eob,
      String claimId,
      String beneficiaryId,
      ClaimType claimType,
      String claimGroupId,
      MedicareSegment coverageType,
      Optional<LocalDate> dateFrom,
      Optional<LocalDate> dateThrough,
      Optional<BigDecimal> paymentAmount,
      char finalAction) {

    eob.setId(buildEobId(claimType, claimId));

    if (claimType.equals(ClaimType.PDE))
      eob.addIdentifier(createIdentifier(CcwCodebookVariable.PDE_ID, claimId));
    else eob.addIdentifier(createIdentifier(CcwCodebookVariable.CLM_ID, claimId));

    eob.addIdentifier()
        .setSystem(TransformerConstants.IDENTIFIER_SYSTEM_BBAPI_CLAIM_GROUP_ID)
        .setValue(claimGroupId);

    eob.getInsurance().setCoverage(referenceCoverage(beneficiaryId, coverageType));
    eob.setPatient(referencePatient(beneficiaryId));
    switch (finalAction) {
      case 'F':
        eob.setStatus(ExplanationOfBenefitStatus.ACTIVE);
        break;
      case 'N':
        eob.setStatus(ExplanationOfBenefitStatus.CANCELLED);
        break;
      default:
        // unknown final action value
        throw new BadCodeMonkeyException();
    }

    if (dateFrom.isPresent()) {
      validatePeriodDates(dateFrom, dateThrough);
      setPeriodStart(eob.getBillablePeriod(), dateFrom.get());
      setPeriodEnd(eob.getBillablePeriod(), dateThrough.get());
    }

    if (paymentAmount.isPresent()) {
      eob.getPayment().setAmount(createMoney(paymentAmount));
    }
  }

  // Weekly Process Date
  static void mapEobWeeklyProcessDate(ExplanationOfBenefit eob, LocalDate weeklyProcessLocalDate) {
    TransformerUtils.addInformation(eob, CcwCodebookVariable.NCH_WKLY_PROC_DT)
        .setTiming(new DateType(TransformerUtils.convertToDate(weeklyProcessLocalDate)));
  }

  /**
   * Transforms the common group level data elements between the {@link CarrierClaim} and {@link
   * DMEClaim} claim types to FHIR. The method parameter fields from {@link CarrierClaim} and {@link
   * DMEClaim} are listed below and their corresponding RIF CCW fields (denoted in all CAPS below
   * from {@link CarrierClaimColumn} and {@link DMEClaimColumn}).
   *
   * @param eob the {@link ExplanationOfBenefit} to modify
   * @param benficiaryId BEME_ID, *
   * @param carrierNumber CARR_NUM,
   * @param clinicalTrialNumber CLM_CLNCL_TRIL_NUM,
   * @param beneficiaryPartBDeductAmount CARR_CLM_CASH_DDCTBL_APLD_AMT,
   * @param paymentDenialCode CARR_CLM_PMT_DNL_CD,
   * @param referringPhysicianNpi RFR_PHYSN_NPI
   * @param providerAssignmentIndicator CARR_CLM_PRVDR_ASGNMT_IND_SW,
   * @param providerPaymentAmount NCH_CLM_PRVDR_PMT_AMT,
   * @param beneficiaryPaymentAmount NCH_CLM_BENE_PMT_AMT,
   * @param submittedChargeAmount NCH_CARR_CLM_SBMTD_CHRG_AMT,
   * @param allowedChargeAmount NCH_CARR_CLM_ALOWD_AMT,
   */
  static void mapEobCommonGroupCarrierDME(
      ExplanationOfBenefit eob,
      String beneficiaryId,
      String carrierNumber,
      Optional<String> clinicalTrialNumber,
      BigDecimal beneficiaryPartBDeductAmount,
      String paymentDenialCode,
      Optional<String> referringPhysicianNpi,
      Optional<Character> providerAssignmentIndicator,
      BigDecimal providerPaymentAmount,
      BigDecimal beneficiaryPaymentAmount,
      BigDecimal submittedChargeAmount,
      BigDecimal allowedChargeAmount,
      String claimDispositionCode,
      Optional<String> claimCarrierControlNumber) {

    eob.addExtension(createExtensionIdentifier(CcwCodebookVariable.CARR_NUM, carrierNumber));

    // Carrier Claim Control Number
    if (claimCarrierControlNumber.isPresent()) {
      eob.addExtension(
          createExtensionIdentifier(
              CcwCodebookMissingVariable.CARR_CLM_CNTL_NUM, claimCarrierControlNumber.get()));
    }

    eob.addExtension(
        createExtensionCoding(eob, CcwCodebookVariable.CARR_CLM_PMT_DNL_CD, paymentDenialCode));

    if (claimCarrierControlNumber.isPresent()) {
      eob.addExtension(
          createExtensionIdentifier(CcwCodebookVariable.CARR_NUM, claimCarrierControlNumber.get()));
    }

    // Claim Disposition Code
    eob.setDisposition(claimDispositionCode);

    /*
     * Referrals are represented as contained resources, since they share the lifecycle and identity
     * of their containing EOB.
     */
    if (referringPhysicianNpi.isPresent()) {
      ReferralRequest referral = new ReferralRequest();
      referral.setStatus(ReferralRequestStatus.COMPLETED);
      referral.setSubject(referencePatient(beneficiaryId));
      referral.setRequester(
          new ReferralRequestRequesterComponent(
              referencePractitioner(referringPhysicianNpi.get())));
      referral.addRecipient(referencePractitioner(referringPhysicianNpi.get()));
      // Set the ReferralRequest as a contained resource in the EOB:
      eob.setReferral(new Reference(referral));
    }

    if (providerAssignmentIndicator.isPresent()) {
      eob.addExtension(
          createExtensionCoding(eob, CcwCodebookVariable.ASGMNTCD, providerAssignmentIndicator));
    }

    if (clinicalTrialNumber.isPresent()) {
      eob.addExtension(
          createExtensionIdentifier(CcwCodebookVariable.CLM_CLNCL_TRIL_NUM, clinicalTrialNumber));
    }

    addAdjudicationTotal(
        eob, CcwCodebookVariable.CARR_CLM_CASH_DDCTBL_APLD_AMT, beneficiaryPartBDeductAmount);
    addAdjudicationTotal(eob, CcwCodebookVariable.NCH_CLM_PRVDR_PMT_AMT, providerPaymentAmount);
    addAdjudicationTotal(eob, CcwCodebookVariable.NCH_CLM_BENE_PMT_AMT, beneficiaryPaymentAmount);
    addAdjudicationTotal(
        eob, CcwCodebookVariable.NCH_CARR_CLM_SBMTD_CHRG_AMT, submittedChargeAmount);
    addAdjudicationTotal(eob, CcwCodebookVariable.NCH_CARR_CLM_ALOWD_AMT, allowedChargeAmount);
  }

  /**
   * Transforms the common item level data elements between the {@link CarrierClaimLine} and {@link
   * DMEClaimLine} claim types to FHIR. The method parameter fields from {@link CarrierClaimLine}
   * and {@link DMEClaimLine} are listed below and their corresponding RIF CCW fields (denoted in
   * all CAPS below from {@link CarrierClaimColumn} and {@link DMEClaimColumn}).
   *
   * @param item the {@ ItemComponent} to modify
   * @param eob the {@ ExplanationOfBenefit} to modify
   * @param claimId CLM_ID,
   * @param serviceCount LINE_SRVC_CNT,
   * @param placeOfServiceCode LINE_PLACE_OF_SRVC_CD,
   * @param firstExpenseDate LINE_1ST_EXPNS_DT,
   * @param lastExpenseDate LINE_LAST_EXPNS_DT,
   * @param beneficiaryPaymentAmount LINE_BENE_PMT_AMT,
   * @param providerPaymentAmount LINE_PRVDR_PMT_AMT,
   * @param beneficiaryPartBDeductAmount LINE_BENE_PTB_DDCTBL_AMT,
   * @param primaryPayerCode LINE_BENE_PRMRY_PYR_CD,
   * @param primaryPayerPaidAmount LINE_BENE_PRMRY_PYR_PD_AMT,
   * @param betosCode BETOS_CD,
   * @param paymentAmount LINE_NCH_PMT_AMT,
   * @param paymentCode LINE_PMT_80_100_CD,
   * @param coinsuranceAmount LINE_COINSRNC_AMT,
   * @param submittedChargeAmount LINE_SBMTD_CHRG_AMT,
   * @param allowedChargeAmount LINE_ALOWD_CHRG_AMT,
   * @param processingIndicatorCode LINE_PRCSG_IND_CD,
   * @param serviceDeductibleCode LINE_SERVICE_DEDUCTIBLE,
   * @param diagnosisCode LINE_ICD_DGNS_CD,
   * @param diagnosisCodeVersion LINE_ICD_DGNS_VRSN_CD,
   * @param hctHgbTestTypeCode LINE_HCT_HGB_TYPE_CD
   * @param hctHgbTestResult LINE_HCT_HGB_RSLT_NUM,
   * @param cmsServiceTypeCode LINE_CMS_TYPE_SRVC_CD,
   * @param nationalDrugCode LINE_NDC_CD,
   * @param beneficiaryId BENE_ID,
   * @param referringPhysicianNpi RFR_PHYSN_NPI
   * @return the {@link ItemComponent}
   */
  static ItemComponent mapEobCommonItemCarrierDME(
      ItemComponent item,
      ExplanationOfBenefit eob,
      String claimId,
      BigDecimal serviceCount,
      String placeOfServiceCode,
      Optional<LocalDate> firstExpenseDate,
      Optional<LocalDate> lastExpenseDate,
      BigDecimal beneficiaryPaymentAmount,
      BigDecimal providerPaymentAmount,
      BigDecimal beneficiaryPartBDeductAmount,
      Optional<Character> primaryPayerCode,
      BigDecimal primaryPayerPaidAmount,
      Optional<String> betosCode,
      BigDecimal paymentAmount,
      Optional<Character> paymentCode,
      BigDecimal coinsuranceAmount,
      BigDecimal submittedChargeAmount,
      BigDecimal allowedChargeAmount,
      Optional<String> processingIndicatorCode,
      Optional<Character> serviceDeductibleCode,
      Optional<String> diagnosisCode,
      Optional<Character> diagnosisCodeVersion,
      Optional<String> hctHgbTestTypeCode,
      BigDecimal hctHgbTestResult,
      char cmsServiceTypeCode,
      Optional<String> nationalDrugCode) {

    SimpleQuantity serviceCnt = new SimpleQuantity();
    serviceCnt.setValue(serviceCount);
    item.setQuantity(serviceCnt);

    item.setCategory(
        createCodeableConcept(eob, CcwCodebookVariable.LINE_CMS_TYPE_SRVC_CD, cmsServiceTypeCode));

    item.setLocation(
        createCodeableConcept(eob, CcwCodebookVariable.LINE_PLACE_OF_SRVC_CD, placeOfServiceCode));

    if (betosCode.isPresent()) {
      item.addExtension(createExtensionCoding(eob, CcwCodebookVariable.BETOS_CD, betosCode));
    }

    if (firstExpenseDate.isPresent() && lastExpenseDate.isPresent()) {
      validatePeriodDates(firstExpenseDate, lastExpenseDate);
      item.setServiced(
          new Period()
              .setStart((convertToDate(firstExpenseDate.get())), TemporalPrecisionEnum.DAY)
              .setEnd((convertToDate(lastExpenseDate.get())), TemporalPrecisionEnum.DAY));
    }

    AdjudicationComponent adjudicationForPayment = item.addAdjudication();
    adjudicationForPayment
        .setCategory(createAdjudicationCategory(CcwCodebookVariable.LINE_NCH_PMT_AMT))
        .setAmount(createMoney(paymentAmount));
    if (paymentCode.isPresent())
      adjudicationForPayment.addExtension(
          createExtensionCoding(eob, CcwCodebookVariable.LINE_PMT_80_100_CD, paymentCode));

    item.addAdjudication()
        .setCategory(createAdjudicationCategory(CcwCodebookVariable.LINE_BENE_PMT_AMT))
        .setAmount(createMoney(beneficiaryPaymentAmount));

    item.addAdjudication()
        .setCategory(createAdjudicationCategory(CcwCodebookVariable.LINE_PRVDR_PMT_AMT))
        .setAmount(createMoney(providerPaymentAmount));

    item.addAdjudication()
        .setCategory(
            TransformerUtils.createAdjudicationCategory(
                CcwCodebookVariable.LINE_BENE_PTB_DDCTBL_AMT))
        .setAmount(createMoney(beneficiaryPartBDeductAmount));

    if (primaryPayerCode.isPresent()) {
      item.addExtension(
          createExtensionCoding(eob, CcwCodebookVariable.LINE_BENE_PRMRY_PYR_CD, primaryPayerCode));
    }

    item.addAdjudication()
        .setCategory(createAdjudicationCategory(CcwCodebookVariable.LINE_BENE_PRMRY_PYR_PD_AMT))
        .setAmount(createMoney(primaryPayerPaidAmount));
    item.addAdjudication()
        .setCategory(
            TransformerUtils.createAdjudicationCategory(CcwCodebookVariable.LINE_COINSRNC_AMT))
        .setAmount(createMoney(coinsuranceAmount));

    item.addAdjudication()
        .setCategory(createAdjudicationCategory(CcwCodebookVariable.LINE_SBMTD_CHRG_AMT))
        .setAmount(createMoney(submittedChargeAmount));

    item.addAdjudication()
        .setCategory(
            TransformerUtils.createAdjudicationCategory(CcwCodebookVariable.LINE_ALOWD_CHRG_AMT))
        .setAmount(createMoney(allowedChargeAmount));

    if (processingIndicatorCode.isPresent())
      item.addAdjudication(
          createAdjudicationWithReason(
              eob, CcwCodebookVariable.LINE_PRCSG_IND_CD, processingIndicatorCode));

    if (serviceDeductibleCode.isPresent())
      item.addExtension(
          createExtensionCoding(
              eob, CcwCodebookVariable.LINE_SERVICE_DEDUCTIBLE, serviceDeductibleCode));

    Optional<Diagnosis> lineDiagnosis = Diagnosis.from(diagnosisCode, diagnosisCodeVersion);
    if (lineDiagnosis.isPresent()) addDiagnosisLink(eob, item, lineDiagnosis.get());

    if (hctHgbTestTypeCode.isPresent()) {
      Observation hctHgbObservation = new Observation();
      hctHgbObservation.setStatus(ObservationStatus.UNKNOWN);
      hctHgbObservation.setCode(
          createCodeableConcept(eob, CcwCodebookVariable.LINE_HCT_HGB_TYPE_CD, hctHgbTestTypeCode));
      hctHgbObservation.setValue(new Quantity().setValue(hctHgbTestResult));

      Extension hctHgbObservationReference =
          new Extension(
              calculateVariableReferenceUrl(CcwCodebookVariable.LINE_HCT_HGB_RSLT_NUM),
              new Reference(hctHgbObservation));
      item.addExtension(hctHgbObservationReference);
    }

    if (nationalDrugCode.isPresent()) {
      addExtensionCoding(
          item,
          TransformerConstants.CODING_NDC,
          TransformerConstants.CODING_NDC,
          TransformerUtils.retrieveFDADrugCodeDisplay(nationalDrugCode.get()),
          nationalDrugCode.get());
    }

    return item;
  }

  /**
   * Transforms the common item level data elements between the {@link InpatientClaimLine} {@link
   * OutpatientClaimLine} {@link HospiceClaimLine} {@link HHAClaimLine}and {@link SNFClaimLine}
   * claim types to FHIR. The method parameter fields from {@link InpatientClaimLine} {@link
   * OutpatientClaimLine} {@link HospiceClaimLine} {@link HHAClaimLine}and {@link SNFClaimLine} are
   * listed below and their corresponding RIF CCW fields (denoted in all CAPS below from {@link
   * InpatientClaimColumn} {@link OutpatientClaimColumn} {@link HopsiceClaimColumn} {@link
   * HHAClaimColumn} and {@link SNFClaimColumn}).
   *
   * @param item the {@ ItemComponent} to modify
   * @param eob the {@ ExplanationOfBenefit} to modify
   * @param revenueCenterCode REV_CNTR,
   * @param rateAmount REV_CNTR_RATE_AMT,
   * @param totalChargeAmount REV_CNTR_TOT_CHRG_AMT,
   * @param nonCoveredChargeAmount REV_CNTR_NCVRD_CHRG_AMT,
   * @param unitCount REV_CNTR_UNIT_CNT,
   * @param nationalDrugCodeQuantity REV_CNTR_NDC_QTY,
   * @param nationalDrugCodeQualifierCode REV_CNTR_NDC_QTY_QLFR_CD,
   * @param revenueCenterRenderingPhysicianNPI RNDRNG_PHYSN_NPI
   * @return the {@link ItemComponent}
   */
  static ItemComponent mapEobCommonItemRevenue(
      ItemComponent item,
      ExplanationOfBenefit eob,
      String revenueCenterCode,
      BigDecimal rateAmount,
      BigDecimal totalChargeAmount,
      BigDecimal nonCoveredChargeAmount,
      BigDecimal unitCount,
      Optional<BigDecimal> nationalDrugCodeQuantity,
      Optional<String> nationalDrugCodeQualifierCode,
      Optional<String> revenueCenterRenderingPhysicianNPI) {

    item.setRevenue(createCodeableConcept(eob, CcwCodebookVariable.REV_CNTR, revenueCenterCode));

    item.addAdjudication()
        .setCategory(
            TransformerUtils.createAdjudicationCategory(CcwCodebookVariable.REV_CNTR_RATE_AMT))
        .setAmount(createMoney(rateAmount));

    item.addAdjudication()
        .setCategory(
            TransformerUtils.createAdjudicationCategory(CcwCodebookVariable.REV_CNTR_TOT_CHRG_AMT))
        .setAmount(createMoney(totalChargeAmount));

    item.addAdjudication()
        .setCategory(
            TransformerUtils.createAdjudicationCategory(
                CcwCodebookVariable.REV_CNTR_NCVRD_CHRG_AMT))
        .setAmount(createMoney(nonCoveredChargeAmount));

    SimpleQuantity qty = new SimpleQuantity();
    qty.setValue(unitCount);
    item.setQuantity(qty);

    if (nationalDrugCodeQualifierCode.isPresent()) {
      /*
       * TODO: Is NDC count only ever present when line quantity isn't set? Depending on that, it
       * may be that we should stop using this as an extension and instead set the code & system on
       * the FHIR quantity field.
       */
      // TODO Shouldn't this be part of the same Extension with the NDC code itself?
      Extension drugQuantityExtension =
          createExtensionQuantity(CcwCodebookVariable.REV_CNTR_NDC_QTY, nationalDrugCodeQuantity);
      Quantity drugQuantity = (Quantity) drugQuantityExtension.getValue();
      TransformerUtils.setQuantityUnitInfo(
          CcwCodebookVariable.REV_CNTR_NDC_QTY_QLFR_CD,
          nationalDrugCodeQualifierCode,
          eob,
          drugQuantity);

      item.addExtension(drugQuantityExtension);
    }

    if (revenueCenterRenderingPhysicianNPI.isPresent()) {
      TransformerUtils.addCareTeamPractitioner(
          eob,
          item,
          TransformerConstants.CODING_NPI_US,
          revenueCenterRenderingPhysicianNPI.get(),
          ClaimCareteamrole.PRIMARY);
    }

    return item;
  }

  /**
   * Transforms the common item level data elements between the {@link OutpatientClaimLine} {@link
   * HospiceClaimLine} and {@link HHAClaimLine} claim types to FHIR. The method parameter fields
   * from {@link OutpatientClaimLine} {@link HospiceClaimLine} and {@link HHAClaimLine} are listed
   * below and their corresponding RIF CCW fields (denoted in all CAPS below from {@link
   * OutpatientClaimColumn} {@link HopsiceClaimColumn} and {@link HHAClaimColumn}.
   *
   * @param item the {@ ItemComponent} to modify
   * @param revenueCenterDate REV_CNTR_DT,
   * @param paymentAmount REV_CNTR_PMT_AMT_AMT
   */
  static void mapEobCommonItemRevenueOutHHAHospice(
      ItemComponent item, Optional<LocalDate> revenueCenterDate, BigDecimal paymentAmount) {

    // Revenue Center Date
    if (revenueCenterDate.isPresent()) {
      item.setServiced(new DateType().setValue(convertToDate(revenueCenterDate.get())));
    }

    item.addAdjudication()
        .setCategory(createAdjudicationCategory(CcwCodebookVariable.REV_CNTR_PMT_AMT_AMT))
        .setAmount(createMoney(paymentAmount));
  }

  /**
   * Transforms the common group level data elements between the {@link InpatientClaim}, {@link
   * OutpatientClaim} and {@link SNFClaim} claim types to FHIR. The method parameter fields from
   * {@link InpatientClaim}, {@link OutpatientClaim} and {@link SNFClaim} are listed below and their
   * corresponding RIF CCW fields (denoted in all CAPS below from {@link InpatientClaimColumn}
   * {@link OutpatientClaimColumn}and {@link SNFClaimColumn}).
   *
   * @param eob the {@link ExplanationOfBenefit} to modify
   * @param beneficiaryId BENE_ID, *
   * @param carrierNumber CARR_NUM,
   * @param clinicalTrialNumber CLM_CLNCL_TRIL_NUM,
   * @param beneficiaryPartBDeductAmount CARR_CLM_CASH_DDCTBL_APLD_AMT,
   * @param paymentDenialCode CARR_CLM_PMT_DNL_CD,
   * @param referringPhysicianNpi RFR_PHYSN_NPI
   * @param providerAssignmentIndicator CARR_CLM_PRVDR_ASGNMT_IND_SW,
   * @param providerPaymentAmount NCH_CLM_PRVDR_PMT_AMT,
   * @param beneficiaryPaymentAmount NCH_CLM_BENE_PMT_AMT,
   * @param submittedChargeAmount NCH_CARR_CLM_SBMTD_CHRG_AMT,
   * @param allowedChargeAmount NCH_CARR_CLM_ALOWD_AMT,
   */
  static void mapEobCommonGroupInpOutSNF(
      ExplanationOfBenefit eob,
      BigDecimal bloodDeductibleLiabilityAmount,
      Optional<String> operatingPhysicianNpi,
      Optional<String> otherPhysicianNpi,
      char claimQueryCode,
      Optional<Character> mcoPaidSw) {
    addAdjudicationTotal(
        eob, CcwCodebookVariable.NCH_BENE_BLOOD_DDCTBL_LBLTY_AM, bloodDeductibleLiabilityAmount);

    if (operatingPhysicianNpi.isPresent()) {
      TransformerUtils.addCareTeamPractitioner(
          eob,
          null,
          TransformerConstants.CODING_NPI_US,
          operatingPhysicianNpi.get(),
          ClaimCareteamrole.ASSIST);
    }

    if (otherPhysicianNpi.isPresent()) {
      TransformerUtils.addCareTeamPractitioner(
          eob,
          null,
          TransformerConstants.CODING_NPI_US,
          otherPhysicianNpi.get(),
          ClaimCareteamrole.OTHER);
    }

    eob.getBillablePeriod()
        .addExtension(
            createExtensionCoding(eob, CcwCodebookVariable.CLAIM_QUERY_CD, claimQueryCode));

    if (mcoPaidSw.isPresent()) {
      TransformerUtils.addInformationWithCode(
          eob, CcwCodebookVariable.CLM_MCO_PD_SW, CcwCodebookVariable.CLM_MCO_PD_SW, mcoPaidSw);
    }
  }

  /**
   * Transforms the common group level data elements between the {@link InpatientClaimLine} {@link
   * OutpatientClaimLine} {@link HospiceClaimLine} {@link HHAClaimLine}and {@link SNFClaimLine}
   * claim types to FHIR. The method parameter fields from {@link InpatientClaimLine} {@link
   * OutpatientClaimLine} {@link HospiceClaimLine} {@link HHAClaimLine}and {@link SNFClaimLine} are
   * listed below and their corresponding RIF CCW fields (denoted in all CAPS below from {@link
   * InpatientClaimColumn} {@link OutpatientClaimColumn} {@link HopsiceClaimColumn} {@link
   * HHAClaimColumn} and {@link SNFClaimColumn}).
   *
   * @param eob the {@link ExplanationOfBenefit} to modify
   * @param organizationNpi ORG_NPI_NUM,
   * @param claimFacilityTypeCode CLM_FAC_TYPE_CD,
   * @param claimFrequencyCode CLM_FREQ_CD,
   * @param claimNonPaymentReasonCode CLM_MDCR_NON_PMT_RSN_CD,
   * @param patientDischargeStatusCode PTNT_DSCHRG_STUS_CD,
   * @param claimServiceClassificationTypeCode CLM_SRVC_CLSFCTN_TYPE_CD,
   * @param claimPrimaryPayerCode NCH_PRMRY_PYR_CD,
   * @param attendingPhysicianNpi AT_PHYSN_NPI,
   * @param totalChargeAmount CLM_TOT_CHRG_AMT,
   * @param primaryPayerPaidAmount NCH_PRMRY_PYR_CLM_PD_AMT,
   * @param fiscalIntermediaryNumber FI_NUM
   */
  static void mapEobCommonGroupInpOutHHAHospiceSNF(
      ExplanationOfBenefit eob,
      Optional<String> organizationNpi,
      char claimFacilityTypeCode,
      char claimFrequencyCode,
      Optional<String> claimNonPaymentReasonCode,
      String patientDischargeStatusCode,
      char claimServiceClassificationTypeCode,
      Optional<Character> claimPrimaryPayerCode,
      Optional<String> attendingPhysicianNpi,
      BigDecimal totalChargeAmount,
      BigDecimal primaryPayerPaidAmount,
      Optional<String> fiscalIntermediaryNumber,
      Optional<String> fiDocumentClaimControlNumber,
      Optional<String> fiOriginalClaimControlNumber) {

    if (organizationNpi.isPresent()) {
      eob.setOrganization(
          TransformerUtils.createIdentifierReference(
              TransformerConstants.CODING_NPI_US, organizationNpi.get()));
      eob.setFacility(
          TransformerUtils.createIdentifierReference(
              TransformerConstants.CODING_NPI_US, organizationNpi.get()));
    }

    eob.getFacility()
        .addExtension(
            createExtensionCoding(eob, CcwCodebookVariable.CLM_FAC_TYPE_CD, claimFacilityTypeCode));

    TransformerUtils.addInformationWithCode(
        eob, CcwCodebookVariable.CLM_FREQ_CD, CcwCodebookVariable.CLM_FREQ_CD, claimFrequencyCode);

    if (claimNonPaymentReasonCode.isPresent()) {
      eob.addExtension(
          createExtensionCoding(
              eob, CcwCodebookVariable.CLM_MDCR_NON_PMT_RSN_CD, claimNonPaymentReasonCode));
    }

    if (!patientDischargeStatusCode.isEmpty()) {
      TransformerUtils.addInformationWithCode(
          eob,
          CcwCodebookVariable.PTNT_DSCHRG_STUS_CD,
          CcwCodebookVariable.PTNT_DSCHRG_STUS_CD,
          patientDischargeStatusCode);
    }

    // FIXME move into the mapType(...) method
    eob.getType()
        .addCoding(
            createCoding(
                eob,
                CcwCodebookVariable.CLM_SRVC_CLSFCTN_TYPE_CD,
                claimServiceClassificationTypeCode));

    if (claimPrimaryPayerCode.isPresent()) {
      TransformerUtils.addInformationWithCode(
          eob,
          CcwCodebookVariable.NCH_PRMRY_PYR_CD,
          CcwCodebookVariable.NCH_PRMRY_PYR_CD,
          claimPrimaryPayerCode.get());
    }

    if (attendingPhysicianNpi.isPresent()) {
      TransformerUtils.addCareTeamPractitioner(
          eob,
          null,
          TransformerConstants.CODING_NPI_US,
          attendingPhysicianNpi.get(),
          ClaimCareteamrole.PRIMARY);
    }
    eob.setTotalCost(createMoney(totalChargeAmount));

    addAdjudicationTotal(eob, CcwCodebookVariable.PRPAYAMT, primaryPayerPaidAmount);

    if (fiscalIntermediaryNumber.isPresent()) {
      eob.addExtension(
          createExtensionIdentifier(CcwCodebookVariable.FI_NUM, fiscalIntermediaryNumber));
    }

    if (fiDocumentClaimControlNumber.isPresent()) {
      eob.addExtension(
          createExtensionIdentifier(
              CcwCodebookMissingVariable.FI_DOC_CLM_CNTL_NUM, fiDocumentClaimControlNumber.get()));
    }

    if (fiOriginalClaimControlNumber.isPresent()) {
      eob.addExtension(
          createExtensionIdentifier(
              CcwCodebookMissingVariable.FI_ORIG_CLM_CNTL_NUM, fiOriginalClaimControlNumber.get()));
    }
  }

  /**
   * Transforms the common group level data elements between the {@link InpatientClaim} {@link
   * HHAClaim} {@link HospiceClaim} and {@link SNFClaim} claim types to FHIR. The method parameter
   * fields from {@link InpatientClaim} {@link HHAClaim} {@link HospiceClaim} and {@link SNFClaim}
   * are listed below and their corresponding RIF CCW fields (denoted in all CAPS below from {@link
   * InpatientClaimColumn} {@link HHAClaimColumn} {@link HospiceColumn} and {@link SNFClaimColumn}).
   *
   * @param eob the {@link ExplanationOfBenefit} to modify
   * @param claimAdmissionDate CLM_ADMSN_DT,
   * @param benficiaryDischargeDate,
   * @param utilizedDays CLM_UTLZTN_CNT,
   * @return the {@link ExplanationOfBenefit}
   */
  static ExplanationOfBenefit mapEobCommonGroupInpHHAHospiceSNF(
      ExplanationOfBenefit eob,
      Optional<LocalDate> claimAdmissionDate,
      Optional<LocalDate> beneficiaryDischargeDate,
      Optional<BigDecimal> utilizedDays) {

    if (claimAdmissionDate.isPresent() || beneficiaryDischargeDate.isPresent()) {
      TransformerUtils.validatePeriodDates(claimAdmissionDate, beneficiaryDischargeDate);
      Period period = new Period();
      if (claimAdmissionDate.isPresent()) {
        period.setStart(
            TransformerUtils.convertToDate(claimAdmissionDate.get()), TemporalPrecisionEnum.DAY);
      }
      if (beneficiaryDischargeDate.isPresent()) {
        period.setEnd(
            TransformerUtils.convertToDate(beneficiaryDischargeDate.get()),
            TemporalPrecisionEnum.DAY);
      }

      eob.setHospitalization(period);
    }

    if (utilizedDays.isPresent()) {
      BenefitComponent clmUtlztnDayCntFinancial =
          TransformerUtils.addBenefitBalanceFinancial(
              eob, BenefitCategory.MEDICAL, CcwCodebookVariable.CLM_UTLZTN_DAY_CNT);
      clmUtlztnDayCntFinancial.setUsed(new UnsignedIntType(utilizedDays.get().intValue()));
    }

    return eob;
  }

  /**
   * Transforms the common group level data elements between the {@link InpatientClaim} {@link
   * HHAClaim} {@link HospiceClaim} and {@link SNFClaim} claim types to FHIR. The method parameter
   * fields from {@link InpatientClaim} {@link HHAClaim} {@link HospiceClaim} and {@link SNFClaim}
   * are listed below and their corresponding RIF CCW fields (denoted in all CAPS below from {@link
   * InpatientClaimColumn} {@link HHAClaimColumn} {@link HospiceColumn} and {@link SNFClaimColumn}).
   *
   * @param eob the root {@link ExplanationOfBenefit} that the {@link ItemComponent} is part of
   * @param item the {@link ItemComponent} to modify
   * @param deductibleCoinsruanceCd REV_CNTR_DDCTBL_COINSRNC_CD
   */
  static void mapEobCommonGroupInpHHAHospiceSNFCoinsurance(
      ExplanationOfBenefit eob, ItemComponent item, Optional<Character> deductibleCoinsuranceCd) {

    if (deductibleCoinsuranceCd.isPresent()) {
      // FIXME should this be an adjudication?
      item.getRevenue()
          .addExtension(
              createExtensionCoding(
                  eob, CcwCodebookVariable.REV_CNTR_DDCTBL_COINSRNC_CD, deductibleCoinsuranceCd));
    }
  }

  /**
   * Extract the Diagnosis values for codes 1-12
   *
   * @param diagnosisPrincipalCode
   * @param diagnosisPrincipalCodeVersion
   * @param diagnosis1Code through diagnosis12Code
   * @param diagnosis1CodeVersion through diagnosis12CodeVersion
   * @return the {@link Diagnosis}es that can be extracted from the specified
   */
  public static List<Diagnosis> extractDiagnoses1Thru12(
      Optional<String> diagnosisPrincipalCode,
      Optional<Character> diagnosisPrincipalCodeVersion,
      Optional<String> diagnosis1Code,
      Optional<Character> diagnosis1CodeVersion,
      Optional<String> diagnosis2Code,
      Optional<Character> diagnosis2CodeVersion,
      Optional<String> diagnosis3Code,
      Optional<Character> diagnosis3CodeVersion,
      Optional<String> diagnosis4Code,
      Optional<Character> diagnosis4CodeVersion,
      Optional<String> diagnosis5Code,
      Optional<Character> diagnosis5CodeVersion,
      Optional<String> diagnosis6Code,
      Optional<Character> diagnosis6CodeVersion,
      Optional<String> diagnosis7Code,
      Optional<Character> diagnosis7CodeVersion,
      Optional<String> diagnosis8Code,
      Optional<Character> diagnosis8CodeVersion,
      Optional<String> diagnosis9Code,
      Optional<Character> diagnosis9CodeVersion,
      Optional<String> diagnosis10Code,
      Optional<Character> diagnosis10CodeVersion,
      Optional<String> diagnosis11Code,
      Optional<Character> diagnosis11CodeVersion,
      Optional<String> diagnosis12Code,
      Optional<Character> diagnosis12CodeVersion) {
    List<Diagnosis> diagnoses = new LinkedList<>();

    /*
     * Seems silly, but allows the block below to be simple one-liners, rather than requiring
     * if-blocks.
     */
    Consumer<Optional<Diagnosis>> diagnosisAdder = addPrincipalDiagnosis(diagnoses);

    diagnosisAdder.accept(
        Diagnosis.from(
            diagnosisPrincipalCode, diagnosisPrincipalCodeVersion, DiagnosisLabel.PRINCIPAL));
    diagnosisAdder.accept(
        Diagnosis.from(diagnosis1Code, diagnosis1CodeVersion, DiagnosisLabel.PRINCIPAL));
    diagnosisAdder.accept(Diagnosis.from(diagnosis2Code, diagnosis2CodeVersion));
    diagnosisAdder.accept(Diagnosis.from(diagnosis3Code, diagnosis3CodeVersion));
    diagnosisAdder.accept(Diagnosis.from(diagnosis4Code, diagnosis4CodeVersion));
    diagnosisAdder.accept(Diagnosis.from(diagnosis5Code, diagnosis5CodeVersion));
    diagnosisAdder.accept(Diagnosis.from(diagnosis6Code, diagnosis6CodeVersion));
    diagnosisAdder.accept(Diagnosis.from(diagnosis7Code, diagnosis7CodeVersion));
    diagnosisAdder.accept(Diagnosis.from(diagnosis8Code, diagnosis8CodeVersion));
    diagnosisAdder.accept(Diagnosis.from(diagnosis9Code, diagnosis9CodeVersion));
    diagnosisAdder.accept(Diagnosis.from(diagnosis10Code, diagnosis10CodeVersion));
    diagnosisAdder.accept(Diagnosis.from(diagnosis11Code, diagnosis11CodeVersion));
    diagnosisAdder.accept(Diagnosis.from(diagnosis12Code, diagnosis12CodeVersion));

    return diagnoses;
  }

  /**
   * Extract the Diagnosis values for codes 1-12
   *
   * @param diagnosisAdmittingCode
   * @param diagnosisAdmittingCodeVersion
   * @param diagnosisPrincipalCode
   * @param diagnosisPrincipalCodeVersion
   * @param diagnosis1Code through diagnosis12Code
   * @param diagnosis1CodeVersion through diagnosis12CodeVersion
   * @return the {@link Diagnosis}es that can be extracted from the specified
   */
  public static List<Diagnosis> extractDiagnoses1Thru12(
      Optional<String> diagnosisAdmittingCode,
      Optional<Character> diagnosisAdmittingCodeVersion,
      Optional<String> diagnosisPrincipalCode,
      Optional<Character> diagnosisPrincipalCodeVersion,
      Optional<String> diagnosis1Code,
      Optional<Character> diagnosis1CodeVersion,
      Optional<String> diagnosis2Code,
      Optional<Character> diagnosis2CodeVersion,
      Optional<String> diagnosis3Code,
      Optional<Character> diagnosis3CodeVersion,
      Optional<String> diagnosis4Code,
      Optional<Character> diagnosis4CodeVersion,
      Optional<String> diagnosis5Code,
      Optional<Character> diagnosis5CodeVersion,
      Optional<String> diagnosis6Code,
      Optional<Character> diagnosis6CodeVersion,
      Optional<String> diagnosis7Code,
      Optional<Character> diagnosis7CodeVersion,
      Optional<String> diagnosis8Code,
      Optional<Character> diagnosis8CodeVersion,
      Optional<String> diagnosis9Code,
      Optional<Character> diagnosis9CodeVersion,
      Optional<String> diagnosis10Code,
      Optional<Character> diagnosis10CodeVersion,
      Optional<String> diagnosis11Code,
      Optional<Character> diagnosis11CodeVersion,
      Optional<String> diagnosis12Code,
      Optional<Character> diagnosis12CodeVersion) {
    List<Diagnosis> diagnoses = new LinkedList<>();

    /*
     * Seems silly, but allows the block below to be simple one-liners, rather than requiring
     * if-blocks.
     */
    Consumer<Optional<Diagnosis>> diagnosisAdder = addPrincipalDiagnosis(diagnoses);
    diagnosisAdder.accept(
        Diagnosis.from(
            diagnosisAdmittingCode, diagnosisAdmittingCodeVersion, DiagnosisLabel.ADMITTING));
    diagnosisAdder.accept(
        Diagnosis.from(
            diagnosisPrincipalCode, diagnosisPrincipalCodeVersion, DiagnosisLabel.PRINCIPAL));
    diagnosisAdder.accept(
        Diagnosis.from(diagnosis1Code, diagnosis1CodeVersion, DiagnosisLabel.PRINCIPAL));
    diagnosisAdder.accept(Diagnosis.from(diagnosis2Code, diagnosis2CodeVersion));
    diagnosisAdder.accept(Diagnosis.from(diagnosis3Code, diagnosis3CodeVersion));
    diagnosisAdder.accept(Diagnosis.from(diagnosis4Code, diagnosis4CodeVersion));
    diagnosisAdder.accept(Diagnosis.from(diagnosis5Code, diagnosis5CodeVersion));
    diagnosisAdder.accept(Diagnosis.from(diagnosis6Code, diagnosis6CodeVersion));
    diagnosisAdder.accept(Diagnosis.from(diagnosis7Code, diagnosis7CodeVersion));
    diagnosisAdder.accept(Diagnosis.from(diagnosis8Code, diagnosis8CodeVersion));
    diagnosisAdder.accept(Diagnosis.from(diagnosis9Code, diagnosis9CodeVersion));
    diagnosisAdder.accept(Diagnosis.from(diagnosis10Code, diagnosis10CodeVersion));
    diagnosisAdder.accept(Diagnosis.from(diagnosis11Code, diagnosis11CodeVersion));
    diagnosisAdder.accept(Diagnosis.from(diagnosis12Code, diagnosis12CodeVersion));

    return diagnoses;
  }
  /**
   * Extract the Diagnosis values for codes 13-25
   *
   * @param diagnosis13Code through diagnosis25Code
   * @param diagnosis13CodeVersion through diagnosis25CodeVersion
   * @return the {@link Diagnosis}es that can be extracted from the specified
   */
  public static List<Diagnosis> extractDiagnoses13Thru25(
      Optional<String> diagnosis13Code,
      Optional<Character> diagnosis13CodeVersion,
      Optional<String> diagnosis14Code,
      Optional<Character> diagnosis14CodeVersion,
      Optional<String> diagnosis15Code,
      Optional<Character> diagnosis15CodeVersion,
      Optional<String> diagnosis16Code,
      Optional<Character> diagnosis16CodeVersion,
      Optional<String> diagnosis17Code,
      Optional<Character> diagnosis17CodeVersion,
      Optional<String> diagnosis18Code,
      Optional<Character> diagnosis18CodeVersion,
      Optional<String> diagnosis19Code,
      Optional<Character> diagnosis19CodeVersion,
      Optional<String> diagnosis20Code,
      Optional<Character> diagnosis20CodeVersion,
      Optional<String> diagnosis21Code,
      Optional<Character> diagnosis21CodeVersion,
      Optional<String> diagnosis22Code,
      Optional<Character> diagnosis22CodeVersion,
      Optional<String> diagnosis23Code,
      Optional<Character> diagnosis23CodeVersion,
      Optional<String> diagnosis24Code,
      Optional<Character> diagnosis24CodeVersion,
      Optional<String> diagnosis25Code,
      Optional<Character> diagnosis25CodeVersion) {
    List<Diagnosis> diagnoses = new LinkedList<>();

    /*
     * Seems silly, but allows the block below to be simple one-liners, rather than requiring
     * if-blocks.
     */
    Consumer<Optional<Diagnosis>> diagnosisAdder =
        d -> {
          if (d.isPresent()) diagnoses.add(d.get());
        };

    diagnosisAdder.accept(Diagnosis.from(diagnosis13Code, diagnosis13CodeVersion));
    diagnosisAdder.accept(Diagnosis.from(diagnosis14Code, diagnosis14CodeVersion));
    diagnosisAdder.accept(Diagnosis.from(diagnosis15Code, diagnosis15CodeVersion));
    diagnosisAdder.accept(Diagnosis.from(diagnosis16Code, diagnosis16CodeVersion));
    diagnosisAdder.accept(Diagnosis.from(diagnosis17Code, diagnosis17CodeVersion));
    diagnosisAdder.accept(Diagnosis.from(diagnosis18Code, diagnosis18CodeVersion));
    diagnosisAdder.accept(Diagnosis.from(diagnosis19Code, diagnosis19CodeVersion));
    diagnosisAdder.accept(Diagnosis.from(diagnosis20Code, diagnosis20CodeVersion));
    diagnosisAdder.accept(Diagnosis.from(diagnosis21Code, diagnosis21CodeVersion));
    diagnosisAdder.accept(Diagnosis.from(diagnosis22Code, diagnosis22CodeVersion));
    diagnosisAdder.accept(Diagnosis.from(diagnosis23Code, diagnosis23CodeVersion));
    diagnosisAdder.accept(Diagnosis.from(diagnosis24Code, diagnosis24CodeVersion));
    diagnosisAdder.accept(Diagnosis.from(diagnosis25Code, diagnosis25CodeVersion));

    return diagnoses;
  }

  /**
   * Extract the External Diagnosis values for codes 1-12
   *
   * @param diagnosisExternalFirstCode
   * @param diagnosisExternalFirstCodeVersion
   * @param diagnosisExternal1Code through diagnosisExternal12Code
   * @param diagnosisExternal1CodeVersion through diagnosisExternal12CodeVersion
   * @return the {@link Diagnosis}es that can be extracted from the specified
   */
  public static List<Diagnosis> extractExternalDiagnoses1Thru12(
      Optional<String> diagnosisExternalFirstCode,
      Optional<Character> diagnosisExternalFirstCodeVersion,
      Optional<String> diagnosisExternal1Code,
      Optional<Character> diagnosisExternal1CodeVersion,
      Optional<String> diagnosisExternal2Code,
      Optional<Character> diagnosisExternal2CodeVersion,
      Optional<String> diagnosisExternal3Code,
      Optional<Character> diagnosisExternal3CodeVersion,
      Optional<String> diagnosisExternal4Code,
      Optional<Character> diagnosisExternal4CodeVersion,
      Optional<String> diagnosisExternal5Code,
      Optional<Character> diagnosisExternal5CodeVersion,
      Optional<String> diagnosisExternal6Code,
      Optional<Character> diagnosisExternal6CodeVersion,
      Optional<String> diagnosisExternal7Code,
      Optional<Character> diagnosisExternal7CodeVersion,
      Optional<String> diagnosisExternal8Code,
      Optional<Character> diagnosisExternal8CodeVersion,
      Optional<String> diagnosisExternal9Code,
      Optional<Character> diagnosisExternal9CodeVersion,
      Optional<String> diagnosisExternal10Code,
      Optional<Character> diagnosisExternal10CodeVersion,
      Optional<String> diagnosisExternal11Code,
      Optional<Character> diagnosisExternal11CodeVersion,
      Optional<String> diagnosisExternal12Code,
      Optional<Character> diagnosisExternal12CodeVersion) {
    List<Diagnosis> diagnoses = new LinkedList<>();

    /*
     * Seems silly, but allows the block below to be simple one-liners, rather than requiring
     * if-blocks.
     */
    Consumer<Optional<Diagnosis>> diagnosisAdder =
        d -> {
          if (d.isPresent()) diagnoses.add(d.get());
        };

    diagnosisAdder.accept(
        Diagnosis.from(
            diagnosisExternalFirstCode,
            diagnosisExternalFirstCodeVersion,
            DiagnosisLabel.FIRSTEXTERNAL));
    diagnosisAdder.accept(
        Diagnosis.from(
            diagnosisExternal1Code, diagnosisExternal1CodeVersion, DiagnosisLabel.FIRSTEXTERNAL));
    diagnosisAdder.accept(
        Diagnosis.from(
            diagnosisExternal2Code, diagnosisExternal2CodeVersion, DiagnosisLabel.EXTERNAL));
    diagnosisAdder.accept(
        Diagnosis.from(
            diagnosisExternal3Code, diagnosisExternal3CodeVersion, DiagnosisLabel.EXTERNAL));
    diagnosisAdder.accept(
        Diagnosis.from(
            diagnosisExternal4Code, diagnosisExternal4CodeVersion, DiagnosisLabel.EXTERNAL));
    diagnosisAdder.accept(
        Diagnosis.from(
            diagnosisExternal5Code, diagnosisExternal5CodeVersion, DiagnosisLabel.EXTERNAL));
    diagnosisAdder.accept(
        Diagnosis.from(
            diagnosisExternal6Code, diagnosisExternal6CodeVersion, DiagnosisLabel.EXTERNAL));
    diagnosisAdder.accept(
        Diagnosis.from(
            diagnosisExternal7Code, diagnosisExternal7CodeVersion, DiagnosisLabel.EXTERNAL));
    diagnosisAdder.accept(
        Diagnosis.from(
            diagnosisExternal8Code, diagnosisExternal8CodeVersion, DiagnosisLabel.EXTERNAL));
    diagnosisAdder.accept(
        Diagnosis.from(
            diagnosisExternal9Code, diagnosisExternal9CodeVersion, DiagnosisLabel.EXTERNAL));
    diagnosisAdder.accept(
        Diagnosis.from(
            diagnosisExternal10Code, diagnosisExternal10CodeVersion, DiagnosisLabel.EXTERNAL));
    diagnosisAdder.accept(
        Diagnosis.from(
            diagnosisExternal11Code, diagnosisExternal11CodeVersion, DiagnosisLabel.EXTERNAL));
    diagnosisAdder.accept(
        Diagnosis.from(
            diagnosisExternal12Code, diagnosisExternal12CodeVersion, DiagnosisLabel.EXTERNAL));

    return diagnoses;
  }

  /**
   * Extract the Procedure values for codes 1-25
   *
   * @param procedure1Code through procedure25Code,
   * @param procedure1CodeVersion through procedure25CodeVersion
   * @param procedure1Date through procedure25Date
   * @return the {@link CCWProcedure}es that can be extracted from the specified claim types
   */
  public static List<CCWProcedure> extractCCWProcedures(
      Optional<String> procedure1Code,
      Optional<Character> procedure1CodeVersion,
      Optional<LocalDate> procedure1Date,
      Optional<String> procedure2Code,
      Optional<Character> procedure2CodeVersion,
      Optional<LocalDate> procedure2Date,
      Optional<String> procedure3Code,
      Optional<Character> procedure3CodeVersion,
      Optional<LocalDate> procedure3Date,
      Optional<String> procedure4Code,
      Optional<Character> procedure4CodeVersion,
      Optional<LocalDate> procedure4Date,
      Optional<String> procedure5Code,
      Optional<Character> procedure5CodeVersion,
      Optional<LocalDate> procedure5Date,
      Optional<String> procedure6Code,
      Optional<Character> procedure6CodeVersion,
      Optional<LocalDate> procedure6Date,
      Optional<String> procedure7Code,
      Optional<Character> procedure7CodeVersion,
      Optional<LocalDate> procedure7Date,
      Optional<String> procedure8Code,
      Optional<Character> procedure8CodeVersion,
      Optional<LocalDate> procedure8Date,
      Optional<String> procedure9Code,
      Optional<Character> procedure9CodeVersion,
      Optional<LocalDate> procedure9Date,
      Optional<String> procedure10Code,
      Optional<Character> procedure10CodeVersion,
      Optional<LocalDate> procedure10Date,
      Optional<String> procedure11Code,
      Optional<Character> procedure11CodeVersion,
      Optional<LocalDate> procedure11Date,
      Optional<String> procedure12Code,
      Optional<Character> procedure12CodeVersion,
      Optional<LocalDate> procedure12Date,
      Optional<String> procedure13Code,
      Optional<Character> procedure13CodeVersion,
      Optional<LocalDate> procedure13Date,
      Optional<String> procedure14Code,
      Optional<Character> procedure14CodeVersion,
      Optional<LocalDate> procedure14Date,
      Optional<String> procedure15Code,
      Optional<Character> procedure15CodeVersion,
      Optional<LocalDate> procedure15Date,
      Optional<String> procedure16Code,
      Optional<Character> procedure16CodeVersion,
      Optional<LocalDate> procedure16Date,
      Optional<String> procedure17Code,
      Optional<Character> procedure17CodeVersion,
      Optional<LocalDate> procedure17Date,
      Optional<String> procedure18Code,
      Optional<Character> procedure18CodeVersion,
      Optional<LocalDate> procedure18Date,
      Optional<String> procedure19Code,
      Optional<Character> procedure19CodeVersion,
      Optional<LocalDate> procedure19Date,
      Optional<String> procedure20Code,
      Optional<Character> procedure20CodeVersion,
      Optional<LocalDate> procedure20Date,
      Optional<String> procedure21Code,
      Optional<Character> procedure21CodeVersion,
      Optional<LocalDate> procedure21Date,
      Optional<String> procedure22Code,
      Optional<Character> procedure22CodeVersion,
      Optional<LocalDate> procedure22Date,
      Optional<String> procedure23Code,
      Optional<Character> procedure23CodeVersion,
      Optional<LocalDate> procedure23Date,
      Optional<String> procedure24Code,
      Optional<Character> procedure24CodeVersion,
      Optional<LocalDate> procedure24Date,
      Optional<String> procedure25Code,
      Optional<Character> procedure25CodeVersion,
      Optional<LocalDate> procedure25Date) {

    List<CCWProcedure> ccwProcedures = new LinkedList<>();

    /*
     * Seems silly, but allows the block below to be simple one-liners, rather than requiring
     * if-blocks.
     */
    Consumer<Optional<CCWProcedure>> ccwProcedureAdder =
        p -> {
          if (p.isPresent()) ccwProcedures.add(p.get());
        };

    ccwProcedureAdder.accept(
        CCWProcedure.from(procedure1Code, procedure1CodeVersion, procedure1Date));
    ccwProcedureAdder.accept(
        CCWProcedure.from(procedure2Code, procedure2CodeVersion, procedure2Date));
    ccwProcedureAdder.accept(
        CCWProcedure.from(procedure3Code, procedure3CodeVersion, procedure3Date));
    ccwProcedureAdder.accept(
        CCWProcedure.from(procedure4Code, procedure4CodeVersion, procedure4Date));
    ccwProcedureAdder.accept(
        CCWProcedure.from(procedure5Code, procedure5CodeVersion, procedure5Date));
    ccwProcedureAdder.accept(
        CCWProcedure.from(procedure6Code, procedure6CodeVersion, procedure6Date));
    ccwProcedureAdder.accept(
        CCWProcedure.from(procedure7Code, procedure7CodeVersion, procedure7Date));
    ccwProcedureAdder.accept(
        CCWProcedure.from(procedure8Code, procedure8CodeVersion, procedure8Date));
    ccwProcedureAdder.accept(
        CCWProcedure.from(procedure9Code, procedure9CodeVersion, procedure9Date));
    ccwProcedureAdder.accept(
        CCWProcedure.from(procedure10Code, procedure10CodeVersion, procedure10Date));
    ccwProcedureAdder.accept(
        CCWProcedure.from(procedure11Code, procedure11CodeVersion, procedure11Date));
    ccwProcedureAdder.accept(
        CCWProcedure.from(procedure12Code, procedure12CodeVersion, procedure12Date));
    ccwProcedureAdder.accept(
        CCWProcedure.from(procedure13Code, procedure13CodeVersion, procedure13Date));
    ccwProcedureAdder.accept(
        CCWProcedure.from(procedure14Code, procedure14CodeVersion, procedure14Date));
    ccwProcedureAdder.accept(
        CCWProcedure.from(procedure15Code, procedure15CodeVersion, procedure15Date));
    ccwProcedureAdder.accept(
        CCWProcedure.from(procedure16Code, procedure16CodeVersion, procedure16Date));
    ccwProcedureAdder.accept(
        CCWProcedure.from(procedure17Code, procedure17CodeVersion, procedure17Date));
    ccwProcedureAdder.accept(
        CCWProcedure.from(procedure18Code, procedure18CodeVersion, procedure18Date));
    ccwProcedureAdder.accept(
        CCWProcedure.from(procedure19Code, procedure19CodeVersion, procedure19Date));
    ccwProcedureAdder.accept(
        CCWProcedure.from(procedure20Code, procedure20CodeVersion, procedure20Date));
    ccwProcedureAdder.accept(
        CCWProcedure.from(procedure21Code, procedure21CodeVersion, procedure21Date));
    ccwProcedureAdder.accept(
        CCWProcedure.from(procedure22Code, procedure22CodeVersion, procedure22Date));
    ccwProcedureAdder.accept(
        CCWProcedure.from(procedure23Code, procedure23CodeVersion, procedure23Date));
    ccwProcedureAdder.accept(
        CCWProcedure.from(procedure24Code, procedure24CodeVersion, procedure24Date));
    ccwProcedureAdder.accept(
        CCWProcedure.from(procedure25Code, procedure25CodeVersion, procedure25Date));

    return ccwProcedures;
  }

  /**
   * Sets the provider number field which is common among these claim types: Inpatient, Outpatient,
   * Hospice, HHA and SNF.
   *
   * @param eob the {@link ExplanationOfBenefit} this method will modify
   * @param providerNumber a {@link String} PRVDR_NUM: representing the provider number for the
   *     claim
   */
  static void setProviderNumber(ExplanationOfBenefit eob, String providerNumber) {
    eob.setProvider(
        new Reference()
            .setIdentifier(
                TransformerUtils.createIdentifier(CcwCodebookVariable.PRVDR_NUM, providerNumber)));
  }

  /**
   * @param eob the {@link ExplanationOfBenefit} that the HCPCS code is being mapped into
   * @param item the {@link ItemComponent} that the HCPCS code is being mapped into
   * @param hcpcsYear the {@link CcwCodebookVariable#CARR_CLM_HCPCS_YR_CD} identifying the HCPCS
   *     code version in use
   * @param hcpcs the {@link CcwCodebookVariable#HCPCS_CD} to be mapped
   * @param hcpcsModifiers the {@link CcwCodebookVariable#HCPCS_1ST_MDFR_CD}, etc. values to be
   *     mapped (if any)
   */
  static void mapHcpcs(
      ExplanationOfBenefit eob,
      ItemComponent item,
      Optional<Character> hcpcsYear,
      Optional<String> hcpcs,
      List<Optional<String>> hcpcsModifiers) {
    // Create and map all of the possible CodeableConcepts.
    CodeableConcept hcpcsConcept =
        hcpcs.isPresent()
            ? createCodeableConcept(TransformerConstants.CODING_SYSTEM_HCPCS, hcpcs.get())
            : null;
    if (hcpcsConcept != null) item.setService(hcpcsConcept);
    List<CodeableConcept> hcpcsModifierConcepts = new ArrayList<>(4);
    for (Optional<String> hcpcsModifier : hcpcsModifiers) {
      if (!hcpcsModifier.isPresent()) continue;

      CodeableConcept hcpcsModifierConcept =
          createCodeableConcept(TransformerConstants.CODING_SYSTEM_HCPCS, hcpcsModifier.get());
      hcpcsModifierConcepts.add(hcpcsModifierConcept);
      item.addModifier(hcpcsModifierConcept);
    }

    // Set Coding.version for all of the mappings, if it's available.
    Stream.concat(Arrays.asList(hcpcsConcept).stream(), hcpcsModifierConcepts.stream())
        .forEach(
            concept -> {
              if (concept == null) return;
              if (!hcpcsYear.isPresent()) return;

              // Note: Only CARRIER and DME claims have the year/version field.
              concept.getCodingFirstRep().setVersion(hcpcsYear.get().toString());
            });
  }

  /**
   * Retrieves the Diagnosis display value from a Diagnosis code look up file
   *
   * @param icdCode - Diagnosis code
   */
  public static String retrieveIcdCodeDisplay(String icdCode) {

    if (icdCode.isEmpty()) return null;

    /*
     * There's a race condition here: we may initialize this static field more than once if multiple
     * requests come in at the same time. However, the assignment is atomic, so the race and
     * reinitialization is harmless other than maybe wasting a bit of time.
     */
    // read the entire ICD file the first time and put in a Map
    if (icdMap == null) {
      icdMap = readIcdCodeFile();
    }

    if (icdMap.containsKey(icdCode.toUpperCase())) {
      String icdCodeDisplay = icdMap.get(icdCode);
      return icdCodeDisplay;
    }

    // log which NDC codes we couldn't find a match for in our downloaded NDC file
    if (!drugCodeLookupMissingFailures.contains(icdCode)) {
      drugCodeLookupMissingFailures.add(icdCode);
      LOGGER.info(
          "No ICD code display value match found for ICD code {} in resource {}.",
          icdCode,
          "DGNS_CD.txt");
    }

    return null;
  }

  /**
   * Reads ALL the ICD codes and display values from the DGNS_CD.txt file. Refer to the README file
   * in the src/main/resources directory
   */
  private static Map<String, String> readIcdCodeFile() {
    Map<String, String> icdDiagnosisMap = new HashMap<String, String>();

    try (final InputStream icdCodeDisplayStream =
            Thread.currentThread().getContextClassLoader().getResourceAsStream("DGNS_CD.txt");
        final BufferedReader icdCodesIn =
            new BufferedReader(new InputStreamReader(icdCodeDisplayStream))) {
      /*
       * We want to extract the ICD Diagnosis codes and display values and put in a map for easy
       * retrieval to get the display value icdColumns[1] is DGNS_DESC(i.e. 7840 code is HEADACHE
       * description)
       */
      String line = "";
      icdCodesIn.readLine();
      while ((line = icdCodesIn.readLine()) != null) {
        String icdColumns[] = line.split("\t");
        icdDiagnosisMap.put(icdColumns[0], icdColumns[1]);
      }
      icdCodesIn.close();
    } catch (IOException e) {
      throw new UncheckedIOException("Unable to read ICD code data.", e);
    }

    return icdDiagnosisMap;
  }

  /**
   * Retrieves the NPI display value from an NPI code look up file
   *
   * @param npiCode - NPI code
   */
  public static String retrieveNpiCodeDisplay(String npiCode) {

    if (npiCode.isEmpty()) return null;

    /*
     * There's a race condition here: we may initialize this static field more than once if multiple
     * requests come in at the same time. However, the assignment is atomic, so the race and
     * reinitialization is harmless other than maybe wasting a bit of time.
     */
    // read the entire NPI file the first time and put in a Map
    if (npiMap == null) {
      npiMap = readNpiCodeFile();
    }

    if (npiMap.containsKey(npiCode.toUpperCase())) {
      String npiCodeDisplay = npiMap.get(npiCode);
      return npiCodeDisplay;
    }

    // log which NPI codes we couldn't find a match for in our downloaded NPI file
    if (!npiCodeLookupMissingFailures.contains(npiCode)) {
      npiCodeLookupMissingFailures.add(npiCode);
      LOGGER.info(
          "No NPI code display value match found for NPI code {} in resource {}.",
          npiCode,
          "NPI_Coded_Display_Values_Tab.txt");
    }

    return null;
  }

  /**
   * Reads ALL the NPI codes and display values from the NPI_Coded_Display_Values_Tab.txt file.
   * Refer to the README file in the src/main/resources directory
   */
  private static Map<String, String> readNpiCodeFile() {

    Map<String, String> npiCodeMap = new HashMap<String, String>();
    try (final InputStream npiCodeDisplayStream =
            Thread.currentThread()
                .getContextClassLoader()
                .getResourceAsStream("NPI_Coded_Display_Values_Tab.txt");
        final BufferedReader npiCodesIn =
            new BufferedReader(new InputStreamReader(npiCodeDisplayStream))) {
      /*
       * We want to extract the NPI codes and display values and put in a map for easy retrieval to
       * get the display value-- npiColumns[0] is the NPI Code, npiColumns[4] is the NPI
       * Organization Code, npiColumns[8] is the NPI provider name prefix, npiColumns[6] is the NPI
       * provider first name, npiColumns[7] is the NPI provider middle name, npiColumns[5] is the
       * NPI provider last name, npiColumns[9] is the NPI provider suffix name, npiColumns[10] is
       * the NPI provider credential.
       */
      String line = "";
      npiCodesIn.readLine();
      while ((line = npiCodesIn.readLine()) != null) {
        String npiColumns[] = line.split("\t");
        if (npiColumns[4].isEmpty()) {
          String npiDisplayName =
              npiColumns[8].trim()
                  + " "
                  + npiColumns[6].trim()
                  + " "
                  + npiColumns[7].trim()
                  + " "
                  + npiColumns[5].trim()
                  + " "
                  + npiColumns[9].trim()
                  + " "
                  + npiColumns[10].trim();
          npiCodeMap.put(npiColumns[0], npiDisplayName.replace("  ", " ").trim());
        } else {
          npiCodeMap.put(npiColumns[0], npiColumns[4].replace("\"", "").trim());
        }
      }
    } catch (IOException e) {
      throw new UncheckedIOException("Unable to read NPI code data.", e);
    }
    return npiCodeMap;
  }

  /**
   * Retrieves the Procedure code and display value from a Procedure code look up file
   *
   * @param procedureCode - Procedure code
   */
  public static String retrieveProcedureCodeDisplay(String procedureCode) {

    if (procedureCode.isEmpty()) return null;

    /*
     * There's a race condition here: we may initialize this static field more than once if multiple
     * requests come in at the same time. However, the assignment is atomic, so the race and
     * reinitialization is harmless other than maybe wasting a bit of time.
     */
    // read the entire Procedure code file the first time and put in a Map
    if (procedureMap == null) {
      procedureMap = readProcedureCodeFile();
    }

    if (procedureMap.containsKey(procedureCode.toUpperCase())) {
      String procedureCodeDisplay = procedureMap.get(procedureCode);
      return procedureCodeDisplay;
    }

    // log which Procedure codes we couldn't find a match for in our procedure codes
    // file
    if (!procedureLookupMissingFailures.contains(procedureCode)) {
      procedureLookupMissingFailures.add(procedureCode);
      LOGGER.info(
          "No procedure code display value match found for procedure code {} in resource {}.",
          procedureCode,
          "PRCDR_CD.txt");
    }

    return null;
  }

  /**
   * Reads all the procedure codes and display values from the PRCDR_CD.txt file Refer to the README
   * file in the src/main/resources directory
   */
  private static Map<String, String> readProcedureCodeFile() {

    Map<String, String> procedureCodeMap = new HashMap<String, String>();
    try (final InputStream procedureCodeDisplayStream =
            Thread.currentThread().getContextClassLoader().getResourceAsStream("PRCDR_CD.txt");
        final BufferedReader procedureCodesIn =
            new BufferedReader(new InputStreamReader(procedureCodeDisplayStream))) {
      /*
       * We want to extract the procedure codes and display values and put in a map for easy
       * retrieval to get the display value icdColumns[0] is PRCDR_CD; icdColumns[1] is
       * PRCDR_DESC(i.e. 8295 is INJECT TENDON OF HAND description)
       */
      String line = "";
      procedureCodesIn.readLine();
      while ((line = procedureCodesIn.readLine()) != null) {
        String icdColumns[] = line.split("\t");
        procedureCodeMap.put(icdColumns[0], icdColumns[1]);
      }
      procedureCodesIn.close();
    } catch (IOException e) {
      throw new UncheckedIOException("Unable to read Procedure code data.", e);
    }

    return procedureCodeMap;
  }

  /**
   * Retrieves the PRODUCTNDC and SUBSTANCENAME from the FDA NDC Products file which was downloaded
   * during the build process
   *
   * @param claimDrugCode - NDC value in claim records
   */
  public static String retrieveFDADrugCodeDisplay(String claimDrugCode) {

    /*
     * Handle bad data (e.g. our random test data) if drug code is empty or length is less than 9
     * characters
     */
    if (claimDrugCode.isEmpty() || claimDrugCode.length() < 9) return null;

    /*
     * There's a race condition here: we may initialize this static field more than once if multiple
     * requests come in at the same time. However, the assignment is atomic, so the race and
     * reinitialization is harmless other than maybe wasting a bit of time.
     */
    // read the entire NDC file the first time and put in a Map
    if (ndcProductMap == null) {
      ndcProductMap = readFDADrugCodeFile();
    }

    String claimDrugCodeReformatted = null;

    claimDrugCodeReformatted = claimDrugCode.substring(0, 5) + "-" + claimDrugCode.substring(5, 9);

    if (ndcProductMap.containsKey(claimDrugCodeReformatted)) {
      String ndcSubstanceName = ndcProductMap.get(claimDrugCodeReformatted);
      return ndcSubstanceName;
    }

    // log which NDC codes we couldn't find a match for in our downloaded NDC file
    if (!drugCodeLookupMissingFailures.contains(claimDrugCode)) {
      drugCodeLookupMissingFailures.add(claimDrugCode);
      LOGGER.info(
          "No national drug code value (PRODUCTNDC column) match found for drug code {} in resource {}.",
          claimDrugCode,
          "fda_products_utf8.tsv");
    }

    return null;
  }

  /**
   * Reads all the <code>PRODUCTNDC</code> and <code>SUBSTANCENAME</code> fields from the FDA NDC
   * Products file which was downloaded during the build process.
   *
   * <p>See {@link FDADrugDataUtilityApp} for details.
   */
  public static Map<String, String> readFDADrugCodeFile() {
    Map<String, String> ndcProductHashMap = new HashMap<String, String>();
    try (final InputStream ndcProductStream =
            Thread.currentThread()
                .getContextClassLoader()
                .getResourceAsStream(FDADrugDataUtilityApp.FDA_PRODUCTS_RESOURCE);
        final BufferedReader ndcProductsIn =
            new BufferedReader(new InputStreamReader(ndcProductStream))) {
      /*
       * We want to extract the PRODUCTNDC and PROPRIETARYNAME/SUBSTANCENAME from the FDA Products
       * file (fda_products_utf8.tsv is in /target/classes directory) and put in a Map for easy
       * retrieval to get the display value which is a combination of PROPRIETARYNAME &
       * SUBSTANCENAME
       */
      String line = "";
      ndcProductsIn.readLine();
      while ((line = ndcProductsIn.readLine()) != null) {
        String ndcProductColumns[] = line.split("\t");
        String nationalDrugCodeManufacturer =
            StringUtils.leftPad(
                ndcProductColumns[1].substring(0, ndcProductColumns[1].indexOf("-")), 5, '0');
        String nationalDrugCodeIngredient =
            StringUtils.leftPad(
                ndcProductColumns[1].substring(
                    ndcProductColumns[1].indexOf("-") + 1, ndcProductColumns[1].length()),
                4,
                '0');
        // ndcProductColumns[3] - Proprietary Name
        // ndcProductColumns[13] - Substance Name
        ndcProductHashMap.put(
            String.format("%s-%s", nationalDrugCodeManufacturer, nationalDrugCodeIngredient),
            ndcProductColumns[3] + " - " + ndcProductColumns[13]);
      }
    } catch (IOException e) {
      throw new UncheckedIOException("Unable to read NDC code data.", e);
    }
    return ndcProductHashMap;
  }

  /**
   * @param metricRegistry the {@link MetricRegistry} to use
   * @param rifRecord the RIF record (e.g. a {@link CarrierClaim} instance) to transform
   * @return the transformed {@link ExplanationOfBenefit} for the specified RIF record
   */
  static ExplanationOfBenefit transformRifRecordToEob(
      MetricRegistry metricRegistry, Object rifRecord) {
    if (rifRecord == null) throw new IllegalArgumentException();

    for (ClaimType claimType : ClaimType.values()) {
      if (claimType.getEntityClass().isInstance(rifRecord)) {
        return claimType.getTransformer().apply(metricRegistry, rifRecord);
      }
    }

    throw new BadCodeMonkeyException(
        String.format("Unhandled %s: %s", ClaimType.class, rifRecord.getClass()));
  }

  /**
   * Create a bundle from the entire search result
   *
   * @param paging contains the {@link OffsetLinkBuilder} information
   * @param resources a list of {@link ExplanationOfBenefit}s, {@link Coverage}s, or {@link
   *     Patient}s, of which a portion or all will be added to the bundle based on the paging values
   * @param transactionTime date for the bundle
   * @return Returns a {@link Bundle} of either {@link ExplanationOfBenefit}s, {@link Coverage}s, or
   *     {@link Patient}s, which may contain multiple matching resources, or may also be empty.
   */
  public static Bundle createBundle(
      OffsetLinkBuilder paging, List<IBaseResource> resources, Date transactionTime) {
    Bundle bundle = new Bundle();
    if (paging.isPagingRequested()) {
      /*
       * FIXME: Due to a bug in HAPI-FHIR described here
       * https://github.com/jamesagnew/hapi-fhir/issues/1074 paging for count=0 is not working
       * correctly.
       */
      int endIndex = Math.min(paging.getStartIndex() + paging.getPageSize(), resources.size());
      List<IBaseResource> resourcesSubList = resources.subList(paging.getStartIndex(), endIndex);
      bundle = TransformerUtils.addResourcesToBundle(bundle, resourcesSubList);
      paging.setTotal(resources.size()).addLinks(bundle);
    } else {
      bundle = TransformerUtils.addResourcesToBundle(bundle, resources);
    }

    /*
     * Dev Note: the Bundle's lastUpdated timestamp is the known last update time for the whole
     * database. Because the filterManager's tracking of this timestamp is lazily updated for
     * performance reason, the resources of the bundle may be after the filter manager's version of
     * the timestamp.
     */
    Date maxBundleDate =
        resources.stream()
            .map(r -> r.getMeta().getLastUpdated())
            .filter(Objects::nonNull)
            .max(Date::compareTo)
            .orElse(transactionTime);
    bundle
        .getMeta()
        .setLastUpdated(transactionTime.after(maxBundleDate) ? transactionTime : maxBundleDate);
    bundle.setTotal(resources.size());
    return bundle;
  }

  /**
   * Create a bundle from the entire search result
   *
   * @param resources a list of {@link ExplanationOfBenefit}s, {@link Coverage}s, or {@link
   *     Patient}s, all of which will be added to the bundle
   * @param paging contains the {@link LinkBuilder} information to add to the bundle
   * @param transactionTime date for the bundle
   * @return Returns a {@link Bundle} of either {@link ExplanationOfBenefit}s, {@link Coverage}s, or
   *     {@link Patient}s, which may contain multiple matching resources, or may also be empty.
   */
  public static Bundle createBundle(
      List<IBaseResource> resources, LinkBuilder paging, Date transactionTime) {
    Bundle bundle = new Bundle();
    TransformerUtils.addResourcesToBundle(bundle, resources);
    paging.addLinks(bundle);
    bundle.setTotalElement(
        paging.isPagingRequested() ? new UnsignedIntType() : new UnsignedIntType(resources.size()));

    /*
     * Dev Note: the Bundle's lastUpdated timestamp is the known last update time for the whole
     * database. Because the filterManager's tracking of this timestamp is lazily updated for
     * performance reason, the resources of the bundle may be after the filter manager's version of
     * the timestamp.
     */
    Date maxBundleDate =
        resources.stream()
            .map(r -> r.getMeta().getLastUpdated())
            .filter(Objects::nonNull)
            .max(Date::compareTo)
            .orElse(transactionTime);
    bundle
        .getMeta()
        .setLastUpdated(transactionTime.after(maxBundleDate) ? transactionTime : maxBundleDate);
    return bundle;
  }

  /**
   * @param bundle a {@link Bundle} to add the list of {@link ExplanationOfBenefit} resources to.
   * @param resources a list of either {@link ExplanationOfBenefit}s, {@link Coverage}s, or {@link
   *     Patient}s, of which a portion will be added to the bundle based on the paging values
   * @return Returns a {@link Bundle} of {@link ExplanationOfBenefit}s, {@link Coverage}s, or {@link
   *     Patient}s, which may contain multiple matching resources, or may also be empty.
   */
  public static Bundle addResourcesToBundle(Bundle bundle, List<IBaseResource> resources) {
    for (IBaseResource res : resources) {
      BundleEntryComponent entry = bundle.addEntry();
      entry.setResource((Resource) res);
    }
    return bundle;
  }

  /**
   * @param currencyIdentifier the {@link CurrencyIdentifier} indicating the currency of an {@link
   *     Identifier}.
   * @return Returns an {@link Extension} describing the currency of an {@link Identifier}.
   */
  public static Extension createIdentifierCurrencyExtension(CurrencyIdentifier currencyIdentifier) {
    String system = TransformerConstants.CODING_SYSTEM_IDENTIFIER_CURRENCY;
    String code = "historic";
    String display = "Historic";
    if (currencyIdentifier.equals(CurrencyIdentifier.CURRENT)) {
      code = "current";
      display = "Current";
    }

    Coding currentValueCoding = new Coding(system, code, display);
    Extension currencyIdentifierExtension =
        new Extension(TransformerConstants.CODING_SYSTEM_IDENTIFIER_CURRENCY, currentValueCoding);

    return currencyIdentifierExtension;
  }

  /**
   * Records the JPA query details in {@link MDC}.
   *
   * @param queryId an ID that identifies the type of JPA query being run, e.g. "bene_by_id"
   * @param queryDurationNanoseconds the JPA query's duration, in nanoseconds
   * @param recordCount the number of top-level records (e.g. JPA entities) returned by the query
   */
  public static void recordQueryInMdc(
      String queryId, long queryDurationNanoseconds, long recordCount) {
    String keyPrefix = String.format("jpa_query.%s", queryId);
    MDC.put(
        String.format("%s.duration_nanoseconds", keyPrefix),
        Long.toString(queryDurationNanoseconds));
    MDC.put(
        String.format("%s.duration_milliseconds", keyPrefix),
        Long.toString(queryDurationNanoseconds / 1000000));
    MDC.put(String.format("%s.record_count", keyPrefix), Long.toString(recordCount));
  }

  /**
   * Sets the lastUpdated value in the resource.
   *
   * @param resource is the FHIR resource to set lastUpdate
   * @param lastUpdated is the lastUpdated value set. If not present, set the fallback lastUdpated.
   */
  public static void setLastUpdated(IAnyResource resource, Optional<Date> lastUpdated) {
    resource
        .getMeta()
        .setLastUpdated(lastUpdated.orElse(TransformerConstants.FALLBACK_LAST_UPDATED));
  }

  /**
   * Sets the lastUpdated value in the resource if the passed in value is later than the current
   * value.
   *
   * @param resource is the FHIR resource to update
   * @param lastUpdated is the lastUpdated value from the entity
   */
  public static void updateMaxLastUpdated(IAnyResource resource, Optional<Date> lastUpdated) {
    lastUpdated.ifPresent(
        newDate -> {
          Date currentDate = resource.getMeta().getLastUpdated();
          if (currentDate != null && newDate.after(currentDate)) {
            resource.getMeta().setLastUpdated(newDate);
          }
        });
  }

  /**
   * Work around for https://github.com/jamesagnew/hapi-fhir/issues/1585. HAPI will fill in the
   * resource count as a total value when a Bundle has no total value.
   *
   * @param requestDetails of a resource provider
   */
  public static void workAroundHAPIIssue1585(RequestDetails requestDetails) {
    // The hack is to remove the _count parameter from theDetails so that total is not modified.
    Map<String, String[]> params = new HashMap<String, String[]>(requestDetails.getParameters());
    if (params.remove(Constants.PARAM_COUNT) != null) {
      // Remove _count parameter from the current request details
      requestDetails.setParameters(params);
    }
  }

  public static Consumer<Optional<Diagnosis>> addPrincipalDiagnosis(List<Diagnosis> diagnoses) {
    return diagnosisToAdd -> {
      if (diagnosisToAdd.isPresent()) {
        Optional<Diagnosis> matchingDiagnosis =
            diagnoses.stream()
                .filter(d -> d.getCode().equals(diagnosisToAdd.get().getCode()))
                .findFirst();
        if (matchingDiagnosis.isPresent()) {
          // append labels
          matchingDiagnosis.get().setLabels(DiagnosisLabel.PRINCIPAL);
          diagnoses.add(matchingDiagnosis.get());
        } else {
          diagnoses.add(diagnosisToAdd.get());
        }
      }
    };
  }
}<|MERGE_RESOLUTION|>--- conflicted
+++ resolved
@@ -965,9 +965,8 @@
    *     Coding} to represent the specified input values
    */
   static Extension createExtensionCoding(
-<<<<<<< HEAD
       IAnyResource rootResource,
-      CcwCodebookVariable ccwVariable,
+      CcwCodebookInterface ccwVariable,
       String yearMonth,
       Optional<?> code) {
     if (!code.isPresent()) throw new IllegalArgumentException();
@@ -990,10 +989,7 @@
    *     Coding} to represent the specified input values
    */
   static Extension createExtensionCoding(
-      IAnyResource rootResource, CcwCodebookVariable ccwVariable, Object code) {
-=======
       IAnyResource rootResource, CcwCodebookInterface ccwVariable, Object code) {
->>>>>>> 20caedd6
     // Jumping through hoops to cope with overloaded method:
     Optional<?> codeOptional = code instanceof Optional ? (Optional<?>) code : Optional.of(code);
     return createExtensionCoding(rootResource, ccwVariable, codeOptional);
@@ -1085,14 +1081,13 @@
   /**
    * @param rootResource the root FHIR {@link IAnyResource} that the resultant {@link Coding} will
    *     be contained in
-<<<<<<< HEAD
    * @param ccwVariable the {@link CcwCodebookVariable} being coded
    * @param yearMonth the value to use for {@link String} for yearMonth
    * @param code the value to use for {@link Coding#getCode()}
    * @return the output {@link Coding} for the specified input values
    */
   private static Coding createCoding(
-      IAnyResource rootResource, CcwCodebookVariable ccwVariable, String yearMonth, Object code) {
+      IAnyResource rootResource, CcwCodebookInterfaceccwVariable, String yearMonth, Object code) {
     /*
      * The code parameter is an Object to avoid needing multiple copies of this and related methods.
      * This if-else block is the price to be paid for that, though.
@@ -1115,10 +1110,7 @@
   /**
    * @param rootResource the root FHIR {@link IAnyResource} that the resultant {@link Coding} will
    *     be contained in
-   * @param ccwVariable the {@link CcwCodebookVariable} being coded
-=======
    * @param ccwVariable the {@link CcwCodebookInterface} being coded
->>>>>>> 20caedd6
    * @param code the value to use for {@link Coding#getCode()}
    * @return the output {@link Coding} for the specified input values
    */
