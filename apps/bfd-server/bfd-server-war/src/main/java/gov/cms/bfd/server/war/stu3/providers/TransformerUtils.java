--- conflicted
+++ resolved
@@ -3225,13 +3225,9 @@
       if (claimType.getEntityClass().isInstance(rifRecord)) {
         return claimType
             .getTransformer()
-<<<<<<< HEAD
             .transform(
                 new TransformerContext(
                     metricRegistry, rifRecord, includeTaxNumbers, drugCodeDisplayLookup));
-=======
-            .transform(metricRegistry, rifRecord, includeTaxNumbers, drugCodeDisplayLookup);
->>>>>>> 773c89da
       }
     }
 
