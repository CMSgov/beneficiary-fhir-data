package gov.cms.bfd.server.war.stu3.providers;

import ca.uhn.fhir.model.api.TemporalPrecisionEnum;
import ca.uhn.fhir.model.primitive.IdDt;
import ca.uhn.fhir.rest.api.Constants;
import ca.uhn.fhir.rest.api.server.RequestDetails;
import com.codahale.metrics.MetricRegistry;
import gov.cms.bfd.model.codebook.data.CcwCodebookMissingVariable;
import gov.cms.bfd.model.codebook.data.CcwCodebookVariable;
import gov.cms.bfd.model.codebook.model.CcwCodebookInterface;
import gov.cms.bfd.model.codebook.model.Value;
import gov.cms.bfd.model.codebook.model.Variable;
import gov.cms.bfd.model.rif.Beneficiary;
import gov.cms.bfd.model.rif.CarrierClaim;
import gov.cms.bfd.model.rif.CarrierClaimColumn;
import gov.cms.bfd.model.rif.CarrierClaimLine;
import gov.cms.bfd.model.rif.DMEClaim;
import gov.cms.bfd.model.rif.DMEClaimColumn;
import gov.cms.bfd.model.rif.DMEClaimLine;
import gov.cms.bfd.model.rif.HHAClaim;
import gov.cms.bfd.model.rif.HHAClaimColumn;
import gov.cms.bfd.model.rif.HHAClaimLine;
import gov.cms.bfd.model.rif.HospiceClaim;
import gov.cms.bfd.model.rif.HospiceClaimLine;
import gov.cms.bfd.model.rif.InpatientClaim;
import gov.cms.bfd.model.rif.InpatientClaimColumn;
import gov.cms.bfd.model.rif.InpatientClaimLine;
import gov.cms.bfd.model.rif.OutpatientClaim;
import gov.cms.bfd.model.rif.OutpatientClaimColumn;
import gov.cms.bfd.model.rif.OutpatientClaimLine;
import gov.cms.bfd.model.rif.SNFClaim;
import gov.cms.bfd.model.rif.SNFClaimColumn;
import gov.cms.bfd.model.rif.SNFClaimLine;
import gov.cms.bfd.model.rif.parse.InvalidRifValueException;
import gov.cms.bfd.server.war.FDADrugDataUtilityApp;
import gov.cms.bfd.server.war.commons.CCWProcedure;
import gov.cms.bfd.server.war.commons.Diagnosis;
import gov.cms.bfd.server.war.commons.Diagnosis.DiagnosisLabel;
import gov.cms.bfd.server.war.commons.IdentifierType;
import gov.cms.bfd.server.war.commons.LinkBuilder;
import gov.cms.bfd.server.war.commons.MedicareSegment;
import gov.cms.bfd.server.war.commons.OffsetLinkBuilder;
import gov.cms.bfd.server.war.commons.TransformerConstants;
import gov.cms.bfd.server.war.stu3.providers.BeneficiaryTransformer.CurrencyIdentifier;
import gov.cms.bfd.sharedutils.exceptions.BadCodeMonkeyException;
import java.io.BufferedReader;
import java.io.IOException;
import java.io.InputStream;
import java.io.InputStreamReader;
import java.io.UncheckedIOException;
import java.io.UnsupportedEncodingException;
import java.math.BigDecimal;
import java.net.URLEncoder;
import java.nio.charset.StandardCharsets;
import java.text.ParseException;
import java.text.SimpleDateFormat;
import java.time.LocalDate;
import java.time.ZoneId;
import java.util.ArrayList;
import java.util.Arrays;
import java.util.Date;
import java.util.HashMap;
import java.util.HashSet;
import java.util.LinkedList;
import java.util.List;
import java.util.Map;
import java.util.Objects;
import java.util.Optional;
import java.util.Set;
import java.util.function.Consumer;
import java.util.stream.Collectors;
import java.util.stream.Stream;
import org.apache.commons.lang3.StringUtils;
import org.hl7.fhir.dstu3.model.Bundle;
import org.hl7.fhir.dstu3.model.Bundle.BundleEntryComponent;
import org.hl7.fhir.dstu3.model.CodeableConcept;
import org.hl7.fhir.dstu3.model.Coding;
import org.hl7.fhir.dstu3.model.Coverage;
import org.hl7.fhir.dstu3.model.DateType;
import org.hl7.fhir.dstu3.model.DomainResource;
import org.hl7.fhir.dstu3.model.ExplanationOfBenefit;
import org.hl7.fhir.dstu3.model.ExplanationOfBenefit.AdjudicationComponent;
import org.hl7.fhir.dstu3.model.ExplanationOfBenefit.BenefitBalanceComponent;
import org.hl7.fhir.dstu3.model.ExplanationOfBenefit.BenefitComponent;
import org.hl7.fhir.dstu3.model.ExplanationOfBenefit.CareTeamComponent;
import org.hl7.fhir.dstu3.model.ExplanationOfBenefit.DiagnosisComponent;
import org.hl7.fhir.dstu3.model.ExplanationOfBenefit.ExplanationOfBenefitStatus;
import org.hl7.fhir.dstu3.model.ExplanationOfBenefit.ItemComponent;
import org.hl7.fhir.dstu3.model.ExplanationOfBenefit.ProcedureComponent;
import org.hl7.fhir.dstu3.model.ExplanationOfBenefit.SupportingInformationComponent;
import org.hl7.fhir.dstu3.model.Extension;
import org.hl7.fhir.dstu3.model.Identifier;
import org.hl7.fhir.dstu3.model.Money;
import org.hl7.fhir.dstu3.model.Observation;
import org.hl7.fhir.dstu3.model.Observation.ObservationStatus;
import org.hl7.fhir.dstu3.model.Organization;
import org.hl7.fhir.dstu3.model.Patient;
import org.hl7.fhir.dstu3.model.Period;
import org.hl7.fhir.dstu3.model.Practitioner;
import org.hl7.fhir.dstu3.model.Quantity;
import org.hl7.fhir.dstu3.model.Reference;
import org.hl7.fhir.dstu3.model.ReferralRequest;
import org.hl7.fhir.dstu3.model.ReferralRequest.ReferralRequestRequesterComponent;
import org.hl7.fhir.dstu3.model.ReferralRequest.ReferralRequestStatus;
import org.hl7.fhir.dstu3.model.Resource;
import org.hl7.fhir.dstu3.model.SimpleQuantity;
import org.hl7.fhir.dstu3.model.UnsignedIntType;
import org.hl7.fhir.dstu3.model.codesystems.BenefitCategory;
import org.hl7.fhir.dstu3.model.codesystems.ClaimCareteamrole;
import org.hl7.fhir.instance.model.api.IAnyResource;
import org.hl7.fhir.instance.model.api.IBaseExtension;
import org.hl7.fhir.instance.model.api.IBaseHasExtensions;
import org.hl7.fhir.instance.model.api.IBaseResource;
import org.slf4j.Logger;
import org.slf4j.LoggerFactory;
import org.slf4j.MDC;

/**
 * Contains shared methods used to transform CCW JPA entities (e.g. {@link Beneficiary}) into FHIR
 * resources (e.g. {@link Patient}).
 */
public final class TransformerUtils {
  private static final Logger LOGGER = LoggerFactory.getLogger(TransformerUtils.class);

  /**
   * Tracks the {@link CcwCodebookInterface} that have already had code lookup failures due to
   * missing {@link Value} matches. Why track this? To ensure that we don't spam log events for
   * failed lookups over and over and over. This was needed to fix CBBF-162, where those log events
   * were flooding our logs and filling up the drive.
   *
   * @see #calculateCodingDisplay(IAnyResource, CcwCodebookVariable, String)
   */
  private static final Set<CcwCodebookInterface> codebookLookupMissingFailures = new HashSet<>();

  /**
   * Tracks the {@link CcwCodebookInterface} that have already had code lookup failures due to
   * duplicate {@link Value} matches. Why track this? To ensure that we don't spam log events for
   * failed lookups over and over and over. This was needed to fix CBBF-162, where those log events
   * were flooding our logs and filling up the drive.
   *
   * @see #calculateCodingDisplay(IAnyResource, CcwCodebookVariable, String)
   */
  private static final Set<CcwCodebookInterface> codebookLookupDuplicateFailures = new HashSet<>();

  /** Stores the PRODUCTNDC and SUBSTANCENAME from the downloaded NDC file. */
  private static Map<String, String> ndcProductMap = null;

  /** Tracks the national drug codes that have already had code lookup failures. */
  private static final Set<String> drugCodeLookupMissingFailures = new HashSet<>();

  /** Stores the diagnosis ICD codes and their display values */
  private static Map<String, String> icdMap = null;

  /** Stores the procedure codes and their display values */
  private static Map<String, String> procedureMap = null;

  /** Tracks the procedure codes that have already had code lookup failures. */
  private static final Set<String> procedureLookupMissingFailures = new HashSet<>();

  /** Stores the NPI codes and their display values */
  private static Map<String, String> npiMap = null;

  /** Tracks the NPI codes that have already had code lookup failures. */
  private static final Set<String> npiCodeLookupMissingFailures = new HashSet<>();

  /**
   * @param eob the {@link ExplanationOfBenefit} that the adjudication total should be part of
   * @param categoryVariable the {@link CcwCodebookInterface} to map to the adjudication's <code>
   *     category</code>
   * @param amountValue the {@link Money#getValue()} for the adjudication total
   * @return the new {@link BenefitBalanceComponent}, which will have already been added to the
   *     appropriate {@link ExplanationOfBenefit#getBenefitBalance()} entry
   */
  static void addAdjudicationTotal(
      ExplanationOfBenefit eob,
      CcwCodebookInterface categoryVariable,
      Optional<? extends Number> amountValue) {
    /*
     * TODO Once we switch to STU4 (expected >= Q3 2018), remap these to the new
     * `ExplanationOfBenefit.total` field. In anticipation of that, the CcwCodebookVariable param
     * here is named `category`: right now it's used for the `Extension.url` but can be changed to
     * `ExplanationOfBenefit.total.category` once this mapping is moved to STU4.
     */

    String extensionUrl = calculateVariableReferenceUrl(categoryVariable);
    Money adjudicationTotalAmount = createMoney(amountValue);
    Extension adjudicationTotalEextension = new Extension(extensionUrl, adjudicationTotalAmount);

    eob.addExtension(adjudicationTotalEextension);
  }

  /**
   * @param eob the {@link ExplanationOfBenefit} that the adjudication total should be part of
   * @param categoryVariable the {@link CcwCodebookInterface} to map to the adjudication's <code>
   *     category</code>
   * @param totalAmountValue the {@link Money#getValue()} for the adjudication total
   * @return the new {@link BenefitBalanceComponent}, which will have already been added to the
   *     appropriate {@link ExplanationOfBenefit#getBenefitBalance()} entry
   */
  static void addAdjudicationTotal(
      ExplanationOfBenefit eob, CcwCodebookInterface categoryVariable, Number totalAmountValue) {
    addAdjudicationTotal(eob, categoryVariable, Optional.of(totalAmountValue));
  }

  /**
   * @param amountValue the value to use for {@link Money#getValue()}
   * @return a new {@link Money} instance, with the specified {@link Money#getValue()}
   */
  static Money createMoney(Optional<? extends Number> amountValue) {
    if (!amountValue.isPresent()) throw new IllegalArgumentException();

    Money money = new Money();
    money.setSystem(TransformerConstants.CODING_MONEY);
    money.setCode(TransformerConstants.CODED_MONEY_USD);

    if (amountValue.get() instanceof BigDecimal) money.setValue((BigDecimal) amountValue.get());
    else throw new BadCodeMonkeyException();

    return money;
  }

  /**
   * @param amountValue the value to use for {@link Money#getValue()}
   * @return a new {@link Money} instance, with the specified {@link Money#getValue()}
   */
  static Money createMoney(Number amountValue) {
    return createMoney(Optional.of(amountValue));
  }

  /**
   * @param eob the {@link ExplanationOfBenefit} that the {@link BenefitComponent} should be part of
   * @param benefitCategory the {@link BenefitCategory} (see {@link
   *     BenefitBalanceComponent#getCategory()}) for the {@link BenefitBalanceComponent} that the
   *     new {@link BenefitComponent} should be part of
   * @param financialType the {@link CcwCodebookInterface} to map to {@link
   *     BenefitComponent#getType()}
   * @return the new {@link BenefitBalanceComponent}, which will have already been added to the
   *     appropriate {@link ExplanationOfBenefit#getBenefitBalance()} entry
   */
  static BenefitComponent addBenefitBalanceFinancial(
      ExplanationOfBenefit eob,
      BenefitCategory benefitCategory,
      CcwCodebookInterface financialType) {
    BenefitBalanceComponent eobPrimaryBenefitBalance =
        findOrAddBenefitBalance(eob, benefitCategory);

    CodeableConcept financialTypeConcept =
        TransformerUtils.createCodeableConcept(
            TransformerConstants.CODING_BBAPI_BENEFIT_BALANCE_TYPE,
            calculateVariableReferenceUrl(financialType));
    financialTypeConcept.getCodingFirstRep().setDisplay(financialType.getVariable().getLabel());

    BenefitComponent financialEntry = new BenefitComponent(financialTypeConcept);
    eobPrimaryBenefitBalance.getFinancial().add(financialEntry);

    return financialEntry;
  }

  /**
   * @param eob the {@link ExplanationOfBenefit} that the {@link BenefitComponent} should be part of
   * @param benefitCategory the {@link BenefitCategory} to map to {@link
   *     BenefitBalanceComponent#getCategory()}
   * @return the already-existing {@link BenefitBalanceComponent} that matches the specified
   *     parameters, or a new one
   */
  private static BenefitBalanceComponent findOrAddBenefitBalance(
      ExplanationOfBenefit eob, BenefitCategory benefitCategory) {
    Optional<BenefitBalanceComponent> matchingBenefitBalance =
        eob.getBenefitBalance().stream()
            .filter(
                bb ->
                    isCodeInConcept(
                        bb.getCategory(), benefitCategory.getSystem(), benefitCategory.toCode()))
            .findAny();
    if (matchingBenefitBalance.isPresent()) return matchingBenefitBalance.get();

    CodeableConcept benefitCategoryConcept = new CodeableConcept();
    benefitCategoryConcept
        .addCoding()
        .setSystem(benefitCategory.getSystem())
        .setCode(benefitCategory.toCode())
        .setDisplay(benefitCategory.getDisplay());
    BenefitBalanceComponent newBenefitBalance = new BenefitBalanceComponent(benefitCategoryConcept);
    eob.addBenefitBalance(newBenefitBalance);
    return newBenefitBalance;
  }

  /**
   * Ensures that the specified {@link ExplanationOfBenefit} has the specified {@link
   * CareTeamComponent}, and links the specified {@link ItemComponent} to that {@link
   * CareTeamComponent} (via {@link ItemComponent#addCareTeamLinkId(int)}).
   *
   * @param eob the {@link ExplanationOfBenefit} that the {@link CareTeamComponent} should be part
   *     of
   * @param eobItem the {@link ItemComponent} that should be linked to the {@link CareTeamComponent}
   * @param practitionerIdSystem the {@link Identifier#getSystem()} of the practitioner to reference
   *     in {@link CareTeamComponent#getProvider()}
   * @param practitionerIdValue the {@link Identifier#getValue()} of the practitioner to reference
   *     in {@link CareTeamComponent#getProvider()}
   * @param careTeamRole the {@link ClaimCareteamrole} to use for the {@link
   *     CareTeamComponent#getRole()}
   * @return the {@link CareTeamComponent} that was created/linked
   */
  static CareTeamComponent addCareTeamPractitioner(
      ExplanationOfBenefit eob,
      ItemComponent eobItem,
      String practitionerIdSystem,
      String practitionerIdValue,
      ClaimCareteamrole careTeamRole) {
    // Try to find a matching pre-existing entry.
    CareTeamComponent careTeamEntry =
        eob.getCareTeam().stream()
            .filter(ctc -> ctc.getProvider().hasIdentifier())
            .filter(
                ctc ->
                    practitionerIdSystem.equals(ctc.getProvider().getIdentifier().getSystem())
                        && practitionerIdValue.equals(ctc.getProvider().getIdentifier().getValue()))
            .filter(ctc -> ctc.hasRole())
            .filter(
                ctc ->
                    careTeamRole.toCode().equals(ctc.getRole().getCodingFirstRep().getCode())
                        && careTeamRole
                            .getSystem()
                            .equals(ctc.getRole().getCodingFirstRep().getSystem()))
            .findAny()
            .orElse(null);

    // If no match was found, add one to the EOB.
    if (careTeamEntry == null) {
      careTeamEntry = eob.addCareTeam();
      careTeamEntry.setSequence(eob.getCareTeam().size() + 1);
      careTeamEntry.setProvider(
          createIdentifierReference(practitionerIdSystem, practitionerIdValue));

      CodeableConcept careTeamRoleConcept =
          createCodeableConcept(ClaimCareteamrole.OTHER.getSystem(), careTeamRole.toCode());
      careTeamRoleConcept.getCodingFirstRep().setDisplay(careTeamRole.getDisplay());
      careTeamEntry.setRole(careTeamRoleConcept);
    }

    // care team entry is at eob level so no need to create item link id
    if (eobItem == null) {
      return careTeamEntry;
    }

    // Link the EOB.item to the care team entry (if it isn't already).
    final int careTeamEntrySequence = careTeamEntry.getSequence();
    if (eobItem.getCareTeamLinkId().stream()
        .noneMatch(id -> id.getValue() == careTeamEntrySequence)) {
      eobItem.addCareTeamLinkId(careTeamEntrySequence);
    }

    return careTeamEntry;
  }

  /**
   * @param eob the {@link ExplanationOfBenefit} to (possibly) modify
   * @param diagnosis the {@link Diagnosis} to add, if it's not already present
   * @return the {@link DiagnosisComponent#getSequence()} of the existing or newly-added entry
   */
  static int addDiagnosisCode(ExplanationOfBenefit eob, Diagnosis diagnosis) {
    Optional<DiagnosisComponent> existingDiagnosis =
        eob.getDiagnosis().stream()
            .filter(d -> d.getDiagnosis() instanceof CodeableConcept)
            .filter(d -> diagnosis.isContainedIn((CodeableConcept) d.getDiagnosis()))
            .findAny();
    if (existingDiagnosis.isPresent())
      return existingDiagnosis.get().getSequenceElement().getValue();

    DiagnosisComponent diagnosisComponent =
        new DiagnosisComponent().setSequence(eob.getDiagnosis().size() + 1);
    diagnosisComponent.setDiagnosis(diagnosis.toCodeableConcept());

    for (DiagnosisLabel diagnosisLabel : diagnosis.getLabels()) {
      CodeableConcept diagnosisTypeConcept =
          createCodeableConcept(diagnosisLabel.getSystem(), diagnosisLabel.toCode());
      diagnosisTypeConcept.getCodingFirstRep().setDisplay(diagnosisLabel.getDisplay());
      diagnosisComponent.addType(diagnosisTypeConcept);
    }
    if (diagnosis.getPresentOnAdmission().isPresent()) {
      diagnosisComponent.addExtension(
          createExtensionCoding(
              eob, CcwCodebookVariable.CLM_POA_IND_SW1, diagnosis.getPresentOnAdmission()));
    }

    eob.getDiagnosis().add(diagnosisComponent);
    return diagnosisComponent.getSequenceElement().getValue();
  }

  /**
   * @param eob the {@link ExplanationOfBenefit} that the specified {@link ItemComponent} is a child
   *     of
   * @param item the {@link ItemComponent} to add an {@link ItemComponent#getDiagnosisLinkId()}
   *     entry to
   * @param diagnosis the {@link Diagnosis} to add a link for
   */
  static void addDiagnosisLink(ExplanationOfBenefit eob, ItemComponent item, Diagnosis diagnosis) {
    int diagnosisSequence = addDiagnosisCode(eob, diagnosis);
    item.addDiagnosisLinkId(diagnosisSequence);
  }

  /**
   * Adds an {@link Extension} to the specified {@link DomainResource}. {@link Extension#getValue()}
   * will be set to a {@link CodeableConcept} containing a single {@link Coding}, with the specified
   * system and code.
   *
   * <p>Data Architecture Note: The {@link CodeableConcept} might seem extraneous -- why not just
   * add the {@link Coding} directly to the {@link Extension}? The main reason for doing it this way
   * is consistency: this is what FHIR seems to do everywhere.
   *
   * @param fhirElement the FHIR element to add the {@link Extension} to
   * @param extensionUrl the {@link Extension#getUrl()} to use
   * @param codingSystem the {@link Coding#getSystem()} to use
   * @param codingDisplay the {@link Coding#getDisplay()} to use
   * @param codingCode the {@link Coding#getCode()} to use
   */
  static void addExtensionCoding(
      IBaseHasExtensions fhirElement,
      String extensionUrl,
      String codingSystem,
      String codingDisplay,
      String codingCode) {
    IBaseExtension<?, ?> extension = fhirElement.addExtension();
    extension.setUrl(extensionUrl);
    if (codingDisplay == null)
      extension.setValue(new Coding().setSystem(codingSystem).setCode(codingCode));
    else
      extension.setValue(
          new Coding().setSystem(codingSystem).setCode(codingCode).setDisplay(codingDisplay));
  }

  /**
   * Adds an {@link Extension} to the specified {@link DomainResource}. {@link Extension#getValue()}
   * will be set to a {@link Quantity} with the specified system and value.
   *
   * @param fhirElement the FHIR element to add the {@link Extension} to
   * @param extensionUrl the {@link Extension#getUrl()} to use
   * @param quantitySystem the {@link Quantity#getSystem()} to use
   * @param quantityValue the {@link Quantity#getValue()} to use
   */
  static void addExtensionValueQuantity(
      IBaseHasExtensions fhirElement,
      String extensionUrl,
      String quantitySystem,
      BigDecimal quantityValue) {
    IBaseExtension<?, ?> extension = fhirElement.addExtension();
    extension.setUrl(extensionUrl);
    extension.setValue(new Quantity().setSystem(extensionUrl).setValue(quantityValue));

    // CodeableConcept codeableConcept = new CodeableConcept();
    // extension.setValue(codeableConcept);
    //
    // Coding coding = codeableConcept.addCoding();
    // coding.setSystem(codingSystem).setCode(codingCode);
  }

  /**
   * Adds an {@link Extension} to the specified {@link DomainResource}. {@link Extension#getValue()}
   * will be set to a {@link Identifier} with the specified url, system, and value.
   *
   * @param fhirElement the FHIR element to add the {@link Extension} to
   * @param extensionUrl the {@link Extension#getUrl()} to use
   * @param extensionSystem the {@link Identifier#getSystem()} to use
   * @param extensionValue the {@link Identifier#getValue()} to use
   */
  static void addExtensionValueIdentifier(
      IBaseHasExtensions fhirElement,
      String extensionUrl,
      String extensionSystem,
      String extensionValue) {
    IBaseExtension<?, ?> extension = fhirElement.addExtension();
    extension.setUrl(extensionUrl);

    Identifier valueIdentifier = new Identifier();
    valueIdentifier.setSystem(extensionSystem).setValue(extensionValue);

    extension.setValue(valueIdentifier);
  }

  /**
   * Returns a new {@link SupportingInformationComponent} that has been added to the specified
   * {@link ExplanationOfBenefit}.
   *
   * @param eob the {@link ExplanationOfBenefit} to modify
   * @param categoryVariable {@link CcwCodebookInterface to map to {@link
   *     SupportingInformationComponent#getCategory()}
   * @return the newly-added {@link SupportingInformationComponent} entry
   */
  static SupportingInformationComponent addInformation(
      ExplanationOfBenefit eob, CcwCodebookInterface categoryVariable) {
    int maxSequence = eob.getInformation().stream().mapToInt(i -> i.getSequence()).max().orElse(0);

    SupportingInformationComponent infoComponent = new SupportingInformationComponent();
    infoComponent.setSequence(maxSequence + 1);
    infoComponent.setCategory(
        createCodeableConceptForFieldId(
            eob, TransformerConstants.CODING_BBAPI_INFORMATION_CATEGORY, categoryVariable));
    eob.getInformation().add(infoComponent);

    return infoComponent;
  }

  /**
   * Returns a new {@link SupportingInformationComponent} that has been added to the specified
   * {@link ExplanationOfBenefit}. Unlike {@link #addInformation(ExplanationOfBenefit,
   * CcwCodebookVariable)}, this also sets the {@link SupportingInformationComponent#getCode()}
   * based on the values provided.
   *
   * @param eob the {@link ExplanationOfBenefit} to modify
   * @param categoryVariable {@link CcwCodebookInterface} to map to {@link
   *     SupportingInformationComponent#getCategory()}
   * @param codeSystemVariable the {@link CcwCodebookInterface} to map to the {@link
   *     Coding#getSystem()} used in the {@link SupportingInformationComponent#getCode()}
   * @param codeValue the value to map to the {@link Coding#getCode()} used in the {@link
   *     SupportingInformationComponent#getCode()}
   * @return the newly-added {@link SupportingInformationComponent} entry
   */
  static SupportingInformationComponent addInformationWithCode(
      ExplanationOfBenefit eob,
      CcwCodebookInterface categoryVariable,
      CcwCodebookInterface codeSystemVariable,
      Optional<?> codeValue) {
    SupportingInformationComponent infoComponent = addInformation(eob, categoryVariable);

    CodeableConcept infoCode =
        new CodeableConcept().addCoding(createCoding(eob, codeSystemVariable, codeValue));
    infoComponent.setCode(infoCode);

    return infoComponent;
  }

  /**
   * Returns a new {@link SupportingInformationComponent} that has been added to the specified
   * {@link ExplanationOfBenefit}. Unlike {@link #addInformation(ExplanationOfBenefit,
   * CcwCodebookVariable)}, this also sets the {@link SupportingInformationComponent#getCode()}
   * based on the values provided.
   *
   * @param eob the {@link ExplanationOfBenefit} to modify
   * @param categoryVariable {@link CcwCodebookInterface} to map to {@link
   *     SupportingInformationComponent#getCategory()}
   * @param codeSystemVariable the {@link CcwCodebookInterface} to map to the {@link
   *     Coding#getSystem()} used in the {@link SupportingInformationComponent#getCode()}
   * @param codeValue the value to map to the {@link Coding#getCode()} used in the {@link
   *     SupportingInformationComponent#getCode()}
   * @return the newly-added {@link SupportingInformationComponent} entry
   */
  static SupportingInformationComponent addInformationWithCode(
      ExplanationOfBenefit eob,
      CcwCodebookInterface categoryVariable,
      CcwCodebookInterface codeSystemVariable,
      Object codeValue) {
    return addInformationWithCode(
        eob, categoryVariable, codeSystemVariable, Optional.of(codeValue));
  }

  /**
   * @param eob the {@link ExplanationOfBenefit} to (possibly) modify
   * @param diagnosis the {@link Diagnosis} to add, if it's not already present
   * @return the {@link ProcedureComponent#getSequence()} of the existing or newly-added entry
   */
  static int addProcedureCode(ExplanationOfBenefit eob, CCWProcedure procedure) {

    Optional<ProcedureComponent> existingProcedure =
        eob.getProcedure().stream()
            .filter(pc -> pc.getProcedure() instanceof CodeableConcept)
            .filter(
                pc ->
                    isCodeInConcept(
                        (CodeableConcept) pc.getProcedure(),
                        procedure.getFhirSystem(),
                        procedure.getCode()))
            .findAny();
    if (existingProcedure.isPresent())
      return existingProcedure.get().getSequenceElement().getValue();

    ProcedureComponent procedureComponent =
        new ProcedureComponent().setSequence(eob.getProcedure().size() + 1);
    procedureComponent.setProcedure(
        createCodeableConcept(
            procedure.getFhirSystem(),
            null,
            retrieveProcedureCodeDisplay(procedure.getCode()),
            procedure.getCode()));
    if (procedure.getProcedureDate().isPresent()) {
      procedureComponent.setDate(convertToDate(procedure.getProcedureDate().get()));
    }

    eob.getProcedure().add(procedureComponent);
    return procedureComponent.getSequenceElement().getValue();
  }

  /**
   * @param claimType the {@link ClaimType} to compute an {@link ExplanationOfBenefit#getId()} for
   * @param claimId the <code>claimId</code> field value (e.g. from {@link
   *     CarrierClaim#getClaimId()}) to compute an {@link ExplanationOfBenefit#getId()} for
   * @return the {@link ExplanationOfBenefit#getId()} value to use for the specified <code>claimId
   *     </code> value
   */
  public static String buildEobId(ClaimType claimType, String claimId) {
    return String.format("%s-%s", claimType.name().toLowerCase(), claimId);
  }

  /**
   * @param eob the {@link ExplanationOfBenefit} to extract the id from
   * @return the <code>claimId</code> field value (e.g. from {@link CarrierClaim#getClaimId()})
   */
  static String getUnprefixedClaimId(ExplanationOfBenefit eob) {
    for (Identifier i : eob.getIdentifier()) {
      if (i.getSystem().contains("clm_id") || i.getSystem().contains("pde_id")) {
        return i.getValue();
      }
    }

    throw new BadCodeMonkeyException("A claim ID was expected but none was found.");
  }

  /**
   * @param eob the {@link ExplanationOfBenefit} to extract the claim type from
   * @return the {@link ClaimType}
   */
  static ClaimType getClaimType(ExplanationOfBenefit eob) {
    String type =
        eob.getType().getCoding().stream()
            .filter(c -> c.getSystem().equals(TransformerConstants.CODING_SYSTEM_BBAPI_EOB_TYPE))
            .findFirst()
            .get()
            .getCode();
    return ClaimType.valueOf(type);
  }

  /**
   * @param beneficiary the {@link Beneficiary} to calculate the {@link Patient#getId()} value for
   * @return the {@link Patient#getId()} value that will be used for the specified {@link
   *     Beneficiary}
   */
  public static IdDt buildPatientId(Beneficiary beneficiary) {
    return buildPatientId(beneficiary.getBeneficiaryId());
  }

  /**
   * @param beneficiaryId the {@link Beneficiary#getBeneficiaryId()} to calculate the {@link
   *     Patient#getId()} value for
   * @return the {@link Patient#getId()} value that will be used for the specified {@link
   *     Beneficiary}
   */
  public static IdDt buildPatientId(String beneficiaryId) {
    return new IdDt(Patient.class.getSimpleName(), beneficiaryId);
  }

  /**
   * @param medicareSegment the {@link MedicareSegment} to compute a {@link Coverage#getId()} for
   * @param beneficiary the {@link Beneficiary} to compute a {@link Coverage#getId()} for
   * @return the {@link Coverage#getId()} value to use for the specified values
   */
  public static IdDt buildCoverageId(MedicareSegment medicareSegment, Beneficiary beneficiary) {
    return buildCoverageId(medicareSegment, beneficiary.getBeneficiaryId());
  }

  /**
   * @param medicareSegment the {@link MedicareSegment} to compute a {@link Coverage#getId()} for
   * @param beneficiaryId the {@link Beneficiary#getBeneficiaryId()} value to compute a {@link
   *     Coverage#getId()} for
   * @return the {@link Coverage#getId()} value to use for the specified values
   */
  public static IdDt buildCoverageId(MedicareSegment medicareSegment, String beneficiaryId) {
    return new IdDt(
        Coverage.class.getSimpleName(),
        String.format("%s-%s", medicareSegment.getUrlPrefix(), beneficiaryId));
  }

  /**
   * @param localDate the {@link LocalDate} to convert
   * @return a {@link Date} version of the specified {@link LocalDate}
   */
  static Date convertToDate(LocalDate localDate) {
    /*
     * We use the system TZ here to ensure that the date doesn't shift at all, as FHIR will just use
     * this as an unzoned Date (I think, and if not, it's almost certainly using the same TZ as this
     * system).
     */
    return Date.from(localDate.atStartOfDay(ZoneId.systemDefault()).toInstant());
  }

  /**
   * @param codingSystem the {@link Coding#getSystem()} to use
   * @param codingCode the {@link Coding#getCode()} to use
   * @return a {@link CodeableConcept} with the specified {@link Coding}
   */
  static CodeableConcept createCodeableConcept(String codingSystem, String codingCode) {
    return createCodeableConcept(codingSystem, null, null, codingCode);
  }

  /**
   * @param codingSystem the {@link Coding#getSystem()} to use
   * @param codingVersion the {@link Coding#getVersion()} to use
   * @param codingDisplay the {@link Coding#getDisplay()} to use
   * @param codingCode the {@link Coding#getCode()} to use
   * @return a {@link CodeableConcept} with the specified {@link Coding}
   */
  static CodeableConcept createCodeableConcept(
      String codingSystem, String codingVersion, String codingDisplay, String codingCode) {
    CodeableConcept codeableConcept = new CodeableConcept();
    Coding coding = codeableConcept.addCoding().setSystem(codingSystem).setCode(codingCode);
    if (codingVersion != null) coding.setVersion(codingVersion);
    if (codingDisplay != null) coding.setDisplay(codingDisplay);
    return codeableConcept;
  }

  /**
   * @param identifierSystem the {@link Identifier#getSystem()} to use in {@link
   *     Reference#getIdentifier()}
   * @param identifierValue the {@link Identifier#getValue()} to use in {@link
   *     Reference#getIdentifier()}
   * @return a {@link Reference} with the specified {@link Identifier}
   */
  static Reference createIdentifierReference(String identifierSystem, String identifierValue) {

    return new Reference()
        .setIdentifier(new Identifier().setSystem(identifierSystem).setValue(identifierValue))
        .setDisplay(retrieveNpiCodeDisplay(identifierValue));
  }

  /**
   * @param identifierType the {@link gov.cms.bfd.server.war.stu3.providers.IdentifierType}
   * @param identifierValue the {@link Identifier#getValue()} to use in {@link
   *     Reference#getIdentifier()}
   * @return a {@link Reference} with the specified {@link Identifier}
   */
  static Reference createIdentifierReference(
      IdentifierType identifierType, String identifierValue) {

    Reference reference = new Reference();
    Coding coding =
        new Coding()
            .setSystem(identifierType.getSystem())
            .setCode(identifierType.getCode())
            .setDisplay(identifierType.getDisplay());
    List<Coding> codingList = new ArrayList<Coding>();
    codingList.add(coding);

    CodeableConcept codeableConcept = new CodeableConcept().setCoding(codingList);
    return reference
        .setIdentifier(
            new Identifier()
                .setSystem(identifierType.getSystem())
                .setValue(identifierValue)
                .setType(codeableConcept))
        .setDisplay(retrieveNpiCodeDisplay(identifierValue));
  }

  /**
   * @return a Reference to the {@link Organization} for CMS, which will only be valid if {@link
   *     #upsertSharedData()} has been run
   */
  static Reference createReferenceToCms() {
    return new Reference("Organization?name=" + urlEncode(TransformerConstants.COVERAGE_ISSUER));
  }

  /**
   * @param concept the {@link CodeableConcept} to check
   * @param codingSystem the {@link Coding#getSystem()} to match
   * @param codingCode the {@link Coding#getCode()} to match
   * @return <code>true</code> if the specified {@link CodeableConcept} contains the specified
   *     {@link Coding}, <code>false</code> if it does not
   */
  static boolean isCodeInConcept(CodeableConcept concept, String codingSystem, String codingCode) {
    return isCodeInConcept(concept, codingSystem, null, codingCode);
  }

  /**
   * @param concept the {@link CodeableConcept} to check
   * @param codingSystem the {@link Coding#getSystem()} to match
   * @param codingSystem the {@link Coding#getVersion()} to match
   * @param codingCode the {@link Coding#getCode()} to match
   * @return <code>true</code> if the specified {@link CodeableConcept} contains the specified
   *     {@link Coding}, <code>false</code> if it does not
   */
  static boolean isCodeInConcept(
      CodeableConcept concept, String codingSystem, String codingVersion, String codingCode) {
    return concept.getCoding().stream()
        .anyMatch(
            c -> {
              if (!codingSystem.equals(c.getSystem())) return false;
              if (codingVersion != null && !codingVersion.equals(c.getVersion())) return false;
              if (!codingCode.equals(c.getCode())) return false;

              return true;
            });
  }

  /**
   * @param ccwVariable the {@link CcwCodebookInterface being mapped
   * @param identifierValue the value to use for {@link Identifier#getValue()} for the resulting
   *     {@link Identifier}
   * @return the output {@link Extension}, with {@link Extension#getValue()} set to represent the
   *     specified input values
   */
  static Extension createExtensionIdentifier(
      CcwCodebookInterface ccwVariable, Optional<String> identifierValue) {
    if (!identifierValue.isPresent()) throw new IllegalArgumentException();

    Identifier identifier = createIdentifier(ccwVariable, identifierValue.get());

    String extensionUrl = calculateVariableReferenceUrl(ccwVariable);
    Extension extension = new Extension(extensionUrl, identifier);

    return extension;
  }

  /**
   * @param ccwVariable the {@link CcwCodebookInterface} being mapped
   * @param identifierValue the value to use for {@link Identifier#getValue()} for the resulting
   *     {@link Identifier}
   * @return the output {@link Extension}, with {@link Extension#getValue()} set to represent the
   *     specified input values
   */
  static Extension createExtensionIdentifier(
      CcwCodebookInterface ccwVariable, String identifierValue) {
    return createExtensionIdentifier(ccwVariable, Optional.of(identifierValue));
  }

  /**
   * @param ccwVariable the {@link CcwCodebookInterface} being mapped
   * @param identifierValue the value to use for {@link Identifier#getValue()} for the resulting
   *     {@link Identifier}
   * @return the output {@link Identifier}
   */
  static Identifier createIdentifier(CcwCodebookInterface ccwVariable, String identifierValue) {
    if (identifierValue == null) throw new IllegalArgumentException();

    Identifier identifier =
        new Identifier()
            .setSystem(calculateVariableReferenceUrl(ccwVariable))
            .setValue(identifierValue);
    return identifier;
  }

  /**
   * @param systemUrl the url being mapped
   * @param identifierValue the value to use for {@link Identifier#getValue()} for the resulting
   *     {@link Identifier}
   * @return the output {@link Identifier}
   */
  static Identifier createIdentifier(String systemUrl, String identifierValue) {
    if (identifierValue == null) throw new IllegalArgumentException();

    Identifier identifier = new Identifier().setSystem(systemUrl).setValue(identifierValue);
    return identifier;
  }

  /**
   * @param ccwVariable the {@link CcwCodebookInterface} being mapped
   * @param dateYear the value to use for {@link Coding#getCode()} for the resulting {@link Coding}
   * @return the output {@link Extension}, with {@link Extension#getValue()} set to represent the
   *     specified input values
   */
  static Extension createExtensionDate(
      CcwCodebookInterface ccwVariable, Optional<BigDecimal> dateYear) {

    Extension extension = null;
    try {
<<<<<<< HEAD
      String stringDate = String.format("%0" + 4 + "d", dateYear.get());
      ;
      DateType dateYearValue = new DateType(stringDate);
=======
      String stringDate = dateYear.get().toString() + "-01-01";
      Date date1 = new SimpleDateFormat("yyyy-MM-dd").parse(stringDate);
      DateType dateYearValue = new DateType(date1, TemporalPrecisionEnum.YEAR);
>>>>>>> 5d2bc515
      String extensionUrl = calculateVariableReferenceUrl(ccwVariable);
      extension = new Extension(extensionUrl, dateYearValue);

    } catch (ParseException e) {
      throw new InvalidRifValueException(
          String.format("Unable to parse reference year: '%s'.", dateYear.get()), e);
    }

    return extension;
  }

  /**
   * @param ccwVariable the {@link CcwCodebookInterface} being mapped
   * @param quantityValue the value to use for {@link Coding#getCode()} for the resulting {@link
   *     Coding}
   * @return the output {@link Extension}, with {@link Extension#getValue()} set to represent the
   *     specified input values
   */
  static Extension createExtensionQuantity(
      CcwCodebookInterface ccwVariable, Optional<? extends Number> quantityValue) {
    if (!quantityValue.isPresent()) throw new IllegalArgumentException();

    Quantity quantity;
    if (quantityValue.get() instanceof BigDecimal)
      quantity = new Quantity().setValue((BigDecimal) quantityValue.get());
    else throw new BadCodeMonkeyException();

    String extensionUrl = calculateVariableReferenceUrl(ccwVariable);
    Extension extension = new Extension(extensionUrl, quantity);

    return extension;
  }

  /**
   * @param ccwVariable the {@link CcwCodebookInterface} being mapped
   * @param quantityValue the value to use for {@link Coding#getCode()} for the resulting {@link
   *     Coding}
   * @return the output {@link Extension}, with {@link Extension#getValue()} set to represent the
   *     specified input values
   */
  static Extension createExtensionQuantity(CcwCodebookInterface ccwVariable, Number quantityValue) {
    return createExtensionQuantity(ccwVariable, Optional.of(quantityValue));
  }

  /**
   * Sets the {@link Quantity} fields related to the unit for the amount: {@link
   * Quantity#getSystem()}, {@link Quantity#getCode()}, and {@link Quantity#getUnit()}.
   *
   * @param ccwVariable the {@link CcwCodebookInterface} for the unit coding
   * @param unitCode the value to use for {@link Quantity#getCode()}
   * @param rootResource the root FHIR {@link IAnyResource} that is being mapped
   * @param quantity the {@link Quantity} to modify
   */
  static void setQuantityUnitInfo(
      CcwCodebookInterface ccwVariable,
      Optional<?> unitCode,
      IAnyResource rootResource,
      Quantity quantity) {
    if (!unitCode.isPresent()) return;

    quantity.setSystem(calculateVariableReferenceUrl(ccwVariable));

    String unitCodeString;
    if (unitCode.get() instanceof String) unitCodeString = (String) unitCode.get();
    else if (unitCode.get() instanceof Character)
      unitCodeString = ((Character) unitCode.get()).toString();
    else throw new IllegalArgumentException();

    quantity.setCode(unitCodeString);

    Optional<String> unit = calculateCodingDisplay(rootResource, ccwVariable, unitCodeString);
    if (unit.isPresent()) quantity.setUnit(unit.get());
  }

  /**
   * @param rootResource the root FHIR {@link IAnyResource} that the resultant {@link Extension}
   *     will be contained in
   * @param ccwVariable the {@link CcwCodebookInterface} being coded
   * @param code the value to use for {@link Coding#getCode()} for the resulting {@link Coding}
   * @return the output {@link Extension}, with {@link Extension#getValue()} set to a new {@link
   *     Coding} to represent the specified input values
   */
  static Extension createExtensionCoding(
      IAnyResource rootResource, CcwCodebookInterface ccwVariable, Optional<?> code) {
    if (!code.isPresent()) throw new IllegalArgumentException();

    Coding coding = createCoding(rootResource, ccwVariable, code.get());

    String extensionUrl = calculateVariableReferenceUrl(ccwVariable);
    Extension extension = new Extension(extensionUrl, coding);

    return extension;
  }

  /**
   * @param rootResource the root FHIR {@link IAnyResource} that the resultant {@link Extension}
   *     will be contained in
   * @param ccwVariable the {@link CcwCodebookInterface being coded
   * @param code the value to use for {@link Coding#getCode()} for the resulting {@link Coding}
   * @return the output {@link Extension}, with {@link Extension#getValue()} set to a new {@link
   *     Coding} to represent the specified input values
   */
  static Extension createExtensionCoding(
      IAnyResource rootResource,
      CcwCodebookInterface ccwVariable,
      String yearMonth,
      Optional<?> code) {
    if (!code.isPresent()) throw new IllegalArgumentException();

    Coding coding = createCoding(rootResource, ccwVariable, yearMonth, code.get());

    String extensionUrl =
        String.format("%s/%s", calculateVariableReferenceUrl(ccwVariable), yearMonth);
    Extension extension = new Extension(extensionUrl, coding);

    return extension;
  }

  /**
   * @param rootResource the root FHIR {@link IAnyResource} that the resultant {@link Extension}
   *     will be contained in
   * @param ccwVariable the {@link CcwCodebookVariable} being coded
   * @param code the value to use for {@link Coding#getCode()} for the resulting {@link Coding}
   * @return the output {@link Extension}, with {@link Extension#getValue()} set to a new {@link
   *     Coding} to represent the specified input values
   */
  static Extension createExtensionCoding(
      IAnyResource rootResource, CcwCodebookInterface ccwVariable, Object code) {
    // Jumping through hoops to cope with overloaded method:
    Optional<?> codeOptional = code instanceof Optional ? (Optional<?>) code : Optional.of(code);
    return createExtensionCoding(rootResource, ccwVariable, codeOptional);
  }

  /**
   * @param rootResource the root FHIR {@link IAnyResource} that the resultant {@link
   *     CodeableConcept} will be contained in
   * @param ccwVariable the {@link CcwCodebookInterface} being coded
   * @param code the value to use for {@link Coding#getCode()} for the resulting (single) {@link
   *     Coding}, wrapped within the resulting {@link CodeableConcept}
   * @return the output {@link CodeableConcept} for the specified input values
   */
  static CodeableConcept createCodeableConcept(
      IAnyResource rootResource, CcwCodebookInterface ccwVariable, Optional<?> code) {
    if (!code.isPresent()) throw new IllegalArgumentException();

    Coding coding = createCoding(rootResource, ccwVariable, code.get());

    CodeableConcept concept = new CodeableConcept();
    concept.addCoding(coding);

    return concept;
  }

  /**
   * @param rootResource the root FHIR {@link IAnyResource} that the resultant {@link
   *     CodeableConcept} will be contained in
   * @param ccwVariable the {@link CcwCodebookInterface} being coded
   * @param code the value to use for {@link Coding#getCode()} for the resulting (single) {@link
   *     Coding}, wrapped within the resulting {@link CodeableConcept}
   * @return the output {@link CodeableConcept} for the specified input values
   */
  static CodeableConcept createCodeableConcept(
      IAnyResource rootResource, CcwCodebookInterface ccwVariable, Object code) {
    // Jumping through hoops to cope with overloaded method:
    Optional<?> codeOptional = code instanceof Optional ? (Optional<?>) code : Optional.of(code);
    return createCodeableConcept(rootResource, ccwVariable, codeOptional);
  }

  /**
   * Unlike {@link #createCodeableConcept(IAnyResource, CcwCodebookVariable, Optional)}, this method
   * creates a {@link CodeableConcept} that's intended for use as a field ID/discriminator: the
   * {@link Variable#getId()} will be used for the {@link Coding#getCode()}, rather than the {@link
   * Coding#getSystem()}.
   *
   * @param rootResource the root FHIR {@link IAnyResource} that the resultant {@link
   *     CodeableConcept} will be contained in
   * @param codingSystem the {@link Coding#getSystem()} to use
   * @param ccwVariable the {@link CcwCodebookInterface} being coded
   * @return the output {@link CodeableConcept} for the specified input values
   */
  private static CodeableConcept createCodeableConceptForFieldId(
      IAnyResource rootResource, String codingSystem, CcwCodebookInterface ccwVariable) {
    String code = calculateVariableReferenceUrl(ccwVariable);
    Coding coding = new Coding(codingSystem, code, ccwVariable.getVariable().getLabel());

    return new CodeableConcept().addCoding(coding);
  }

  /**
   * @param rootResource the root FHIR {@link IAnyResource} that the resultant {@link Coding} will
   *     be contained in
   * @param ccwVariable the {@link CcwCodebookInterface} being coded
   * @param code the value to use for {@link Coding#getCode()}
   * @return the output {@link Coding} for the specified input values
   */
  private static Coding createCoding(
      IAnyResource rootResource, CcwCodebookInterface ccwVariable, Object code) {
    /*
     * The code parameter is an Object to avoid needing multiple copies of this and related methods.
     * This if-else block is the price to be paid for that, though.
     */
    String codeString;
    if (code instanceof Character) codeString = ((Character) code).toString();
    else if (code instanceof String) codeString = code.toString().trim();
    else throw new BadCodeMonkeyException("Unsupported: " + code);

    String system = calculateVariableReferenceUrl(ccwVariable);

    String display;
    if (ccwVariable.getVariable().getValueGroups().isPresent())
      display = calculateCodingDisplay(rootResource, ccwVariable, codeString).orElse(null);
    else display = null;

    return new Coding(system, codeString, display);
  }

  /**
   * @param rootResource the root FHIR {@link IAnyResource} that the resultant {@link Coding} will
   *     be contained in
   * @param ccwVariable the {@link CcwCodebookVariable} being coded
   * @param yearMonth the value to use for {@link String} for yearMonth
   * @param code the value to use for {@link Coding#getCode()}
   * @return the output {@link Coding} for the specified input values
   */
  private static Coding createCoding(
      IAnyResource rootResource, CcwCodebookInterface ccwVariable, String yearMonth, Object code) {
    /*
     * The code parameter is an Object to avoid needing multiple copies of this and related methods.
     * This if-else block is the price to be paid for that, though.
     */
    String codeString;
    if (code instanceof Character) codeString = ((Character) code).toString();
    else if (code instanceof String) codeString = code.toString().trim();
    else throw new BadCodeMonkeyException("Unsupported: " + code);

    String system = calculateVariableReferenceUrl(ccwVariable);

    String display;
    if (ccwVariable.getVariable().getValueGroups().isPresent())
      display = calculateCodingDisplay(rootResource, ccwVariable, codeString).orElse(null);
    else display = null;

    return new Coding(system, codeString, display);
  }

  /**
   * @param rootResource the root FHIR {@link IAnyResource} that the resultant {@link Coding} will
   *     be contained in
   * @param ccwVariable the {@link CcwCodebookInterface} being coded
   * @param code the value to use for {@link Coding#getCode()}
   * @return the output {@link Coding} for the specified input values
   */
  private static Coding createCoding(
      IAnyResource rootResource, CcwCodebookInterface ccwVariable, Optional<?> code) {
    return createCoding(rootResource, ccwVariable, code.get());
  }

  /**
   * @param ccwVariable the {@link CcwCodebookInterface} being mapped
   * @return the public URL at which documentation for the specified {@link CcwCodebookInterface} is
   *     published
   */
  static String calculateVariableReferenceUrl(CcwCodebookInterface ccwVariable) {
    return String.format(
        "%s/%s",
        TransformerConstants.BASE_URL_CCW_VARIABLES,
        ccwVariable.getVariable().getId().toLowerCase());
  }

  /**
   * @param ccwVariable the {@link CcwCodebookInterface} being mapped
   * @return the {@link AdjudicationComponent#getCategory()} {@link CodeableConcept} to use for the
   *     specified {@link CcwCodebookInterface}
   */
  static CodeableConcept createAdjudicationCategory(CcwCodebookInterface ccwVariable) {
    /*
     * Adjudication.category is mapped a bit differently than other Codings/CodeableConcepts: they
     * all share the same Coding.system and use the CcwCodebookVariable reference URL as their
     * Coding.code. This looks weird, but makes it easy for API developers to find more information
     * about what the specific adjudication they're looking at means.
     */

    String conceptCode = calculateVariableReferenceUrl(ccwVariable);
    CodeableConcept categoryConcept =
        createCodeableConcept(TransformerConstants.CODING_CCW_ADJUDICATION_CATEGORY, conceptCode);
    categoryConcept.getCodingFirstRep().setDisplay(ccwVariable.getVariable().getLabel());
    return categoryConcept;
  }

  /**
   * @param rootResource the root FHIR {@link IAnyResource} that the resultant {@link
   *     AdjudicationComponent} will be contained in
   * @param ccwVariable the {@link CcwCodebookInterface} being coded
   * @param reasonCode the value to use for the {@link AdjudicationComponent#getReason()}'s {@link
   *     Coding#getCode()} for the resulting {@link Coding}
   * @return the output {@link AdjudicationComponent} for the specified input values
   */
  static AdjudicationComponent createAdjudicationWithReason(
      IAnyResource rootResource, CcwCodebookInterface ccwVariable, Object reasonCode) {
    // Cheating here, since they use the same URL.
    String categoryConceptCode = calculateVariableReferenceUrl(ccwVariable);

    CodeableConcept category =
        createCodeableConcept(
            TransformerConstants.CODING_CCW_ADJUDICATION_CATEGORY, categoryConceptCode);
    category.getCodingFirstRep().setDisplay(ccwVariable.getVariable().getLabel());

    AdjudicationComponent adjudication = new AdjudicationComponent(category);
    adjudication.setReason(createCodeableConcept(rootResource, ccwVariable, reasonCode));

    return adjudication;
  }

  /**
   * @param rootResource the root FHIR {@link IAnyResource} that the resultant {@link Coding} will
   *     be contained in
   * @param ccwVariable the {@link CcwCodebookInterface} being coded
   * @param code the FHIR {@link Coding#getCode()} value to determine a corresponding {@link
   *     Coding#getDisplay()} value for
   * @return the {@link Coding#getDisplay()} value to use for the specified {@link
   *     CcwCodebookInterface} and {@link Coding#getCode()}, or {@link Optional#empty()} if no
   *     matching display value could be determined
   */
  private static Optional<String> calculateCodingDisplay(
      IAnyResource rootResource, CcwCodebookInterface ccwVariable, String code) {
    if (rootResource == null) throw new IllegalArgumentException();
    if (ccwVariable == null) throw new IllegalArgumentException();
    if (code == null) throw new IllegalArgumentException();
    if (!ccwVariable.getVariable().getValueGroups().isPresent())
      throw new BadCodeMonkeyException("No display values for Variable: " + ccwVariable);

    /*
     * We know that the specified CCW Variable is coded, but there's no guarantee that the Coding's
     * code matches one of the known/allowed Variable values: data is messy. When that happens, we
     * log the event and return normally. The log event will at least allow for further
     * investigation, if warranted. Also, there's a chance that the CCW Variable data itself is
     * messy, and that the Coding's code matches more than one value -- we just log those events,
     * too.
     */
    List<Value> matchingVariableValues =
        ccwVariable.getVariable().getValueGroups().get().stream()
            .flatMap(g -> g.getValues().stream())
            .filter(v -> v.getCode().equals(code))
            .collect(Collectors.toList());
    if (matchingVariableValues.size() == 1) {
      return Optional.of(matchingVariableValues.get(0).getDescription());
    } else if (matchingVariableValues.isEmpty()) {
      if (!codebookLookupMissingFailures.contains(ccwVariable)) {
        // Note: The race condition here (from concurrent requests) is harmless.
        codebookLookupMissingFailures.add(ccwVariable);
        if (ccwVariable instanceof CcwCodebookVariable) {
          LOGGER.info(
              "No display value match found for {}.{} in resource '{}/{}'.",
              CcwCodebookVariable.class.getSimpleName(),
              ccwVariable.name(),
              rootResource.getClass().getSimpleName(),
              rootResource.getId());
        } else {
          LOGGER.info(
              "No display value match found for {}.{} in resource '{}/{}'.",
              CcwCodebookMissingVariable.class.getSimpleName(),
              ccwVariable.name(),
              rootResource.getClass().getSimpleName(),
              rootResource.getId());
        }
      }
      return Optional.empty();
    } else if (matchingVariableValues.size() > 1) {
      if (!codebookLookupDuplicateFailures.contains(ccwVariable)) {
        // Note: The race condition here (from concurrent requests) is harmless.
        codebookLookupDuplicateFailures.add(ccwVariable);
        if (ccwVariable instanceof CcwCodebookVariable) {
          LOGGER.info(
              "Multiple display value matches found for {}.{} in resource '{}/{}'.",
              CcwCodebookVariable.class.getSimpleName(),
              ccwVariable.name(),
              rootResource.getClass().getSimpleName(),
              rootResource.getId());
        } else {
          LOGGER.info(
              "Multiple display value matches found for {}.{} in resource '{}/{}'.",
              CcwCodebookMissingVariable.class.getSimpleName(),
              ccwVariable.name(),
              rootResource.getClass().getSimpleName(),
              rootResource.getId());
        }
      }
      return Optional.empty();
    } else {
      throw new BadCodeMonkeyException();
    }
  }

  /**
   * @param beneficiaryPatientId the {@link #TransformerConstants.CODING_SYSTEM_CCW_BENE_ID} ID
   *     value for the {@link Coverage#getBeneficiary()} value to match
   * @param coverageType the {@link MedicareSegment} value to match
   * @return a {@link Reference} to the {@link Coverage} resource where {@link Coverage#getPlan()}
   *     matches {@link #COVERAGE_PLAN} and the other parameters specified also match
   */
  static Reference referenceCoverage(String beneficiaryPatientId, MedicareSegment coverageType) {
    return new Reference(buildCoverageId(coverageType, beneficiaryPatientId));
  }

  /**
   * @param patientId the {@link #TransformerConstants.CODING_SYSTEM_CCW_BENE_ID} ID value for the
   *     beneficiary to match
   * @return a {@link Reference} to the {@link Patient} resource that matches the specified
   *     parameters
   */
  static Reference referencePatient(String patientId) {
    return new Reference(String.format("Patient/%s", patientId));
  }

  /**
   * @param beneficiary the {@link Beneficiary} to generate a {@link Patient} {@link Reference} for
   * @return a {@link Reference} to the {@link Patient} resource for the specified {@link
   *     Beneficiary}
   */
  static Reference referencePatient(Beneficiary beneficiary) {
    return referencePatient(beneficiary.getBeneficiaryId());
  }

  /**
   * @param practitionerNpi the {@link Practitioner#getIdentifier()} value to match (where {@link
   *     Identifier#getSystem()} is {@value #TransformerConstants.CODING_SYSTEM_NPI_US})
   * @return a {@link Reference} to the {@link Practitioner} resource that matches the specified
   *     parameters
   */
  static Reference referencePractitioner(String practitionerNpi) {
    return createIdentifierReference(TransformerConstants.CODING_NPI_US, practitionerNpi);
  }

  /**
   * @param period the {@link Period} to adjust
   * @param date the {@link LocalDate} to set the {@link Period#getEnd()} value with/to
   */
  static void setPeriodEnd(Period period, LocalDate date) {
    period.setEnd(
        Date.from(date.atStartOfDay(ZoneId.systemDefault()).toInstant()),
        TemporalPrecisionEnum.DAY);
  }

  /**
   * @param period the {@link Period} to adjust
   * @param date the {@link LocalDate} to set the {@link Period#getStart()} value with/to
   */
  static void setPeriodStart(Period period, LocalDate date) {
    period.setStart(
        Date.from(date.atStartOfDay(ZoneId.systemDefault()).toInstant()),
        TemporalPrecisionEnum.DAY);
  }

  /**
   * @param urlText the URL or URL portion to be encoded
   * @return a URL-encoded version of the specified text
   */
  static String urlEncode(String urlText) {
    try {
      return URLEncoder.encode(urlText, StandardCharsets.UTF_8.name());
    } catch (UnsupportedEncodingException e) {
      throw new BadCodeMonkeyException(e);
    }
  }

  /**
   * validate the from/thru dates to ensure the from date is before or the same as the thru date
   *
   * @param dateFrom start date {@link LocalDate}
   * @param dateThrough through date {@link LocalDate} to verify
   */
  static void validatePeriodDates(LocalDate dateFrom, LocalDate dateThrough) {
    if (dateFrom == null) return;
    if (dateThrough == null) return;
    // FIXME see CBBD-236 (ETL service fails on some Hospice claims "From
    // date is after the Through Date")
    // We are seeing this scenario in production where the from date is
    // after the through date so we are just logging the error for now.
    if (dateFrom.isAfter(dateThrough))
      LOGGER.debug(
          String.format(
              "Error - From Date '%s' is after the Through Date '%s'", dateFrom, dateThrough));
  }

  /**
   * validate the <Optional>from/<Optional>thru dates to ensure the from date is before or the same
   * as the thru date
   *
   * @param <Optional>dateFrom start date {@link <Optional>LocalDate}
   * @param <Optional>dateThrough through date {@link <Optional>LocalDate} to verify
   */
  static void validatePeriodDates(Optional<LocalDate> dateFrom, Optional<LocalDate> dateThrough) {
    if (!dateFrom.isPresent()) return;
    if (!dateThrough.isPresent()) return;
    validatePeriodDates(dateFrom.get(), dateThrough.get());
  }

  /**
   * Adds field values to the benefit balance component that are common between the Inpatient and
   * SNF claim types.
   *
   * @param eob the {@link ExplanationOfBenefit} to map the fields into
   * @param coinsuranceDayCount BENE_TOT_COINSRNC_DAYS_CNT: a {@link BigDecimal} shared field
   *     representing the coinsurance day count for the claim
   * @param nonUtilizationDayCount CLM_NON_UTLZTN_DAYS_CNT: a {@link BigDecimal} shared field
   *     representing the non-utilization day count for the claim
   * @param deductibleAmount NCH_BENE_IP_DDCTBL_AMT: a {@link BigDecimal} shared field representing
   *     the deductible amount for the claim
   * @param partACoinsuranceLiabilityAmount NCH_BENE_PTA_COINSRNC_LBLTY_AM: a {@link BigDecimal}
   *     shared field representing the part A coinsurance amount for the claim
   * @param bloodPintsFurnishedQty NCH_BLOOD_PNTS_FRNSHD_QTY: a {@link BigDecimal} shared field
   *     representing the blood pints furnished quantity for the claim
   * @param noncoveredCharge NCH_IP_NCVRD_CHRG_AMT: a {@link BigDecimal} shared field representing
   *     the non-covered charge for the claim
   * @param totalDeductionAmount NCH_IP_TOT_DDCTN_AMT: a {@link BigDecimal} shared field
   *     representing the total deduction amount for the claim
   * @param claimPPSCapitalDisproportionateShareAmt CLM_PPS_CPTL_DSPRPRTNT_SHR_AMT: an {@link
   *     Optional}&lt;{@link BigDecimal}&gt; shared field representing the claim PPS capital
   *     disproportionate share amount for the claim
   * @param claimPPSCapitalExceptionAmount CLM_PPS_CPTL_EXCPTN_AMT: an {@link Optional}&lt;{@link
   *     BigDecimal}&gt; shared field representing the claim PPS capital exception amount for the
   *     claim
   * @param claimPPSCapitalFSPAmount CLM_PPS_CPTL_FSP_AMT: an {@link Optional}&lt;{@link
   *     BigDecimal}&gt; shared field representing the claim PPS capital FSP amount for the claim
   * @param claimPPSCapitalIMEAmount CLM_PPS_CPTL_IME_AMT: an {@link Optional}&lt;{@link
   *     BigDecimal}&gt; shared field representing the claim PPS capital IME amount for the claim
   * @param claimPPSCapitalOutlierAmount CLM_PPS_CPTL_OUTLIER_AMT: an {@link Optional}&lt;{@link
   *     BigDecimal}&gt; shared field representing the claim PPS capital outlier amount for the
   *     claim
   * @param claimPPSOldCapitalHoldHarmlessAmount CLM_PPS_OLD_CPTL_HLD_HRMLS_AMT: an {@link
   *     Optional}&lt;{@link BigDecimal}&gt; shared field representing the claim PPS old capital
   *     hold harmless amount for the claim
   */
  static void addCommonGroupInpatientSNF(
      ExplanationOfBenefit eob,
      BigDecimal coinsuranceDayCount,
      BigDecimal nonUtilizationDayCount,
      BigDecimal deductibleAmount,
      BigDecimal partACoinsuranceLiabilityAmount,
      BigDecimal bloodPintsFurnishedQty,
      BigDecimal noncoveredCharge,
      BigDecimal totalDeductionAmount,
      Optional<BigDecimal> claimPPSCapitalDisproportionateShareAmt,
      Optional<BigDecimal> claimPPSCapitalExceptionAmount,
      Optional<BigDecimal> claimPPSCapitalFSPAmount,
      Optional<BigDecimal> claimPPSCapitalIMEAmount,
      Optional<BigDecimal> claimPPSCapitalOutlierAmount,
      Optional<BigDecimal> claimPPSOldCapitalHoldHarmlessAmount) {
    BenefitComponent beneTotCoinsrncDaysCntFinancial =
        addBenefitBalanceFinancial(
            eob, BenefitCategory.MEDICAL, CcwCodebookVariable.BENE_TOT_COINSRNC_DAYS_CNT);
    beneTotCoinsrncDaysCntFinancial.setUsed(
        new UnsignedIntType(coinsuranceDayCount.intValueExact()));

    BenefitComponent clmNonUtlztnDaysCntFinancial =
        addBenefitBalanceFinancial(
            eob, BenefitCategory.MEDICAL, CcwCodebookVariable.CLM_NON_UTLZTN_DAYS_CNT);
    clmNonUtlztnDaysCntFinancial.setUsed(
        new UnsignedIntType(nonUtilizationDayCount.intValueExact()));

    addAdjudicationTotal(eob, CcwCodebookVariable.NCH_BENE_IP_DDCTBL_AMT, deductibleAmount);
    addAdjudicationTotal(
        eob, CcwCodebookVariable.NCH_BENE_PTA_COINSRNC_LBLTY_AMT, partACoinsuranceLiabilityAmount);

    SupportingInformationComponent nchBloodPntsFrnshdQtyInfo =
        addInformation(eob, CcwCodebookVariable.NCH_BLOOD_PNTS_FRNSHD_QTY);
    Quantity bloodPintsQuantity = new Quantity();
    bloodPintsQuantity.setValue(bloodPintsFurnishedQty);
    bloodPintsQuantity
        .setSystem(TransformerConstants.CODING_SYSTEM_UCUM)
        .setCode(TransformerConstants.CODING_SYSTEM_UCUM_PINT_CODE)
        .setUnit(TransformerConstants.CODING_SYSTEM_UCUM_PINT_DISPLAY);
    nchBloodPntsFrnshdQtyInfo.setValue(bloodPintsQuantity);

    addAdjudicationTotal(eob, CcwCodebookVariable.NCH_IP_NCVRD_CHRG_AMT, noncoveredCharge);
    addAdjudicationTotal(eob, CcwCodebookVariable.NCH_IP_TOT_DDCTN_AMT, totalDeductionAmount);

    if (claimPPSCapitalDisproportionateShareAmt.isPresent()) {
      addAdjudicationTotal(
          eob,
          CcwCodebookVariable.CLM_PPS_CPTL_DSPRPRTNT_SHR_AMT,
          claimPPSCapitalDisproportionateShareAmt);
    }

    if (claimPPSCapitalExceptionAmount.isPresent()) {
      addAdjudicationTotal(
          eob, CcwCodebookVariable.CLM_PPS_CPTL_EXCPTN_AMT, claimPPSCapitalExceptionAmount);
    }

    if (claimPPSCapitalFSPAmount.isPresent()) {
      addAdjudicationTotal(eob, CcwCodebookVariable.CLM_PPS_CPTL_FSP_AMT, claimPPSCapitalFSPAmount);
    }

    if (claimPPSCapitalIMEAmount.isPresent()) {
      addAdjudicationTotal(eob, CcwCodebookVariable.CLM_PPS_CPTL_IME_AMT, claimPPSCapitalIMEAmount);
    }

    if (claimPPSCapitalOutlierAmount.isPresent()) {
      addAdjudicationTotal(
          eob, CcwCodebookVariable.CLM_PPS_CPTL_OUTLIER_AMT, claimPPSCapitalOutlierAmount);
    }

    if (claimPPSOldCapitalHoldHarmlessAmount.isPresent()) {
      addAdjudicationTotal(
          eob,
          CcwCodebookVariable.CLM_PPS_OLD_CPTL_HLD_HRMLS_AMT,
          claimPPSOldCapitalHoldHarmlessAmount);
    }
  }

  /**
   * Adds EOB information to fields that are common between the Inpatient and SNF claim types.
   *
   * @param eob the {@link ExplanationOfBenefit} that fields will be added to by this method
   * @param admissionTypeCd CLM_IP_ADMSN_TYPE_CD: a {@link Character} shared field representing the
   *     admission type cd for the claim
   * @param sourceAdmissionCd CLM_SRC_IP_ADMSN_CD: an {@link Optional}&lt;{@link Character}&gt;
   *     shared field representing the source admission cd for the claim
   * @param noncoveredStayFromDate NCH_VRFD_NCVRD_STAY_FROM_DT: an {@link Optional}&lt;{@link
   *     LocalDate}&gt; shared field representing the non-covered stay from date for the claim
   * @param noncoveredStayThroughDate NCH_VRFD_NCVRD_STAY_THRU_DT: an {@link Optional}&lt;{@link
   *     LocalDate}&gt; shared field representing the non-covered stay through date for the claim
   * @param coveredCareThroughDate NCH_ACTV_OR_CVRD_LVL_CARE_THRU: an {@link Optional}&lt;{@link
   *     LocalDate}&gt; shared field representing the covered stay through date for the claim
   * @param medicareBenefitsExhaustedDate NCH_BENE_MDCR_BNFTS_EXHTD_DT_I: an {@link
   *     Optional}&lt;{@link LocalDate}&gt; shared field representing the medicare benefits
   *     exhausted date for the claim
   * @param diagnosisRelatedGroupCd CLM_DRG_CD: an {@link Optional}&lt;{@link String}&gt; shared
   *     field representing the non-covered stay from date for the claim
   */
  static void addCommonEobInformationInpatientSNF(
      ExplanationOfBenefit eob,
      Character admissionTypeCd,
      Optional<Character> sourceAdmissionCd,
      Optional<LocalDate> noncoveredStayFromDate,
      Optional<LocalDate> noncoveredStayThroughDate,
      Optional<LocalDate> coveredCareThroughDate,
      Optional<LocalDate> medicareBenefitsExhaustedDate,
      Optional<String> diagnosisRelatedGroupCd) {

    // admissionTypeCd
    addInformationWithCode(
        eob,
        CcwCodebookVariable.CLM_IP_ADMSN_TYPE_CD,
        CcwCodebookVariable.CLM_IP_ADMSN_TYPE_CD,
        admissionTypeCd);

    // sourceAdmissionCd
    if (sourceAdmissionCd.isPresent()) {
      addInformationWithCode(
          eob,
          CcwCodebookVariable.CLM_SRC_IP_ADMSN_CD,
          CcwCodebookVariable.CLM_SRC_IP_ADMSN_CD,
          sourceAdmissionCd);
    }

    // noncoveredStayFromDate & noncoveredStayThroughDate
    if (noncoveredStayFromDate.isPresent() || noncoveredStayThroughDate.isPresent()) {
      TransformerUtils.validatePeriodDates(noncoveredStayFromDate, noncoveredStayThroughDate);
      SupportingInformationComponent nchVrfdNcvrdStayInfo =
          TransformerUtils.addInformation(eob, CcwCodebookVariable.NCH_VRFD_NCVRD_STAY_FROM_DT);
      Period nchVrfdNcvrdStayPeriod = new Period();
      if (noncoveredStayFromDate.isPresent())
        nchVrfdNcvrdStayPeriod.setStart(
            TransformerUtils.convertToDate((noncoveredStayFromDate.get())),
            TemporalPrecisionEnum.DAY);
      if (noncoveredStayThroughDate.isPresent())
        nchVrfdNcvrdStayPeriod.setEnd(
            TransformerUtils.convertToDate((noncoveredStayThroughDate.get())),
            TemporalPrecisionEnum.DAY);
      nchVrfdNcvrdStayInfo.setTiming(nchVrfdNcvrdStayPeriod);
    }

    // coveredCareThroughDate
    if (coveredCareThroughDate.isPresent()) {
      SupportingInformationComponent nchActvOrCvrdLvlCareThruInfo =
          TransformerUtils.addInformation(eob, CcwCodebookVariable.NCH_ACTV_OR_CVRD_LVL_CARE_THRU);
      nchActvOrCvrdLvlCareThruInfo.setTiming(
          new DateType(TransformerUtils.convertToDate(coveredCareThroughDate.get())));
    }

    // medicareBenefitsExhaustedDate
    if (medicareBenefitsExhaustedDate.isPresent()) {
      SupportingInformationComponent nchBeneMdcrBnftsExhtdDtIInfo =
          TransformerUtils.addInformation(eob, CcwCodebookVariable.NCH_BENE_MDCR_BNFTS_EXHTD_DT_I);
      nchBeneMdcrBnftsExhtdDtIInfo.setTiming(
          new DateType(TransformerUtils.convertToDate(medicareBenefitsExhaustedDate.get())));
    }

    // diagnosisRelatedGroupCd
    if (diagnosisRelatedGroupCd.isPresent()) {
      /*
       * FIXME This is an invalid DiagnosisComponent, since it's missing a (required) ICD code.
       * Instead, stick the DRG on the claim's primary/first diagnosis. SamhsaMatcher uses this
       * field so if this is updated you'll need to update that as well.
       */
      eob.addDiagnosis()
          .setPackageCode(
              createCodeableConcept(eob, CcwCodebookVariable.CLM_DRG_CD, diagnosisRelatedGroupCd));
    }
  }

  /**
   * maps a blue button claim type to a FHIR claim type
   *
   * @param eobType the {@link CodeableConcept} that will get remapped
   * @param blueButtonClaimType the blue button {@link ClaimType} we are mapping from
   * @param ccwNearLineRecordIdCode if present, the blue button near line id code {@link
   *     Optional}&lt;{@link Character}&gt; gets remapped to a ccw record id code
   * @param ccwClaimTypeCode if present, the blue button claim type code {@link Optional}&lt;{@link
   *     String}&gt; gets remapped to a nch claim type code
   */
  static void mapEobType(
      ExplanationOfBenefit eob,
      ClaimType blueButtonClaimType,
      Optional<Character> ccwNearLineRecordIdCode,
      Optional<String> ccwClaimTypeCode) {

    // map blue button claim type code into a nch claim type
    if (ccwClaimTypeCode.isPresent()) {
      eob.getType()
          .addCoding(createCoding(eob, CcwCodebookVariable.NCH_CLM_TYPE_CD, ccwClaimTypeCode));
    }

    // This Coding MUST always be present as it's the only one we can definitely map
    // for all 8 of our claim types.
    eob.getType()
        .addCoding()
        .setSystem(TransformerConstants.CODING_SYSTEM_BBAPI_EOB_TYPE)
        .setCode(blueButtonClaimType.name());

    // Map a Coding for FHIR's ClaimType coding system, if we can.
    org.hl7.fhir.dstu3.model.codesystems.ClaimType fhirClaimType;
    switch (blueButtonClaimType) {
      case CARRIER:
      case OUTPATIENT:
        fhirClaimType = org.hl7.fhir.dstu3.model.codesystems.ClaimType.PROFESSIONAL;
        break;

      case INPATIENT:
      case HOSPICE:
      case SNF:
        fhirClaimType = org.hl7.fhir.dstu3.model.codesystems.ClaimType.INSTITUTIONAL;
        break;

      case PDE:
        fhirClaimType = org.hl7.fhir.dstu3.model.codesystems.ClaimType.PHARMACY;
        break;

      case HHA:
      case DME:
        fhirClaimType = null;
        // FUTURE these blue button claim types currently have no equivalent
        // CODING_FHIR_CLAIM_TYPE mapping
        break;

      default:
        // unknown claim type
        throw new BadCodeMonkeyException();
    }
    if (fhirClaimType != null)
      eob.getType()
          .addCoding(
              new Coding(
                  fhirClaimType.getSystem(), fhirClaimType.toCode(), fhirClaimType.getDisplay()));

    // map blue button near line record id to a ccw record id code
    if (ccwNearLineRecordIdCode.isPresent()) {
      eob.getType()
          .addCoding(
              createCoding(
                  eob, CcwCodebookVariable.NCH_NEAR_LINE_REC_IDENT_CD, ccwNearLineRecordIdCode));
    }
  }

  /**
   * Transforms the common group level header fields between all claim types
   *
   * @param eob the {@link ExplanationOfBenefit} to modify
   * @param claimId CLM_ID
   * @param beneficiaryId BENE_ID
   * @param claimType {@link ClaimType} to process
   * @param claimGroupId CLM_GRP_ID
   * @param coverageType {@link MedicareSegment}
   * @param dateFrom CLM_FROM_DT
   * @param dateThrough CLM_THRU_DT
   * @param paymentAmount CLM_PMT_AMT
   * @param finalAction FINAL_ACTION
   */
  static void mapEobCommonClaimHeaderData(
      ExplanationOfBenefit eob,
      String claimId,
      String beneficiaryId,
      ClaimType claimType,
      String claimGroupId,
      MedicareSegment coverageType,
      Optional<LocalDate> dateFrom,
      Optional<LocalDate> dateThrough,
      Optional<BigDecimal> paymentAmount,
      char finalAction) {

    eob.setId(buildEobId(claimType, claimId));

    if (claimType.equals(ClaimType.PDE))
      eob.addIdentifier(createIdentifier(CcwCodebookVariable.PDE_ID, claimId));
    else eob.addIdentifier(createIdentifier(CcwCodebookVariable.CLM_ID, claimId));

    eob.addIdentifier()
        .setSystem(TransformerConstants.IDENTIFIER_SYSTEM_BBAPI_CLAIM_GROUP_ID)
        .setValue(claimGroupId);

    eob.getInsurance().setCoverage(referenceCoverage(beneficiaryId, coverageType));
    eob.setPatient(referencePatient(beneficiaryId));
    switch (finalAction) {
      case 'F':
        eob.setStatus(ExplanationOfBenefitStatus.ACTIVE);
        break;
      case 'N':
        eob.setStatus(ExplanationOfBenefitStatus.CANCELLED);
        break;
      default:
        // unknown final action value
        throw new BadCodeMonkeyException();
    }

    if (dateFrom.isPresent()) {
      validatePeriodDates(dateFrom, dateThrough);
      setPeriodStart(eob.getBillablePeriod(), dateFrom.get());
      setPeriodEnd(eob.getBillablePeriod(), dateThrough.get());
    }

    if (paymentAmount.isPresent()) {
      eob.getPayment().setAmount(createMoney(paymentAmount));
    }
  }

  // Weekly Process Date
  static void mapEobWeeklyProcessDate(ExplanationOfBenefit eob, LocalDate weeklyProcessLocalDate) {
    TransformerUtils.addInformation(eob, CcwCodebookVariable.NCH_WKLY_PROC_DT)
        .setTiming(new DateType(TransformerUtils.convertToDate(weeklyProcessLocalDate)));
  }

  /**
   * Transforms the common group level data elements between the {@link CarrierClaim} and {@link
   * DMEClaim} claim types to FHIR. The method parameter fields from {@link CarrierClaim} and {@link
   * DMEClaim} are listed below and their corresponding RIF CCW fields (denoted in all CAPS below
   * from {@link CarrierClaimColumn} and {@link DMEClaimColumn}).
   *
   * @param eob the {@link ExplanationOfBenefit} to modify
   * @param benficiaryId BEME_ID, *
   * @param carrierNumber CARR_NUM,
   * @param clinicalTrialNumber CLM_CLNCL_TRIL_NUM,
   * @param beneficiaryPartBDeductAmount CARR_CLM_CASH_DDCTBL_APLD_AMT,
   * @param paymentDenialCode CARR_CLM_PMT_DNL_CD,
   * @param referringPhysicianNpi RFR_PHYSN_NPI
   * @param providerAssignmentIndicator CARR_CLM_PRVDR_ASGNMT_IND_SW,
   * @param providerPaymentAmount NCH_CLM_PRVDR_PMT_AMT,
   * @param beneficiaryPaymentAmount NCH_CLM_BENE_PMT_AMT,
   * @param submittedChargeAmount NCH_CARR_CLM_SBMTD_CHRG_AMT,
   * @param allowedChargeAmount NCH_CARR_CLM_ALOWD_AMT,
   */
  static void mapEobCommonGroupCarrierDME(
      ExplanationOfBenefit eob,
      String beneficiaryId,
      String carrierNumber,
      Optional<String> clinicalTrialNumber,
      BigDecimal beneficiaryPartBDeductAmount,
      String paymentDenialCode,
      Optional<String> referringPhysicianNpi,
      Optional<Character> providerAssignmentIndicator,
      BigDecimal providerPaymentAmount,
      BigDecimal beneficiaryPaymentAmount,
      BigDecimal submittedChargeAmount,
      BigDecimal allowedChargeAmount,
      String claimDispositionCode,
      Optional<String> claimCarrierControlNumber) {

    eob.addExtension(createExtensionIdentifier(CcwCodebookVariable.CARR_NUM, carrierNumber));

    // Carrier Claim Control Number
    if (claimCarrierControlNumber.isPresent()) {
      eob.addExtension(
          createExtensionIdentifier(
              CcwCodebookMissingVariable.CARR_CLM_CNTL_NUM, claimCarrierControlNumber.get()));
    }

    eob.addExtension(
        createExtensionCoding(eob, CcwCodebookVariable.CARR_CLM_PMT_DNL_CD, paymentDenialCode));

    // Claim Disposition Code
    eob.setDisposition(claimDispositionCode);

    /*
     * Referrals are represented as contained resources, since they share the lifecycle and identity
     * of their containing EOB.
     */
    if (referringPhysicianNpi.isPresent()) {
      ReferralRequest referral = new ReferralRequest();
      referral.setStatus(ReferralRequestStatus.COMPLETED);
      referral.setSubject(referencePatient(beneficiaryId));
      referral.setRequester(
          new ReferralRequestRequesterComponent(
              referencePractitioner(referringPhysicianNpi.get())));
      referral.addRecipient(referencePractitioner(referringPhysicianNpi.get()));
      // Set the ReferralRequest as a contained resource in the EOB:
      eob.setReferral(new Reference(referral));
    }

    if (providerAssignmentIndicator.isPresent()) {
      eob.addExtension(
          createExtensionCoding(eob, CcwCodebookVariable.ASGMNTCD, providerAssignmentIndicator));
    }

    if (clinicalTrialNumber.isPresent()) {
      eob.addExtension(
          createExtensionIdentifier(CcwCodebookVariable.CLM_CLNCL_TRIL_NUM, clinicalTrialNumber));
    }

    addAdjudicationTotal(
        eob, CcwCodebookVariable.CARR_CLM_CASH_DDCTBL_APLD_AMT, beneficiaryPartBDeductAmount);
    addAdjudicationTotal(eob, CcwCodebookVariable.NCH_CLM_PRVDR_PMT_AMT, providerPaymentAmount);
    addAdjudicationTotal(eob, CcwCodebookVariable.NCH_CLM_BENE_PMT_AMT, beneficiaryPaymentAmount);
    addAdjudicationTotal(
        eob, CcwCodebookVariable.NCH_CARR_CLM_SBMTD_CHRG_AMT, submittedChargeAmount);
    addAdjudicationTotal(eob, CcwCodebookVariable.NCH_CARR_CLM_ALOWD_AMT, allowedChargeAmount);
  }

  /**
   * Transforms the common item level data elements between the {@link CarrierClaimLine} and {@link
   * DMEClaimLine} claim types to FHIR. The method parameter fields from {@link CarrierClaimLine}
   * and {@link DMEClaimLine} are listed below and their corresponding RIF CCW fields (denoted in
   * all CAPS below from {@link CarrierClaimColumn} and {@link DMEClaimColumn}).
   *
   * @param item the {@ ItemComponent} to modify
   * @param eob the {@ ExplanationOfBenefit} to modify
   * @param claimId CLM_ID,
   * @param serviceCount LINE_SRVC_CNT,
   * @param placeOfServiceCode LINE_PLACE_OF_SRVC_CD,
   * @param firstExpenseDate LINE_1ST_EXPNS_DT,
   * @param lastExpenseDate LINE_LAST_EXPNS_DT,
   * @param beneficiaryPaymentAmount LINE_BENE_PMT_AMT,
   * @param providerPaymentAmount LINE_PRVDR_PMT_AMT,
   * @param beneficiaryPartBDeductAmount LINE_BENE_PTB_DDCTBL_AMT,
   * @param primaryPayerCode LINE_BENE_PRMRY_PYR_CD,
   * @param primaryPayerPaidAmount LINE_BENE_PRMRY_PYR_PD_AMT,
   * @param betosCode BETOS_CD,
   * @param paymentAmount LINE_NCH_PMT_AMT,
   * @param paymentCode LINE_PMT_80_100_CD,
   * @param coinsuranceAmount LINE_COINSRNC_AMT,
   * @param submittedChargeAmount LINE_SBMTD_CHRG_AMT,
   * @param allowedChargeAmount LINE_ALOWD_CHRG_AMT,
   * @param processingIndicatorCode LINE_PRCSG_IND_CD,
   * @param serviceDeductibleCode LINE_SERVICE_DEDUCTIBLE,
   * @param diagnosisCode LINE_ICD_DGNS_CD,
   * @param diagnosisCodeVersion LINE_ICD_DGNS_VRSN_CD,
   * @param hctHgbTestTypeCode LINE_HCT_HGB_TYPE_CD
   * @param hctHgbTestResult LINE_HCT_HGB_RSLT_NUM,
   * @param cmsServiceTypeCode LINE_CMS_TYPE_SRVC_CD,
   * @param nationalDrugCode LINE_NDC_CD,
   * @param beneficiaryId BENE_ID,
   * @param referringPhysicianNpi RFR_PHYSN_NPI
   * @return the {@link ItemComponent}
   */
  static ItemComponent mapEobCommonItemCarrierDME(
      ItemComponent item,
      ExplanationOfBenefit eob,
      String claimId,
      BigDecimal serviceCount,
      String placeOfServiceCode,
      Optional<LocalDate> firstExpenseDate,
      Optional<LocalDate> lastExpenseDate,
      BigDecimal beneficiaryPaymentAmount,
      BigDecimal providerPaymentAmount,
      BigDecimal beneficiaryPartBDeductAmount,
      Optional<Character> primaryPayerCode,
      BigDecimal primaryPayerPaidAmount,
      Optional<String> betosCode,
      BigDecimal paymentAmount,
      Optional<Character> paymentCode,
      BigDecimal coinsuranceAmount,
      BigDecimal submittedChargeAmount,
      BigDecimal allowedChargeAmount,
      Optional<String> processingIndicatorCode,
      Optional<Character> serviceDeductibleCode,
      Optional<String> diagnosisCode,
      Optional<Character> diagnosisCodeVersion,
      Optional<String> hctHgbTestTypeCode,
      BigDecimal hctHgbTestResult,
      char cmsServiceTypeCode,
      Optional<String> nationalDrugCode) {

    SimpleQuantity serviceCnt = new SimpleQuantity();
    serviceCnt.setValue(serviceCount);
    item.setQuantity(serviceCnt);

    item.setCategory(
        createCodeableConcept(eob, CcwCodebookVariable.LINE_CMS_TYPE_SRVC_CD, cmsServiceTypeCode));

    item.setLocation(
        createCodeableConcept(eob, CcwCodebookVariable.LINE_PLACE_OF_SRVC_CD, placeOfServiceCode));

    if (betosCode.isPresent()) {
      item.addExtension(createExtensionCoding(eob, CcwCodebookVariable.BETOS_CD, betosCode));
    }

    if (firstExpenseDate.isPresent() && lastExpenseDate.isPresent()) {
      validatePeriodDates(firstExpenseDate, lastExpenseDate);
      item.setServiced(
          new Period()
              .setStart((convertToDate(firstExpenseDate.get())), TemporalPrecisionEnum.DAY)
              .setEnd((convertToDate(lastExpenseDate.get())), TemporalPrecisionEnum.DAY));
    }

    AdjudicationComponent adjudicationForPayment = item.addAdjudication();
    adjudicationForPayment
        .setCategory(createAdjudicationCategory(CcwCodebookVariable.LINE_NCH_PMT_AMT))
        .setAmount(createMoney(paymentAmount));
    if (paymentCode.isPresent())
      adjudicationForPayment.addExtension(
          createExtensionCoding(eob, CcwCodebookVariable.LINE_PMT_80_100_CD, paymentCode));

    item.addAdjudication()
        .setCategory(createAdjudicationCategory(CcwCodebookVariable.LINE_BENE_PMT_AMT))
        .setAmount(createMoney(beneficiaryPaymentAmount));

    item.addAdjudication()
        .setCategory(createAdjudicationCategory(CcwCodebookVariable.LINE_PRVDR_PMT_AMT))
        .setAmount(createMoney(providerPaymentAmount));

    item.addAdjudication()
        .setCategory(
            TransformerUtils.createAdjudicationCategory(
                CcwCodebookVariable.LINE_BENE_PTB_DDCTBL_AMT))
        .setAmount(createMoney(beneficiaryPartBDeductAmount));

    if (primaryPayerCode.isPresent()) {
      item.addExtension(
          createExtensionCoding(eob, CcwCodebookVariable.LINE_BENE_PRMRY_PYR_CD, primaryPayerCode));
    }

    item.addAdjudication()
        .setCategory(createAdjudicationCategory(CcwCodebookVariable.LINE_BENE_PRMRY_PYR_PD_AMT))
        .setAmount(createMoney(primaryPayerPaidAmount));
    item.addAdjudication()
        .setCategory(
            TransformerUtils.createAdjudicationCategory(CcwCodebookVariable.LINE_COINSRNC_AMT))
        .setAmount(createMoney(coinsuranceAmount));

    item.addAdjudication()
        .setCategory(createAdjudicationCategory(CcwCodebookVariable.LINE_SBMTD_CHRG_AMT))
        .setAmount(createMoney(submittedChargeAmount));

    item.addAdjudication()
        .setCategory(
            TransformerUtils.createAdjudicationCategory(CcwCodebookVariable.LINE_ALOWD_CHRG_AMT))
        .setAmount(createMoney(allowedChargeAmount));

    if (processingIndicatorCode.isPresent())
      item.addAdjudication(
          createAdjudicationWithReason(
              eob, CcwCodebookVariable.LINE_PRCSG_IND_CD, processingIndicatorCode));

    if (serviceDeductibleCode.isPresent())
      item.addExtension(
          createExtensionCoding(
              eob, CcwCodebookVariable.LINE_SERVICE_DEDUCTIBLE, serviceDeductibleCode));

    Optional<Diagnosis> lineDiagnosis = Diagnosis.from(diagnosisCode, diagnosisCodeVersion);
    if (lineDiagnosis.isPresent()) addDiagnosisLink(eob, item, lineDiagnosis.get());

    if (hctHgbTestTypeCode.isPresent()) {
      Observation hctHgbObservation = new Observation();
      hctHgbObservation.setStatus(ObservationStatus.UNKNOWN);
      hctHgbObservation.setCode(
          createCodeableConcept(eob, CcwCodebookVariable.LINE_HCT_HGB_TYPE_CD, hctHgbTestTypeCode));
      hctHgbObservation.setValue(new Quantity().setValue(hctHgbTestResult));

      Extension hctHgbObservationReference =
          new Extension(
              calculateVariableReferenceUrl(CcwCodebookVariable.LINE_HCT_HGB_RSLT_NUM),
              new Reference(hctHgbObservation));
      item.addExtension(hctHgbObservationReference);
    }

    if (nationalDrugCode.isPresent()) {
      addExtensionCoding(
          item,
          TransformerConstants.CODING_NDC,
          TransformerConstants.CODING_NDC,
          TransformerUtils.retrieveFDADrugCodeDisplay(nationalDrugCode.get()),
          nationalDrugCode.get());
    }

    return item;
  }

  /**
   * Transforms the common item level data elements between the {@link InpatientClaimLine} {@link
   * OutpatientClaimLine} {@link HospiceClaimLine} {@link HHAClaimLine}and {@link SNFClaimLine}
   * claim types to FHIR. The method parameter fields from {@link InpatientClaimLine} {@link
   * OutpatientClaimLine} {@link HospiceClaimLine} {@link HHAClaimLine}and {@link SNFClaimLine} are
   * listed below and their corresponding RIF CCW fields (denoted in all CAPS below from {@link
   * InpatientClaimColumn} {@link OutpatientClaimColumn} {@link HopsiceClaimColumn} {@link
   * HHAClaimColumn} and {@link SNFClaimColumn}).
   *
   * @param item the {@ ItemComponent} to modify
   * @param eob the {@ ExplanationOfBenefit} to modify
   * @param revenueCenterCode REV_CNTR,
   * @param rateAmount REV_CNTR_RATE_AMT,
   * @param totalChargeAmount REV_CNTR_TOT_CHRG_AMT,
   * @param nonCoveredChargeAmount REV_CNTR_NCVRD_CHRG_AMT,
   * @param unitCount REV_CNTR_UNIT_CNT,
   * @param nationalDrugCodeQuantity REV_CNTR_NDC_QTY,
   * @param nationalDrugCodeQualifierCode REV_CNTR_NDC_QTY_QLFR_CD,
   * @param revenueCenterRenderingPhysicianNPI RNDRNG_PHYSN_NPI
   * @return the {@link ItemComponent}
   */
  static ItemComponent mapEobCommonItemRevenue(
      ItemComponent item,
      ExplanationOfBenefit eob,
      String revenueCenterCode,
      BigDecimal rateAmount,
      BigDecimal totalChargeAmount,
      BigDecimal nonCoveredChargeAmount,
      BigDecimal unitCount,
      Optional<BigDecimal> nationalDrugCodeQuantity,
      Optional<String> nationalDrugCodeQualifierCode,
      Optional<String> revenueCenterRenderingPhysicianNPI) {

    item.setRevenue(createCodeableConcept(eob, CcwCodebookVariable.REV_CNTR, revenueCenterCode));

    item.addAdjudication()
        .setCategory(
            TransformerUtils.createAdjudicationCategory(CcwCodebookVariable.REV_CNTR_RATE_AMT))
        .setAmount(createMoney(rateAmount));

    item.addAdjudication()
        .setCategory(
            TransformerUtils.createAdjudicationCategory(CcwCodebookVariable.REV_CNTR_TOT_CHRG_AMT))
        .setAmount(createMoney(totalChargeAmount));

    item.addAdjudication()
        .setCategory(
            TransformerUtils.createAdjudicationCategory(
                CcwCodebookVariable.REV_CNTR_NCVRD_CHRG_AMT))
        .setAmount(createMoney(nonCoveredChargeAmount));

    SimpleQuantity qty = new SimpleQuantity();
    qty.setValue(unitCount);
    item.setQuantity(qty);

    if (nationalDrugCodeQualifierCode.isPresent()) {
      /*
       * TODO: Is NDC count only ever present when line quantity isn't set? Depending on that, it
       * may be that we should stop using this as an extension and instead set the code & system on
       * the FHIR quantity field.
       */
      // TODO Shouldn't this be part of the same Extension with the NDC code itself?
      Extension drugQuantityExtension =
          createExtensionQuantity(CcwCodebookVariable.REV_CNTR_NDC_QTY, nationalDrugCodeQuantity);
      Quantity drugQuantity = (Quantity) drugQuantityExtension.getValue();
      TransformerUtils.setQuantityUnitInfo(
          CcwCodebookVariable.REV_CNTR_NDC_QTY_QLFR_CD,
          nationalDrugCodeQualifierCode,
          eob,
          drugQuantity);

      item.addExtension(drugQuantityExtension);
    }

    if (revenueCenterRenderingPhysicianNPI.isPresent()) {
      TransformerUtils.addCareTeamPractitioner(
          eob,
          item,
          TransformerConstants.CODING_NPI_US,
          revenueCenterRenderingPhysicianNPI.get(),
          ClaimCareteamrole.PRIMARY);
    }

    return item;
  }

  /**
   * Transforms the common item level data elements between the {@link OutpatientClaimLine} {@link
   * HospiceClaimLine} and {@link HHAClaimLine} claim types to FHIR. The method parameter fields
   * from {@link OutpatientClaimLine} {@link HospiceClaimLine} and {@link HHAClaimLine} are listed
   * below and their corresponding RIF CCW fields (denoted in all CAPS below from {@link
   * OutpatientClaimColumn} {@link HopsiceClaimColumn} and {@link HHAClaimColumn}.
   *
   * @param item the {@ ItemComponent} to modify
   * @param revenueCenterDate REV_CNTR_DT,
   * @param paymentAmount REV_CNTR_PMT_AMT_AMT
   */
  static void mapEobCommonItemRevenueOutHHAHospice(
      ItemComponent item, Optional<LocalDate> revenueCenterDate, BigDecimal paymentAmount) {

    // Revenue Center Date
    if (revenueCenterDate.isPresent()) {
      item.setServiced(new DateType().setValue(convertToDate(revenueCenterDate.get())));
    }

    item.addAdjudication()
        .setCategory(createAdjudicationCategory(CcwCodebookVariable.REV_CNTR_PMT_AMT_AMT))
        .setAmount(createMoney(paymentAmount));
  }

  /**
   * Transforms the common group level data elements between the {@link InpatientClaim}, {@link
   * OutpatientClaim} and {@link SNFClaim} claim types to FHIR. The method parameter fields from
   * {@link InpatientClaim}, {@link OutpatientClaim} and {@link SNFClaim} are listed below and their
   * corresponding RIF CCW fields (denoted in all CAPS below from {@link InpatientClaimColumn}
   * {@link OutpatientClaimColumn}and {@link SNFClaimColumn}).
   *
   * @param eob the {@link ExplanationOfBenefit} to modify
   * @param beneficiaryId BENE_ID, *
   * @param carrierNumber CARR_NUM,
   * @param clinicalTrialNumber CLM_CLNCL_TRIL_NUM,
   * @param beneficiaryPartBDeductAmount CARR_CLM_CASH_DDCTBL_APLD_AMT,
   * @param paymentDenialCode CARR_CLM_PMT_DNL_CD,
   * @param referringPhysicianNpi RFR_PHYSN_NPI
   * @param providerAssignmentIndicator CARR_CLM_PRVDR_ASGNMT_IND_SW,
   * @param providerPaymentAmount NCH_CLM_PRVDR_PMT_AMT,
   * @param beneficiaryPaymentAmount NCH_CLM_BENE_PMT_AMT,
   * @param submittedChargeAmount NCH_CARR_CLM_SBMTD_CHRG_AMT,
   * @param allowedChargeAmount NCH_CARR_CLM_ALOWD_AMT,
   */
  static void mapEobCommonGroupInpOutSNF(
      ExplanationOfBenefit eob,
      BigDecimal bloodDeductibleLiabilityAmount,
      Optional<String> operatingPhysicianNpi,
      Optional<String> otherPhysicianNpi,
      char claimQueryCode,
      Optional<Character> mcoPaidSw) {
    addAdjudicationTotal(
        eob, CcwCodebookVariable.NCH_BENE_BLOOD_DDCTBL_LBLTY_AM, bloodDeductibleLiabilityAmount);

    if (operatingPhysicianNpi.isPresent()) {
      TransformerUtils.addCareTeamPractitioner(
          eob,
          null,
          TransformerConstants.CODING_NPI_US,
          operatingPhysicianNpi.get(),
          ClaimCareteamrole.ASSIST);
    }

    if (otherPhysicianNpi.isPresent()) {
      TransformerUtils.addCareTeamPractitioner(
          eob,
          null,
          TransformerConstants.CODING_NPI_US,
          otherPhysicianNpi.get(),
          ClaimCareteamrole.OTHER);
    }

    eob.getBillablePeriod()
        .addExtension(
            createExtensionCoding(eob, CcwCodebookVariable.CLAIM_QUERY_CD, claimQueryCode));

    if (mcoPaidSw.isPresent()) {
      TransformerUtils.addInformationWithCode(
          eob, CcwCodebookVariable.CLM_MCO_PD_SW, CcwCodebookVariable.CLM_MCO_PD_SW, mcoPaidSw);
    }
  }

  /**
   * Transforms the common group level data elements between the {@link InpatientClaimLine} {@link
   * OutpatientClaimLine} {@link HospiceClaimLine} {@link HHAClaimLine}and {@link SNFClaimLine}
   * claim types to FHIR. The method parameter fields from {@link InpatientClaimLine} {@link
   * OutpatientClaimLine} {@link HospiceClaimLine} {@link HHAClaimLine}and {@link SNFClaimLine} are
   * listed below and their corresponding RIF CCW fields (denoted in all CAPS below from {@link
   * InpatientClaimColumn} {@link OutpatientClaimColumn} {@link HopsiceClaimColumn} {@link
   * HHAClaimColumn} and {@link SNFClaimColumn}).
   *
   * @param eob the {@link ExplanationOfBenefit} to modify
   * @param organizationNpi ORG_NPI_NUM,
   * @param claimFacilityTypeCode CLM_FAC_TYPE_CD,
   * @param claimFrequencyCode CLM_FREQ_CD,
   * @param claimNonPaymentReasonCode CLM_MDCR_NON_PMT_RSN_CD,
   * @param patientDischargeStatusCode PTNT_DSCHRG_STUS_CD,
   * @param claimServiceClassificationTypeCode CLM_SRVC_CLSFCTN_TYPE_CD,
   * @param claimPrimaryPayerCode NCH_PRMRY_PYR_CD,
   * @param attendingPhysicianNpi AT_PHYSN_NPI,
   * @param totalChargeAmount CLM_TOT_CHRG_AMT,
   * @param primaryPayerPaidAmount NCH_PRMRY_PYR_CLM_PD_AMT,
   * @param fiscalIntermediaryNumber FI_NUM
   */
  static void mapEobCommonGroupInpOutHHAHospiceSNF(
      ExplanationOfBenefit eob,
      Optional<String> organizationNpi,
      char claimFacilityTypeCode,
      char claimFrequencyCode,
      Optional<String> claimNonPaymentReasonCode,
      String patientDischargeStatusCode,
      char claimServiceClassificationTypeCode,
      Optional<Character> claimPrimaryPayerCode,
      Optional<String> attendingPhysicianNpi,
      BigDecimal totalChargeAmount,
      BigDecimal primaryPayerPaidAmount,
      Optional<String> fiscalIntermediaryNumber,
      Optional<String> fiDocumentClaimControlNumber,
      Optional<String> fiOriginalClaimControlNumber) {

    if (organizationNpi.isPresent()) {
      eob.setOrganization(
          TransformerUtils.createIdentifierReference(
              TransformerConstants.CODING_NPI_US, organizationNpi.get()));
      eob.setFacility(
          TransformerUtils.createIdentifierReference(
              TransformerConstants.CODING_NPI_US, organizationNpi.get()));
    }

    eob.getFacility()
        .addExtension(
            createExtensionCoding(eob, CcwCodebookVariable.CLM_FAC_TYPE_CD, claimFacilityTypeCode));

    TransformerUtils.addInformationWithCode(
        eob, CcwCodebookVariable.CLM_FREQ_CD, CcwCodebookVariable.CLM_FREQ_CD, claimFrequencyCode);

    if (claimNonPaymentReasonCode.isPresent()) {
      eob.addExtension(
          createExtensionCoding(
              eob, CcwCodebookVariable.CLM_MDCR_NON_PMT_RSN_CD, claimNonPaymentReasonCode));
    }

    if (!patientDischargeStatusCode.isEmpty()) {
      TransformerUtils.addInformationWithCode(
          eob,
          CcwCodebookVariable.PTNT_DSCHRG_STUS_CD,
          CcwCodebookVariable.PTNT_DSCHRG_STUS_CD,
          patientDischargeStatusCode);
    }

    // FIXME move into the mapType(...) method
    eob.getType()
        .addCoding(
            createCoding(
                eob,
                CcwCodebookVariable.CLM_SRVC_CLSFCTN_TYPE_CD,
                claimServiceClassificationTypeCode));

    if (claimPrimaryPayerCode.isPresent()) {
      TransformerUtils.addInformationWithCode(
          eob,
          CcwCodebookVariable.NCH_PRMRY_PYR_CD,
          CcwCodebookVariable.NCH_PRMRY_PYR_CD,
          claimPrimaryPayerCode.get());
    }

    if (attendingPhysicianNpi.isPresent()) {
      TransformerUtils.addCareTeamPractitioner(
          eob,
          null,
          TransformerConstants.CODING_NPI_US,
          attendingPhysicianNpi.get(),
          ClaimCareteamrole.PRIMARY);
    }
    eob.setTotalCost(createMoney(totalChargeAmount));

    addAdjudicationTotal(eob, CcwCodebookVariable.PRPAYAMT, primaryPayerPaidAmount);

    if (fiscalIntermediaryNumber.isPresent()) {
      eob.addExtension(
          createExtensionIdentifier(CcwCodebookVariable.FI_NUM, fiscalIntermediaryNumber));
    }

    if (fiDocumentClaimControlNumber.isPresent()) {
      eob.addExtension(
          createExtensionIdentifier(
              CcwCodebookMissingVariable.FI_DOC_CLM_CNTL_NUM, fiDocumentClaimControlNumber.get()));
    }

    if (fiOriginalClaimControlNumber.isPresent()) {
      eob.addExtension(
          createExtensionIdentifier(
              CcwCodebookMissingVariable.FI_ORIG_CLM_CNTL_NUM, fiOriginalClaimControlNumber.get()));
    }
  }

  /**
   * Transforms the common group level data elements between the {@link InpatientClaim} {@link
   * HHAClaim} {@link HospiceClaim} and {@link SNFClaim} claim types to FHIR. The method parameter
   * fields from {@link InpatientClaim} {@link HHAClaim} {@link HospiceClaim} and {@link SNFClaim}
   * are listed below and their corresponding RIF CCW fields (denoted in all CAPS below from {@link
   * InpatientClaimColumn} {@link HHAClaimColumn} {@link HospiceColumn} and {@link SNFClaimColumn}).
   *
   * @param eob the {@link ExplanationOfBenefit} to modify
   * @param claimAdmissionDate CLM_ADMSN_DT,
   * @param benficiaryDischargeDate,
   * @param utilizedDays CLM_UTLZTN_CNT,
   * @return the {@link ExplanationOfBenefit}
   */
  static ExplanationOfBenefit mapEobCommonGroupInpHHAHospiceSNF(
      ExplanationOfBenefit eob,
      Optional<LocalDate> claimAdmissionDate,
      Optional<LocalDate> beneficiaryDischargeDate,
      Optional<BigDecimal> utilizedDays) {

    if (claimAdmissionDate.isPresent() || beneficiaryDischargeDate.isPresent()) {
      TransformerUtils.validatePeriodDates(claimAdmissionDate, beneficiaryDischargeDate);
      Period period = new Period();
      if (claimAdmissionDate.isPresent()) {
        period.setStart(
            TransformerUtils.convertToDate(claimAdmissionDate.get()), TemporalPrecisionEnum.DAY);
      }
      if (beneficiaryDischargeDate.isPresent()) {
        period.setEnd(
            TransformerUtils.convertToDate(beneficiaryDischargeDate.get()),
            TemporalPrecisionEnum.DAY);
      }

      eob.setHospitalization(period);
    }

    if (utilizedDays.isPresent()) {
      BenefitComponent clmUtlztnDayCntFinancial =
          TransformerUtils.addBenefitBalanceFinancial(
              eob, BenefitCategory.MEDICAL, CcwCodebookVariable.CLM_UTLZTN_DAY_CNT);
      clmUtlztnDayCntFinancial.setUsed(new UnsignedIntType(utilizedDays.get().intValue()));
    }

    return eob;
  }

  /**
   * Transforms the common group level data elements between the {@link InpatientClaim} {@link
   * HHAClaim} {@link HospiceClaim} and {@link SNFClaim} claim types to FHIR. The method parameter
   * fields from {@link InpatientClaim} {@link HHAClaim} {@link HospiceClaim} and {@link SNFClaim}
   * are listed below and their corresponding RIF CCW fields (denoted in all CAPS below from {@link
   * InpatientClaimColumn} {@link HHAClaimColumn} {@link HospiceColumn} and {@link SNFClaimColumn}).
   *
   * @param eob the root {@link ExplanationOfBenefit} that the {@link ItemComponent} is part of
   * @param item the {@link ItemComponent} to modify
   * @param deductibleCoinsruanceCd REV_CNTR_DDCTBL_COINSRNC_CD
   */
  static void mapEobCommonGroupInpHHAHospiceSNFCoinsurance(
      ExplanationOfBenefit eob, ItemComponent item, Optional<Character> deductibleCoinsuranceCd) {

    if (deductibleCoinsuranceCd.isPresent()) {
      // FIXME should this be an adjudication?
      item.getRevenue()
          .addExtension(
              createExtensionCoding(
                  eob, CcwCodebookVariable.REV_CNTR_DDCTBL_COINSRNC_CD, deductibleCoinsuranceCd));
    }
  }

  /**
   * Extract the Diagnosis values for codes 1-12
   *
   * @param diagnosisPrincipalCode
   * @param diagnosisPrincipalCodeVersion
   * @param diagnosis1Code through diagnosis12Code
   * @param diagnosis1CodeVersion through diagnosis12CodeVersion
   * @return the {@link Diagnosis}es that can be extracted from the specified
   */
  public static List<Diagnosis> extractDiagnoses1Thru12(
      Optional<String> diagnosisPrincipalCode,
      Optional<Character> diagnosisPrincipalCodeVersion,
      Optional<String> diagnosis1Code,
      Optional<Character> diagnosis1CodeVersion,
      Optional<String> diagnosis2Code,
      Optional<Character> diagnosis2CodeVersion,
      Optional<String> diagnosis3Code,
      Optional<Character> diagnosis3CodeVersion,
      Optional<String> diagnosis4Code,
      Optional<Character> diagnosis4CodeVersion,
      Optional<String> diagnosis5Code,
      Optional<Character> diagnosis5CodeVersion,
      Optional<String> diagnosis6Code,
      Optional<Character> diagnosis6CodeVersion,
      Optional<String> diagnosis7Code,
      Optional<Character> diagnosis7CodeVersion,
      Optional<String> diagnosis8Code,
      Optional<Character> diagnosis8CodeVersion,
      Optional<String> diagnosis9Code,
      Optional<Character> diagnosis9CodeVersion,
      Optional<String> diagnosis10Code,
      Optional<Character> diagnosis10CodeVersion,
      Optional<String> diagnosis11Code,
      Optional<Character> diagnosis11CodeVersion,
      Optional<String> diagnosis12Code,
      Optional<Character> diagnosis12CodeVersion) {
    List<Diagnosis> diagnoses = new LinkedList<>();

    /*
     * Seems silly, but allows the block below to be simple one-liners, rather than requiring
     * if-blocks.
     */
    Consumer<Optional<Diagnosis>> diagnosisAdder = addPrincipalDiagnosis(diagnoses);

    diagnosisAdder.accept(
        Diagnosis.from(
            diagnosisPrincipalCode, diagnosisPrincipalCodeVersion, DiagnosisLabel.PRINCIPAL));
    diagnosisAdder.accept(
        Diagnosis.from(diagnosis1Code, diagnosis1CodeVersion, DiagnosisLabel.PRINCIPAL));
    diagnosisAdder.accept(Diagnosis.from(diagnosis2Code, diagnosis2CodeVersion));
    diagnosisAdder.accept(Diagnosis.from(diagnosis3Code, diagnosis3CodeVersion));
    diagnosisAdder.accept(Diagnosis.from(diagnosis4Code, diagnosis4CodeVersion));
    diagnosisAdder.accept(Diagnosis.from(diagnosis5Code, diagnosis5CodeVersion));
    diagnosisAdder.accept(Diagnosis.from(diagnosis6Code, diagnosis6CodeVersion));
    diagnosisAdder.accept(Diagnosis.from(diagnosis7Code, diagnosis7CodeVersion));
    diagnosisAdder.accept(Diagnosis.from(diagnosis8Code, diagnosis8CodeVersion));
    diagnosisAdder.accept(Diagnosis.from(diagnosis9Code, diagnosis9CodeVersion));
    diagnosisAdder.accept(Diagnosis.from(diagnosis10Code, diagnosis10CodeVersion));
    diagnosisAdder.accept(Diagnosis.from(diagnosis11Code, diagnosis11CodeVersion));
    diagnosisAdder.accept(Diagnosis.from(diagnosis12Code, diagnosis12CodeVersion));

    return diagnoses;
  }

  /**
   * Extract the Diagnosis values for codes 1-12
   *
   * @param diagnosisAdmittingCode
   * @param diagnosisAdmittingCodeVersion
   * @param diagnosisPrincipalCode
   * @param diagnosisPrincipalCodeVersion
   * @param diagnosis1Code through diagnosis12Code
   * @param diagnosis1CodeVersion through diagnosis12CodeVersion
   * @return the {@link Diagnosis}es that can be extracted from the specified
   */
  public static List<Diagnosis> extractDiagnoses1Thru12(
      Optional<String> diagnosisAdmittingCode,
      Optional<Character> diagnosisAdmittingCodeVersion,
      Optional<String> diagnosisPrincipalCode,
      Optional<Character> diagnosisPrincipalCodeVersion,
      Optional<String> diagnosis1Code,
      Optional<Character> diagnosis1CodeVersion,
      Optional<String> diagnosis2Code,
      Optional<Character> diagnosis2CodeVersion,
      Optional<String> diagnosis3Code,
      Optional<Character> diagnosis3CodeVersion,
      Optional<String> diagnosis4Code,
      Optional<Character> diagnosis4CodeVersion,
      Optional<String> diagnosis5Code,
      Optional<Character> diagnosis5CodeVersion,
      Optional<String> diagnosis6Code,
      Optional<Character> diagnosis6CodeVersion,
      Optional<String> diagnosis7Code,
      Optional<Character> diagnosis7CodeVersion,
      Optional<String> diagnosis8Code,
      Optional<Character> diagnosis8CodeVersion,
      Optional<String> diagnosis9Code,
      Optional<Character> diagnosis9CodeVersion,
      Optional<String> diagnosis10Code,
      Optional<Character> diagnosis10CodeVersion,
      Optional<String> diagnosis11Code,
      Optional<Character> diagnosis11CodeVersion,
      Optional<String> diagnosis12Code,
      Optional<Character> diagnosis12CodeVersion) {
    List<Diagnosis> diagnoses = new LinkedList<>();

    /*
     * Seems silly, but allows the block below to be simple one-liners, rather than requiring
     * if-blocks.
     */
    Consumer<Optional<Diagnosis>> diagnosisAdder = addPrincipalDiagnosis(diagnoses);
    diagnosisAdder.accept(
        Diagnosis.from(
            diagnosisAdmittingCode, diagnosisAdmittingCodeVersion, DiagnosisLabel.ADMITTING));
    diagnosisAdder.accept(
        Diagnosis.from(
            diagnosisPrincipalCode, diagnosisPrincipalCodeVersion, DiagnosisLabel.PRINCIPAL));
    diagnosisAdder.accept(
        Diagnosis.from(diagnosis1Code, diagnosis1CodeVersion, DiagnosisLabel.PRINCIPAL));
    diagnosisAdder.accept(Diagnosis.from(diagnosis2Code, diagnosis2CodeVersion));
    diagnosisAdder.accept(Diagnosis.from(diagnosis3Code, diagnosis3CodeVersion));
    diagnosisAdder.accept(Diagnosis.from(diagnosis4Code, diagnosis4CodeVersion));
    diagnosisAdder.accept(Diagnosis.from(diagnosis5Code, diagnosis5CodeVersion));
    diagnosisAdder.accept(Diagnosis.from(diagnosis6Code, diagnosis6CodeVersion));
    diagnosisAdder.accept(Diagnosis.from(diagnosis7Code, diagnosis7CodeVersion));
    diagnosisAdder.accept(Diagnosis.from(diagnosis8Code, diagnosis8CodeVersion));
    diagnosisAdder.accept(Diagnosis.from(diagnosis9Code, diagnosis9CodeVersion));
    diagnosisAdder.accept(Diagnosis.from(diagnosis10Code, diagnosis10CodeVersion));
    diagnosisAdder.accept(Diagnosis.from(diagnosis11Code, diagnosis11CodeVersion));
    diagnosisAdder.accept(Diagnosis.from(diagnosis12Code, diagnosis12CodeVersion));

    return diagnoses;
  }
  /**
   * Extract the Diagnosis values for codes 13-25
   *
   * @param diagnosis13Code through diagnosis25Code
   * @param diagnosis13CodeVersion through diagnosis25CodeVersion
   * @return the {@link Diagnosis}es that can be extracted from the specified
   */
  public static List<Diagnosis> extractDiagnoses13Thru25(
      Optional<String> diagnosis13Code,
      Optional<Character> diagnosis13CodeVersion,
      Optional<String> diagnosis14Code,
      Optional<Character> diagnosis14CodeVersion,
      Optional<String> diagnosis15Code,
      Optional<Character> diagnosis15CodeVersion,
      Optional<String> diagnosis16Code,
      Optional<Character> diagnosis16CodeVersion,
      Optional<String> diagnosis17Code,
      Optional<Character> diagnosis17CodeVersion,
      Optional<String> diagnosis18Code,
      Optional<Character> diagnosis18CodeVersion,
      Optional<String> diagnosis19Code,
      Optional<Character> diagnosis19CodeVersion,
      Optional<String> diagnosis20Code,
      Optional<Character> diagnosis20CodeVersion,
      Optional<String> diagnosis21Code,
      Optional<Character> diagnosis21CodeVersion,
      Optional<String> diagnosis22Code,
      Optional<Character> diagnosis22CodeVersion,
      Optional<String> diagnosis23Code,
      Optional<Character> diagnosis23CodeVersion,
      Optional<String> diagnosis24Code,
      Optional<Character> diagnosis24CodeVersion,
      Optional<String> diagnosis25Code,
      Optional<Character> diagnosis25CodeVersion) {
    List<Diagnosis> diagnoses = new LinkedList<>();

    /*
     * Seems silly, but allows the block below to be simple one-liners, rather than requiring
     * if-blocks.
     */
    Consumer<Optional<Diagnosis>> diagnosisAdder =
        d -> {
          if (d.isPresent()) diagnoses.add(d.get());
        };

    diagnosisAdder.accept(Diagnosis.from(diagnosis13Code, diagnosis13CodeVersion));
    diagnosisAdder.accept(Diagnosis.from(diagnosis14Code, diagnosis14CodeVersion));
    diagnosisAdder.accept(Diagnosis.from(diagnosis15Code, diagnosis15CodeVersion));
    diagnosisAdder.accept(Diagnosis.from(diagnosis16Code, diagnosis16CodeVersion));
    diagnosisAdder.accept(Diagnosis.from(diagnosis17Code, diagnosis17CodeVersion));
    diagnosisAdder.accept(Diagnosis.from(diagnosis18Code, diagnosis18CodeVersion));
    diagnosisAdder.accept(Diagnosis.from(diagnosis19Code, diagnosis19CodeVersion));
    diagnosisAdder.accept(Diagnosis.from(diagnosis20Code, diagnosis20CodeVersion));
    diagnosisAdder.accept(Diagnosis.from(diagnosis21Code, diagnosis21CodeVersion));
    diagnosisAdder.accept(Diagnosis.from(diagnosis22Code, diagnosis22CodeVersion));
    diagnosisAdder.accept(Diagnosis.from(diagnosis23Code, diagnosis23CodeVersion));
    diagnosisAdder.accept(Diagnosis.from(diagnosis24Code, diagnosis24CodeVersion));
    diagnosisAdder.accept(Diagnosis.from(diagnosis25Code, diagnosis25CodeVersion));

    return diagnoses;
  }

  /**
   * Extract the External Diagnosis values for codes 1-12
   *
   * @param diagnosisExternalFirstCode
   * @param diagnosisExternalFirstCodeVersion
   * @param diagnosisExternal1Code through diagnosisExternal12Code
   * @param diagnosisExternal1CodeVersion through diagnosisExternal12CodeVersion
   * @return the {@link Diagnosis}es that can be extracted from the specified
   */
  public static List<Diagnosis> extractExternalDiagnoses1Thru12(
      Optional<String> diagnosisExternalFirstCode,
      Optional<Character> diagnosisExternalFirstCodeVersion,
      Optional<String> diagnosisExternal1Code,
      Optional<Character> diagnosisExternal1CodeVersion,
      Optional<String> diagnosisExternal2Code,
      Optional<Character> diagnosisExternal2CodeVersion,
      Optional<String> diagnosisExternal3Code,
      Optional<Character> diagnosisExternal3CodeVersion,
      Optional<String> diagnosisExternal4Code,
      Optional<Character> diagnosisExternal4CodeVersion,
      Optional<String> diagnosisExternal5Code,
      Optional<Character> diagnosisExternal5CodeVersion,
      Optional<String> diagnosisExternal6Code,
      Optional<Character> diagnosisExternal6CodeVersion,
      Optional<String> diagnosisExternal7Code,
      Optional<Character> diagnosisExternal7CodeVersion,
      Optional<String> diagnosisExternal8Code,
      Optional<Character> diagnosisExternal8CodeVersion,
      Optional<String> diagnosisExternal9Code,
      Optional<Character> diagnosisExternal9CodeVersion,
      Optional<String> diagnosisExternal10Code,
      Optional<Character> diagnosisExternal10CodeVersion,
      Optional<String> diagnosisExternal11Code,
      Optional<Character> diagnosisExternal11CodeVersion,
      Optional<String> diagnosisExternal12Code,
      Optional<Character> diagnosisExternal12CodeVersion) {
    List<Diagnosis> diagnoses = new LinkedList<>();

    /*
     * Seems silly, but allows the block below to be simple one-liners, rather than requiring
     * if-blocks.
     */
    Consumer<Optional<Diagnosis>> diagnosisAdder =
        d -> {
          if (d.isPresent()) diagnoses.add(d.get());
        };

    diagnosisAdder.accept(
        Diagnosis.from(
            diagnosisExternalFirstCode,
            diagnosisExternalFirstCodeVersion,
            DiagnosisLabel.FIRSTEXTERNAL));
    diagnosisAdder.accept(
        Diagnosis.from(
            diagnosisExternal1Code, diagnosisExternal1CodeVersion, DiagnosisLabel.FIRSTEXTERNAL));
    diagnosisAdder.accept(
        Diagnosis.from(
            diagnosisExternal2Code, diagnosisExternal2CodeVersion, DiagnosisLabel.EXTERNAL));
    diagnosisAdder.accept(
        Diagnosis.from(
            diagnosisExternal3Code, diagnosisExternal3CodeVersion, DiagnosisLabel.EXTERNAL));
    diagnosisAdder.accept(
        Diagnosis.from(
            diagnosisExternal4Code, diagnosisExternal4CodeVersion, DiagnosisLabel.EXTERNAL));
    diagnosisAdder.accept(
        Diagnosis.from(
            diagnosisExternal5Code, diagnosisExternal5CodeVersion, DiagnosisLabel.EXTERNAL));
    diagnosisAdder.accept(
        Diagnosis.from(
            diagnosisExternal6Code, diagnosisExternal6CodeVersion, DiagnosisLabel.EXTERNAL));
    diagnosisAdder.accept(
        Diagnosis.from(
            diagnosisExternal7Code, diagnosisExternal7CodeVersion, DiagnosisLabel.EXTERNAL));
    diagnosisAdder.accept(
        Diagnosis.from(
            diagnosisExternal8Code, diagnosisExternal8CodeVersion, DiagnosisLabel.EXTERNAL));
    diagnosisAdder.accept(
        Diagnosis.from(
            diagnosisExternal9Code, diagnosisExternal9CodeVersion, DiagnosisLabel.EXTERNAL));
    diagnosisAdder.accept(
        Diagnosis.from(
            diagnosisExternal10Code, diagnosisExternal10CodeVersion, DiagnosisLabel.EXTERNAL));
    diagnosisAdder.accept(
        Diagnosis.from(
            diagnosisExternal11Code, diagnosisExternal11CodeVersion, DiagnosisLabel.EXTERNAL));
    diagnosisAdder.accept(
        Diagnosis.from(
            diagnosisExternal12Code, diagnosisExternal12CodeVersion, DiagnosisLabel.EXTERNAL));

    return diagnoses;
  }

  /**
   * Extract the Procedure values for codes 1-25
   *
   * @param procedure1Code through procedure25Code,
   * @param procedure1CodeVersion through procedure25CodeVersion
   * @param procedure1Date through procedure25Date
   * @return the {@link CCWProcedure}es that can be extracted from the specified claim types
   */
  public static List<CCWProcedure> extractCCWProcedures(
      Optional<String> procedure1Code,
      Optional<Character> procedure1CodeVersion,
      Optional<LocalDate> procedure1Date,
      Optional<String> procedure2Code,
      Optional<Character> procedure2CodeVersion,
      Optional<LocalDate> procedure2Date,
      Optional<String> procedure3Code,
      Optional<Character> procedure3CodeVersion,
      Optional<LocalDate> procedure3Date,
      Optional<String> procedure4Code,
      Optional<Character> procedure4CodeVersion,
      Optional<LocalDate> procedure4Date,
      Optional<String> procedure5Code,
      Optional<Character> procedure5CodeVersion,
      Optional<LocalDate> procedure5Date,
      Optional<String> procedure6Code,
      Optional<Character> procedure6CodeVersion,
      Optional<LocalDate> procedure6Date,
      Optional<String> procedure7Code,
      Optional<Character> procedure7CodeVersion,
      Optional<LocalDate> procedure7Date,
      Optional<String> procedure8Code,
      Optional<Character> procedure8CodeVersion,
      Optional<LocalDate> procedure8Date,
      Optional<String> procedure9Code,
      Optional<Character> procedure9CodeVersion,
      Optional<LocalDate> procedure9Date,
      Optional<String> procedure10Code,
      Optional<Character> procedure10CodeVersion,
      Optional<LocalDate> procedure10Date,
      Optional<String> procedure11Code,
      Optional<Character> procedure11CodeVersion,
      Optional<LocalDate> procedure11Date,
      Optional<String> procedure12Code,
      Optional<Character> procedure12CodeVersion,
      Optional<LocalDate> procedure12Date,
      Optional<String> procedure13Code,
      Optional<Character> procedure13CodeVersion,
      Optional<LocalDate> procedure13Date,
      Optional<String> procedure14Code,
      Optional<Character> procedure14CodeVersion,
      Optional<LocalDate> procedure14Date,
      Optional<String> procedure15Code,
      Optional<Character> procedure15CodeVersion,
      Optional<LocalDate> procedure15Date,
      Optional<String> procedure16Code,
      Optional<Character> procedure16CodeVersion,
      Optional<LocalDate> procedure16Date,
      Optional<String> procedure17Code,
      Optional<Character> procedure17CodeVersion,
      Optional<LocalDate> procedure17Date,
      Optional<String> procedure18Code,
      Optional<Character> procedure18CodeVersion,
      Optional<LocalDate> procedure18Date,
      Optional<String> procedure19Code,
      Optional<Character> procedure19CodeVersion,
      Optional<LocalDate> procedure19Date,
      Optional<String> procedure20Code,
      Optional<Character> procedure20CodeVersion,
      Optional<LocalDate> procedure20Date,
      Optional<String> procedure21Code,
      Optional<Character> procedure21CodeVersion,
      Optional<LocalDate> procedure21Date,
      Optional<String> procedure22Code,
      Optional<Character> procedure22CodeVersion,
      Optional<LocalDate> procedure22Date,
      Optional<String> procedure23Code,
      Optional<Character> procedure23CodeVersion,
      Optional<LocalDate> procedure23Date,
      Optional<String> procedure24Code,
      Optional<Character> procedure24CodeVersion,
      Optional<LocalDate> procedure24Date,
      Optional<String> procedure25Code,
      Optional<Character> procedure25CodeVersion,
      Optional<LocalDate> procedure25Date) {

    List<CCWProcedure> ccwProcedures = new LinkedList<>();

    /*
     * Seems silly, but allows the block below to be simple one-liners, rather than requiring
     * if-blocks.
     */
    Consumer<Optional<CCWProcedure>> ccwProcedureAdder =
        p -> {
          if (p.isPresent()) ccwProcedures.add(p.get());
        };

    ccwProcedureAdder.accept(
        CCWProcedure.from(procedure1Code, procedure1CodeVersion, procedure1Date));
    ccwProcedureAdder.accept(
        CCWProcedure.from(procedure2Code, procedure2CodeVersion, procedure2Date));
    ccwProcedureAdder.accept(
        CCWProcedure.from(procedure3Code, procedure3CodeVersion, procedure3Date));
    ccwProcedureAdder.accept(
        CCWProcedure.from(procedure4Code, procedure4CodeVersion, procedure4Date));
    ccwProcedureAdder.accept(
        CCWProcedure.from(procedure5Code, procedure5CodeVersion, procedure5Date));
    ccwProcedureAdder.accept(
        CCWProcedure.from(procedure6Code, procedure6CodeVersion, procedure6Date));
    ccwProcedureAdder.accept(
        CCWProcedure.from(procedure7Code, procedure7CodeVersion, procedure7Date));
    ccwProcedureAdder.accept(
        CCWProcedure.from(procedure8Code, procedure8CodeVersion, procedure8Date));
    ccwProcedureAdder.accept(
        CCWProcedure.from(procedure9Code, procedure9CodeVersion, procedure9Date));
    ccwProcedureAdder.accept(
        CCWProcedure.from(procedure10Code, procedure10CodeVersion, procedure10Date));
    ccwProcedureAdder.accept(
        CCWProcedure.from(procedure11Code, procedure11CodeVersion, procedure11Date));
    ccwProcedureAdder.accept(
        CCWProcedure.from(procedure12Code, procedure12CodeVersion, procedure12Date));
    ccwProcedureAdder.accept(
        CCWProcedure.from(procedure13Code, procedure13CodeVersion, procedure13Date));
    ccwProcedureAdder.accept(
        CCWProcedure.from(procedure14Code, procedure14CodeVersion, procedure14Date));
    ccwProcedureAdder.accept(
        CCWProcedure.from(procedure15Code, procedure15CodeVersion, procedure15Date));
    ccwProcedureAdder.accept(
        CCWProcedure.from(procedure16Code, procedure16CodeVersion, procedure16Date));
    ccwProcedureAdder.accept(
        CCWProcedure.from(procedure17Code, procedure17CodeVersion, procedure17Date));
    ccwProcedureAdder.accept(
        CCWProcedure.from(procedure18Code, procedure18CodeVersion, procedure18Date));
    ccwProcedureAdder.accept(
        CCWProcedure.from(procedure19Code, procedure19CodeVersion, procedure19Date));
    ccwProcedureAdder.accept(
        CCWProcedure.from(procedure20Code, procedure20CodeVersion, procedure20Date));
    ccwProcedureAdder.accept(
        CCWProcedure.from(procedure21Code, procedure21CodeVersion, procedure21Date));
    ccwProcedureAdder.accept(
        CCWProcedure.from(procedure22Code, procedure22CodeVersion, procedure22Date));
    ccwProcedureAdder.accept(
        CCWProcedure.from(procedure23Code, procedure23CodeVersion, procedure23Date));
    ccwProcedureAdder.accept(
        CCWProcedure.from(procedure24Code, procedure24CodeVersion, procedure24Date));
    ccwProcedureAdder.accept(
        CCWProcedure.from(procedure25Code, procedure25CodeVersion, procedure25Date));

    return ccwProcedures;
  }

  /**
   * Sets the provider number field which is common among these claim types: Inpatient, Outpatient,
   * Hospice, HHA and SNF.
   *
   * @param eob the {@link ExplanationOfBenefit} this method will modify
   * @param providerNumber a {@link String} PRVDR_NUM: representing the provider number for the
   *     claim
   */
  static void setProviderNumber(ExplanationOfBenefit eob, String providerNumber) {
    eob.setProvider(
        new Reference()
            .setIdentifier(
                TransformerUtils.createIdentifier(CcwCodebookVariable.PRVDR_NUM, providerNumber)));
  }

  /**
   * @param eob the {@link ExplanationOfBenefit} that the HCPCS code is being mapped into
   * @param item the {@link ItemComponent} that the HCPCS code is being mapped into
   * @param hcpcsYear the {@link CcwCodebookVariable#CARR_CLM_HCPCS_YR_CD} identifying the HCPCS
   *     code version in use
   * @param hcpcs the {@link CcwCodebookVariable#HCPCS_CD} to be mapped
   * @param hcpcsModifiers the {@link CcwCodebookVariable#HCPCS_1ST_MDFR_CD}, etc. values to be
   *     mapped (if any)
   */
  static void mapHcpcs(
      ExplanationOfBenefit eob,
      ItemComponent item,
      Optional<Character> hcpcsYear,
      Optional<String> hcpcs,
      List<Optional<String>> hcpcsModifiers) {
    // Create and map all of the possible CodeableConcepts.
    CodeableConcept hcpcsConcept =
        hcpcs.isPresent()
            ? createCodeableConcept(TransformerConstants.CODING_SYSTEM_HCPCS, hcpcs.get())
            : null;
    if (hcpcsConcept != null) item.setService(hcpcsConcept);
    List<CodeableConcept> hcpcsModifierConcepts = new ArrayList<>(4);
    for (Optional<String> hcpcsModifier : hcpcsModifiers) {
      if (!hcpcsModifier.isPresent()) continue;

      CodeableConcept hcpcsModifierConcept =
          createCodeableConcept(TransformerConstants.CODING_SYSTEM_HCPCS, hcpcsModifier.get());
      hcpcsModifierConcepts.add(hcpcsModifierConcept);
      item.addModifier(hcpcsModifierConcept);
    }

    // Set Coding.version for all of the mappings, if it's available.
    Stream.concat(Arrays.asList(hcpcsConcept).stream(), hcpcsModifierConcepts.stream())
        .forEach(
            concept -> {
              if (concept == null) return;
              if (!hcpcsYear.isPresent()) return;

              // Note: Only CARRIER and DME claims have the year/version field.
              concept.getCodingFirstRep().setVersion(hcpcsYear.get().toString());
            });
  }

  /**
   * Retrieves the Diagnosis display value from a Diagnosis code look up file
   *
   * @param icdCode - Diagnosis code
   */
  public static String retrieveIcdCodeDisplay(String icdCode) {

    if (icdCode.isEmpty()) return null;

    /*
     * There's a race condition here: we may initialize this static field more than once if multiple
     * requests come in at the same time. However, the assignment is atomic, so the race and
     * reinitialization is harmless other than maybe wasting a bit of time.
     */
    // read the entire ICD file the first time and put in a Map
    if (icdMap == null) {
      icdMap = readIcdCodeFile();
    }

    if (icdMap.containsKey(icdCode.toUpperCase())) {
      String icdCodeDisplay = icdMap.get(icdCode);
      return icdCodeDisplay;
    }

    // log which NDC codes we couldn't find a match for in our downloaded NDC file
    if (!drugCodeLookupMissingFailures.contains(icdCode)) {
      drugCodeLookupMissingFailures.add(icdCode);
      LOGGER.info(
          "No ICD code display value match found for ICD code {} in resource {}.",
          icdCode,
          "DGNS_CD.txt");
    }

    return null;
  }

  /**
   * Reads ALL the ICD codes and display values from the DGNS_CD.txt file. Refer to the README file
   * in the src/main/resources directory
   */
  private static Map<String, String> readIcdCodeFile() {
    Map<String, String> icdDiagnosisMap = new HashMap<String, String>();

    try (final InputStream icdCodeDisplayStream =
            Thread.currentThread().getContextClassLoader().getResourceAsStream("DGNS_CD.txt");
        final BufferedReader icdCodesIn =
            new BufferedReader(new InputStreamReader(icdCodeDisplayStream))) {
      /*
       * We want to extract the ICD Diagnosis codes and display values and put in a map for easy
       * retrieval to get the display value icdColumns[1] is DGNS_DESC(i.e. 7840 code is HEADACHE
       * description)
       */
      String line = "";
      icdCodesIn.readLine();
      while ((line = icdCodesIn.readLine()) != null) {
        String icdColumns[] = line.split("\t");
        icdDiagnosisMap.put(icdColumns[0], icdColumns[1]);
      }
      icdCodesIn.close();
    } catch (IOException e) {
      throw new UncheckedIOException("Unable to read ICD code data.", e);
    }

    return icdDiagnosisMap;
  }

  /**
   * Retrieves the NPI display value from an NPI code look up file
   *
   * @param npiCode - NPI code
   */
  public static String retrieveNpiCodeDisplay(String npiCode) {

    if (npiCode.isEmpty()) return null;

    /*
     * There's a race condition here: we may initialize this static field more than once if multiple
     * requests come in at the same time. However, the assignment is atomic, so the race and
     * reinitialization is harmless other than maybe wasting a bit of time.
     */
    // read the entire NPI file the first time and put in a Map
    if (npiMap == null) {
      npiMap = readNpiCodeFile();
    }

    if (npiMap.containsKey(npiCode.toUpperCase())) {
      String npiCodeDisplay = npiMap.get(npiCode);
      return npiCodeDisplay;
    }

    // log which NPI codes we couldn't find a match for in our downloaded NPI file
    if (!npiCodeLookupMissingFailures.contains(npiCode)) {
      npiCodeLookupMissingFailures.add(npiCode);
      LOGGER.info(
          "No NPI code display value match found for NPI code {} in resource {}.",
          npiCode,
          "NPI_Coded_Display_Values_Tab.txt");
    }

    return null;
  }

  /**
   * Reads ALL the NPI codes and display values from the NPI_Coded_Display_Values_Tab.txt file.
   * Refer to the README file in the src/main/resources directory
   */
  private static Map<String, String> readNpiCodeFile() {

    Map<String, String> npiCodeMap = new HashMap<String, String>();
    try (final InputStream npiCodeDisplayStream =
            Thread.currentThread()
                .getContextClassLoader()
                .getResourceAsStream("NPI_Coded_Display_Values_Tab.txt");
        final BufferedReader npiCodesIn =
            new BufferedReader(new InputStreamReader(npiCodeDisplayStream))) {
      /*
       * We want to extract the NPI codes and display values and put in a map for easy retrieval to
       * get the display value-- npiColumns[0] is the NPI Code, npiColumns[4] is the NPI
       * Organization Code, npiColumns[8] is the NPI provider name prefix, npiColumns[6] is the NPI
       * provider first name, npiColumns[7] is the NPI provider middle name, npiColumns[5] is the
       * NPI provider last name, npiColumns[9] is the NPI provider suffix name, npiColumns[10] is
       * the NPI provider credential.
       */
      String line = "";
      npiCodesIn.readLine();
      while ((line = npiCodesIn.readLine()) != null) {
        String npiColumns[] = line.split("\t");
        if (npiColumns[4].isEmpty()) {
          String npiDisplayName =
              npiColumns[8].trim()
                  + " "
                  + npiColumns[6].trim()
                  + " "
                  + npiColumns[7].trim()
                  + " "
                  + npiColumns[5].trim()
                  + " "
                  + npiColumns[9].trim()
                  + " "
                  + npiColumns[10].trim();
          npiCodeMap.put(npiColumns[0], npiDisplayName.replace("  ", " ").trim());
        } else {
          npiCodeMap.put(npiColumns[0], npiColumns[4].replace("\"", "").trim());
        }
      }
    } catch (IOException e) {
      throw new UncheckedIOException("Unable to read NPI code data.", e);
    }
    return npiCodeMap;
  }

  /**
   * Retrieves the Procedure code and display value from a Procedure code look up file
   *
   * @param procedureCode - Procedure code
   */
  public static String retrieveProcedureCodeDisplay(String procedureCode) {

    if (procedureCode.isEmpty()) return null;

    /*
     * There's a race condition here: we may initialize this static field more than once if multiple
     * requests come in at the same time. However, the assignment is atomic, so the race and
     * reinitialization is harmless other than maybe wasting a bit of time.
     */
    // read the entire Procedure code file the first time and put in a Map
    if (procedureMap == null) {
      procedureMap = readProcedureCodeFile();
    }

    if (procedureMap.containsKey(procedureCode.toUpperCase())) {
      String procedureCodeDisplay = procedureMap.get(procedureCode);
      return procedureCodeDisplay;
    }

    // log which Procedure codes we couldn't find a match for in our procedure codes
    // file
    if (!procedureLookupMissingFailures.contains(procedureCode)) {
      procedureLookupMissingFailures.add(procedureCode);
      LOGGER.info(
          "No procedure code display value match found for procedure code {} in resource {}.",
          procedureCode,
          "PRCDR_CD.txt");
    }

    return null;
  }

  /**
   * Reads all the procedure codes and display values from the PRCDR_CD.txt file Refer to the README
   * file in the src/main/resources directory
   */
  private static Map<String, String> readProcedureCodeFile() {

    Map<String, String> procedureCodeMap = new HashMap<String, String>();
    try (final InputStream procedureCodeDisplayStream =
            Thread.currentThread().getContextClassLoader().getResourceAsStream("PRCDR_CD.txt");
        final BufferedReader procedureCodesIn =
            new BufferedReader(new InputStreamReader(procedureCodeDisplayStream))) {
      /*
       * We want to extract the procedure codes and display values and put in a map for easy
       * retrieval to get the display value icdColumns[0] is PRCDR_CD; icdColumns[1] is
       * PRCDR_DESC(i.e. 8295 is INJECT TENDON OF HAND description)
       */
      String line = "";
      procedureCodesIn.readLine();
      while ((line = procedureCodesIn.readLine()) != null) {
        String icdColumns[] = line.split("\t");
        procedureCodeMap.put(icdColumns[0], icdColumns[1]);
      }
      procedureCodesIn.close();
    } catch (IOException e) {
      throw new UncheckedIOException("Unable to read Procedure code data.", e);
    }

    return procedureCodeMap;
  }

  /**
   * Retrieves the PRODUCTNDC and SUBSTANCENAME from the FDA NDC Products file which was downloaded
   * during the build process
   *
   * @param claimDrugCode - NDC value in claim records
   */
  public static String retrieveFDADrugCodeDisplay(String claimDrugCode) {

    /*
     * Handle bad data (e.g. our random test data) if drug code is empty or length is less than 9
     * characters
     */
    if (claimDrugCode.isEmpty() || claimDrugCode.length() < 9) return null;

    /*
     * There's a race condition here: we may initialize this static field more than once if multiple
     * requests come in at the same time. However, the assignment is atomic, so the race and
     * reinitialization is harmless other than maybe wasting a bit of time.
     */
    // read the entire NDC file the first time and put in a Map
    if (ndcProductMap == null) {
      ndcProductMap = readFDADrugCodeFile();
    }

    String claimDrugCodeReformatted = null;

    claimDrugCodeReformatted = claimDrugCode.substring(0, 5) + "-" + claimDrugCode.substring(5, 9);

    if (ndcProductMap.containsKey(claimDrugCodeReformatted)) {
      String ndcSubstanceName = ndcProductMap.get(claimDrugCodeReformatted);
      return ndcSubstanceName;
    }

    // log which NDC codes we couldn't find a match for in our downloaded NDC file
    if (!drugCodeLookupMissingFailures.contains(claimDrugCode)) {
      drugCodeLookupMissingFailures.add(claimDrugCode);
      LOGGER.info(
          "No national drug code value (PRODUCTNDC column) match found for drug code {} in resource {}.",
          claimDrugCode,
          "fda_products_utf8.tsv");
    }

    return null;
  }

  /**
   * Reads all the <code>PRODUCTNDC</code> and <code>SUBSTANCENAME</code> fields from the FDA NDC
   * Products file which was downloaded during the build process.
   *
   * <p>See {@link FDADrugDataUtilityApp} for details.
   */
  public static Map<String, String> readFDADrugCodeFile() {
    Map<String, String> ndcProductHashMap = new HashMap<String, String>();
    try (final InputStream ndcProductStream =
            Thread.currentThread()
                .getContextClassLoader()
                .getResourceAsStream(FDADrugDataUtilityApp.FDA_PRODUCTS_RESOURCE);
        final BufferedReader ndcProductsIn =
            new BufferedReader(new InputStreamReader(ndcProductStream))) {
      /*
       * We want to extract the PRODUCTNDC and PROPRIETARYNAME/SUBSTANCENAME from the FDA Products
       * file (fda_products_utf8.tsv is in /target/classes directory) and put in a Map for easy
       * retrieval to get the display value which is a combination of PROPRIETARYNAME &
       * SUBSTANCENAME
       */
      String line = "";
      ndcProductsIn.readLine();
      while ((line = ndcProductsIn.readLine()) != null) {
        String ndcProductColumns[] = line.split("\t");
        try {
          String nationalDrugCodeManufacturer =
              StringUtils.leftPad(
                  ndcProductColumns[1].substring(0, ndcProductColumns[1].indexOf("-")), 5, '0');
          String nationalDrugCodeIngredient =
              StringUtils.leftPad(
                  ndcProductColumns[1].substring(
                      ndcProductColumns[1].indexOf("-") + 1, ndcProductColumns[1].length()),
                  4,
                  '0');
          // ndcProductColumns[3] - Proprietary Name
          // ndcProductColumns[13] - Substance Name
          ndcProductHashMap.put(
              String.format("%s-%s", nationalDrugCodeManufacturer, nationalDrugCodeIngredient),
              ndcProductColumns[3] + " - " + ndcProductColumns[13]);
        } catch (StringIndexOutOfBoundsException e) {
          continue;
        }
      }
    } catch (IOException e) {
      throw new UncheckedIOException("Unable to read NDC code data.", e);
    }
    return ndcProductHashMap;
  }

  /**
   * @param metricRegistry the {@link MetricRegistry} to use
   * @param rifRecord the RIF record (e.g. a {@link CarrierClaim} instance) to transform@param
   *     includeTaxNumbers whether or not to include tax numbers in the result (see {@link
   *     ExplanationOfBenefitResourceProvider#HEADER_NAME_INCLUDE_TAX_NUMBERS}, defaults to <code>
   *     false</code>)
   * @return the transformed {@link ExplanationOfBenefit} for the specified RIF record
   */
  static ExplanationOfBenefit transformRifRecordToEob(
      MetricRegistry metricRegistry, Object rifRecord, Optional<Boolean> includeTaxNumbers) {
    for (ClaimType claimType : ClaimType.values()) {
      if (claimType.getEntityClass().isInstance(rifRecord)) {
        return claimType.getTransformer().transform(metricRegistry, rifRecord, includeTaxNumbers);
      }
    }

    throw new BadCodeMonkeyException(
        String.format("Unhandled %s: %s", ClaimType.class, rifRecord.getClass()));
  }

  /**
   * Create a bundle from the entire search result
   *
   * @param paging contains the {@link OffsetLinkBuilder} information
   * @param resources a list of {@link ExplanationOfBenefit}s, {@link Coverage}s, or {@link
   *     Patient}s, of which a portion or all will be added to the bundle based on the paging values
   * @param transactionTime date for the bundle
   * @return Returns a {@link Bundle} of either {@link ExplanationOfBenefit}s, {@link Coverage}s, or
   *     {@link Patient}s, which may contain multiple matching resources, or may also be empty.
   */
  public static Bundle createBundle(
      OffsetLinkBuilder paging, List<IBaseResource> resources, Date transactionTime) {
    Bundle bundle = new Bundle();
    if (paging.isPagingRequested()) {
      /*
       * FIXME: Due to a bug in HAPI-FHIR described here
       * https://github.com/jamesagnew/hapi-fhir/issues/1074 paging for count=0 is not working
       * correctly.
       */
      int endIndex = Math.min(paging.getStartIndex() + paging.getPageSize(), resources.size());
      List<IBaseResource> resourcesSubList = resources.subList(paging.getStartIndex(), endIndex);
      bundle = TransformerUtils.addResourcesToBundle(bundle, resourcesSubList);
      paging.setTotal(resources.size()).addLinks(bundle);
    } else {
      bundle = TransformerUtils.addResourcesToBundle(bundle, resources);
    }

    /*
     * Dev Note: the Bundle's lastUpdated timestamp is the known last update time for the whole
     * database. Because the filterManager's tracking of this timestamp is lazily updated for
     * performance reason, the resources of the bundle may be after the filter manager's version of
     * the timestamp.
     */
    Date maxBundleDate =
        resources.stream()
            .map(r -> r.getMeta().getLastUpdated())
            .filter(Objects::nonNull)
            .max(Date::compareTo)
            .orElse(transactionTime);
    bundle
        .getMeta()
        .setLastUpdated(
            transactionTime.toInstant().isAfter(maxBundleDate.toInstant())
                ? transactionTime
                : maxBundleDate);
    bundle.setTotal(resources.size());
    return bundle;
  }

  /**
   * Create a bundle from the entire search result
   *
   * @param resources a list of {@link ExplanationOfBenefit}s, {@link Coverage}s, or {@link
   *     Patient}s, all of which will be added to the bundle
   * @param paging contains the {@link LinkBuilder} information to add to the bundle
   * @param transactionTime date for the bundle
   * @return Returns a {@link Bundle} of either {@link ExplanationOfBenefit}s, {@link Coverage}s, or
   *     {@link Patient}s, which may contain multiple matching resources, or may also be empty.
   */
  public static Bundle createBundle(
      List<IBaseResource> resources, LinkBuilder paging, Date transactionTime) {
    Bundle bundle = new Bundle();
    TransformerUtils.addResourcesToBundle(bundle, resources);
    paging.addLinks(bundle);
    bundle.setTotalElement(
        paging.isPagingRequested() ? new UnsignedIntType() : new UnsignedIntType(resources.size()));

    /*
     * Dev Note: the Bundle's lastUpdated timestamp is the known last update time for the whole
     * database. Because the filterManager's tracking of this timestamp is lazily updated for
     * performance reason, the resources of the bundle may be after the filter manager's version of
     * the timestamp.
     */
    Date maxBundleDate =
        resources.stream()
            .map(r -> r.getMeta().getLastUpdated())
            .filter(Objects::nonNull)
            .max(Date::compareTo)
            .orElse(transactionTime);
    bundle
        .getMeta()
        .setLastUpdated(
            transactionTime.toInstant().isAfter(maxBundleDate.toInstant())
                ? transactionTime
                : maxBundleDate);
    return bundle;
  }

  /**
   * @param bundle a {@link Bundle} to add the list of {@link ExplanationOfBenefit} resources to.
   * @param resources a list of either {@link ExplanationOfBenefit}s, {@link Coverage}s, or {@link
   *     Patient}s, of which a portion will be added to the bundle based on the paging values
   * @return Returns a {@link Bundle} of {@link ExplanationOfBenefit}s, {@link Coverage}s, or {@link
   *     Patient}s, which may contain multiple matching resources, or may also be empty.
   */
  public static Bundle addResourcesToBundle(Bundle bundle, List<IBaseResource> resources) {
    for (IBaseResource res : resources) {
      BundleEntryComponent entry = bundle.addEntry();
      entry.setResource((Resource) res);
    }
    return bundle;
  }

  /**
   * @param currencyIdentifier the {@link CurrencyIdentifier} indicating the currency of an {@link
   *     Identifier}.
   * @return Returns an {@link Extension} describing the currency of an {@link Identifier}.
   */
  public static Extension createIdentifierCurrencyExtension(CurrencyIdentifier currencyIdentifier) {
    String system = TransformerConstants.CODING_SYSTEM_IDENTIFIER_CURRENCY;
    String code = "historic";
    String display = "Historic";
    if (currencyIdentifier.equals(CurrencyIdentifier.CURRENT)) {
      code = "current";
      display = "Current";
    }

    Coding currentValueCoding = new Coding(system, code, display);
    Extension currencyIdentifierExtension =
        new Extension(TransformerConstants.CODING_SYSTEM_IDENTIFIER_CURRENCY, currentValueCoding);

    return currencyIdentifierExtension;
  }

  /**
   * Records the JPA query details in {@link MDC}.
   *
   * @param queryId an ID that identifies the type of JPA query being run, e.g. "bene_by_id"
   * @param queryDurationNanoseconds the JPA query's duration, in nanoseconds
   * @param recordCount the number of top-level records (e.g. JPA entities) returned by the query
   */
  public static void recordQueryInMdc(
      String queryId, long queryDurationNanoseconds, long recordCount) {
    String keyPrefix = String.format("jpa_query.%s", queryId);
    MDC.put(
        String.format("%s.duration_nanoseconds", keyPrefix),
        Long.toString(queryDurationNanoseconds));
    MDC.put(
        String.format("%s.duration_milliseconds", keyPrefix),
        Long.toString(queryDurationNanoseconds / 1000000));
    MDC.put(String.format("%s.record_count", keyPrefix), Long.toString(recordCount));
  }

  /**
   * Sets the lastUpdated value in the resource.
   *
   * @param resource is the FHIR resource to set lastUpdate
   * @param lastUpdated is the lastUpdated value set. If not present, set the fallback lastUdpated.
   */
  public static void setLastUpdated(IAnyResource resource, Optional<Date> lastUpdated) {
    resource
        .getMeta()
        .setLastUpdated(lastUpdated.orElse(TransformerConstants.FALLBACK_LAST_UPDATED));
  }

  /**
   * Sets the lastUpdated value in the resource if the passed in value is later than the current
   * value.
   *
   * @param resource is the FHIR resource to update
   * @param lastUpdated is the lastUpdated value from the entity
   */
  public static void updateMaxLastUpdated(IAnyResource resource, Optional<Date> lastUpdated) {
    lastUpdated.ifPresent(
        newDate -> {
          Date currentDate = resource.getMeta().getLastUpdated();
          if (currentDate != null && newDate.after(currentDate)) {
            resource.getMeta().setLastUpdated(newDate);
          }
        });
  }

  /**
   * Work around for https://github.com/jamesagnew/hapi-fhir/issues/1585. HAPI will fill in the
   * resource count as a total value when a Bundle has no total value.
   *
   * @param requestDetails of a resource provider
   */
  public static void workAroundHAPIIssue1585(RequestDetails requestDetails) {
    // The hack is to remove the _count parameter from theDetails so that total is not modified.
    Map<String, String[]> params = new HashMap<String, String[]>(requestDetails.getParameters());
    if (params.remove(Constants.PARAM_COUNT) != null) {
      // Remove _count parameter from the current request details
      requestDetails.setParameters(params);
    }
  }

  public static Consumer<Optional<Diagnosis>> addPrincipalDiagnosis(List<Diagnosis> diagnoses) {
    return diagnosisToAdd -> {
      if (diagnosisToAdd.isPresent()) {
        Optional<Diagnosis> matchingDiagnosis =
            diagnoses.stream()
                .filter(d -> d.getCode().equals(diagnosisToAdd.get().getCode()))
                .findFirst();
        if (matchingDiagnosis.isPresent()) {
          // append labels
          matchingDiagnosis.get().setLabels(DiagnosisLabel.PRINCIPAL);
          diagnoses.add(matchingDiagnosis.get());
        } else {
          diagnoses.add(diagnosisToAdd.get());
        }
      }
    };
  }
}<|MERGE_RESOLUTION|>--- conflicted
+++ resolved
@@ -2,6 +2,7 @@
 
 import ca.uhn.fhir.model.api.TemporalPrecisionEnum;
 import ca.uhn.fhir.model.primitive.IdDt;
+import ca.uhn.fhir.parser.DataFormatException;
 import ca.uhn.fhir.rest.api.Constants;
 import ca.uhn.fhir.rest.api.server.RequestDetails;
 import com.codahale.metrics.MetricRegistry;
@@ -52,8 +53,7 @@
 import java.math.BigDecimal;
 import java.net.URLEncoder;
 import java.nio.charset.StandardCharsets;
-import java.text.ParseException;
-import java.text.SimpleDateFormat;
+import java.time.Instant;
 import java.time.LocalDate;
 import java.time.ZoneId;
 import java.util.ArrayList;
@@ -64,6 +64,7 @@
 import java.util.LinkedList;
 import java.util.List;
 import java.util.Map;
+import java.util.NoSuchElementException;
 import java.util.Objects;
 import java.util.Optional;
 import java.util.Set;
@@ -858,24 +859,19 @@
       CcwCodebookInterface ccwVariable, Optional<BigDecimal> dateYear) {
 
     Extension extension = null;
+    if (!dateYear.isPresent()) {
+      throw new NoSuchElementException();
+    }
     try {
-<<<<<<< HEAD
       String stringDate = String.format("%0" + 4 + "d", dateYear.get());
       ;
       DateType dateYearValue = new DateType(stringDate);
-=======
-      String stringDate = dateYear.get().toString() + "-01-01";
-      Date date1 = new SimpleDateFormat("yyyy-MM-dd").parse(stringDate);
-      DateType dateYearValue = new DateType(date1, TemporalPrecisionEnum.YEAR);
->>>>>>> 5d2bc515
       String extensionUrl = calculateVariableReferenceUrl(ccwVariable);
       extension = new Extension(extensionUrl, dateYearValue);
-
-    } catch (ParseException e) {
+    } catch (DataFormatException e) {
       throw new InvalidRifValueException(
-          String.format("Unable to parse reference year: '%s'.", dateYear.get()), e);
-    }
-
+          String.format("Unable to create DateYear with reference year: '%s'.", dateYear.get()), e);
+    }
     return extension;
   }
 
@@ -1306,9 +1302,7 @@
    * @param date the {@link LocalDate} to set the {@link Period#getEnd()} value with/to
    */
   static void setPeriodEnd(Period period, LocalDate date) {
-    period.setEnd(
-        Date.from(date.atStartOfDay(ZoneId.systemDefault()).toInstant()),
-        TemporalPrecisionEnum.DAY);
+    period.setEnd(convertToDate(date), TemporalPrecisionEnum.DAY);
   }
 
   /**
@@ -1316,9 +1310,7 @@
    * @param date the {@link LocalDate} to set the {@link Period#getStart()} value with/to
    */
   static void setPeriodStart(Period period, LocalDate date) {
-    period.setStart(
-        Date.from(date.atStartOfDay(ZoneId.systemDefault()).toInstant()),
-        TemporalPrecisionEnum.DAY);
+    period.setStart(convertToDate(date), TemporalPrecisionEnum.DAY);
   }
 
   /**
@@ -3152,7 +3144,7 @@
    *     {@link Patient}s, which may contain multiple matching resources, or may also be empty.
    */
   public static Bundle createBundle(
-      OffsetLinkBuilder paging, List<IBaseResource> resources, Date transactionTime) {
+      OffsetLinkBuilder paging, List<IBaseResource> resources, Instant transactionTime) {
     Bundle bundle = new Bundle();
     if (paging.isPagingRequested()) {
       /*
@@ -3174,18 +3166,18 @@
      * performance reason, the resources of the bundle may be after the filter manager's version of
      * the timestamp.
      */
-    Date maxBundleDate =
+    Instant maxBundleDate =
         resources.stream()
-            .map(r -> r.getMeta().getLastUpdated())
+            .map(r -> r.getMeta().getLastUpdated().toInstant())
             .filter(Objects::nonNull)
-            .max(Date::compareTo)
+            .max(Instant::compareTo)
             .orElse(transactionTime);
     bundle
         .getMeta()
         .setLastUpdated(
-            transactionTime.toInstant().isAfter(maxBundleDate.toInstant())
-                ? transactionTime
-                : maxBundleDate);
+            transactionTime.isAfter(maxBundleDate)
+                ? Date.from(transactionTime)
+                : Date.from(maxBundleDate));
     bundle.setTotal(resources.size());
     return bundle;
   }
@@ -3201,7 +3193,7 @@
    *     {@link Patient}s, which may contain multiple matching resources, or may also be empty.
    */
   public static Bundle createBundle(
-      List<IBaseResource> resources, LinkBuilder paging, Date transactionTime) {
+      List<IBaseResource> resources, LinkBuilder paging, Instant transactionTime) {
     Bundle bundle = new Bundle();
     TransformerUtils.addResourcesToBundle(bundle, resources);
     paging.addLinks(bundle);
@@ -3214,18 +3206,18 @@
      * performance reason, the resources of the bundle may be after the filter manager's version of
      * the timestamp.
      */
-    Date maxBundleDate =
+    Instant maxBundleDate =
         resources.stream()
-            .map(r -> r.getMeta().getLastUpdated())
+            .map(r -> r.getMeta().getLastUpdated().toInstant())
             .filter(Objects::nonNull)
-            .max(Date::compareTo)
+            .max(Instant::compareTo)
             .orElse(transactionTime);
     bundle
         .getMeta()
         .setLastUpdated(
-            transactionTime.toInstant().isAfter(maxBundleDate.toInstant())
-                ? transactionTime
-                : maxBundleDate);
+            transactionTime.isAfter(maxBundleDate)
+                ? Date.from(transactionTime)
+                : Date.from(maxBundleDate));
     return bundle;
   }
 
@@ -3290,10 +3282,10 @@
    * @param resource is the FHIR resource to set lastUpdate
    * @param lastUpdated is the lastUpdated value set. If not present, set the fallback lastUdpated.
    */
-  public static void setLastUpdated(IAnyResource resource, Optional<Date> lastUpdated) {
+  public static void setLastUpdated(IAnyResource resource, Optional<Instant> lastUpdated) {
     resource
         .getMeta()
-        .setLastUpdated(lastUpdated.orElse(TransformerConstants.FALLBACK_LAST_UPDATED));
+        .setLastUpdated(Date.from(lastUpdated.orElse(TransformerConstants.FALLBACK_LAST_UPDATED)));
   }
 
   /**
@@ -3303,12 +3295,15 @@
    * @param resource is the FHIR resource to update
    * @param lastUpdated is the lastUpdated value from the entity
    */
-  public static void updateMaxLastUpdated(IAnyResource resource, Optional<Date> lastUpdated) {
+  public static void updateMaxLastUpdated(IAnyResource resource, Optional<Instant> lastUpdated) {
     lastUpdated.ifPresent(
         newDate -> {
-          Date currentDate = resource.getMeta().getLastUpdated();
-          if (currentDate != null && newDate.after(currentDate)) {
-            resource.getMeta().setLastUpdated(newDate);
+          Instant currentDate =
+              resource.getMeta().getLastUpdated() != null
+                  ? resource.getMeta().getLastUpdated().toInstant()
+                  : null;
+          if (currentDate != null && newDate.isAfter(currentDate)) {
+            resource.getMeta().setLastUpdated(Date.from(newDate));
           }
         });
   }
