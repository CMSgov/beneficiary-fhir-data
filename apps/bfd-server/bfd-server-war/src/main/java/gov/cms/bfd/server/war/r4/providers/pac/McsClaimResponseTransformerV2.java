package gov.cms.bfd.server.war.r4.providers.pac;

<<<<<<< HEAD
=======
import static gov.cms.bfd.server.war.SpringConfiguration.SSM_PATH_SAMHSA_V2_ENABLED;
import static gov.cms.bfd.server.war.SpringConfiguration.SSM_PATH_SEX_EXTENSION_ENABLED;

>>>>>>> 60e58e96
import com.codahale.metrics.MetricRegistry;
import com.codahale.metrics.Timer;
import com.google.common.base.Strings;
import com.newrelic.api.agent.Trace;
import gov.cms.bfd.model.rda.entities.RdaMcsClaim;
import gov.cms.bfd.server.war.commons.BBCodingSystems;
import gov.cms.bfd.server.war.commons.SecurityTagManager;
import gov.cms.bfd.server.war.r4.providers.pac.common.AbstractTransformerV2;
import gov.cms.bfd.server.war.r4.providers.pac.common.ClaimWithSecurityTags;
import gov.cms.bfd.server.war.r4.providers.pac.common.McsTransformerV2;
import gov.cms.bfd.server.war.r4.providers.pac.common.ResourceTransformer;
import gov.cms.bfd.sharedutils.exceptions.BadCodeMonkeyException;
import java.util.ArrayList;
import java.util.Date;
import java.util.List;
import java.util.Map;
import org.hl7.fhir.r4.model.Claim;
import org.hl7.fhir.r4.model.ClaimResponse;
import org.hl7.fhir.r4.model.Coding;
import org.hl7.fhir.r4.model.Extension;
import org.hl7.fhir.r4.model.Identifier;
import org.hl7.fhir.r4.model.Meta;
import org.hl7.fhir.r4.model.Reference;
import org.hl7.fhir.r4.model.codesystems.ClaimType;
import org.springframework.stereotype.Component;

/** Transforms FISS/MCS instances into FHIR {@link ClaimResponse} resources. */
@Component
public class McsClaimResponseTransformerV2 extends AbstractTransformerV2
    implements ResourceTransformer<ClaimResponse> {

  /** The Metric registry. */
  private final MetricRegistry metricRegistry;

  /** The metric name. */
  private static final String METRIC_NAME =
      MetricRegistry.name(McsClaimResponseTransformerV2.class.getSimpleName(), "transform");

  /** The securityTagManager. */
  private final SecurityTagManager securityTagManager;

  private final boolean samhsaV2Enabled;

  private final boolean sexExtensionEnabled;

  /**
   * There are only 2 statuses currently being used, and only the ones listed below are mapped to
   * "CANCELLED". For brevity, the rest are defaulted to "ACTIVE" using {@link
   * Map#getOrDefault(Object, Object)}.
   */
  private static final Map<String, ClaimResponse.ClaimResponseStatus> STATUS_MAP =
      Map.of(
          "r", ClaimResponse.ClaimResponseStatus.CANCELLED,
          "z", ClaimResponse.ClaimResponseStatus.CANCELLED,
          "9", ClaimResponse.ClaimResponseStatus.CANCELLED);

  /** The known MCS codes and their associated {@link ClaimResponse.RemittanceOutcome} mappings. */
  private static final Map<String, ClaimResponse.RemittanceOutcome> OUTCOME_MAP =
      Map.ofEntries(
          Map.entry("a", ClaimResponse.RemittanceOutcome.QUEUED),
          Map.entry("b", ClaimResponse.RemittanceOutcome.QUEUED),
          Map.entry("j", ClaimResponse.RemittanceOutcome.QUEUED),
          Map.entry("k", ClaimResponse.RemittanceOutcome.QUEUED),
          Map.entry("1", ClaimResponse.RemittanceOutcome.QUEUED),
          Map.entry("2", ClaimResponse.RemittanceOutcome.QUEUED),
          Map.entry("c", ClaimResponse.RemittanceOutcome.PARTIAL),
          Map.entry("l", ClaimResponse.RemittanceOutcome.PARTIAL),
          Map.entry("3", ClaimResponse.RemittanceOutcome.PARTIAL),
          Map.entry("8", ClaimResponse.RemittanceOutcome.PARTIAL),
          Map.entry("d", ClaimResponse.RemittanceOutcome.COMPLETE),
          Map.entry("e", ClaimResponse.RemittanceOutcome.COMPLETE),
          Map.entry("f", ClaimResponse.RemittanceOutcome.COMPLETE),
          Map.entry("g", ClaimResponse.RemittanceOutcome.COMPLETE),
          Map.entry("m", ClaimResponse.RemittanceOutcome.COMPLETE),
          Map.entry("n", ClaimResponse.RemittanceOutcome.COMPLETE),
          Map.entry("p", ClaimResponse.RemittanceOutcome.COMPLETE),
          Map.entry("q", ClaimResponse.RemittanceOutcome.COMPLETE),
          Map.entry("r", ClaimResponse.RemittanceOutcome.COMPLETE),
          Map.entry("u", ClaimResponse.RemittanceOutcome.COMPLETE),
          Map.entry("v", ClaimResponse.RemittanceOutcome.COMPLETE),
          Map.entry("w", ClaimResponse.RemittanceOutcome.COMPLETE),
          Map.entry("x", ClaimResponse.RemittanceOutcome.COMPLETE),
          Map.entry("y", ClaimResponse.RemittanceOutcome.COMPLETE),
          Map.entry("z", ClaimResponse.RemittanceOutcome.COMPLETE),
          Map.entry("4", ClaimResponse.RemittanceOutcome.COMPLETE),
          Map.entry("5", ClaimResponse.RemittanceOutcome.COMPLETE),
          Map.entry("9", ClaimResponse.RemittanceOutcome.COMPLETE));

  /**
   * Instantiates a new Mcs claim response transformer v2. @param metricRegistry the metric registry
   *
   * @param metricRegistry the metric registry
   * @param securityTagManager the security tag manager
<<<<<<< HEAD
   */
  public McsClaimResponseTransformerV2(
      MetricRegistry metricRegistry, SecurityTagManager securityTagManager) {
    this.metricRegistry = metricRegistry;
    this.securityTagManager = securityTagManager;
=======
   * @param samhsaV2Enabled samhsaV2Enabled flag
   * @param sexExtensionEnabled whether to enable the sex extension
   */
  public McsClaimResponseTransformerV2(
      MetricRegistry metricRegistry,
      SecurityTagManager securityTagManager,
      @Value("${" + SSM_PATH_SAMHSA_V2_ENABLED + ":false}") Boolean samhsaV2Enabled,
      @Value("${" + SSM_PATH_SEX_EXTENSION_ENABLED + ":false}") boolean sexExtensionEnabled) {
    this.metricRegistry = metricRegistry;
    this.securityTagManager = securityTagManager;
    this.samhsaV2Enabled = samhsaV2Enabled;
    this.sexExtensionEnabled = sexExtensionEnabled;
>>>>>>> 60e58e96
  }

  /**
   * Transforms a claim entity into a FHIR {@link ClaimResponse}.
   *
   * @param claimEntity the MCS {@link RdaMcsClaim} to transform
   * @param includeTaxNumbers Indicates if tax numbers should be included in the results
   * @return a FHIR {@link ClaimResponse} resource that represents the specified claim
   */
  @Trace
  public ClaimResponse transform(ClaimWithSecurityTags<?> claimEntity, boolean includeTaxNumbers) {

    Object claim = claimEntity.getClaimEntity();
    List<Coding> securityTags =
        securityTagManager.getClaimSecurityLevel(claimEntity.getSecurityTags());

    if (!(claim instanceof RdaMcsClaim)) {
      throw new BadCodeMonkeyException();
    }

    try (Timer.Context ignored = metricRegistry.timer(METRIC_NAME).time()) {
      RdaMcsClaim rdaMcsClaim = (RdaMcsClaim) claim;
      return transformClaim(rdaMcsClaim, securityTags);
    }
  }

  /**
   * Transforms a {@link RdaMcsClaim} into a FHIR {@link Claim}.
   *
   * @param claimGroup the {@link RdaMcsClaim} to transform
   * @param securityTags securityTags of the claim
   * @return a FHIR {@link ClaimResponse} resource that represents the specified {@link RdaMcsClaim}
   */
  private ClaimResponse transformClaim(RdaMcsClaim claimGroup, List<Coding> securityTags) {
    ClaimResponse claim = new ClaimResponse();

    claim.setId("m-" + claimGroup.getIdrClmHdIcn());
    claim.setContained(List.of(McsTransformerV2.getContainedPatient(claimGroup)));
    claim
        .getIdentifier()
        .add(createClaimIdentifier(BBCodingSystems.MCS.ICN, claimGroup.getIdrClmHdIcn()));
    claim.setExtension(getExtension(claimGroup));
    claim.setStatus(getStatus(claimGroup));
    claim.setOutcome(getOutcome(claimGroup));
    claim.setType(createCodeableConcept(ClaimType.PROFESSIONAL));
    claim.setUse(ClaimResponse.Use.CLAIM);
    claim.setInsurer(new Reference().setIdentifier(new Identifier().setValue("CMS")));
    claim.setPatient(new Reference("#patient"));
    claim.setRequest(new Reference(String.format("Claim/m-%s", claimGroup.getIdrClmHdIcn())));

    Meta meta = new Meta();
    meta.setLastUpdated(Date.from(claimGroup.getLastUpdated()));

    if (samhsaV2Enabled) {
      meta.setSecurity(securityTags);
    }
    claim.setMeta(meta);
    claim.setCreated(new Date());

    return claim;
  }

  /**
   * Gets the associated {@link ClaimResponse.ClaimResponseStatus} for the given {@link RdaMcsClaim}
   * object's status code.
   *
   * @param claimGroup The {@link RdaMcsClaim} object to get the status from.
   * @return The {@link ClaimResponse.ClaimResponseStatus} associated with the given data's status
   *     code.
   */
  private ClaimResponse.ClaimResponseStatus getStatus(RdaMcsClaim claimGroup) {
    ClaimResponse.ClaimResponseStatus status;

    if (claimGroup.getIdrStatusCode() == null) {
      status = ClaimResponse.ClaimResponseStatus.ACTIVE;
    } else {
      // If it's not mapped, we assume it's ACTIVE
      status =
          STATUS_MAP.getOrDefault(
              claimGroup.getIdrStatusCode().toLowerCase(),
              ClaimResponse.ClaimResponseStatus.ACTIVE);
    }

    return status;
  }

  /**
   * Gets the associated {@link ClaimResponse.RemittanceOutcome} for the given {@link RdaMcsClaim}
   * object's status code. Empty or null values are mapped to {@link
   * ClaimResponse.RemittanceOutcome#QUEUED} while unknown status codes are mapped to {@link
   * ClaimResponse.RemittanceOutcome#PARTIAL}.
   *
   * @param claimGroup The {@link RdaMcsClaim} object to get the status from.
   * @return The {@link ClaimResponse.RemittanceOutcome} associated with the given data's status
   *     code.
   */
  private ClaimResponse.RemittanceOutcome getOutcome(RdaMcsClaim claimGroup) {
    ClaimResponse.RemittanceOutcome outcome;

    if (Strings.isNullOrEmpty(claimGroup.getIdrStatusCode())) {
      outcome = ClaimResponse.RemittanceOutcome.QUEUED;
    } else {
      // If it's not mapped, we assume it's PARTIAL
      outcome =
          OUTCOME_MAP.getOrDefault(
              claimGroup.getIdrStatusCode().toLowerCase(), ClaimResponse.RemittanceOutcome.PARTIAL);
    }

    return outcome;
  }

  /**
   * Builds a list of {@link Extension} objects using data from the given {@link RdaMcsClaim}.
   *
   * @param claimGroup The {@link RdaMcsClaim} to pull associated data from.
   * @return A list of {@link Extension} objects build from the given {@link RdaMcsClaim} data.
   */
  private List<Extension> getExtension(RdaMcsClaim claimGroup) {
    List<Extension> extensions = new ArrayList<>();
    addExtension(extensions, BBCodingSystems.MCS.STATUS_CODE, claimGroup.getIdrStatusCode());
    addExtension(
        extensions, BBCodingSystems.MCS.CLAIM_RECEIPT_DATE, claimGroup.getIdrClaimReceiptDate());
    addExtension(extensions, BBCodingSystems.MCS.STATUS_DATE, claimGroup.getIdrStatusDate());

    return extensions;
  }
}<|MERGE_RESOLUTION|>--- conflicted
+++ resolved
@@ -1,11 +1,7 @@
 package gov.cms.bfd.server.war.r4.providers.pac;
 
-<<<<<<< HEAD
-=======
 import static gov.cms.bfd.server.war.SpringConfiguration.SSM_PATH_SAMHSA_V2_ENABLED;
-import static gov.cms.bfd.server.war.SpringConfiguration.SSM_PATH_SEX_EXTENSION_ENABLED;
-
->>>>>>> 60e58e96
+
 import com.codahale.metrics.MetricRegistry;
 import com.codahale.metrics.Timer;
 import com.google.common.base.Strings;
@@ -30,6 +26,7 @@
 import org.hl7.fhir.r4.model.Meta;
 import org.hl7.fhir.r4.model.Reference;
 import org.hl7.fhir.r4.model.codesystems.ClaimType;
+import org.springframework.beans.factory.annotation.Value;
 import org.springframework.stereotype.Component;
 
 /** Transforms FISS/MCS instances into FHIR {@link ClaimResponse} resources. */
@@ -48,8 +45,6 @@
   private final SecurityTagManager securityTagManager;
 
   private final boolean samhsaV2Enabled;
-
-  private final boolean sexExtensionEnabled;
 
   /**
    * There are only 2 statuses currently being used, and only the ones listed below are mapped to
@@ -99,26 +94,15 @@
    *
    * @param metricRegistry the metric registry
    * @param securityTagManager the security tag manager
-<<<<<<< HEAD
-   */
-  public McsClaimResponseTransformerV2(
-      MetricRegistry metricRegistry, SecurityTagManager securityTagManager) {
-    this.metricRegistry = metricRegistry;
-    this.securityTagManager = securityTagManager;
-=======
    * @param samhsaV2Enabled samhsaV2Enabled flag
-   * @param sexExtensionEnabled whether to enable the sex extension
    */
   public McsClaimResponseTransformerV2(
       MetricRegistry metricRegistry,
       SecurityTagManager securityTagManager,
-      @Value("${" + SSM_PATH_SAMHSA_V2_ENABLED + ":false}") Boolean samhsaV2Enabled,
-      @Value("${" + SSM_PATH_SEX_EXTENSION_ENABLED + ":false}") boolean sexExtensionEnabled) {
+      @Value("${" + SSM_PATH_SAMHSA_V2_ENABLED + ":false}") Boolean samhsaV2Enabled) {
     this.metricRegistry = metricRegistry;
     this.securityTagManager = securityTagManager;
     this.samhsaV2Enabled = samhsaV2Enabled;
-    this.sexExtensionEnabled = sexExtensionEnabled;
->>>>>>> 60e58e96
   }
 
   /**
