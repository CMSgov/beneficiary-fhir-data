package gov.cms.bfd.server.war.r4.providers;

import static java.util.Objects.requireNonNull;

import com.codahale.metrics.MetricRegistry;
import com.codahale.metrics.Timer;
import com.newrelic.api.agent.Trace;
import gov.cms.bfd.data.fda.lookup.FdaDrugCodeDisplayLookup;
import gov.cms.bfd.model.codebook.data.CcwCodebookVariable;
import gov.cms.bfd.model.rif.DMEClaim;
import gov.cms.bfd.model.rif.DMEClaimLine;
import gov.cms.bfd.server.war.commons.ClaimType;
import gov.cms.bfd.server.war.commons.Diagnosis;
import gov.cms.bfd.server.war.commons.Diagnosis.DiagnosisLabel;
import gov.cms.bfd.server.war.commons.MedicareSegment;
import gov.cms.bfd.server.war.commons.ProfileConstants;
import gov.cms.bfd.server.war.commons.carin.C4BBAdjudication;
import gov.cms.bfd.server.war.commons.carin.C4BBClaimProfessionalAndNonClinicianCareTeamRole;
import gov.cms.bfd.server.war.commons.carin.C4BBPractitionerIdentifierType;
import gov.cms.bfd.sharedutils.exceptions.BadCodeMonkeyException;
import java.math.BigDecimal;
import java.util.Arrays;
import java.util.Map;
import java.util.Optional;
import org.hl7.fhir.r4.model.ExplanationOfBenefit;
import org.hl7.fhir.r4.model.ExplanationOfBenefit.CareTeamComponent;
import org.hl7.fhir.r4.model.ExplanationOfBenefit.ItemComponent;
import org.hl7.fhir.r4.model.Extension;
import org.hl7.fhir.r4.model.Identifier;
import org.hl7.fhir.r4.model.Patient;
import org.hl7.fhir.r4.model.Quantity;
import org.springframework.stereotype.Component;

/** Transforms CCW {@link DMEClaim} instances into FHIR {@link ExplanationOfBenefit} resources. */
@Component
final class DMEClaimTransformerV2 implements ClaimTransformerInterfaceV2 {

  /** The Metric registry. */
  private final MetricRegistry metricRegistry;

  /** The {@link FdaDrugCodeDisplayLookup} is to provide what drugCodeDisplay to return. */
  private final FdaDrugCodeDisplayLookup drugCodeDisplayLookup;

  /**
   * Instantiates a new transformer.
   *
   * <p>Spring will wire this into a singleton bean during the initial component scan, and it will
   * be injected properly into places that need it, so this constructor should only be explicitly
   * called by tests.
   *
   * @param metricRegistry the metric registry
   * @param drugCodeDisplayLookup the drug code display lookup
   */
  DMEClaimTransformerV2(
      MetricRegistry metricRegistry, FdaDrugCodeDisplayLookup drugCodeDisplayLookup) {
    this.metricRegistry = requireNonNull(metricRegistry);
    this.drugCodeDisplayLookup = requireNonNull(drugCodeDisplayLookup);
  }

  /**
   * Transforms a {@link DMEClaim} into a FHIR {@link ExplanationOfBenefit}.
   *
   * @param claim the {@link Object} to use
   * @param includeTaxNumber optional Boolean denoting whether to include tax numbers in the
   *     response
   * @return a FHIR {@link ExplanationOfBenefit} resource.
   */
  @Trace
  @Override
  public ExplanationOfBenefit transform(Object claim, boolean includeTaxNumber) {
    if (!(claim instanceof DMEClaim)) {
      throw new BadCodeMonkeyException();
    }
    ExplanationOfBenefit eob = null;
    try (Timer.Context timer =
        metricRegistry
            .timer(MetricRegistry.name(DMEClaimTransformerV2.class.getSimpleName(), "transform"))
            .time()) {
      eob = transformClaim((DMEClaim) claim, includeTaxNumber);
    }
    return eob;
  }

  /**
   * Transforms a specified {@link DMEClaim} into a FHIR {@link ExplanationOfBenefit}.
   *
   * @param includeTaxNumbers whether to include tax numbers in the transformed EOB
   * @param claimGroup the CCW {@link DMEClaim} to transform
   * @return a FHIR {@link ExplanationOfBenefit} resource that represents the specified {@link
   *     DMEClaim}
   */
  private ExplanationOfBenefit transformClaim(DMEClaim claimGroup, boolean includeTaxNumbers) {
    ExplanationOfBenefit eob = new ExplanationOfBenefit();

    // Required values not directly mapped
    eob.getMeta().addProfile(ProfileConstants.C4BB_EOB_INPATIENT_PROFILE_URL);

    // Common group level fields between all claim types
    // Claim Type + Claim ID    => ExplanationOfBenefit.id
    // CLM_ID                   => ExplanationOfBenefit.identifier
    // CLM_GRP_ID               => ExplanationOfBenefit.identifier
    // BENE_ID + Coverage Type  => ExplanationOfBenefit.insurance.coverage
    // BENE_ID                  => ExplanationOfBenefit.patient (reference)pwd
    // FINAL_ACTION             => ExplanationOfBenefit.status
    // CLM_FROM_DT              => ExplanationOfBenefit.billablePeriod.start
    // CLM_THRU_DT              => ExplanationOfBenefit.billablePeriod.end
    // CLM_PMT_AMT              => ExplanationOfBenefit.payment.amount
    TransformerUtilsV2.mapEobCommonClaimHeaderData(
        eob,
        claimGroup.getClaimId(),
        claimGroup.getBeneficiaryId(),
        ClaimType.DME,
        String.valueOf(claimGroup.getClaimGroupId()),
        MedicareSegment.PART_A,
        Optional.of(claimGroup.getDateFrom()),
        Optional.of(claimGroup.getDateThrough()),
        Optional.of(claimGroup.getPaymentAmount()),
        claimGroup.getFinalAction());

    // map eob type codes into FHIR
    // NCH_CLM_TYPE_CD            => ExplanationOfBenefit.type.coding
    // EOB Type                   => ExplanationOfBenefit.type.coding
    // Claim Type (Professional)  => ExplanationOfBenefit.type.coding
    // NCH_NEAR_LINE_REC_IDENT_CD => ExplanationOfBenefit.extension
    TransformerUtilsV2.mapEobType(
        eob,
        ClaimType.DME,
        Optional.of(claimGroup.getNearLineRecordIdCode()),
        Optional.of(claimGroup.getClaimTypeCode()));

    // CARR_CLM_PRMRY_PYR_PD_AMT => ExplanationOfBenefit.total.amount
    TransformerUtilsV2.addTotal(
        eob,
        TransformerUtilsV2.createTotalAdjudicationAmountSlice(
            eob,
            CcwCodebookVariable.CLM_TOT_CHRG_AMT,
            C4BBAdjudication.PRIOR_PAYER_PAID,
            claimGroup.getPrimaryPayerPaidAmount()));

    // NCH_WKLY_PROC_DT => ExplanationOfBenefit.supportinginfo.timingDate
    TransformerUtilsV2.addInformation(
        eob,
        TransformerUtilsV2.createInformationRecievedDateSlice(
            eob,
            CcwCodebookVariable.NCH_WKLY_PROC_DT,
            Optional.of(claimGroup.getWeeklyProcessDate())));

    // Common group level fields between Carrier and DME
    // BENE_ID =>
    // CARR_NUM                       => ExplanationOfBenefit.extension
    // CLM_CLNCL_TRIL_NUM             => ExplanationOfBenefit.extension
    // CARR_CLM_CASH_DDCTBL_APLD_AMT  => ExplanationOfBenefit.benefitBalance.financial
    // CARR_CLM_PMT_DNL_CD            => ExplanationOfBenefit.extension
    // RFR_PHYSN_NPI                  => ExplanationOfBenefit.referral.identifier
    //                                => ExplanationOfBenefit.careteam.provider
    // RFR_PHYSN_UPIN                 => ExplanationOfBenefit.referral.identifier
    //                                => ExplanationOfBenefit.careteam.provider
    // CARR_CLM_PRVDR_ASGNMT_IND_SW   => ExplanationOfBenefit.extension
    // NCH_CLM_PRVDR_PMT_AMT          => ExplanationOfBenefit.benefitBalance.financial
    // NCH_CLM_BENE_PMT_AMT           => ExplanationOfBenefit.benefitBalance.financial
    // NCH_CARR_CLM_SBMTD_CHRG_AMT    => ExplanationOfBenefit.benefitBalance.financial
    // NCH_CARR_CLM_ALOWD_AMT         => ExplanationOfBenefit.benefitBalance.financial
    // CLM_DISP_CD                    => ExplanationOfBenefit.disposition
    // CARR_CLM_CNTL_NUM              => ExplanationOfBenefit.extension
    TransformerUtilsV2.mapEobCommonGroupCarrierDME(
        eob,
        claimGroup.getCarrierNumber(),
        claimGroup.getClinicalTrialNumber(),
        claimGroup.getBeneficiaryPartBDeductAmount(),
        claimGroup.getPaymentDenialCode(),
        claimGroup.getReferringPhysicianNpi(),
        claimGroup.getReferringPhysicianUpin(),
        Optional.of(claimGroup.getProviderAssignmentIndicator()),
        claimGroup.getProviderPaymentAmount(),
        claimGroup.getBeneficiaryPaymentAmount(),
        claimGroup.getSubmittedChargeAmount(),
        claimGroup.getAllowedChargeAmount(),
        claimGroup.getClaimDispositionCode(),
        claimGroup.getClaimCarrierControlNumber());

    // PRNCPAL_DGNS_CD          => diagnosis.diagnosisCodeableConcept
    // PRNCPAL_DGNS_VRSN_CD     => diagnosis.diagnosisCodeableConcept
    // ICD_DGNS_CD(1-12)        => diagnosis.diagnosisCodeableConcept
    // ICD_DGNS_VRSN_CD(1-12)   => diagnosis.diagnosisCodeableConcept
<<<<<<< HEAD
    DiagnosisUtilV2.extractDiagnoses(
            claimGroup.getDiagnosisCodes(), claimGroup.getDiagnosisCodeVersions(), Map.of())
        .stream()
        .forEach(diagnosis -> DiagnosisUtilV2.addDiagnosisCode(eob, diagnosis, ClaimTypeV2.DME));
=======
    for (Diagnosis diagnosis : DiagnosisUtilV2.extractDiagnoses(claimGroup)) {
      DiagnosisUtilV2.addDiagnosisCode(eob, diagnosis, ClaimType.DME);
    }
>>>>>>> 2fa434eb

    // CARR_CLM_ENTRY_CD => ExplanationOfBenefit.extension
    eob.addExtension(
        TransformerUtilsV2.createExtensionCoding(
            eob, CcwCodebookVariable.CARR_CLM_ENTRY_CD, claimGroup.getClaimEntryCode()));

    handleClaimLines(claimGroup, eob, includeTaxNumbers);
    TransformerUtilsV2.setLastUpdated(eob, claimGroup.getLastUpdated());
    return eob;
  }

  /**
   * Adds information to the eob using the claim line information.
   *
   * @param claimGroup the claim group with the lines to get data from
   * @param eob the eob to add information to
   * @param includeTaxNumbers whether to include tax numbers
   */
  private void handleClaimLines(
      DMEClaim claimGroup, ExplanationOfBenefit eob, boolean includeTaxNumbers) {
    for (DMEClaimLine line : claimGroup.getLines()) {
      ItemComponent item = TransformerUtilsV2.addItem(eob);

      // Override the default sequence
      // CLM_LINE_NUM => item.sequence
      item.setSequence(line.getLineNumber());

      // add an extension for the provider billing number as there is not a good place
      // to map this in the existing FHIR specification
      // PRVDR_NUM => ExplanationOfBenefit.provider.value
      line.getProviderBillingNumber()
          .ifPresent(
              c ->
                  item.addExtension(
                      TransformerUtilsV2.createExtensionIdentifier(
                          CcwCodebookVariable.SUPLRNUM, line.getProviderBillingNumber())));

      // PRVDR_NPI => ExplanationOfBenefit.careTeam.provider
      Optional<CareTeamComponent> performing =
          TransformerUtilsV2.addCareTeamMember(
              eob,
              item,
              C4BBPractitionerIdentifierType.NPI,
              C4BBClaimProfessionalAndNonClinicianCareTeamRole.PERFORMING,
              line.getProviderNPI());

      // Update the responsible flag
      if (performing.isPresent()) {
        performing.get().setResponsible(true);

        // PRVDR_SPCLTY => ExplanationOfBenefit.careTeam.qualification
        performing
            .get()
            .setQualification(
                TransformerUtilsV2.createCodeableConcept(
                    eob, CcwCodebookVariable.PRVDR_SPCLTY, line.getProviderSpecialityCode()));

        // PRTCPTNG_IND_CD => ExplanationOfBenefit.careTeam.extension
        boolean performingHasMatchingExtension =
            line.getProviderParticipatingIndCode().isPresent()
                && TransformerUtilsV2.careTeamHasMatchingExtension(
                    performing.get(),
                    TransformerUtilsV2.getReferenceUrl(CcwCodebookVariable.PRTCPTNG_IND_CD),
                    String.valueOf(line.getProviderParticipatingIndCode().get()));

        if (!performingHasMatchingExtension) {
          performing
              .get()
              .addExtension(
                  TransformerUtilsV2.createExtensionCoding(
                      eob,
                      CcwCodebookVariable.PRTCPTNG_IND_CD,
                      line.getProviderParticipatingIndCode()));
        }
      }

      // PRVDR_STATE_CD => ExplanationOfBenefit.item.location.extension
      if (item.getLocation() != null) {
        item.getLocation()
            .addExtension(
                TransformerUtilsV2.createExtensionCoding(
                    eob, CcwCodebookVariable.PRVDR_STATE_CD, line.getProviderStateCode()));
      }

      // HCPCS_CD            => ExplanationOfBenefit.item.productOrService
      // HCPCS_1ST_MDFR_CD   => ExplanationOfBenefit.item.modifier
      // HCPCS_2ND_MDFR_CD   => ExplanationOfBenefit.item.modifier
      // HCPCS_3RD_MDFR_CD   => ExplanationOfBenefit.item.modifier
      // HCPCS_4Th_MDFR_CD   => ExplanationOfBenefit.item.modifier
      TransformerUtilsV2.mapHcpcs(
          eob,
          item,
          line.getHcpcsCode(),
          claimGroup.getHcpcsYearCode(),
          Arrays.asList(
              line.getHcpcsInitialModifierCode(),
              line.getHcpcsSecondModifierCode(),
              line.getHcpcsThirdModifierCode(),
              line.getHcpcsFourthModifierCode()));

      if (includeTaxNumbers) {
        item.addExtension(
            TransformerUtilsV2.createExtensionCoding(
                eob, CcwCodebookVariable.TAX_NUM, line.getProviderTaxNumber()));
      }

      // REV_CNTR_PRVDR_PMT_AMT => ExplanationOfBenefit.item.adjudication
      TransformerUtilsV2.addAdjudication(
          item,
          TransformerUtilsV2.createAdjudicationAmtSlice(
              CcwCodebookVariable.REV_CNTR_PRVDR_PMT_AMT,
              C4BBAdjudication.PAID_TO_PROVIDER,
              line.getProviderPaymentAmount()));

      // TODO - check w/jack if this is right ELIGIBLE
      // LINE_PRMRY_ALOWD_CHRG_AMT => ExplanationOfBenefit.item.adjudication.value
      TransformerUtilsV2.addAdjudication(
          item,
          TransformerUtilsV2.createAdjudicationAmtSlice(
              CcwCodebookVariable.LINE_PRMRY_ALOWD_CHRG_AMT,
              C4BBAdjudication.ELIGIBLE,
              line.getPrimaryPayerAllowedChargeAmount()));

      // LINE_DME_PRCHS_PRICE_AMT => ExplanationOfBenefit.item.adjudication.value
      TransformerUtilsV2.addAdjudication(
          item,
          TransformerUtilsV2.createAdjudicationAmtSlice(
              CcwCodebookVariable.LINE_DME_PRCHS_PRICE_AMT,
              C4BBAdjudication.SUBMITTED,
              line.getPurchasePriceAmount()));

      // DMERC_LINE_SCRN_SVGS_AMT => ExplanationOfBenefit.item.extension
      line.getScreenSavingsAmount()
          .ifPresent(
              c ->
                  item.addExtension(
                      // TODO should this be an adjudication?
                      TransformerUtilsV2.createExtensionQuantity(
                          CcwCodebookVariable.DMERC_LINE_SCRN_SVGS_AMT,
                          line.getScreenSavingsAmount())));

      // DMERC_LINE_MTUS_CNT => ExplanationOfBenefit.item.extension
      Extension mtusQuantityExtension =
          TransformerUtilsV2.createExtensionQuantity(
              CcwCodebookVariable.DMERC_LINE_MTUS_CNT, line.getMtusCount());

      item.addExtension(mtusQuantityExtension);

      // DMERC_LINE_MTUS_CD => ExplanationOfBenefit.item.extension
      if (line.getMtusCode().isPresent()) {
        Quantity mtusQuantity = (Quantity) mtusQuantityExtension.getValue();
        TransformerUtilsV2.setQuantityUnitInfo(
            CcwCodebookVariable.DMERC_LINE_MTUS_CD, line.getMtusCode(), eob, mtusQuantity);
      }

      // DMERC_LINE_PRCNG_STATE_CD => ExplanationOfBenefit.item.extension
      line.getPricingStateCode()
          .ifPresent(
              c ->
                  item.addExtension(
                      TransformerUtilsV2.createExtensionCoding(
                          eob,
                          CcwCodebookVariable.DMERC_LINE_PRCNG_STATE_CD,
                          line.getPricingStateCode())));

      // DMERC_LINE_SUPPLR_TYPE_CD => ExplanationOfBenefit.item.extension
      line.getSupplierTypeCode()
          .ifPresent(
              c ->
                  item.addExtension(
                      TransformerUtilsV2.createExtensionCoding(
                          eob,
                          CcwCodebookVariable.DMERC_LINE_SUPPLR_TYPE_CD,
                          line.getSupplierTypeCode())));

      // Common item level fields between Carrier and DME
      // LINE_NUM                 => ExplanationOfBenefit.item.sequence
      // LINE_SRVC_CNT            => ExplanationOfBenefit.item.quantity
      // LINE_CMS_TYPE_SRVC_CD    => ExplanationOfBenefit.item.category
      // LINE_PLACE_OF_SRVC_CD    => ExplanationOfBenefit.item.location
      // LINE_1ST_EXPNS_DT        => ExplanationOfBenefit.item.servicedPeriod
      // LINE_LAST_EXPNS_DT       => ExplanationOfBenefit.item.servicedPeriod
      // LINE_NCH_PMT_AMT         => ExplanationOfBenefit.item.adjudication
      // LINE_PMT_80_100_CD       => ExplanationOfBenefit.item.adjudication.extension
      // PAID_TO_PATIENT          => ExplanationOfBenefit.item.adjudication
      // LINE_PRVDR_PMT_AMT       => ExplanationOfBenefit.item.adjudication
      // LINE_BENE_PTB_DDCTBL_AMT => ExplanationOfBenefit.item.adjudication
      // LINE_BENE_PRMRY_PYR_CD   => ExplanationOfBenefit.item.extension
      // LINE_BENE_PRMRY_PYR_PD_AMT => ExplanationOfBenefit.item.adjudication
      // BETOS_CD                 => ExplanationOfBenefit.item.extension
      // LINE_COINSRNC_AMT        => ExplanationOfBenefit.item.adjudication
      // LINE_SBMTD_CHRG_AMT      => ExplanationOfBenefit.item.adjudication
      // LINE_ALOWD_CHRG_AMT      => ExplanationOfBenefit.item.adjudication
      // LINE_SERVICE_DEDUCTIBLE  => ExplanationOfBenefit.item.extension
      // LINE_HCT_HGB_TYPE_CD     => Observation.code
      // LINE_HCT_HGB_RSLT_NUM    => Observation.value
      // LINE_NDC_CD              => ExplanationOfBenefit.item.productOrService
      // LINE_BENE_PMT_AMT        => ExplanationOfBenefit.item.adjudication.value
      // LINE_PRCSG_IND_CD        => ExplanationOfBenefit.item.extension
      // LINE_DME_PRCHS_PRICE_AMT => ExplanationOfBenefit.item.adjudication.value
      TransformerUtilsV2.mapEobCommonItemCarrierDME(
          item,
          eob,
          claimGroup.getClaimId(),
          item.getSequence(),
          line.getServiceCount(),
          line.getPlaceOfServiceCode(),
          line.getFirstExpenseDate(),
          line.getLastExpenseDate(),
          line.getBeneficiaryPaymentAmount(),
          line.getProviderPaymentAmount(),
          line.getBeneficiaryPartBDeductAmount(),
          line.getPrimaryPayerCode(),
          line.getPrimaryPayerPaidAmount(),
          line.getBetosCode(),
          line.getPaymentAmount(),
          line.getPaymentCode(),
          line.getCoinsuranceAmount(),
          line.getSubmittedChargeAmount(),
          line.getAllowedChargeAmount(),
          line.getProcessingIndicatorCode(),
          line.getServiceDeductibleCode(),
          line.getHctHgbTestTypeCode(),
          line.getHctHgbTestResult(),
          line.getCmsServiceTypeCode(),
          line.getNationalDrugCode(),
          drugCodeDisplayLookup.retrieveFDADrugCodeDisplay(line.getNationalDrugCode()));

      // LINE_ICD_DGNS_CD      => ExplanationOfBenefit.item.diagnosisSequence
      // LINE_ICD_DGNS_VRSN_CD => ExplanationOfBenefit.item.diagnosisSequence
      DiagnosisUtilV2.addDiagnosisLink(
          eob,
          item,
          Diagnosis.from(
              line.getDiagnosisCode(), line.getDiagnosisCodeVersion(), DiagnosisLabel.OTHER),
          ClaimType.CARRIER);

      // PRVDR_STATE_CD => ExplanationOfBenefit.item.location.extension
      if (line.getProviderStateCode() != null) {
        item.getLocation()
            .addExtension(
                TransformerUtilsV2.createExtensionCoding(
                    eob, CcwCodebookVariable.PRVDR_STATE_CD, line.getProviderStateCode()));
      }

      // LINE_BENE_PMT_AMT
      // claimLine.getBeneficiaryPaymentAmount() => ExplanationOfBenefit.item.adjudication.value
      TransformerUtilsV2.addAdjudication(
          item,
          TransformerUtilsV2.createAdjudicationAmtSlice(
              CcwCodebookVariable.LINE_BENE_PMT_AMT,
              C4BBAdjudication.PAID_TO_PROVIDER,
              line.getPurchasePriceAmount()));

      // LINE_DME_PRCHS_PRICE_AMT
      // claimLine.getPurchasePriceAmount() => ExplanationOfBenefit.item.adjudication.value
      TransformerUtilsV2.addAdjudication(
          item,
          TransformerUtilsV2.createAdjudicationAmtSlice(
              CcwCodebookVariable.LINE_DME_PRCHS_PRICE_AMT,
              C4BBAdjudication.SUBMITTED,
              line.getPurchasePriceAmount()));
    }
  }

  /**
   * Sets the Coverage.relationship Looks up or adds a contained {@link Identifier} object to the
   * current {@link Patient}. This is used to store Identifier slices related to the Provider
   * organization.
   *
   * @param eob The {@link ExplanationOfBenefit} to ExplanationOfBenefit details
   * @param ccwVariable The {@link CcwCodebookVariable} variable associated with the
   *     ExplanationOfBenefit
   * @param optVal The {@link String} value associated with the ExplanationOfBenefit
   */
  void addExtension(
      ExplanationOfBenefit eob, CcwCodebookVariable ccwVariable, Optional<String> optVal) {
    optVal.ifPresent(
        value ->
            eob.addExtension(TransformerUtilsV2.createExtensionCoding(eob, ccwVariable, value)));
  }

  /**
   * Sets the ExplanationOfBenefit.relationship Looks up or adds a contained {@link Identifier}
   * object to the current {@link Patient}. This is used to store Identifier slices related to the
   * Provider organization.
   *
   * @param eob The {@link ExplanationOfBenefit} to ExplanationOfBenefit details
   * @param ccwVariable The {@link CcwCodebookVariable} variable associated with the
   *     ExplanationOfBenefit
   * @param optVal The {@link Character} value associated with the ExplanationOfBenefit
   */
  void addCodeExtension(
      ExplanationOfBenefit eob, CcwCodebookVariable ccwVariable, Optional<Character> optVal) {
    optVal.ifPresent(
        value ->
            eob.addExtension(TransformerUtilsV2.createExtensionCoding(eob, ccwVariable, value)));
  }

  /**
   * Sets the Coverage.relationship Looks up or adds a contained {@link Identifier} object to the
   * current {@link Patient}. This is used to store Identifier slices related to the Provider
   * organization.
   *
   * @param eob The {@link ExplanationOfBenefit} to ExplanationOfBenefit details
   * @param ccwVariable The {@link CcwCodebookVariable} variable associated with the
   *     ExplanationOfBenefit
   * @param optVal The {@link BigDecimal} value associated with the ExplanationOfBenefit
   */
  void addDecimalExtension(
      ExplanationOfBenefit eob, CcwCodebookVariable ccwVariable, Optional<BigDecimal> optVal) {
    if (optVal.isPresent()) {
      eob.addExtension(TransformerUtilsV2.createExtensionDate(ccwVariable, optVal.get()));
    }
  }
}<|MERGE_RESOLUTION|>--- conflicted
+++ resolved
@@ -96,15 +96,15 @@
     eob.getMeta().addProfile(ProfileConstants.C4BB_EOB_INPATIENT_PROFILE_URL);
 
     // Common group level fields between all claim types
-    // Claim Type + Claim ID    => ExplanationOfBenefit.id
-    // CLM_ID                   => ExplanationOfBenefit.identifier
-    // CLM_GRP_ID               => ExplanationOfBenefit.identifier
-    // BENE_ID + Coverage Type  => ExplanationOfBenefit.insurance.coverage
-    // BENE_ID                  => ExplanationOfBenefit.patient (reference)pwd
-    // FINAL_ACTION             => ExplanationOfBenefit.status
-    // CLM_FROM_DT              => ExplanationOfBenefit.billablePeriod.start
-    // CLM_THRU_DT              => ExplanationOfBenefit.billablePeriod.end
-    // CLM_PMT_AMT              => ExplanationOfBenefit.payment.amount
+    // Claim Type + Claim ID => ExplanationOfBenefit.id
+    // CLM_ID => ExplanationOfBenefit.identifier
+    // CLM_GRP_ID => ExplanationOfBenefit.identifier
+    // BENE_ID + Coverage Type => ExplanationOfBenefit.insurance.coverage
+    // BENE_ID => ExplanationOfBenefit.patient (reference)pwd
+    // FINAL_ACTION => ExplanationOfBenefit.status
+    // CLM_FROM_DT => ExplanationOfBenefit.billablePeriod.start
+    // CLM_THRU_DT => ExplanationOfBenefit.billablePeriod.end
+    // CLM_PMT_AMT => ExplanationOfBenefit.payment.amount
     TransformerUtilsV2.mapEobCommonClaimHeaderData(
         eob,
         claimGroup.getClaimId(),
@@ -118,9 +118,9 @@
         claimGroup.getFinalAction());
 
     // map eob type codes into FHIR
-    // NCH_CLM_TYPE_CD            => ExplanationOfBenefit.type.coding
-    // EOB Type                   => ExplanationOfBenefit.type.coding
-    // Claim Type (Professional)  => ExplanationOfBenefit.type.coding
+    // NCH_CLM_TYPE_CD => ExplanationOfBenefit.type.coding
+    // EOB Type => ExplanationOfBenefit.type.coding
+    // Claim Type (Professional) => ExplanationOfBenefit.type.coding
     // NCH_NEAR_LINE_REC_IDENT_CD => ExplanationOfBenefit.extension
     TransformerUtilsV2.mapEobType(
         eob,
@@ -147,21 +147,21 @@
 
     // Common group level fields between Carrier and DME
     // BENE_ID =>
-    // CARR_NUM                       => ExplanationOfBenefit.extension
-    // CLM_CLNCL_TRIL_NUM             => ExplanationOfBenefit.extension
-    // CARR_CLM_CASH_DDCTBL_APLD_AMT  => ExplanationOfBenefit.benefitBalance.financial
-    // CARR_CLM_PMT_DNL_CD            => ExplanationOfBenefit.extension
+    // CARR_NUM => ExplanationOfBenefit.extension
+    // CLM_CLNCL_TRIL_NUM => ExplanationOfBenefit.extension
+    // CARR_CLM_CASH_DDCTBL_APLD_AMT => ExplanationOfBenefit.benefitBalance.financial
+    // CARR_CLM_PMT_DNL_CD => ExplanationOfBenefit.extension
     // RFR_PHYSN_NPI                  => ExplanationOfBenefit.referral.identifier
     //                                => ExplanationOfBenefit.careteam.provider
     // RFR_PHYSN_UPIN                 => ExplanationOfBenefit.referral.identifier
     //                                => ExplanationOfBenefit.careteam.provider
-    // CARR_CLM_PRVDR_ASGNMT_IND_SW   => ExplanationOfBenefit.extension
-    // NCH_CLM_PRVDR_PMT_AMT          => ExplanationOfBenefit.benefitBalance.financial
-    // NCH_CLM_BENE_PMT_AMT           => ExplanationOfBenefit.benefitBalance.financial
-    // NCH_CARR_CLM_SBMTD_CHRG_AMT    => ExplanationOfBenefit.benefitBalance.financial
-    // NCH_CARR_CLM_ALOWD_AMT         => ExplanationOfBenefit.benefitBalance.financial
-    // CLM_DISP_CD                    => ExplanationOfBenefit.disposition
-    // CARR_CLM_CNTL_NUM              => ExplanationOfBenefit.extension
+    // CARR_CLM_PRVDR_ASGNMT_IND_SW => ExplanationOfBenefit.extension
+    // NCH_CLM_PRVDR_PMT_AMT => ExplanationOfBenefit.benefitBalance.financial
+    // NCH_CLM_BENE_PMT_AMT => ExplanationOfBenefit.benefitBalance.financial
+    // NCH_CARR_CLM_SBMTD_CHRG_AMT => ExplanationOfBenefit.benefitBalance.financial
+    // NCH_CARR_CLM_ALOWD_AMT => ExplanationOfBenefit.benefitBalance.financial
+    // CLM_DISP_CD => ExplanationOfBenefit.disposition
+    // CARR_CLM_CNTL_NUM => ExplanationOfBenefit.extension
     TransformerUtilsV2.mapEobCommonGroupCarrierDME(
         eob,
         claimGroup.getCarrierNumber(),
@@ -178,20 +178,14 @@
         claimGroup.getClaimDispositionCode(),
         claimGroup.getClaimCarrierControlNumber());
 
-    // PRNCPAL_DGNS_CD          => diagnosis.diagnosisCodeableConcept
-    // PRNCPAL_DGNS_VRSN_CD     => diagnosis.diagnosisCodeableConcept
-    // ICD_DGNS_CD(1-12)        => diagnosis.diagnosisCodeableConcept
-    // ICD_DGNS_VRSN_CD(1-12)   => diagnosis.diagnosisCodeableConcept
-<<<<<<< HEAD
+    // PRNCPAL_DGNS_CD => diagnosis.diagnosisCodeableConcept
+    // PRNCPAL_DGNS_VRSN_CD => diagnosis.diagnosisCodeableConcept
+    // ICD_DGNS_CD(1-12) => diagnosis.diagnosisCodeableConcept
+    // ICD_DGNS_VRSN_CD(1-12) => diagnosis.diagnosisCodeableConcept
     DiagnosisUtilV2.extractDiagnoses(
             claimGroup.getDiagnosisCodes(), claimGroup.getDiagnosisCodeVersions(), Map.of())
         .stream()
-        .forEach(diagnosis -> DiagnosisUtilV2.addDiagnosisCode(eob, diagnosis, ClaimTypeV2.DME));
-=======
-    for (Diagnosis diagnosis : DiagnosisUtilV2.extractDiagnoses(claimGroup)) {
-      DiagnosisUtilV2.addDiagnosisCode(eob, diagnosis, ClaimType.DME);
-    }
->>>>>>> 2fa434eb
+        .forEach(diagnosis -> DiagnosisUtilV2.addDiagnosisCode(eob, diagnosis, ClaimType.DME));
 
     // CARR_CLM_ENTRY_CD => ExplanationOfBenefit.extension
     eob.addExtension(
@@ -276,11 +270,11 @@
                     eob, CcwCodebookVariable.PRVDR_STATE_CD, line.getProviderStateCode()));
       }
 
-      // HCPCS_CD            => ExplanationOfBenefit.item.productOrService
-      // HCPCS_1ST_MDFR_CD   => ExplanationOfBenefit.item.modifier
-      // HCPCS_2ND_MDFR_CD   => ExplanationOfBenefit.item.modifier
-      // HCPCS_3RD_MDFR_CD   => ExplanationOfBenefit.item.modifier
-      // HCPCS_4Th_MDFR_CD   => ExplanationOfBenefit.item.modifier
+      // HCPCS_CD => ExplanationOfBenefit.item.productOrService
+      // HCPCS_1ST_MDFR_CD => ExplanationOfBenefit.item.modifier
+      // HCPCS_2ND_MDFR_CD => ExplanationOfBenefit.item.modifier
+      // HCPCS_3RD_MDFR_CD => ExplanationOfBenefit.item.modifier
+      // HCPCS_4Th_MDFR_CD => ExplanationOfBenefit.item.modifier
       TransformerUtilsV2.mapHcpcs(
           eob,
           item,
@@ -368,29 +362,29 @@
                           line.getSupplierTypeCode())));
 
       // Common item level fields between Carrier and DME
-      // LINE_NUM                 => ExplanationOfBenefit.item.sequence
-      // LINE_SRVC_CNT            => ExplanationOfBenefit.item.quantity
-      // LINE_CMS_TYPE_SRVC_CD    => ExplanationOfBenefit.item.category
-      // LINE_PLACE_OF_SRVC_CD    => ExplanationOfBenefit.item.location
-      // LINE_1ST_EXPNS_DT        => ExplanationOfBenefit.item.servicedPeriod
-      // LINE_LAST_EXPNS_DT       => ExplanationOfBenefit.item.servicedPeriod
-      // LINE_NCH_PMT_AMT         => ExplanationOfBenefit.item.adjudication
-      // LINE_PMT_80_100_CD       => ExplanationOfBenefit.item.adjudication.extension
-      // PAID_TO_PATIENT          => ExplanationOfBenefit.item.adjudication
-      // LINE_PRVDR_PMT_AMT       => ExplanationOfBenefit.item.adjudication
+      // LINE_NUM => ExplanationOfBenefit.item.sequence
+      // LINE_SRVC_CNT => ExplanationOfBenefit.item.quantity
+      // LINE_CMS_TYPE_SRVC_CD => ExplanationOfBenefit.item.category
+      // LINE_PLACE_OF_SRVC_CD => ExplanationOfBenefit.item.location
+      // LINE_1ST_EXPNS_DT => ExplanationOfBenefit.item.servicedPeriod
+      // LINE_LAST_EXPNS_DT => ExplanationOfBenefit.item.servicedPeriod
+      // LINE_NCH_PMT_AMT => ExplanationOfBenefit.item.adjudication
+      // LINE_PMT_80_100_CD => ExplanationOfBenefit.item.adjudication.extension
+      // PAID_TO_PATIENT => ExplanationOfBenefit.item.adjudication
+      // LINE_PRVDR_PMT_AMT => ExplanationOfBenefit.item.adjudication
       // LINE_BENE_PTB_DDCTBL_AMT => ExplanationOfBenefit.item.adjudication
-      // LINE_BENE_PRMRY_PYR_CD   => ExplanationOfBenefit.item.extension
+      // LINE_BENE_PRMRY_PYR_CD => ExplanationOfBenefit.item.extension
       // LINE_BENE_PRMRY_PYR_PD_AMT => ExplanationOfBenefit.item.adjudication
-      // BETOS_CD                 => ExplanationOfBenefit.item.extension
-      // LINE_COINSRNC_AMT        => ExplanationOfBenefit.item.adjudication
-      // LINE_SBMTD_CHRG_AMT      => ExplanationOfBenefit.item.adjudication
-      // LINE_ALOWD_CHRG_AMT      => ExplanationOfBenefit.item.adjudication
-      // LINE_SERVICE_DEDUCTIBLE  => ExplanationOfBenefit.item.extension
-      // LINE_HCT_HGB_TYPE_CD     => Observation.code
-      // LINE_HCT_HGB_RSLT_NUM    => Observation.value
-      // LINE_NDC_CD              => ExplanationOfBenefit.item.productOrService
-      // LINE_BENE_PMT_AMT        => ExplanationOfBenefit.item.adjudication.value
-      // LINE_PRCSG_IND_CD        => ExplanationOfBenefit.item.extension
+      // BETOS_CD => ExplanationOfBenefit.item.extension
+      // LINE_COINSRNC_AMT => ExplanationOfBenefit.item.adjudication
+      // LINE_SBMTD_CHRG_AMT => ExplanationOfBenefit.item.adjudication
+      // LINE_ALOWD_CHRG_AMT => ExplanationOfBenefit.item.adjudication
+      // LINE_SERVICE_DEDUCTIBLE => ExplanationOfBenefit.item.extension
+      // LINE_HCT_HGB_TYPE_CD => Observation.code
+      // LINE_HCT_HGB_RSLT_NUM => Observation.value
+      // LINE_NDC_CD => ExplanationOfBenefit.item.productOrService
+      // LINE_BENE_PMT_AMT => ExplanationOfBenefit.item.adjudication.value
+      // LINE_PRCSG_IND_CD => ExplanationOfBenefit.item.extension
       // LINE_DME_PRCHS_PRICE_AMT => ExplanationOfBenefit.item.adjudication.value
       TransformerUtilsV2.mapEobCommonItemCarrierDME(
           item,
@@ -420,7 +414,7 @@
           line.getNationalDrugCode(),
           drugCodeDisplayLookup.retrieveFDADrugCodeDisplay(line.getNationalDrugCode()));
 
-      // LINE_ICD_DGNS_CD      => ExplanationOfBenefit.item.diagnosisSequence
+      // LINE_ICD_DGNS_CD => ExplanationOfBenefit.item.diagnosisSequence
       // LINE_ICD_DGNS_VRSN_CD => ExplanationOfBenefit.item.diagnosisSequence
       DiagnosisUtilV2.addDiagnosisLink(
           eob,
