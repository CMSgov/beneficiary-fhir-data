--- conflicted
+++ resolved
@@ -69,13 +69,8 @@
   DMEClaimTransformerV2(
       MetricRegistry metricRegistry,
       FdaDrugCodeDisplayLookup drugCodeDisplayLookup,
-<<<<<<< HEAD
-      NPIOrgLookup npiOrgLookup,
       SecurityTagManager securityTagManager,
       @Value("${" + SSM_PATH_SAMHSA_V2_ENABLED + ":false}") Boolean samhsaV2Enabled) {
-=======
-      SecurityTagManager securityTagManager) {
->>>>>>> b30d9b81
     this.metricRegistry = requireNonNull(metricRegistry);
     this.drugCodeDisplayLookup = requireNonNull(drugCodeDisplayLookup);
     this.securityTagManager = requireNonNull(securityTagManager);
