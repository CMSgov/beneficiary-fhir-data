package gov.cms.bfd.server.war.r4.providers;

import static gov.cms.bfd.server.war.SpringConfiguration.SSM_PATH_SAMHSA_V2_ENABLED;
import static java.util.Objects.requireNonNull;

import com.codahale.metrics.MetricRegistry;
import com.codahale.metrics.Timer;
import com.newrelic.api.agent.Trace;
import gov.cms.bfd.model.codebook.data.CcwCodebookVariable;
import gov.cms.bfd.model.rif.entities.DMEClaim;
import gov.cms.bfd.model.rif.entities.DMEClaimLine;
import gov.cms.bfd.server.war.commons.ClaimType;
import gov.cms.bfd.server.war.commons.CommonTransformerUtils;
import gov.cms.bfd.server.war.commons.Diagnosis;
import gov.cms.bfd.server.war.commons.Diagnosis.DiagnosisLabel;
import gov.cms.bfd.server.war.commons.MedicareSegment;
import gov.cms.bfd.server.war.commons.Profile;
import gov.cms.bfd.server.war.commons.SecurityTagManager;
import gov.cms.bfd.server.war.commons.carin.C4BBAdjudication;
import gov.cms.bfd.server.war.commons.carin.C4BBClaimProfessionalAndNonClinicianCareTeamRole;
import gov.cms.bfd.server.war.commons.carin.C4BBPractitionerIdentifierType;
import gov.cms.bfd.server.war.r4.providers.pac.common.ClaimWithSecurityTags;
import gov.cms.bfd.sharedutils.exceptions.BadCodeMonkeyException;
import java.util.Arrays;
import java.util.List;
import java.util.Map;
import java.util.Optional;
import org.hl7.fhir.r4.model.Coding;
import org.hl7.fhir.r4.model.ExplanationOfBenefit;
import org.hl7.fhir.r4.model.ExplanationOfBenefit.CareTeamComponent;
import org.hl7.fhir.r4.model.ExplanationOfBenefit.ItemComponent;
import org.hl7.fhir.r4.model.Extension;
import org.hl7.fhir.r4.model.Quantity;
import org.springframework.beans.factory.annotation.Value;
import org.springframework.stereotype.Component;

/** Transforms CCW {@link DMEClaim} instances into FHIR {@link ExplanationOfBenefit} resources. */
@Component
final class DMEClaimTransformerV2 implements ClaimTransformerInterfaceV2 {

  /** The Metric registry. */
  private final MetricRegistry metricRegistry;

  /** The metric name. */
  private static final String METRIC_NAME =
      MetricRegistry.name(DMEClaimTransformerV2.class.getSimpleName(), "transform");

  /** The securityTagManager. */
  private final SecurityTagManager securityTagManager;

  private final boolean samhsaV2Enabled;

  /**
   * Instantiates a new transformer.
   *
   * <p>Spring will wire this into a singleton bean during the initial component scan, and it will
   * be injected properly into places that need it, so this constructor should only be explicitly
   * called by tests.
   *
   * @param metricRegistry the metric registry
   * @param securityTagManager SamhsaSecurityTags lookup
   * @param samhsaV2Enabled samhsaV2Enabled flag
   */
<<<<<<< HEAD
  DMEClaimTransformerV2(MetricRegistry metricRegistry, SecurityTagManager securityTagManager) {
=======
  DMEClaimTransformerV2(
      MetricRegistry metricRegistry,
      FdaDrugCodeDisplayLookup drugCodeDisplayLookup,
      SecurityTagManager securityTagManager,
      @Value("${" + SSM_PATH_SAMHSA_V2_ENABLED + ":false}") Boolean samhsaV2Enabled) {
>>>>>>> 6735a635
    this.metricRegistry = requireNonNull(metricRegistry);
    this.securityTagManager = requireNonNull(securityTagManager);
    this.samhsaV2Enabled = samhsaV2Enabled;
  }

  /**
   * Transforms a {@link DMEClaim} into a FHIR {@link ExplanationOfBenefit}.
   *
   * @param claimEntity the {@link Object} to use
   * @param includeTaxNumber optional Boolean denoting whether to include tax numbers in the
   *     response
   * @return a FHIR {@link ExplanationOfBenefit} resource.
   */
  @Trace
  @Override
  public ExplanationOfBenefit transform(
      ClaimWithSecurityTags<?> claimEntity, boolean includeTaxNumber) {

    Object claim = claimEntity.getClaimEntity();
    List<Coding> securityTags =
        securityTagManager.getClaimSecurityLevel(claimEntity.getSecurityTags());

    if (!(claim instanceof DMEClaim)) {
      throw new BadCodeMonkeyException();
    }
    ExplanationOfBenefit eob;
    try (Timer.Context ignored = metricRegistry.timer(METRIC_NAME).time()) {
      DMEClaim dmeClaim = (DMEClaim) claim;
      eob = transformClaim(dmeClaim, includeTaxNumber, securityTags);
    }
    return eob;
  }

  /**
   * Transforms a specified {@link DMEClaim} into a FHIR {@link ExplanationOfBenefit}.
   *
   * @param includeTaxNumbers whether to include tax numbers in the transformed EOB
   * @param claimGroup the CCW {@link DMEClaim} to transform
   * @param securityTags securityTags of the claim
   * @return a FHIR {@link ExplanationOfBenefit} resource that represents the specified {@link
   *     DMEClaim}
   */
  private ExplanationOfBenefit transformClaim(
      DMEClaim claimGroup, boolean includeTaxNumbers, List<Coding> securityTags) {
    ExplanationOfBenefit eob = new ExplanationOfBenefit();

    // Required values not directly mapped
    eob.getMeta().addProfile(Profile.C4BB.getVersionedEobInpatientUrl());

    if (samhsaV2Enabled) {
      eob.getMeta().setSecurity(securityTags);
    }

    // Common group level fields between all claim types
    // Claim Type + Claim ID => ExplanationOfBenefit.id
    // CLM_ID => ExplanationOfBenefit.identifier
    // CLM_GRP_ID => ExplanationOfBenefit.identifier
    // BENE_ID + Coverage Type => ExplanationOfBenefit.insurance.coverage
    // BENE_ID => ExplanationOfBenefit.patient (reference)pwd
    // FINAL_ACTION => ExplanationOfBenefit.status
    // CLM_FROM_DT => ExplanationOfBenefit.billablePeriod.start
    // CLM_THRU_DT => ExplanationOfBenefit.billablePeriod.end
    // CLM_PMT_AMT => ExplanationOfBenefit.payment.amount
    TransformerUtilsV2.mapEobCommonClaimHeaderData(
        eob,
        claimGroup.getClaimId(),
        claimGroup.getBeneficiaryId(),
        ClaimType.DME,
        String.valueOf(claimGroup.getClaimGroupId()),
        MedicareSegment.PART_A,
        Optional.of(claimGroup.getDateFrom()),
        Optional.of(claimGroup.getDateThrough()),
        Optional.of(claimGroup.getPaymentAmount()),
        claimGroup.getFinalAction());

    // map eob type codes into FHIR
    // NCH_CLM_TYPE_CD => ExplanationOfBenefit.type.coding
    // EOB Type => ExplanationOfBenefit.type.coding
    // Claim Type (Professional) => ExplanationOfBenefit.type.coding
    // NCH_NEAR_LINE_REC_IDENT_CD => ExplanationOfBenefit.extension
    TransformerUtilsV2.mapEobType(
        eob,
        ClaimType.DME,
        Optional.of(claimGroup.getNearLineRecordIdCode()),
        Optional.of(claimGroup.getClaimTypeCode()));

    // CARR_CLM_PRMRY_PYR_PD_AMT => ExplanationOfBenefit.total.amount
    TransformerUtilsV2.addTotal(
        eob,
        TransformerUtilsV2.createTotalAdjudicationAmountSlice(
            eob,
            CcwCodebookVariable.CLM_TOT_CHRG_AMT,
            C4BBAdjudication.PRIOR_PAYER_PAID,
            claimGroup.getPrimaryPayerPaidAmount()));

    // NCH_WKLY_PROC_DT => ExplanationOfBenefit.supportinginfo.timingDate
    TransformerUtilsV2.addInformation(
        eob,
        TransformerUtilsV2.createInformationRecievedDateSlice(
            eob,
            CcwCodebookVariable.NCH_WKLY_PROC_DT,
            Optional.of(claimGroup.getWeeklyProcessDate())));

    // Common group level fields between Carrier and DME
    // BENE_ID =>
    // CARR_NUM => ExplanationOfBenefit.extension
    // CLM_CLNCL_TRIL_NUM => ExplanationOfBenefit.extension
    // CARR_CLM_CASH_DDCTBL_APLD_AMT => ExplanationOfBenefit.benefitBalance.financial
    // CARR_CLM_PMT_DNL_CD => ExplanationOfBenefit.extension
    // RFR_PHYSN_NPI                  => ExplanationOfBenefit.referral.identifier
    //                                => ExplanationOfBenefit.careteam.provider
    // RFR_PHYSN_UPIN                 => ExplanationOfBenefit.referral.identifier
    //                                => ExplanationOfBenefit.careteam.provider
    // CARR_CLM_PRVDR_ASGNMT_IND_SW => ExplanationOfBenefit.extension
    // NCH_CLM_PRVDR_PMT_AMT => ExplanationOfBenefit.benefitBalance.financial
    // NCH_CLM_BENE_PMT_AMT => ExplanationOfBenefit.benefitBalance.financial
    // NCH_CARR_CLM_SBMTD_CHRG_AMT => ExplanationOfBenefit.benefitBalance.financial
    // NCH_CARR_CLM_ALOWD_AMT => ExplanationOfBenefit.benefitBalance.financial
    // CLM_DISP_CD => ExplanationOfBenefit.disposition
    // CARR_CLM_CNTL_NUM => ExplanationOfBenefit.extension
    TransformerUtilsV2.mapEobCommonGroupCarrierDME(
        eob,
        claimGroup.getCarrierNumber(),
        claimGroup.getClinicalTrialNumber(),
        claimGroup.getBeneficiaryPartBDeductAmount(),
        claimGroup.getPaymentDenialCode(),
        claimGroup.getReferringPhysicianNpi(),
        CommonTransformerUtils.buildReplaceTaxonomy(claimGroup.getReferringPhysicianNpi()),
        claimGroup.getReferringPhysicianUpin(),
        Optional.of(claimGroup.getProviderAssignmentIndicator()),
        claimGroup.getProviderPaymentAmount(),
        claimGroup.getBeneficiaryPaymentAmount(),
        claimGroup.getSubmittedChargeAmount(),
        claimGroup.getAllowedChargeAmount(),
        claimGroup.getClaimDispositionCode(),
        claimGroup.getClaimCarrierControlNumber());

    // PRNCPAL_DGNS_CD => diagnosis.diagnosisCodeableConcept
    // PRNCPAL_DGNS_VRSN_CD => diagnosis.diagnosisCodeableConcept
    // ICD_DGNS_CD(1-12) => diagnosis.diagnosisCodeableConcept
    // ICD_DGNS_VRSN_CD(1-12) => diagnosis.diagnosisCodeableConcept
    DiagnosisUtilV2.extractDiagnoses(
            claimGroup.getDiagnosisCodes(), claimGroup.getDiagnosisCodeVersions(), Map.of())
        .forEach(diagnosis -> DiagnosisUtilV2.addDiagnosisCode(eob, diagnosis, ClaimType.DME));

    // CARR_CLM_ENTRY_CD => ExplanationOfBenefit.extension
    eob.addExtension(
        TransformerUtilsV2.createExtensionCoding(
            eob, CcwCodebookVariable.CARR_CLM_ENTRY_CD, claimGroup.getClaimEntryCode()));

    handleClaimLines(claimGroup, eob, includeTaxNumbers);
    TransformerUtilsV2.setLastUpdated(eob, claimGroup.getLastUpdated());
    return eob;
  }

  /**
   * Adds information to the eob using the claim line information.
   *
   * @param claimGroup the claim group with the lines to get data from
   * @param eob the eob to add information to
   * @param includeTaxNumbers whether to include tax numbers
   */
  private void handleClaimLines(
      DMEClaim claimGroup, ExplanationOfBenefit eob, boolean includeTaxNumbers) {
    for (DMEClaimLine line : claimGroup.getLines()) {
      ItemComponent item = TransformerUtilsV2.addItem(eob);

      // Override the default sequence
      // CLM_LINE_NUM => item.sequence
      item.setSequence(line.getLineNumber());

      // add an extension for the provider billing number as there is not a good place
      // to map this in the existing FHIR specification
      // PRVDR_NUM => ExplanationOfBenefit.provider.value
      line.getProviderBillingNumber()
          .ifPresent(
              c ->
                  item.addExtension(
                      TransformerUtilsV2.createExtensionIdentifier(
                          CcwCodebookVariable.SUPLRNUM, line.getProviderBillingNumber())));

      // PRVDR_NPI => ExplanationOfBenefit.careTeam.provider
      Optional<CareTeamComponent> performing =
          TransformerUtilsV2.addCareTeamMember(
              eob,
              item,
              C4BBPractitionerIdentifierType.NPI,
              C4BBClaimProfessionalAndNonClinicianCareTeamRole.PERFORMING,
              line.getProviderNPI(),
              CommonTransformerUtils.buildReplaceTaxonomy(line.getProviderNPI()));

      // Update the responsible flag
      if (performing.isPresent()) {
        CareTeamComponent careTeam = performing.get();
        performing.get().setResponsible(true);

        // PRVDR_SPCLTY => ExplanationOfBenefit.careTeam.qualification
        TransformerUtilsV2.addCareTeamQualification(
            careTeam, eob, CcwCodebookVariable.PRVDR_SPCLTY, line.getProviderSpecialityCode());

        // PRTCPTNG_IND_CD => ExplanationOfBenefit.careTeam.extension
        TransformerUtilsV2.addCareTeamExtension(
            CcwCodebookVariable.PRTCPTNG_IND_CD,
            line.getProviderParticipatingIndCode(),
            careTeam,
            eob);
      }

      // PRVDR_STATE_CD => ExplanationOfBenefit.item.location.extension
      if (item.getLocation() != null) {
        item.getLocation()
            .addExtension(
                TransformerUtilsV2.createExtensionCoding(
                    eob, CcwCodebookVariable.PRVDR_STATE_CD, line.getProviderStateCode()));
      }

      // HCPCS_CD => ExplanationOfBenefit.item.productOrService
      // HCPCS_1ST_MDFR_CD => ExplanationOfBenefit.item.modifier
      // HCPCS_2ND_MDFR_CD => ExplanationOfBenefit.item.modifier
      // HCPCS_3RD_MDFR_CD => ExplanationOfBenefit.item.modifier
      // HCPCS_4Th_MDFR_CD => ExplanationOfBenefit.item.modifier
      TransformerUtilsV2.mapHcpcs(
          eob,
          item,
          line.getHcpcsCode(),
          claimGroup.getHcpcsYearCode(),
          Arrays.asList(
              line.getHcpcsInitialModifierCode(),
              line.getHcpcsSecondModifierCode(),
              line.getHcpcsThirdModifierCode(),
              line.getHcpcsFourthModifierCode()));

      if (includeTaxNumbers) {
        item.addExtension(
            TransformerUtilsV2.createExtensionCoding(
                eob, CcwCodebookVariable.TAX_NUM, line.getProviderTaxNumber()));
      }

      // REV_CNTR_PRVDR_PMT_AMT => ExplanationOfBenefit.item.adjudication
      TransformerUtilsV2.addAdjudication(
          item,
          TransformerUtilsV2.createAdjudicationAmtSlice(
              CcwCodebookVariable.REV_CNTR_PRVDR_PMT_AMT,
              C4BBAdjudication.PAID_TO_PROVIDER,
              line.getProviderPaymentAmount()));

      // TODO - check w/jack if this is right ELIGIBLE
      // LINE_PRMRY_ALOWD_CHRG_AMT => ExplanationOfBenefit.item.adjudication.value
      TransformerUtilsV2.addAdjudication(
          item,
          TransformerUtilsV2.createAdjudicationAmtSlice(
              CcwCodebookVariable.LINE_PRMRY_ALOWD_CHRG_AMT,
              C4BBAdjudication.ELIGIBLE,
              line.getPrimaryPayerAllowedChargeAmount()));

      // LINE_DME_PRCHS_PRICE_AMT => ExplanationOfBenefit.item.adjudication.value
      TransformerUtilsV2.addAdjudication(
          item,
          TransformerUtilsV2.createAdjudicationAmtSlice(
              CcwCodebookVariable.LINE_DME_PRCHS_PRICE_AMT,
              C4BBAdjudication.SUBMITTED,
              line.getPurchasePriceAmount()));

      // DMERC_LINE_SCRN_SVGS_AMT => ExplanationOfBenefit.item.extension
      line.getScreenSavingsAmount()
          .ifPresent(
              c ->
                  item.addExtension(
                      // TODO should this be an adjudication?
                      TransformerUtilsV2.createExtensionQuantity(
                          CcwCodebookVariable.DMERC_LINE_SCRN_SVGS_AMT,
                          line.getScreenSavingsAmount())));

      // DMERC_LINE_MTUS_CNT => ExplanationOfBenefit.item.extension
      Extension mtusQuantityExtension =
          TransformerUtilsV2.createExtensionQuantity(
              CcwCodebookVariable.DMERC_LINE_MTUS_CNT, line.getMtusCount());

      item.addExtension(mtusQuantityExtension);

      // DMERC_LINE_MTUS_CD => ExplanationOfBenefit.item.extension
      if (line.getMtusCode().isPresent()) {
        Quantity mtusQuantity = (Quantity) mtusQuantityExtension.getValue();
        TransformerUtilsV2.setQuantityUnitInfo(
            CcwCodebookVariable.DMERC_LINE_MTUS_CD, line.getMtusCode(), eob, mtusQuantity);
      }

      // DMERC_LINE_PRCNG_STATE_CD => ExplanationOfBenefit.item.extension
      line.getPricingStateCode()
          .ifPresent(
              c ->
                  item.addExtension(
                      TransformerUtilsV2.createExtensionCoding(
                          eob,
                          CcwCodebookVariable.DMERC_LINE_PRCNG_STATE_CD,
                          line.getPricingStateCode())));

      // DMERC_LINE_SUPPLR_TYPE_CD => ExplanationOfBenefit.item.extension
      line.getSupplierTypeCode()
          .ifPresent(
              c ->
                  item.addExtension(
                      TransformerUtilsV2.createExtensionCoding(
                          eob,
                          CcwCodebookVariable.DMERC_LINE_SUPPLR_TYPE_CD,
                          line.getSupplierTypeCode())));

      // Common item level fields between Carrier and DME
      // LINE_NUM => ExplanationOfBenefit.item.sequence
      // LINE_SRVC_CNT => ExplanationOfBenefit.item.quantity
      // LINE_CMS_TYPE_SRVC_CD => ExplanationOfBenefit.item.category
      // LINE_PLACE_OF_SRVC_CD => ExplanationOfBenefit.item.location
      // LINE_1ST_EXPNS_DT => ExplanationOfBenefit.item.servicedPeriod
      // LINE_LAST_EXPNS_DT => ExplanationOfBenefit.item.servicedPeriod
      // LINE_NCH_PMT_AMT => ExplanationOfBenefit.item.adjudication
      // LINE_PMT_80_100_CD => ExplanationOfBenefit.item.adjudication.extension
      // PAID_TO_PATIENT => ExplanationOfBenefit.item.adjudication
      // LINE_PRVDR_PMT_AMT => ExplanationOfBenefit.item.adjudication
      // LINE_BENE_PTB_DDCTBL_AMT => ExplanationOfBenefit.item.adjudication
      // LINE_BENE_PRMRY_PYR_CD => ExplanationOfBenefit.item.extension
      // LINE_BENE_PRMRY_PYR_PD_AMT => ExplanationOfBenefit.item.adjudication
      // BETOS_CD => ExplanationOfBenefit.item.extension
      // LINE_COINSRNC_AMT => ExplanationOfBenefit.item.adjudication
      // LINE_SBMTD_CHRG_AMT => ExplanationOfBenefit.item.adjudication
      // LINE_ALOWD_CHRG_AMT => ExplanationOfBenefit.item.adjudication
      // LINE_SERVICE_DEDUCTIBLE => ExplanationOfBenefit.item.extension
      // LINE_HCT_HGB_TYPE_CD => Observation.code
      // LINE_HCT_HGB_RSLT_NUM => Observation.value
      // LINE_NDC_CD => ExplanationOfBenefit.item.productOrService
      // LINE_BENE_PMT_AMT => ExplanationOfBenefit.item.adjudication.value
      // LINE_PRCSG_IND_CD => ExplanationOfBenefit.item.extension
      // LINE_DME_PRCHS_PRICE_AMT => ExplanationOfBenefit.item.adjudication.value
      TransformerUtilsV2.mapEobCommonItemCarrierDME(
          item,
          eob,
          claimGroup.getClaimId(),
          item.getSequence(),
          line.getServiceCount(),
          line.getPlaceOfServiceCode(),
          line.getFirstExpenseDate(),
          line.getLastExpenseDate(),
          line.getBeneficiaryPaymentAmount(),
          line.getProviderPaymentAmount(),
          line.getBeneficiaryPartBDeductAmount(),
          line.getPrimaryPayerCode(),
          line.getPrimaryPayerPaidAmount(),
          line.getBetosCode(),
          line.getPaymentAmount(),
          line.getPaymentCode(),
          line.getCoinsuranceAmount(),
          line.getSubmittedChargeAmount(),
          line.getAllowedChargeAmount(),
          line.getProcessingIndicatorCode(),
          line.getServiceDeductibleCode(),
          line.getHctHgbTestTypeCode(),
          line.getHctHgbTestResult(),
          line.getCmsServiceTypeCode(),
          line.getNationalDrugCode(),
          CommonTransformerUtils.buildReplaceDrugCode(line.getNationalDrugCode()));

      // LINE_ICD_DGNS_CD => ExplanationOfBenefit.item.diagnosisSequence
      // LINE_ICD_DGNS_VRSN_CD => ExplanationOfBenefit.item.diagnosisSequence
      DiagnosisUtilV2.addDiagnosisLink(
          eob,
          item,
          Diagnosis.from(
              line.getDiagnosisCode(), line.getDiagnosisCodeVersion(), DiagnosisLabel.OTHER),
          ClaimType.CARRIER);

      // PRVDR_STATE_CD => ExplanationOfBenefit.item.location.extension
      if (line.getProviderStateCode() != null) {
        item.getLocation()
            .addExtension(
                TransformerUtilsV2.createExtensionCoding(
                    eob, CcwCodebookVariable.PRVDR_STATE_CD, line.getProviderStateCode()));
      }

      // LINE_BENE_PMT_AMT
      // claimLine.getBeneficiaryPaymentAmount() => ExplanationOfBenefit.item.adjudication.value
      TransformerUtilsV2.addAdjudication(
          item,
          TransformerUtilsV2.createAdjudicationAmtSlice(
              CcwCodebookVariable.LINE_BENE_PMT_AMT,
              C4BBAdjudication.PAID_TO_PROVIDER,
              line.getPurchasePriceAmount()));

      // LINE_DME_PRCHS_PRICE_AMT
      // claimLine.getPurchasePriceAmount() => ExplanationOfBenefit.item.adjudication.value
      TransformerUtilsV2.addAdjudication(
          item,
          TransformerUtilsV2.createAdjudicationAmtSlice(
              CcwCodebookVariable.LINE_DME_PRCHS_PRICE_AMT,
              C4BBAdjudication.SUBMITTED,
              line.getPurchasePriceAmount()));
    }
  }
}<|MERGE_RESOLUTION|>--- conflicted
+++ resolved
@@ -61,15 +61,10 @@
    * @param securityTagManager SamhsaSecurityTags lookup
    * @param samhsaV2Enabled samhsaV2Enabled flag
    */
-<<<<<<< HEAD
-  DMEClaimTransformerV2(MetricRegistry metricRegistry, SecurityTagManager securityTagManager) {
-=======
   DMEClaimTransformerV2(
       MetricRegistry metricRegistry,
-      FdaDrugCodeDisplayLookup drugCodeDisplayLookup,
       SecurityTagManager securityTagManager,
       @Value("${" + SSM_PATH_SAMHSA_V2_ENABLED + ":false}") Boolean samhsaV2Enabled) {
->>>>>>> 6735a635
     this.metricRegistry = requireNonNull(metricRegistry);
     this.securityTagManager = requireNonNull(securityTagManager);
     this.samhsaV2Enabled = samhsaV2Enabled;
