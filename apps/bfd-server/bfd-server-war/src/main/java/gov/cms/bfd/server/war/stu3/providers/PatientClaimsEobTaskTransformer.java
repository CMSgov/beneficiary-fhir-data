package gov.cms.bfd.server.war.stu3.providers;

import static gov.cms.bfd.server.war.SpringConfiguration.SSM_PATH_SAMHSA_V2_SHADOW;
import static java.util.Objects.requireNonNull;

import ca.uhn.fhir.rest.param.DateRangeParam;
import com.codahale.metrics.MetricRegistry;
import com.codahale.metrics.Timer;
import com.google.common.annotations.VisibleForTesting;
import com.newrelic.api.agent.Trace;
<<<<<<< HEAD
=======
import gov.cms.bfd.data.fda.lookup.FdaDrugCodeDisplayLookup;
import gov.cms.bfd.server.war.NPIOrgLookup;
import gov.cms.bfd.server.war.SamhsaV2InterceptorShadow;
>>>>>>> 6735a635
import gov.cms.bfd.server.war.commons.ClaimType;
import gov.cms.bfd.server.war.commons.CommonTransformerUtils;
import gov.cms.bfd.server.war.commons.QueryUtils;
import gov.cms.bfd.server.war.commons.SecurityTagManager;
import gov.cms.bfd.server.war.commons.SecurityTagsDao;
import gov.cms.bfd.server.war.r4.providers.PatientClaimsEobTaskTransformerV2;
import gov.cms.bfd.server.war.r4.providers.pac.common.ClaimWithSecurityTags;
import jakarta.persistence.EntityManager;
import jakarta.persistence.NoResultException;
import jakarta.persistence.PersistenceContext;
import jakarta.persistence.criteria.CriteriaBuilder;
import jakarta.persistence.criteria.CriteriaQuery;
import jakarta.persistence.criteria.Predicate;
import jakarta.persistence.criteria.Root;
import java.time.Instant;
import java.time.LocalDate;
import java.time.ZoneId;
import java.util.ArrayList;
import java.util.Collections;
import java.util.List;
import java.util.ListIterator;
import java.util.Map;
import java.util.Optional;
import java.util.Set;
import java.util.concurrent.Callable;
import java.util.concurrent.atomic.AtomicInteger;
import java.util.concurrent.atomic.AtomicReference;
import java.util.stream.Collectors;
import org.hl7.fhir.dstu3.model.ExplanationOfBenefit;
import org.slf4j.Logger;
import org.slf4j.LoggerFactory;
import org.springframework.beans.factory.annotation.Value;
import org.springframework.context.annotation.Scope;
import org.springframework.stereotype.Component;

/**
 * Java Callable class that will create a list of patient claims for a given claim type. There are
 * some pertinent info for developers to grasp especially in understanding that each instance of
 * this class will most likely be running concurrently with other claim tasks. This class is a
 * non-singleton spring-managed bean; each task requires its own unique instance of a {@link
 * EntityManager} since processing requires fetching data from a database and requires its own db
 * connection to operate independently of other concurrent claim tasks. All BFD db connections are
 * injected by a Spring-managed {@link com.zaxxer.hikari.HikariDataSource}.
 *
 * <p>To achieve a unique {@link EntityManager}, this class defines its scope as "prototype", which
 * identifies its need have its own unique instance of the {@link EntityManager}.
 *
 * <p>Once Spring has created the class, the caller then sets up the task parameters that define the
 * operating constraints {@link PatientClaimsEobTaskTransformerV2#setupTaskParams}. In addition,
 * some claim tasks require an additional property denoting how NPI tax number is processed; this
 * property is set using the {@link PatientClaimsEobTaskTransformerV2#setIncludeTaxNumbers}; the
 * default property value for inclusion of NPI tax info is FALSE (do not include NPI tax info).
 */
@Component
@Scope("prototype")
public class PatientClaimsEobTaskTransformer implements Callable {
  private static final Logger LOGGER =
      LoggerFactory.getLogger(PatientClaimsEobTaskTransformer.class);

  // +++++++++++++++++++++++++++++++++++
  // bean injected parameter values
  // +++++++++++++++++++++++++++++++++++

  /** capture performance metrics. */
  private final MetricRegistry metricRegistry;

  /** The samhsa matcher. */
  private final Stu3EobSamhsaMatcher samhsaMatcher;

  /** v2SamhsaConsentSimulation. */
  private final SamhsaV2InterceptorShadow samhsaV2InterceptorShadow;

  /** Database entity manager. */
  private EntityManager entityManager;

  // +++++++++++++++++++++++++++++++++++
  // setup parameter values
  // +++++++++++++++++++++++++++++++++++

  /** the ClaimTransformer interface for execution. */
  private ClaimTransformerInterface claimTransformer;

  /** the claim type to retreive data for. */
  private ClaimType claimType;

  /** beneficiary identifier to process. */
  private Long id;

  /** date range that lastUpdate falls within. */
  private Optional<DateRangeParam> lastUpdated;

  /** date range that clm_thru_dt falls within. */
  private Optional<DateRangeParam> serviceDate;

  /** whether to return tax numbers. */
  private boolean includeTaxNumbers = false;

  /** whether to exclude SAMHSA claims. */
  private boolean excludeSamhsa;

  // +++++++++++++++++++++++++++++++++++
  // task properties
  // +++++++++++++++++++++++++++++++++++

  /** capture exception if thrown. */
  private final AtomicReference<Exception> taskException = new AtomicReference<>();

  /** keep track of EOBs that were not removed (ignored) by SAMHSA iterations. */
  private final AtomicInteger samhsaIgnoredCount = new AtomicInteger(-1);

  /** keep track of SAMHSA removals. */
  private final AtomicInteger samhsaRemovedCount = new AtomicInteger(0);

  /** the list of EOBs that we'll return. */
  private final List<ExplanationOfBenefit> eobs = new ArrayList<ExplanationOfBenefit>();

  /** Flag to control whether SAMHSA shadow filtering should be applied. */
  private final boolean samhsaV2Shadow;

  private final SecurityTagsDao securityTagsDao;

  /**
   * Constructor for TransformPatientClaimsToEobTask.
   *
   * <p>Spring will wire this class during the initial component scan, so this constructor should
   * only be explicitly called by tests.
   *
   * @param metricRegistry the metric registry bean //* @param loadedFilterManager the loaded filter
   *     manager bean
   * @param samhsaMatcher the samhsa matcher bean
<<<<<<< HEAD
   */
  public PatientClaimsEobTaskTransformer(
      MetricRegistry metricRegistry, Stu3EobSamhsaMatcher samhsaMatcher) {
    this.metricRegistry = requireNonNull(metricRegistry);
    this.samhsaMatcher = requireNonNull(samhsaMatcher);
=======
   * @param drugCodeDisplayLookup the drug code display lookup bean
   * @param npiOrgLookup the npi org lookup bean
   * @param samhsaV2InterceptorShadow the v2SamhsaConsentSimulation
   * @param securityTagsDao the security Tags Dao
   * @param samhsaV2Shadow the samhsa V2 Shadow flag
   */
  public PatientClaimsEobTaskTransformer(
      MetricRegistry metricRegistry,
      Stu3EobSamhsaMatcher samhsaMatcher,
      FdaDrugCodeDisplayLookup drugCodeDisplayLookup,
      NPIOrgLookup npiOrgLookup,
      SamhsaV2InterceptorShadow samhsaV2InterceptorShadow,
      SecurityTagsDao securityTagsDao,
      @Value("${" + SSM_PATH_SAMHSA_V2_SHADOW + ":false}") Boolean samhsaV2Shadow) {
    this.metricRegistry = requireNonNull(metricRegistry);
    this.samhsaMatcher = requireNonNull(samhsaMatcher);
    this.drugCodeDisplayLookup = requireNonNull(drugCodeDisplayLookup);
    this.npiOrgLookup = requireNonNull(npiOrgLookup);
    this.samhsaV2InterceptorShadow = samhsaV2InterceptorShadow;
    this.securityTagsDao = securityTagsDao;
    this.samhsaV2Shadow = samhsaV2Shadow;
>>>>>>> 6735a635
  }

  /**
   * Setup the task processing parameters.
   *
   * @param claimTransformer the {@link ClaimTransformerInterface} to run.
   * @param claimType the claim type to process.
   * @param id the beneficiary or claim identifier to process.
   * @param lastUpdated the date range that lastUpdate falls within.
   * @param serviceDate the date range that clm_thru_dt falls within.
   * @param excludeSamhsa if true excludes SAMHSA claims.
   */
  public void setupTaskParams(
      ClaimTransformerInterface claimTransformer,
      ClaimType claimType,
      Long id,
      Optional<DateRangeParam> lastUpdated,
      Optional<DateRangeParam> serviceDate,
      boolean excludeSamhsa) {
    this.claimTransformer = requireNonNull(claimTransformer);
    this.claimType = requireNonNull(claimType);
    this.id = requireNonNull(id);
    this.lastUpdated = lastUpdated;
    this.serviceDate = serviceDate;
    this.excludeSamhsa = excludeSamhsa;
  }

  /**
   * Sets the {@link #entityManager}; defined as scope=prototype to get unique JPA {@link
   * EntityManager} per thread.
   *
   * @param entityManager a JPA {@link EntityManager} connected to the application's database
   */
  @PersistenceContext
  @Scope("prototype")
  public void setEntityManager(EntityManager entityManager) {
    this.entityManager = entityManager;
  }

  /**
   * Sets the {@link #includeTaxNumbers} which will turn on processing of NPI tax number info.
   *
   * @param includeTaxNumbers {@link boolean} to enable/disable NPI tax number processing.
   */
  public void setIncludeTaxNumbers(boolean includeTaxNumbers) {
    this.includeTaxNumbers = includeTaxNumbers;
  }

  /**
   * ExecutorService will invoke the task.
   *
   * @return the results for the task.
   */
  @Override
  public PatientClaimsEobTaskTransformer call() {
    LOGGER.debug("TransformPatientClaimsToEobTask.call() started for {}", id);
    try {
      eobs.addAll(transformToEobs(findClaimTypeByPatient()));
      if (excludeSamhsa) {
        filterSamhsa(eobs);
      }
    } catch (NoResultException e) {
      LOGGER.warn(e.getMessage(), e);
      taskException.set(e);
    } catch (Exception e) {
      // keep track of the Exception so we can provide to caller.
      LOGGER.error(e.getMessage(), e);
      taskException.set(e);
    }
    return this;
  }

  /**
   * Transform a list of claims to a list of {@link ExplanationOfBenefit} objects.
   *
   * @param claims the claims/events to transform
   * @param <T> type of claim
   * @return the {@link ExplanationOfBenefit} instances, one per claim/event
   */
  private <T> List<ExplanationOfBenefit> transformToEobs(List<ClaimWithSecurityTags<T>> claims) {
    return claims.stream()
        .map(
            c -> {
              ExplanationOfBenefit eob = transformEobClaim(c);

              if (samhsaV2Shadow) {
                // Log the missing claim along with the EOB
                samhsaV2InterceptorShadow.logMissingClaimV1(c, samhsaMatcher.test(eob));
              }

              return eob;
            })
        .collect(Collectors.toList());
  }

  /**
   * Transforms the eob claim to the specified type.
   *
   * @param claimEntity the claim entity to transform
   * @return the {@link ExplanationOfBenefit} result
   */
  @VisibleForTesting
  private ExplanationOfBenefit transformEobClaim(ClaimWithSecurityTags<?> claimEntity) {
    return claimTransformer.transform(claimEntity, includeTaxNumbers);
  }

  /**
   * Check if the task encountered an {@link Exception}.
   *
   * @return false if the task encountered an exception, true otherwise.
   */
  public boolean ranSuccessfully() {
    return (taskException.get() == null);
  }

  /**
   * Fetch count of EOBs that were not removed by SAMHSA filter.
   *
   * @return number of EOBs that SAMHSA filtering ignored.
   */
  public int eobsIgnoredBySamhsaFilter() {
    return samhsaIgnoredCount.get();
  }

  /**
   * Fetch count of EOBs that were removed by SAMHSA filter.
   *
   * @return number of EOBs removed by SAMHSA filter.
   */
  public int eobsRemovedBySamhsaFilter() {
    return samhsaRemovedCount.get();
  }

  /**
   * true/false if SAMHSA filtering was invoked.
   *
   * @return true if SAMHSA filtering was invoked; false if not invoked.
   */
  public boolean wasSamhsaFilteringPerformed() {
    return (samhsaIgnoredCount.get() >= 0);
  }

  /**
   * Fetch the {@link Exception} if the task encountered one.
   *
   * @return Exception if the task encountered one, Optional.Empty() otherwise.
   */
  public Optional<Exception> getFailure() {
    return ranSuccessfully() ? Optional.empty() : Optional.of(taskException.get());
  }

  /**
   * Fetch the list of {@link ExplanationOfBenefit} that were created.
   *
   * @return {@link List} of {@link ExplanationOfBenefit}
   */
  public List<ExplanationOfBenefit> fetchEOBs() {
    return eobs;
  }

  @Override
  public String toString() {
    return claimType.toString();
  }

  /**
   * Find claim type by patient list.
   *
   * @param <T> the type parameter
   * @return the matching claim/event entities
   */
  @SuppressWarnings({"rawtypes", "unchecked"})
  @Trace
  @VisibleForTesting
  private <T> List<ClaimWithSecurityTags<T>> findClaimTypeByPatient() {
    CriteriaBuilder builder = entityManager.getCriteriaBuilder();
    CriteriaQuery criteria = builder.createQuery((Class) claimType.getEntityClass());
    Root root = criteria.from(claimType.getEntityClass());
    claimType.getEntityLazyAttributes().stream().forEach(a -> root.fetch(a));
    criteria.select(root).distinct(true);

    Predicate wherePredicate =
        builder.equal(root.get(claimType.getEntityBeneficiaryIdAttribute()), id);

    if (lastUpdated.isPresent()) {
      Predicate predicate = QueryUtils.createLastUpdatedPredicate(builder, root, lastUpdated.get());
      wherePredicate = builder.and(wherePredicate, predicate);
    }
    criteria.where(wherePredicate);

    List<T> claimEntities = null;
    Timer.Context timerEobQuery =
        CommonTransformerUtils.createMetricsTimer(
            metricRegistry,
            getClass().getSimpleName(),
            "query",
            "eobs_by_bene_id",
            claimType.name().toLowerCase());
    try {
      claimEntities = entityManager.createQuery(criteria).getResultList();
    } finally {
      long eobsByBeneIdQueryNanoSeconds = timerEobQuery.stop();
      CommonTransformerUtils.recordQueryInMdc(
          String.format("eobs_by_bene_id_%s", claimType.name().toLowerCase()),
          eobsByBeneIdQueryNanoSeconds,
          claimEntities == null ? 0 : claimEntities.size());
      timerEobQuery.close();
    }
    SecurityTagManager securityTagManager = new SecurityTagManager();

    List<ClaimWithSecurityTags<T>> claimEntitiesWithTags = new ArrayList<>();

    if (claimEntities != null && !claimEntities.isEmpty()) {
      Set<String> claimIds = securityTagManager.collectClaimIds((List<Object>) claimEntities);

      if (!claimIds.isEmpty()) {
        Map<String, Set<String>> claimIdToTagsMap =
            securityTagsDao.buildClaimIdToTagsMap(claimType.getEntityTagType(), claimIds);

        claimEntitiesWithTags =
            claimEntities.stream()
                .map(
                    claimEntity -> {
                      String claimId = securityTagManager.extractClaimId(claimEntity);
                      // Ensure claimId is valid (not null or empty) before attempting to fetch tags
                      Set<String> claimSpecificTags =
                          claimIdToTagsMap.getOrDefault(claimId, Collections.emptySet());
                      return new ClaimWithSecurityTags<>(claimEntity, claimSpecificTags);
                    })
                .collect(Collectors.toList());
      }
    }

    if (claimEntities != null && !serviceDate.isEmpty()) {
      final Instant lowerBound =
          serviceDate.get().getLowerBoundAsInstant() != null
              ? serviceDate.get().getLowerBoundAsInstant().toInstant()
              : null;
      final Instant upperBound =
          serviceDate.get().getUpperBoundAsInstant() != null
              ? serviceDate.get().getUpperBoundAsInstant().toInstant()
              : null;
      final java.util.function.Predicate<LocalDate> lowerBoundCheck =
          lowerBound == null
              ? (date) -> true
              : (date) ->
                  TransformerUtils.compareLocalDate(
                      date,
                      lowerBound.atZone(ZoneId.systemDefault()).toLocalDate(),
                      serviceDate.get().getLowerBound().getPrefix());
      final java.util.function.Predicate<LocalDate> upperBoundCheck =
          upperBound == null
              ? (date) -> true
              : (date) ->
                  TransformerUtils.compareLocalDate(
                      date,
                      upperBound.atZone(ZoneId.systemDefault()).toLocalDate(),
                      serviceDate.get().getUpperBound().getPrefix());

      return claimEntitiesWithTags.stream()
          .filter(
              entity ->
                  lowerBoundCheck.test(
                          claimType.getServiceEndAttributeFunction().apply(entity.getClaimEntity()))
                      && upperBoundCheck.test(
                          claimType
                              .getServiceEndAttributeFunction()
                              .apply(entity.getClaimEntity())))
          .collect(Collectors.toList());
    }
    return claimEntitiesWithTags;
  }

  /**
   * Removes all SAMHSA-related claims from the specified {@link List} of {@link
   * ExplanationOfBenefit} resources.
   *
   * @param eobs the {@link List} of {@link ExplanationOfBenefit} resources (i.e. claims) to filter
   */
  private void filterSamhsa(List<ExplanationOfBenefit> eobs) {
    ListIterator<ExplanationOfBenefit> eobsIter = eobs.listIterator();
    // init to zero if doing SAMHSA filtering
    samhsaIgnoredCount.getAndIncrement();
    while (eobsIter.hasNext()) {
      ExplanationOfBenefit eob = eobsIter.next();
      if (samhsaMatcher.test(eob)) {
        eobsIter.remove();
        samhsaRemovedCount.getAndIncrement();
      } else {
        samhsaIgnoredCount.getAndIncrement();
      }
    }
  }
}<|MERGE_RESOLUTION|>--- conflicted
+++ resolved
@@ -8,12 +8,7 @@
 import com.codahale.metrics.Timer;
 import com.google.common.annotations.VisibleForTesting;
 import com.newrelic.api.agent.Trace;
-<<<<<<< HEAD
-=======
-import gov.cms.bfd.data.fda.lookup.FdaDrugCodeDisplayLookup;
-import gov.cms.bfd.server.war.NPIOrgLookup;
 import gov.cms.bfd.server.war.SamhsaV2InterceptorShadow;
->>>>>>> 6735a635
 import gov.cms.bfd.server.war.commons.ClaimType;
 import gov.cms.bfd.server.war.commons.CommonTransformerUtils;
 import gov.cms.bfd.server.war.commons.QueryUtils;
@@ -144,15 +139,6 @@
    * @param metricRegistry the metric registry bean //* @param loadedFilterManager the loaded filter
    *     manager bean
    * @param samhsaMatcher the samhsa matcher bean
-<<<<<<< HEAD
-   */
-  public PatientClaimsEobTaskTransformer(
-      MetricRegistry metricRegistry, Stu3EobSamhsaMatcher samhsaMatcher) {
-    this.metricRegistry = requireNonNull(metricRegistry);
-    this.samhsaMatcher = requireNonNull(samhsaMatcher);
-=======
-   * @param drugCodeDisplayLookup the drug code display lookup bean
-   * @param npiOrgLookup the npi org lookup bean
    * @param samhsaV2InterceptorShadow the v2SamhsaConsentSimulation
    * @param securityTagsDao the security Tags Dao
    * @param samhsaV2Shadow the samhsa V2 Shadow flag
@@ -160,19 +146,14 @@
   public PatientClaimsEobTaskTransformer(
       MetricRegistry metricRegistry,
       Stu3EobSamhsaMatcher samhsaMatcher,
-      FdaDrugCodeDisplayLookup drugCodeDisplayLookup,
-      NPIOrgLookup npiOrgLookup,
       SamhsaV2InterceptorShadow samhsaV2InterceptorShadow,
       SecurityTagsDao securityTagsDao,
       @Value("${" + SSM_PATH_SAMHSA_V2_SHADOW + ":false}") Boolean samhsaV2Shadow) {
     this.metricRegistry = requireNonNull(metricRegistry);
     this.samhsaMatcher = requireNonNull(samhsaMatcher);
-    this.drugCodeDisplayLookup = requireNonNull(drugCodeDisplayLookup);
-    this.npiOrgLookup = requireNonNull(npiOrgLookup);
     this.samhsaV2InterceptorShadow = samhsaV2InterceptorShadow;
     this.securityTagsDao = securityTagsDao;
     this.samhsaV2Shadow = samhsaV2Shadow;
->>>>>>> 6735a635
   }
 
   /**
