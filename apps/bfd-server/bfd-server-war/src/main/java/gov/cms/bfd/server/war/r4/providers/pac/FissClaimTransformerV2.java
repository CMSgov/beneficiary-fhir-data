--- conflicted
+++ resolved
@@ -1,10 +1,6 @@
 package gov.cms.bfd.server.war.r4.providers.pac;
 
-<<<<<<< HEAD
-=======
 import static gov.cms.bfd.server.war.SpringConfiguration.SSM_PATH_SAMHSA_V2_ENABLED;
-import static gov.cms.bfd.server.war.SpringConfiguration.SSM_PATH_SEX_EXTENSION_ENABLED;
->>>>>>> 60e58e96
 import static java.util.Objects.requireNonNull;
 
 import com.codahale.metrics.MetricRegistry;
@@ -52,6 +48,7 @@
 import org.hl7.fhir.r4.model.codesystems.ClaimType;
 import org.hl7.fhir.r4.model.codesystems.ExDiagnosistype;
 import org.hl7.fhir.r4.model.codesystems.ProcessPriority;
+import org.springframework.beans.factory.annotation.Value;
 import org.springframework.stereotype.Component;
 
 /** Transforms FISS/MCS instances into FHIR {@link Claim} resources. */
@@ -72,13 +69,8 @@
   /** The securityTagManager. */
   private final SecurityTagManager securityTagManager;
 
-<<<<<<< HEAD
-=======
   private final boolean samhsaV2Enabled;
 
-  private final boolean sexExtensionEnabled;
-
->>>>>>> 60e58e96
   /** The METRIC_NAME constant. */
   private static final String METRIC_NAME =
       MetricRegistry.name(FissClaimTransformerV2.class.getSimpleName(), "transform");
@@ -92,26 +84,15 @@
    *
    * @param metricRegistry the metric registry
    * @param securityTagManager SamhsaSecurityTags lookup
-<<<<<<< HEAD
-   */
-  public FissClaimTransformerV2(
-      MetricRegistry metricRegistry, SecurityTagManager securityTagManager) {
-    this.metricRegistry = requireNonNull(metricRegistry);
-    this.securityTagManager = requireNonNull(securityTagManager);
-=======
    * @param samhsaV2Enabled samhsaV2Enabled flag
-   * @param sexExtensionEnabled whether to enable the sex extension
    */
   public FissClaimTransformerV2(
       MetricRegistry metricRegistry,
       SecurityTagManager securityTagManager,
-      @Value("${" + SSM_PATH_SAMHSA_V2_ENABLED + ":false}") Boolean samhsaV2Enabled,
-      @Value("${" + SSM_PATH_SEX_EXTENSION_ENABLED + ":false}") boolean sexExtensionEnabled) {
+      @Value("${" + SSM_PATH_SAMHSA_V2_ENABLED + ":false}") Boolean samhsaV2Enabled) {
     this.metricRegistry = requireNonNull(metricRegistry);
     this.securityTagManager = requireNonNull(securityTagManager);
     this.samhsaV2Enabled = samhsaV2Enabled;
-    this.sexExtensionEnabled = sexExtensionEnabled;
->>>>>>> 60e58e96
   }
 
   /**
