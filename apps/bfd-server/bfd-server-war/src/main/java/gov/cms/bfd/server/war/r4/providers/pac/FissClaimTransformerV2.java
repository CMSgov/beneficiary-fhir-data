--- conflicted
+++ resolved
@@ -1,10 +1,7 @@
 package gov.cms.bfd.server.war.r4.providers.pac;
 
-<<<<<<< HEAD
 import static gov.cms.bfd.server.war.SpringConfiguration.SSM_PATH_SAMHSA_V2_ENABLED;
-=======
 import static gov.cms.bfd.server.war.SpringConfiguration.SSM_PATH_SEX_EXTENSION_ENABLED;
->>>>>>> b30d9b81
 import static java.util.Objects.requireNonNull;
 
 import com.codahale.metrics.MetricRegistry;
@@ -73,11 +70,9 @@
   /** The securityTagManager. */
   private final SecurityTagManager securityTagManager;
 
-<<<<<<< HEAD
   private final boolean samhsaV2Enabled;
-=======
+
   private final boolean sexExtensionEnabled;
->>>>>>> b30d9b81
 
   /** The METRIC_NAME constant. */
   private static final String METRIC_NAME =
@@ -92,26 +87,18 @@
    *
    * @param metricRegistry the metric registry
    * @param securityTagManager SamhsaSecurityTags lookup
-<<<<<<< HEAD
    * @param samhsaV2Enabled samhsaV2Enabled flag
-=======
    * @param sexExtensionEnabled whether to enable the sex extension
->>>>>>> b30d9b81
    */
   public FissClaimTransformerV2(
       MetricRegistry metricRegistry,
       SecurityTagManager securityTagManager,
-<<<<<<< HEAD
-      @Value("${" + SSM_PATH_SAMHSA_V2_ENABLED + ":false}") Boolean samhsaV2Enabled) {
+      @Value("${" + SSM_PATH_SAMHSA_V2_ENABLED + ":false}") Boolean samhsaV2Enabled,
+      @Value("${" + SSM_PATH_SEX_EXTENSION_ENABLED + ":false}") boolean sexExtensionEnabled) {
     this.metricRegistry = requireNonNull(metricRegistry);
     this.securityTagManager = requireNonNull(securityTagManager);
     this.samhsaV2Enabled = samhsaV2Enabled;
-=======
-      @Value("${" + SSM_PATH_SEX_EXTENSION_ENABLED + ":false}") boolean sexExtensionEnabled) {
-    this.metricRegistry = requireNonNull(metricRegistry);
-    this.securityTagManager = requireNonNull(securityTagManager);
     this.sexExtensionEnabled = sexExtensionEnabled;
->>>>>>> b30d9b81
   }
 
   /**
