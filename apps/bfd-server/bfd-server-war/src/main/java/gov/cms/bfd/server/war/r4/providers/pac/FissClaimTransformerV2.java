--- conflicted
+++ resolved
@@ -183,37 +183,6 @@
         .stream()
         .map(
             diagnosisCode -> {
-<<<<<<< HEAD
-              Claim.DiagnosisComponent component =
-                  new Claim.DiagnosisComponent()
-                      .setSequence(diagnosisCode.getRdaPosition())
-                      .setDiagnosis(
-                          new CodeableConcept()
-                              .setCoding(
-                                  Collections.singletonList(
-                                      new Coding(icdSystem, diagnosisCode.getDiagCd2(), null))));
-
-              if (diagnosisCode.getDiagPoaInd() != null) { // Present on Admission
-                component.setOnAdmission(
-                    new CodeableConcept(
-                        new Coding(
-                            BBCodingSystems.CLM_POA_IND,
-                            diagnosisCode.getDiagPoaInd().toLowerCase(Locale.ROOT),
-                            null)));
-              }
-
-              if (claimGroup.getAdmitDiagCode() != null
-                  && codesAreEqual(claimGroup.getAdmitDiagCode(), diagnosisCode.getDiagCd2())) {
-                component.setType(
-                    List.of(
-                        new CodeableConcept()
-                            .setCoding(
-                                List.of(
-                                    new Coding(
-                                        ExDiagnosistype.ADMITTING.getSystem(),
-                                        ExDiagnosistype.ADMITTING.toCode(),
-                                        ExDiagnosistype.ADMITTING.getDisplay())))));
-=======
               Claim.DiagnosisComponent component;
 
               if (Strings.isNotBlank(diagnosisCode.getDiagCd2())) {
@@ -234,7 +203,6 @@
                 }
               } else {
                 component = null;
->>>>>>> 69510696
               }
 
               return component;
@@ -259,21 +227,9 @@
         .map(
             procCode ->
                 new Claim.ProcedureComponent()
-<<<<<<< HEAD
-                    .setSequence((procCode.getRdaPosition()))
-                    .setDate(
-                        procCode.getProcDate() == null
-                            ? null
-                            : localDateToDate(procCode.getProcDate()))
-                    .setProcedure(
-                        new CodeableConcept()
-                            .setCoding(
-                                List.of(new Coding(icdSystem, procCode.getProcCode(), null)))))
-=======
                     .setSequence(procCode.getRdaPosition())
                     .setDate(localDateToDate(procCode.getProcDate()))
                     .setProcedure(createCodeableConcept(icdSystem, procCode.getProcCode())))
->>>>>>> 69510696
         .sorted(Comparator.comparing(Claim.ProcedureComponent::getSequence))
         .collect(Collectors.toList());
   }
@@ -288,19 +244,6 @@
     return ObjectUtils.defaultIfNull(claimGroup.getPayers(), List.<RdaFissPayer>of()).stream()
         .map(
             payer -> {
-<<<<<<< HEAD
-              Claim.InsuranceComponent component =
-                  new Claim.InsuranceComponent()
-                      .setSequence(payer.getRdaPosition())
-                      .setFocal(Objects.equals(payer.getPayersName(), MEDICARE));
-
-              if (payer.getPayersName() != null) {
-                component.setExtension(
-                    List.of(
-                        new Extension(
-                            BBCodingSystems.FISS.PAYERS_NAME,
-                            new StringType(payer.getPayersName()))));
-=======
               Claim.InsuranceComponent component;
 
               if (Strings.isNotBlank(payer.getPayersName())) {
@@ -317,7 +260,6 @@
                                 .setValue(payer.getPayersName())));
               } else {
                 component = null;
->>>>>>> 69510696
               }
 
               return component;
