package gov.cms.bfd.server.war.r4.providers;

import gov.cms.bfd.model.rda.PreAdjFissClaim;
<<<<<<< HEAD
import gov.cms.bfd.server.war.commons.PreAdjClaimResponseTypeTransformerV2;
=======
>>>>>>> 6b26285c
import gov.cms.bfd.server.war.commons.PreAdjClaimTypeTransformerV2;
import java.util.Optional;
import javax.persistence.Entity;
import javax.persistence.Id;
import org.hl7.fhir.r4.model.ClaimResponse;

/**
 * Enumerates the various Beneficiary FHIR Data Server (BFD) claim types that are supported by
 * {@link R4ClaimResponseResourceProvider}.
 */
public enum PreAdjClaimTypeV2 implements IPreAdjClaimTypeV2 {

  // TODO: Complete null fields when entity available
  F(PreAdjFissClaim.class, PreAdjFissClaim.Fields.dcn, PreAdjFissClaimTransformerV2::transform),

  M(null, null, PreAdjMcsClaimTransformerV2::transform);

  private final Class<?> entityClass;
  private final String entityIdAttribute;
  private final PreAdjClaimTypeTransformerV2 transformer;

  /**
   * Enum constant constructor.
   *
   * @param entityClass the value to use for {@link #getEntityClass()}
   * @param entityIdAttribute the value to use for {@link #getEntityIdAttribute()}
   * @param transformer the value to use for {@link #getTransformer()}
   */
  PreAdjClaimTypeV2(
      Class<?> entityClass, String entityIdAttribute, PreAdjClaimTypeTransformerV2 transformer) {
    this.entityClass = entityClass;
    this.entityIdAttribute = entityIdAttribute;
    this.transformer = transformer;
  }

  /**
   * @return the JPA {@link Entity} {@link Class} used to store instances of this {@link
   *     PreAdjClaimResponseTypeV2} in the database
   */
  public Class<?> getEntityClass() {
    return entityClass;
  }

  /** @return the JPA {@link Entity} field used as the entity's {@link Id} */
  public String getEntityIdAttribute() {
    return entityIdAttribute;
  }

  /**
<<<<<<< HEAD
   * @return the {@link PreAdjClaimResponseTypeTransformerV2} to use to transform the JPA {@link
   *     Entity} instances into FHIR {@link ClaimResponse} instances
=======
   * @return the {@link PreAdjClaimTypeTransformerV2} to use to transform the JPA {@link Entity}
   *     instances into FHIR {@link ClaimResponse} instances
>>>>>>> 6b26285c
   */
  public PreAdjClaimTypeTransformerV2 getTransformer() {
    return transformer;
  }

  /**
   * @param claimTypeText the lower-cased {@link PreAdjClaimTypeV2#name()} value to parse back into
   *     a {@link PreAdjClaimTypeV2}
   * @return the {@link PreAdjClaimTypeV2} represented by the specified {@link String}
   */
  public static Optional<IPreAdjClaimTypeV2> parse(String claimTypeText) {
    for (PreAdjClaimTypeV2 claimType : PreAdjClaimTypeV2.values())
      if (claimType.name().toLowerCase().equals(claimTypeText)) return Optional.of(claimType);
    return Optional.empty();
  }
}<|MERGE_RESOLUTION|>--- conflicted
+++ resolved
@@ -1,10 +1,6 @@
 package gov.cms.bfd.server.war.r4.providers;
 
 import gov.cms.bfd.model.rda.PreAdjFissClaim;
-<<<<<<< HEAD
-import gov.cms.bfd.server.war.commons.PreAdjClaimResponseTypeTransformerV2;
-=======
->>>>>>> 6b26285c
 import gov.cms.bfd.server.war.commons.PreAdjClaimTypeTransformerV2;
 import java.util.Optional;
 import javax.persistence.Entity;
@@ -54,13 +50,8 @@
   }
 
   /**
-<<<<<<< HEAD
-   * @return the {@link PreAdjClaimResponseTypeTransformerV2} to use to transform the JPA {@link
-   *     Entity} instances into FHIR {@link ClaimResponse} instances
-=======
    * @return the {@link PreAdjClaimTypeTransformerV2} to use to transform the JPA {@link Entity}
    *     instances into FHIR {@link ClaimResponse} instances
->>>>>>> 6b26285c
    */
   public PreAdjClaimTypeTransformerV2 getTransformer() {
     return transformer;
