--- conflicted
+++ resolved
@@ -1,6 +1,5 @@
 # API Changelog
 
-<<<<<<< HEAD
 ## BFD-2223: Map Coverage Period start and end for A,B,D claims in V2
 
 Added mapping for Coverage Period start and end dates
@@ -16,7 +15,6 @@
   }
 ```
 
-=======
 ## BFD-2221: Claim Query Code added to HHA and Hospice claims in V2
 The claim query code data is captured and presented in the HHA and Hospice V2 api responses.
 
@@ -31,8 +29,8 @@
       }
     } ]
  }
- 
->>>>>>> 38e8414f
+```
+
 ## BFD-1923: Add Org Name Display to Organizations in V2
 Add the display name for NPI Organizations to the contained resource for organizations.
 
@@ -96,6 +94,7 @@
         "name" : "Fake ORG Name"
       }
 ```
+
 
 ## BFD-2145: Removal of duplicated careteam member entries and their extensions.
 Corrected an issue where duplicate entries for a provider were being supplied in the Explanation of Benefit careTeam element, making it cumbersome to process and link care team members to items.
