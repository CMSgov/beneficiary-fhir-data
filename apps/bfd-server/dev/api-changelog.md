--- conflicted
+++ resolved
@@ -1030,14 +1030,10 @@
 
 	* The "FIXME this should be mapped as a valueQuantity, not a valueCoding" issues were addressed by creating a new common method for adding quantities to an extension instead of codeable concepts for these fields. The new method is called addExtensionValueQuantity in TransformerUtils.
 	* The "FIXME this should be mapped as an extension valueIdentifier instead of as a valueCodeableConcept" issues were addressed by creating a new common method for adding identifiers to an extension instead of a codeable concept for these fields. The new method is called addExtensionValueIdentifier in TransformerUtils.
-<<<<<<< HEAD
 	* The "FIXME: check if this field is non-nullable and if not remove the 'if' check" issues were addressed by comparing the fields to their definition in the rif-layout-and-fhir-mapping.xlsx file. Most fields were found to be non-nullable and so the "if" check was removed.
  
 ## BFD-786 Fix Tax Number Mapping in V1 & V2
 
 * Following FHIR mapping changes were made:
 
-	* Tax number has backwards compatibility with current V1 and V2 responses 
-=======
-	* The "FIXME: check if this field is non-nullable and if not remove the 'if' check" issues were addressed by comparing the fields to their definition in the rif-layout-and-fhir-mapping.xlsx file. Most fields were found to be non-nullable and so the "if" check was removed.
->>>>>>> b3707843
+	* Tax number has backwards compatibility with current V1 and V2 responses 