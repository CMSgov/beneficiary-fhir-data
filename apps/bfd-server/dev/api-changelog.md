# API Changelog

<<<<<<< HEAD
## BFD-1422 Remove Duplicate Primary Payer Codes

Removed duplicate primary payer code from API output for DME claims:
```
{
          "url" : "https://bluebutton.cms.gov/resources/variables/line_bene_prmry_pyr_cd",
          "valueCoding" : {
            "system" : "https://bluebutton.cms.gov/resources/variables/line_bene_prmry_pyr_cd",
            "code" : "E",
            "display" : "Workers' compensation"
          }
}
```

## BFD-1338 Add 2021 CPT Codes for SAMHSA Filtering
=======
## BFD-1516: Map Hospice Period Count in V2

Added mapping for Hospice Period count
BENE_HOSPC_PRD_CNT => ExplanationOfBenefit.extension

This field was mapped in v1 but missing in v2, so this change is to achieve parity for this field.

The newly added information will look like:

```
"resource" : {
  "resourceType" : "ExplanationOfBenefit",
  ...
  {
    "url" : "https://bluebutton.cms.gov/resources/variables/bene_hospc_prd_cnt",
    "valueQuantity" : {
      "value" : 2
    }
  }
  ...
}
```

## BFD-1517: Map FI Number in V2

Added mapping for Fiscal Intermediary Number
FI_NUM => ExplanationOfBenefit.extension

This field was mapped in v1 but missing in v2, so this change is to achieve parity for this field.

The newly added information will look like:

```
"resource" : {
  "resourceType" : "ExplanationOfBenefit",
  ...
  {
    "url" : "https://bluebutton.cms.gov/resources/variables/fi_num",
    "valueCoding" : {
      "system" : "https://bluebutton.cms.gov/resources/variables/fi_num",
      "code" : "8299"
    }
  }
  ...
}
```

## BFD-1518: Map Revenue Center Status Indicator Code in V2

Added mapping for Revenue Status Code:
REV_CNTR_STUS_IND_CD => ExplanationOfBenefit.item.revenue.extension

This field was mapped in v1 but missing in v2, so this change is to achieve parity for this field.

The newly added extension will look like:

```
"resource" : {
  "resourceType" : "ExplanationOfBenefit",
  ...
  "item" : [ {
    ...
    "revenue" : {
          "extension" : [ {
            "url" : "https://bluebutton.cms.gov/resources/variables/rev_cntr_stus_ind_cd",
            "valueCoding" : {
              "system" : "https://bluebutton.cms.gov/resources/variables/rev_cntr_stus_ind_cd",
              "code" : "A",
              "display" : "Services not paid under OPPS; uses a different fee schedule (e.g., ambulance, PT, mammography)"
            }
          } ],
          ...
    },
    ...
  } ],
  ...
}
```

## BFD-1566: Add Patient.meta.tag entry for Some Patients

Our system has delayed the processing of demographic and enrollment data
  for some persons who had previously been enrolled in Medicare
  but are not enrolled in Medicare for the current year.
This delay is due to errors in
  how that data has been sent to our system for processing
  that only impact such persons.
Only around 0.3% of persons we have records for are impacted by this issue.

Nevertheless, for such impacted persons,
  their `Patient` resources are being tagged,
  as follows:

```
{
  "resourceType": "Patient",
  ...
  "meta": {
    ...
    "tag": [
      {
        "system": "https://bluebutton.cms.gov/resources/codesystem/tags",
        "code": "delayed-backdated-enrollment",
        "display": "Impacted by delayed backdated enrollment data."
      }
    ]
  },
  ...
```

## BFD-1338: Add 2021 CPT Codes for SAMHSA Filtering
>>>>>>> 20c97186

Added three new codes to `codes-cpt.csv`:
```
G1028
G2215
G2216
```

These new codes allow for enhanced SAMHSA filtering for the v1 and v2 endpoints to remain compliant with SAMHSA data sharing policy.

## BLUEBUTTON-865: Adding Carrier & DME Tax Numbers to ExplanationOfBenefit resource

A new optional flag has been added that will cause tax numbers from a claim to be included in response `ExplanationOfBenefit` resources.
To enable this, set an "`IncludeTaxNumbers: true`" HTTP header in the `/ExplanationOfBenefit` request.

The added fields will look like:

```
"resource" : {
  "resourceType" : "ExplanationOfBenefit",
  ...
  "careTeam" : [
    ... ,
    {
      "sequence" : 42,
      "provider" : {
        "identifier" : {
          "system" : "http://terminology.hl7.org/CodeSystem/v2-0203",
          "value" : "9994931888"
        }
      },
      "responsible" : true,
      "role" : {
        "coding" : [ {
          "system" : "http://hl7.org/fhir/claimcareteamrole",
          "code" : "other",
          "display" : "Other"
        } ]
      }
    },
    ...
  ],
}
```


## BCDA-3872: Add service-date query parameter on ExplanationOfBenefit resources
A new optional query parameter has been added to ExplanationOfBenefit searches that will filter the returned results by type their respective service dates.

Some examples:

* Query for claims data that fall between 1999-10-27 and 2016-01-27 (inclusive)
  ```
  /v1/fhir/ExplanationOfBenefit?service-date=ge1999-10-27&service-date=le2016-01-27
  ```
* Query for claims data that occurred before the EOY 2020
  ```
  /v1/fhir/ExplanationOfBenefit?service-date=le2020-12-31
  ```

If the new parameter is not included, all EOBs will still be returned:

For more details, please see the associated [RFC].(https://github.com/CMSgov/beneficiary-fhir-data/blob/master/rfcs/0007-service-date-filter.md)

## BFD-8: Add and map coverage fields dual01..dual12 and rfrnc_yr to the coverage resource

The dual_01..dual12 and rfnrc_yr are essentially coverage related fields and need to be included in the coverage resource. Previously, these fields were only available on the patient resource and when beneficiaries choose to redact their demographic data, downstream consumers lose these vital eligibility fields thus the need to add them to the coverage resource. In future versions of the API, we'll want to consider removing these from the patient resource. 

## BLUEBUTTON-1843: HAPI 4.1.0 Upgrade

As part of the upgrade of the HAPI package used by the BFD, the FHIR version was changed from `3.0.1` to `3.0.2`. 
This is a minor FHIR version change. 

The `CapabilitiesStatement` resource returned by the metadata endpoint reflects this change. 
In the resource the `fhirVersion` field changed and the profile path changed from:
```
"reference" : "http://hl7.org/fhir/StructureDefinition/<Resource Type>"
```
to:
```
"reference" : "http://hl7.org/fhir/Profile/<Resource Type>"
```

## BLUEBUTTON-1679: Hashed HICN needs to be removed from Patient Resource

The Hashed HICN identifier is removed from the Patient resource response. This is to ensure that we are in compliance for the HICN rule. This is to leave no traces of the HICN-hash in any external facing data requests to BFD. 

For internal facing requests using the `IncludeIdentifiers` header, the Hashed HICN identifier will still be included in the response for the following values: [ "true", "hicn" ]. 

The following is an example of the identifier that is NO LONGER included in external facing responses:

    <identifier>
       <system value="https://bluebutton.cms.gov/resources/identifier/hicn-hash"></system>
       <value value="96228a57f37efea543f4f370f96f1dbf01c3e3129041dba3ea4367545507c6e7"></value>
    </identifier>

## BLUEBUTTON-1784: Search for patients by ptdcntrct

The Patient resource supports searching a part D Contract Number for a given month:

Requests using this feature should be of the form `v1/fhir/Patient/?_has:Coverage.extension=https://bluebutton.cms.gov/resources/variables/ptdcntrct<month code>|<contract id>`.
For example: `v1/fhir/Patient/?_has:Coverage.extension=https://bluebutton.cms.gov/resources/variables/ptdcntrct02|S0000`

#### valid parameter systems:
```
https://bluebutton.cms.gov/resources/variables/ptdcntrct01
https://bluebutton.cms.gov/resources/variables/ptdcntrct02
https://bluebutton.cms.gov/resources/variables/ptdcntrct03
https://bluebutton.cms.gov/resources/variables/ptdcntrct04
https://bluebutton.cms.gov/resources/variables/ptdcntrct05
https://bluebutton.cms.gov/resources/variables/ptdcntrct06
https://bluebutton.cms.gov/resources/variables/ptdcntrct07
https://bluebutton.cms.gov/resources/variables/ptdcntrct08
https://bluebutton.cms.gov/resources/variables/ptdcntrct09
https://bluebutton.cms.gov/resources/variables/ptdcntrct10
https://bluebutton.cms.gov/resources/variables/ptdcntrct11
https://bluebutton.cms.gov/resources/variables/ptdcntrct12
```

## BLUEBUTTON-1536: Extend `IncludeIdentifiers` header options for the Patient Resource

The `IncludeIdentifiers` header has been extended to handle values of [ "true", "hicn", "mbi' ]. 

To enable this, set an "`IncludeIdentifiers: <value>`" HTTP header in the `/Patient` request.

Multiple values can be seperated by a comma (","). For example, "`IncludeIdentifiers: hicn,mbi`" .

The following table describes the response behaviors:


HEADER: IncludeIdentifier | Response Behavior
--- | ---
\<blank\> | omit HICN and MBI
false | omit HICN and MBI
true | include HICN and MBI
hicn | include HICN
mbi | include MBI
hicn,mbi or mbi,hicn | include HICN and MBI
\<any invalid value\> | Throws an InvalidRequest exception (400 HTTP status code)


## BLUEBUTTON-1506: Support for _Since Parameter

Support for `_lastUpdated` as a search parameter is added for resources. RFC-0004 explains the details of the changes.


## BLUEBUTTON-1516: Support searching the Patient resource by hashed MBI

The Patient resource supports searching by a hashed MBI identifier:

```
https://bluebutton.cms.gov/resources/identifier/mbi-hash
```

## BLUEBUTTON-1191: Allow Filtering of EOB Searches by type

A new optional query parameter has been added to `ExplanationOfBenefit` searches that will filter the returned results by `type`.
At this time, only the `https://bluebutton.cms.gov/resources/codesystem/eob-type` codes are supported.

Some examples:

* If the new parameter is not included, all EOBs will still be returned:
    
    ```
    /v1/fhir/ExplanationOfBenefit?patient=123
    ```
    
* If only the code system is specified, all EOBs will also still be returned:
    
    ```
    /v1/fhir/ExplanationOfBenefit?patient=123&type=https://bluebutton.cms.gov/resources/codesystem/eob-type|
    ```
    
* If just a single code is specified, only EOBs matching that claim type will be returned:
    
    ```
    /v1/fhir/ExplanationOfBenefit?patient=123&type=https://bluebutton.cms.gov/resources/codesystem/eob-type|pde
    ```
    
* If just a single code is specified and no system or `|` separator is included, EOBs matching that single claim type will still be returned:
    
    ```
    /v1/fhir/ExplanationOfBenefit?patient=123&type=pde
    ```
    
* If multiple codes are specified, EOBs matching all of those claim type will be returned:
    
    ```
    /v1/fhir/ExplanationOfBenefit?patient=123&type=carrier,dme,hha,hospice,inpatient,outpatient,snf
    ```
    

## BLUEBUTTON-865: Adding plaintext HICN/MBI to Patient resource

A new optional flag has been added that will return all of a beneficiary's known HICNs and MBIs (in plaintext, both current and historical).
This feature is primarily intended for BCDA, whose ACO users need this data for patient matching purposes.
To enable this, set an "`IncludeIdentifiers: true`" HTTP header in the `/Patient` request.

The added fields will look like:

```
"resource" : {
  "resourceType" : "Patient",
  ...
  "identifier" : [
  ... ,
  {
    "extension" : [ {
      "url" : "https://bluebutton.cms.gov/resources/codesystem/identifier-currency",
      "valueCoding" : {
        "system" : "https://bluebutton.cms.gov/resources/codesystem/identifier-currency",
        "code" : "current",
        "display" : "Current"
      }
    } ],
    "system" : "http://hl7.org/fhir/sid/us-medicare",
    "value" : "543217066U"
  }, {
    "extension" : [ {
      "url" : "https://bluebutton.cms.gov/resources/codesystem/identifier-currency",
      "valueCoding" : {
        "system" : "https://bluebutton.cms.gov/resources/codesystem/identifier-currency",
        "code" : "current",
        "display" : "Current"
      }
    } ],
    "system" : "http://hl7.org/fhir/sid/us-mbi",
    "value" : "3456789"
  }, {
    "extension" : [ {
      "url" : "https://bluebutton.cms.gov/resources/codesystem/identifier-currency",
      "valueCoding" : {
        "system" : "https://bluebutton.cms.gov/resources/codesystem/identifier-currency",
        "code" : "historic",
        "display" : "Historic"
      }
    } ],
    "system" : "http://hl7.org/fhir/sid/us-medicare",
    "value" : "543217066T"
  },
  ...
  ],
  ...
}
```

## BLUEBUTTON-926: Exposing additional beneficiary coverage fields

A number of additional data fields have been added, mostly related to coverage and enrollment:

* The beneficiary's effective/coverage-start date.
    * Documentation: <https://bluebutton.cms.gov/resources/variables/covstart>
    * Found at: `Coverage[?(grouping.subPlan =~ /^Part [AB]$/)].period.start`
* The "reference year" for beneficiary enrollment data, which identifies the calendar year that most `Patient` and `Coverage` data is from. Will always be the latest year that we have data for.
    * Documentation: <https://bluebutton.cms.gov/resources/variables/rfrnc_yr>
    * Found at: `Patient.extension[?url =~ /https:\/\/bluebutton.cms.gov\/resources\/variables\/rfrnc_yr/].valueDate`
* Monthly Part C Contract Number: The Medicare Part C contract number for the beneficiary’s Medicare Advantage (MA) plan for a given month.
    * Documentation: <https://bluebutton.cms.gov/resources/variables/ptc_cntrct_id_01>
    * Found at: `Coverage[?(grouping.subPlan =~ /^Part C$/)].extension[?url =~ /https:\/\/bluebutton.cms.gov\/resources\/variables\/ptc_cntrct_id_\d\d/].valueCoding.code`
* Monthly Part C PBP Number: The Medicare Part C plan benefit package (PBP) for the beneficiary’s Medicare Advantage (MA) plan for a given month.
    * Documentation: <https://bluebutton.cms.gov/resources/variables/ptc_pbp_id_01>
    * Found at: `Coverage[?(grouping.subPlan =~ /^Part C$/)].extension[?url =~ /https:\/\/bluebutton.cms.gov\/resources\/variables\/ptc_pbp_id_\d\d/].valueCoding.code`
* Monthly Part C Plan Type Code: The type of Medicare Part C plan for the beneficiary for a given month.
    * Documentation: <https://bluebutton.cms.gov/resources/variables/ptc_plan_type_cd_01>
    * Found at: `Coverage[?(grouping.subPlan =~ /^Part C$/)].extension[?url =~ /https:\/\/bluebutton.cms.gov\/resources\/variables\/ptc_plan_type_cd_\d\d/].valueCoding.code`
* Monthly Part D Contract Number: The Part D contract number for the beneficiary’s Part D plan for a given month. CMS assigns an identifier to each contract that a Part D plan has with CMS.
    * Documentation: <https://bluebutton.cms.gov/resources/variables/ptdcntrct01>
    * Found at: `Coverage[?(grouping.subPlan =~ /^Part D$/)].extension[?url =~ /https:\/\/bluebutton.cms.gov\/resources\/variables\/ptdcntrct\d\d/].valueCoding.code`
* Monthly Part D Plan Benefit Package Number: The Part D plan benefit package (PBP) for the beneficiary’s Part D plan for a given month. CMS assigns an identifier to each PBP within a contract that a Part D plan sponsor has with CMS.
    * Documentation: <https://bluebutton.cms.gov/resources/variables/ptdpbpid01>
    * Found at: `Coverage[?(grouping.subPlan =~ /^Part D$/)].extension[?url =~ /https:\/\/bluebutton.cms.gov\/resources\/variables\/ptdpbpid\d\d/].valueCoding.code`
* Monthly Part D Market Segment Identifier: This variable is the segment number that CMS assigns to identify a geographic market segment or subdivision of a Part D plan; the segment number allows you to determine the market area covered by the plan. The variable describes the market segment for a given month.
    * Documentation: <https://bluebutton.cms.gov/resources/variables/sgmtid01>
    * Found at: `Coverage[?(grouping.subPlan =~ /^Part D$/)].extension[?url =~ /https:\/\/bluebutton.cms.gov\/resources\/variables\/sgmtid\d\d/].valueCoding.code`
* Monthly Medicare Entitlement/Buy-In Indicators: Whether the beneficiary was entitled to Part A, Part B, or both for a given month. Also indicates whether the beneficiary’s state of residence paid his/her monthly premium for Part B coverage (and Part A if necessary). State Medicaid programs can pay those premiums for certain dual eligibles; this action is called "buying in" and so this variable is the "buy-in code."
    * Documentation: <https://bluebutton.cms.gov/resources/variables/buyin01>
    * Found at: `Coverage[?(grouping.subPlan =~ /^Part [AB]$/)].extension[?url =~ /https:\/\/bluebutton.cms.gov\/resources\/variables\/buyin\d\d/].valueCoding.code`
* Monthly Medicare Advantage (MA) enrollment indicators: Whether the beneficiary was enrolled in a Medicare Advantage (MA) plan during a given month.
    * Documentation: <https://bluebutton.cms.gov/resources/variables/hmo_ind_01>
    * Found at: `Coverage[?(grouping.subPlan =~ /^Part C$/)].extension[?url =~ /https:\/\/bluebutton.cms.gov\/resources\/variables\/hmo_ind_\d\d/].valueCoding.code`
* Monthly Medicare-Medicaid dual eligibility codes: Whether the beneficiary was eligible for both Medicare and Medicaid in a given month.
    * Documentation: <https://bluebutton.cms.gov/resources/variables/dual_01>
    * Found at: `Patient.extension[?url =~ /https:\/\/bluebutton.cms.gov\/resources\/variables\/dual_\d\d/].valueCoding.code`
* Monthly cost sharing group under Part D low-income subsidy: The beneficiary’s Part D low-income subsidy cost sharing group for a given month. The Part D benefit requires enrollees to pay both premiums and cost-sharing, but the program also has a low-income subsidy (LIS) that covers some or all of those costs for certain low-income individuals, including deductibles and cost-sharing during the coverage gap.
    * Documentation: <https://bluebutton.cms.gov/resources/variables/cstshr01>
    * Found at: `Coverage[?(grouping.subPlan =~ /^Part D$/)].extension[?url =~ /https:\/\/bluebutton.cms.gov\/resources\/variables\/cstshr\d\d/].valueCoding.code`
* Monthly Part D Retiree Drug Subsidy Indicators: Indicates if the beneficiary was enrolled in an employer-sponsored prescription drug plan that qualified for Part D’s retiree drug subsidy (RDS) for a given month.
    * Documentation: <https://bluebutton.cms.gov/resources/variables/rdsind01>
    * Found at: `Coverage[?(grouping.subPlan =~ /^Part D$/)].extension[?url =~ /https:\/\/bluebutton.cms.gov\/resources\/variables\/rdsind\d\d/].valueCoding.code`

## BLUEBUTTON-898: Correct `Patient.gender` codings

Fixed the `Patient.gender` codings to be correct. Previously, all beneficiaries had reported a value of `unknown` in this field.

## BLUEBUTTON-150: Display NPI code displays in EOB

Several changes have been made to these entries:

* The `Identifier.display` to the EOB has been added for NPI type fields in the appropriate claim types.

* A practitioner's/organization's name will be displayed in the appropriate `Identifier.display` for NPI fields.

* An example of what a practitioner's name will look like is as follows:

<provider>
       <identifier>
            <system value="http://hl7.org/fhir/sid/us-npi" />
            <value value="9999333999" />
       </identifier>
       <display value="DR. JOHN E DOE MD" />
</provider>

## BLUEBUTTON-266: Implement Data Server Paging

Adding paging to the backend to lessen the load on the frontend. Changes have been made to ExplanationOfBenefitResourceProvider.findByPatient to now return a resulting bundle containing the resources matching the beneficiaryId. The bundle is created from resources pulled from a new EoBBundleProvider class, returning a small sublist of the resources for each page. Links are added to the bundle for the previous and next pages as appropriate.

This implementation allows the frontend to utilize the links we've added to the bundle instead of having to filter through the data and create their own. This is not a final solution as other issues will need to be addressed regarding result integrity in the future.

## BLUEBUTTON-480: Trim Leading and Trailing Whitespace from Codes

Some of our source data erroneously included leading/trailing whitespace, which was being passed through to the `Coding` entries that it ended up being used in.

All `Coding`s returned by the API should now have leading and trailing whitespace trimmed.

## BLUEBUTTON-147: Display ICD and Procedure code displays in EOB

Several changes have been made to these entries:

* The `Coding.display` to the EOB has been added for Diagnostic and Procedure codes in the appropriate claim types.

* A descriptive name will be displayed in the `Coding.display` for Diagnosis/Procedure fields.

## BLUEBUTTON-306: Remove baseDstu3 mapping

Removing the old mapping (baseDstu3) from the servletRegistration as it was only kept to ensure backwards compatibility until the front end team completed changes. The mapping for the servletRegistration had previously be changed to "v1/fhir" as part of BLUEBUTTON-130.


## BLUEBUTTON-146: Display NDC (National Drug Code) Substance Names in EOB

Several changes have been made to these entries:

* The `Coding.display` to the EOB has been added for NDC fields in Part D, Carrier and DME.

* The Substance Name will be displayed in the `Coding.display` for NDC fields.

* The FDA NDC product file we use is downloaded from (https://www.accessdata.fda.gov/cder/ndctext.zip).
   
## BLUEBUTTON-200: Fix duplicate `ExplanationOfBenefit`s bug

A bug was fixed that had been causing duplicate `ExplanationOfBenefit` resources to be returned for most beneficiaries. (It had been generating one exact-duplicate EOB per each claim line in each claim.)

## BLUEBUTTON-185: Include HIC history data in `Patient` lookups

Beneficiaries' HIC history is now considered for patient lookup requests. This should improve our patient matching success rate to around 99%.

## CBBF-167: Removed date search parameter for EOB searches

This functionality had not been supported/surfaced by the frontend, but was still appearing in the application's capability statement (i.e. `/metadata`). Since it isn't needed or supported at this time, it was removed to correct the overall capability statement.


## CBBF-175: Fixed `ExplanationOfBenefit.diagnosis.type` Entries

Several changes have been made to these entries:

* The `Coding.system` has been changed.
    * Previously: ``
    * Corrected/current: `https://bluebutton.cms.gov/resources/codesystem/diagnosis-type`
* The `Coding.code` values have been fixed.
    * Previous format: `[CODE1]`
    * Corrected/current format: `code1`
        * In rare cases where there's more than one code, these will be captured in additional `ExplanationOfBenefit.diagnosis.type` entries.
* The `Coding.display` values are included.

## CBBF-169: Fixed Money Codings

[Money](http://hl7.org/fhir/STU3/datatypes.html#Money) values returned by the API were previously structured incorrectly per the FHIR specification and have now been corrected:

1. The `Money.system` was incorrect:
    * Previously: `USD`
    * Corrected/Current: `urn:iso:std:iso:4217`
2. The `Money.code` was missing.
    * Previously: (missing)
    * Corrected/Current: `USD`

## CBBF-97 (again): More fixes to code systems, etc.  (Sprint 47, 2018-03)

### Change `Patient.identifier` Systems

The `Identifier.system` values used here were incorrect and have been fixed:

* Beneficiary ID
    * Previously: `http://bluebutton.cms.hhs.gov/identifier#bene_id`
    * Corrected/Current: `https://bluebutton.cms.gov/resources/variables/bene_id`
* HICN Hash
    * Previously: `http://bluebutton.cms.hhs.gov/identifier#hicnHash`
    * Corrected/Current: `https://bluebutton.cms.gov/resources/identifier/hicn-hash`

Documentation for these fields is now available at the corrected URLs.

### Change `ExplanationOfBenefit.information` Entries

Several changes have been made to these entries:

1. The `ExplanationOfBenefit.information.category` codings have changed:
    a. The `Coding.system` for all of these is now `https://bluebutton.cms.gov/resources/codesystem/information`.
    b. The `Coding.code` have all been switched to reference URLs. Those URLs uniquely identify the `information` fields and can also be accessed for documentation on those fields. This is a bit unusual for a FHIR `Coding`, but should be useful in this case.
    c. The `Coding.display` values are included.
2. For `ExplanationOfBenefit.information` entries that are just used to convey a coding (which is most of them), the coded data has been moved to the `ExplanationOfBenefit.information.code` field.

### Switch Most `ExplanationOfBenefit.benefitBalance` Entries to "Adjudication Total" Extensions

Most of the former `ExplanationOfBenefit.benefitBalance` entries were not actually _benefit balances_, and so were improperly mapped. These values are instead better thought of as overall-claim-level analogues of the `ExplanationOfBenefit.item.adjudication` field.

The upcoming STU4 release of FHIR will likely include a new `ExplanationOfBenefit.total` field to accommodate this kind of information. Until then, we are representing those fields as extensions on the `ExplanationOfBenefit` resources.

The <https://bluebutton.cms.gov/resources/codesystem/adjudication-total> reference page provides a list of all these fields.

As part of this change, one of the former `ExplanationOfBenefit.benefitBalance` entries, <https://bluebutton.cms.gov/resources/variables/nch_blood_pnts_frnshd_qty>, was actually changed to an `ExplanationOfBenefit.information` entry, as that was most appropriate.

### Change `ExplanationOfBenefit.benefitBalance` Entries

Several changes have been made to these entries:

1. The `Coding.display` values for `ExplanationOfBenefit.benefitBalance.category` are now included.
2. The `Coding.system` values used for `ExplanationOfBenefit.benefitBalance.financial.type` were incorrect and have been fixed:
    * Previously: `http://bluebutton.cms.hhs.gov/coding#benefitBalanceType`
    * Corrected/Current: `https://bluebutton.cms.gov/resources/codesystem/benefit-balance`
3. The `Coding.code` values used for `ExplanationOfBenefit.benefitBalance.financial.type` were incorrect and have been fixed:
    * Previously, these had been set to what should have been the `Coding.display` values.
    * Now, they've all been switched to reference URLs. Those URLs uniquely identify the `benefitBalance` financial type fields and can also be accessed for documentation on those fields. This is a bit unusual for a FHIR `Coding`, but should be useful in this case.
4. The `Coding.display` values for `ExplanationOfBenefit.benefitBalance.financial.type` are now included.

### Change `ExplanationOfBenefit.item.adjudication` Entries

Several changes have been made to these entries:

1. The `Coding.system` values used for `ExplanationOfBenefit.item.adjudication.category` were incorrect and have been fixed:
    * Previously: "`CMS Adjudications`"
    * Corrected/Current: `https://bluebutton.cms.gov/resources/codesystem/adjudication`
2. The `Coding.code` values used for `ExplanationOfBenefit.item.adjudication.category` were incorrect and have been fixed:
    * Previously, these had been set to what should have been the `Coding.display` values.
    * Now, they've all been switched to reference URLs. Those URLs uniquely identify the `adjudication` fields and can also be accessed for documentation on those fields. This is a bit unusual for a FHIR `Coding`, but should be useful.
3. The `Coding.display` values for `ExplanationOfBenefit.item.adjudication.category` are now included.

### Include `ExplanationOfBenefit.careTeam.role` `Coding.display` Values

The `Coding.display` values for this field are now included in responses, for convenience.

### Fix `ExplanationOfBenefit.type` "FHIR Claim Type" Coding

This fix only applies to `ExplanationOfBenefit.type` `Coding`s where the `Coding.system` is `http://hl7.org/fhir/ex-claimtype`.

The `Coding.code` values used here were incorrectly uppercased and have been fixed (to lowercase). In addition, `Coding.display` values are now included for this `Coding`.

### Fix `ExplanationOfBenefit.identifier` "Prescription Reference Number" System

The `Identifier.system` values used here were incorrect and have been fixed:

* Previously: `CCW.RX_SRVC_RFRNC_NUM`
* Corrected/Current: `https://bluebutton.cms.gov/resources/variables/rx_srvc_rfrnc_num`

Documentation for this field is now available at its corrected URL.

### Change NDC Code System

The NDC `Coding.system` values used have been changed to the ones recommended by the FHIR community:

* Previously: `https://www.accessdata.fda.gov/scripts/cder/ndc`
* Improved/Current: `http://hl7.org/fhir/sid/ndc`

### Change `ExplanationOfBenefit.item.service` and `ExplanationOfBenefit.item.modifier` Code System

The HCPCS `Coding.system` values used here have been changed to point to better documentation:

* Previously: `https://www.cms.gov/Medicare/Coding/MedHCPCSGenInfo/index.html`
* Improved/Current: `https://bluebutton.cms.gov/resources/codesystem/hcpcs`

### Fix `ExplanationOfBenefit.type` "Blue Button EOB Type" Code System

The `Coding.system` values used here were incorrect and have been fixed:

* Previously: `https://bluebutton.cms.gov/developer/docs/reference/some-thing`
* Corrected/Current: `https://bluebutton.cms.gov/resources/codesystem/eob-type`

Documentation for this field is now available at its corrected URL.

### Fix `ExplanationOfBenefit.identifier` "Claim Group ID" System

The `Identifier.system` values used here were incorrect and have been fixed:

* Previously: `http://bluebutton.cms.hhs.gov/identifier#claimGroup`
* Corrected/Current: `https://bluebutton.cms.gov/resources/identifier/claim-group`

Documentation for this field is now available at its corrected URL.

### Include `ExplanationOfBenefit.item.detail.type` `Coding.display` Values

The `Coding.display` values for this field are now included in responses, for convenience. (Note: This field is only included for Part D Events.)

### Remove `http://hl7.org/fhir/ValueSet/v3-ActInvoiceGroupCode` Extension

This extension was included in all `ExplanationOfBenefit` responses (except for Part D Events), with a static/constant value. This wasn't providing any value and has accordingly been removed.

### Remove `ExplanationOfBenefit.disposition`

This field was included in all `ExplanationOfBenefit` responses, with a static/constant value. Since it's not a required field, this wasn't providing any value and has accordingly been removed.

## CBBF-97: Update URIs from "`ccwdata.org`" to "`bluebutton.cms.gov`"

The API's responses included many once-working-but-now-invalid URLs for the `ccwdata.org` domain, e.g. "`https://www.ccwdata.org/cs/groups/public/documents/datadictionary/pmtdnlcd.txt`". Most of these URLs have now been updated to instead point to the "`bluebutton.cms.gov`" domain, e.g. "`https://bluebutton.cms.gov/resources/variables/carr_clm_pmt_dnl_cd/`" (note that the path suffix has also changed for many fields to a longer, more expressive field name). These new URLs should all resolve to HTML pages containing the documentation that had previously only been available in the [Data Dictionary PDF codebooks](https://www.ccwdata.org/web/guest/data-dictionaries). In making this documentation more accessible, we hope the API is now easier to use.

Please note some caveats:

* This first big update fixed most of the old, broken URLs used in the API—but not all. We hope to complete the transition for the remaining URLs shortly.
* The new `bluebutton.cms.gov` pages were automatically parsed from the PDF codebooks and we're not quite done stamping out all of the bugs in that parsing. Our apologies for any oddities you encounter while we're working on that.
* The new pages haven't yet received any design love and are looking a bit rough, though the content is there. We hope to have them all shined up for you shortly.

## CBBF-139/CBBF-140: `Coding.display` Values (Sprint 46, 2018-02)

Many fields in the API now include `Coding.display` values: brief, descriptive English text that explains the meaning of the coded value. For example, see the new "`display`" value in the following sample `Patient` resource:

```
{
  "resourceType": "Patient",
  "id": "567834",
  "extension": [
    {
      "url": "https://bluebutton.cms.gov/resources/variables/race",
      "valueCoding": {
        "system": "https://bluebutton.cms.gov/resources/variables/race",
        "code": "1",
        "display": "White"
      }
    }
  ],
  ...
}
```

Please note that these values have been automatically parsed out of the [Data Dictionary PDF codebooks](https://www.ccwdata.org/web/guest/data-dictionaries) and not yet fully QA'd, so some of them will have parsing problems. That QA work is ongoing at the moment, so the problems should be resolved in the future. 

Future updates may add `Coding.display` values for additional fields.

## CBBF-138 (Sprint 45, 2018-02)
* Mapped CARR_CLM_PRMRY_PYR_PD_AMT for Carrier claims to EOB.benefitbalance.financial as "Primary Payer Paid Amount"
* Mapped IME_OP_CLM_VAL_AMT & DSH_OP_CLM_VAL_AMT for Inpatient claims to EOB.benefitbalance.financial as "Indirect Medical Education Amount" and "Disproportionate Share Amount" respectively.
* Mapped BENE_HOSPC_PRD_CNT for Hospice claims as an extension to EOB.hospitalization as https://bluebutton.cms.gov/resources/hospcprd

## CBBF-123 (Sprint 45, 20128-02)
* Added coverage extension codings for part A & B termination codes.
	1. TransformerConstant URLs have been added for both extensions respectively: https://www.ccwdata.org/cs/groups/public/documents/datadictionary/a_trm_cd.txt and https://www.ccwdata.org/cs/groups/public/documents/datadictionary/b_trm_cd.txt
* The status for part D coverage transforms now defaults to active.

## CBBF-126 (Sprint 44, 2018-02)
* Added an extension coding for DME provider billing number at the item level
	1. A temporary URL has been added https://bluebutton.cms.gov/resources/suplrnum

## CBBD-385 (Sprint 43, 2018-01)

* Standardized the [ExplanationOfBenefit.type](http://hl7.org/fhir/explanationofbenefit-definitions.html#ExplanationOfBenefit.type) field across all 8 claim types. This field's `CodeableConcept` will now have some of these possible `Coding`s:
    1. `{ "system": "https://bluebutton.cms.gov/developer/docs/reference/some-thing", "code": "<carrier,dme,hhs,hospice,inpatient,outpatient,pde,snf>" }`
        * This entry will be present for all EOBs.
        * Only one of the listed `code` values will be present on each EOB, designating the CMS claim type.
        * The "`some-thing`" system suffix value there is temporary, pending other in-progress work.
    2. `{ "system": "http://hl7.org/fhir/ex-claimtype", "code": "<institutional,pharmacy,professional>" }`
       * This entry will only be present for carrier, outpatient, inpatient, hospice, SNF, and Part D claims:
           * carrier, outpatient: `professional`
           * inpatient, hospice, SNF: `institutional`
           * Part D: `pharmacy`
           * HHA, DME: not mapped, as there are no equivalent FHIR [Claimtype](http://hl7.org/fhir/codesystem-claim-type.html) codes at the moment.
    3. `{ "system": "https://www.ccwdata.org/cs/groups/public/documents/datadictionary/clm_type.txt", "code": "<coded-value>" }`
        * Please note that this `Coding` had previously been mapped to an extension.
        * This entry will not be present for all claim types. See the `NCH_CLM_TYPE_CD` variable in the [Medicare Fee-For-Service Claims codebook](https://www.ccwdata.org/documents/10280/19022436/codebook-ffs-claims.pdf) for details.
    4. `{ "system": "https://www.ccwdata.org/cs/groups/public/documents/datadictionary/ric_cd.txt", "code": "<coded-value>" }`
        * This entry will not be present for all claim types. See the `NCH_NEAR_LINE_REC_IDENT_CD` variable in the [Medicare Fee-For-Service Claims codebook](https://www.ccwdata.org/documents/10280/19022436/codebook-ffs-claims.pdf) for details.

## CBBF-92 (Sprint 42, 2018-01)

* A number of coding system URIs have been fixed:
    * The care team role coding system is now `http://hl7.org/fhir/claimcareteamrole`, where it had previously used `http://build.fhir.org/valueset-claim-careteamrole.html`.
    * The HCPCS coding system is now `https://www.cms.gov/Medicare/Coding/MedHCPCSGenInfo/index.html`, where it had previously used these:
        * `https://www.ccwdata.org/cs/groups/public/documents/datadictionary/hcpcs_cd.txt`
        * `https://www.ccwdata.org/cs/groups/public/documents/datadictionary/mdfr_cd1.txt`
        * `https://www.ccwdata.org/cs/groups/public/documents/datadictionary/mdfr_cd2.txt`
        * `https://www.ccwdata.org/cs/groups/public/documents/datadictionary/mdfr_cd3.txt`
        * `https://www.ccwdata.org/cs/groups/public/documents/datadictionary/mdfr_cd4.txt`
    * The benefit balance coding system is now `http://hl7.org/fhir/benefit-category`, where it had previously used `http://build.fhir.org/explanationofbenefit-definitions.html#ExplanationOfBenefit.benefitBalance.category`.
        * The case of many of the values coded in this system has now been corrected to lowercase, as well.	
      
## CBBD-386 Map NDC code to FHIR for Part D

* Following FHIR Mapping changes were made:
    * The NDC (National Drug Code) for Part D claims wasn't being mapped to FHIR.  Now it is mapped to ExplanatonOfBenefit.item.service (`http://hl7.org/fhir/explanationofbenefit-definitions.html#ExplanationOfBenefit.item.service`).
    * The `https://www.ccwdata.org/cs/groups/public/documents/datadictionary/rx_orgn_cd.txt` RIF Part D field was being mapped to ExplanationOfBenefit.item.service. Changed to now be mapped to ExplanationOfBenefit.information.
    
## CBBF-111 FHIR Mapping Change (Outpatient)

* Following FHIR Mapping changes were made:

		*  Changes to the diagnosis section (The following was done for ALL claim types that contain diagnosis codes)
			◦ Tie diagnosis.type “PRINCIPAL” to PRNCPAL_DGNS_CD or ICD_DGNS_CD1
			◦ Include PRNCPAL_DGNS_CD or ICD_DGNS_CD1, but not both since both variables store the same value and is considered primary/principal
			◦ For FST_DGNS_E_CD or ICD_DGNS_E_CD1, and ICD_DGNS_E_CD2-12, make diagnosis.type to be “FIRSTEXTERNAL”
			◦ For ICD_DGNS_E_CD2-12, make diagnosis.type to be “EXTERNAL”
			◦ Include FST_DGNS_E_CD or ICD_DGNS_E_CD1, but not both since both variables store the same value
			◦ For RSN_VISIT_CD1-3, make diagnosis.type to be “REASONFORVISIT”

		* The REV_CNTR_DT (Revenue Center Date) for Outpatient, Hospice, and HHA was not being mapped. Now it is mapped to ExplanationOfBenefit.item.serviced.date (`http://hl7.org/fhir/explanationofbenefit-definitions.html#ExplanationOfBenefit.item.serviced.date`).
		* The REV_CNTR_PMT_AMT_AMT (Revenue Center Payment Amount Amount) was the same for Outpatient, Hospice, and HHA and has been abstracted to a method in the TransformerUtils.java class.
		* Map REV_UNIT (Revenue Center Unit Count) for Outpatient, Hospice, Inpatient, SNF, and HHA to EOB.item.quantity (`http://hl7.org/fhir/explanationofbenefit-definitions.html#ExplanationOfBenefit.item.quantity`).
		* Map REV_CNTR_NDC_QTY (Revenue Center NDC Quantity) for Outpatient, Hospice, Inpatient, SNF, and HHA as an extension of the item.modifier REV_CNTR_NDC_QTY_QLFR_CD.
		* Map HCPCS_CD (Revenue Center Healthcare Common Procedure Coding System) to ExplanationOfBenefit.item.service
		* Map REV_CNTR_IDE_NDC_UPC_NUM (Revenue Center IDE, NDC, UPC Number) to an extension of ExplanationOfBenefit.item.service
		* Change code value from NCH Payment Amount to Revenue Payment Amount - description change
		* Map REV_CNTR_STUS_IND_CD (Revenue Center Status Indicator Code) to an extension of ExplanationOfBenefit.item.revenue
		
	
## CBBF-112 FHIR Mapping Change (Inpatient)

* Following FHIR Mapping changes were made:
	
		*  Changes to the diagnosis section
			◦ Tie diagnosis.type “ADMITTING” to ADMTG_DGNS_CD
			◦ Tie diagnosis.type “PRINCIPAL” to PRNCPAL_DGNS_CD or ICD_DGNS_CD1
			◦ Include PRNCPAL_DGNS_CD or ICD_DGNS_CD1, but not both since both variables store the same value and is considered primary/principal
			◦ For CLM_POA_IND_SW1-25, make extension to diagnosis
			◦ For FST_DGNS_E_CD or ICD_DGNS_E_CD1, and ICD_DGNS_E_CD2-12, make diagnosis.type to be “FIRSTEXTERNAL”
			◦ For ICD_DGNS_E_CD2-12, make diagnosis.type to be “EXTERNAL”
			◦ Include FST_DGNS_E_CD or ICD_DGNS_E_CD1, but not both since both variables store the same value
		
	* Map REV_UNIT (Revenue Center Unit Count) for Outpatient, Hospice, Inpatient, SNF, and HHA to EOB.item.quantity (`http://hl7.org/fhir/explanationofbenefit-definitions.html#ExplanationOfBenefit.item.quantity`).
	* Map REV_CNTR_NDC_QTY (Revenue Center NDC Quantity) for Outpatient, Hospice, Inpatient, SNF, and HHA as an extension of the item.modifier REV_CNTR_NDC_QTY_QLFR_CD.
	* Map CLM_DRG_CD (Claim Diagnosis Related Group Code) to ExplanationOfBenefit.diagnosis.packageCode
	* Map PRVDR_NUM (Provider Number) to ExplanationOfBenefit.provider
    

## CBBF-128 Add FILL_NUM to PDE data

* Following FHIR Mapping changes were made:
	
	* The FILL_NUM (Fill Number) for Part D claims wasn't being mapped to FHIR. Now it is mapped to ExplanationOfBenefit.item.quantity (`http://hl7.org/fhir/explanationofbenefit-definitions.html#ExplanationOfBenefit.item.quantity`).
	* The DAYS_SUPLY_NUM (Days Supply) for Part D claims was re-mapped as an extension of ExplanationOfBenefit.item.quantity instead of item.modifier.

## CBBF-110 FHIR Mapping Change (DME)

* Following FHIR Mapping changes were made:
	
	* The FI_NUM (Fiscal Intermediary Number) for Inp, Out, HHA, Hospice, and SNF was not being mapped. Now it is mapped to ExplanationOfBenefit.extension (`http://hl7.org/fhir/explanationofbenefit-definitions.html#ExplanationOfBenefit.extension`).
	* A second occurrence of CCLTRNUM (Clinical Trial Number) has been removed.
	* The SUPLRNUM (DMERC Line Supplier Provider Number) for DME was not being mapped. Now it is mapped to ExplanationOfBenefit.item.extension (`http://hl7.org/fhir/explanationofbenefit-definitions.html#ExplanationOfBenefit.item.extension`).
	* System and URL for MTUS_CNT now points to DME_UNIT link instead.
	* System and URL for MTUS_IND now points to UNIT_IND link instead.
	
## CBBF-109 FHIR Mapping Change (HHA)

* Following FHIR Mapping changes were made:

	* The REV_CNTR_DT (Revenue Center Date) for Outpatient, Hospice, and HHA was not being mapped. Now it is mapped to ExplanationOfBenefit.item.serviced.date (`http://hl7.org/fhir/explanationofbenefit-definitions.html#ExplanationOfBenefit.item.serviced.date`).
	* The REV_CNTR_PMT_AMT_AMT (Revenue Center Payment Amount Amount) was the same for Outpatient, Hospice, and HHA and has been abstracted to a method in the TransformerUtils.java class.
	* Updated System and URL for DME_UNIT in CarrierClaim to point to MTUS_CNT (undoing the change for Carrier from CBBF-110).
	* Updated System and URL for UNIT_IND in CarrierClaim to point to MTUS_IND (undoing the change for Carrier from CBBF-110).
	* Map REV_UNIT (Revenue Center Unit Count) for Outpatient, Hospice, Inpatient, SNF, and HHA to EOB.item.quantity (`http://hl7.org/fhir/explanationofbenefit-definitions.html#ExplanationOfBenefit.item.quantity`).
	* Map REV_CNTR_NDC_QTY (Revenue Center NDC Quantity) for Outpatient, Hospice, Inpatient, SNF, and HHA as an extension of the item.modifier REV_CNTR_NDC_QTY_QLFR_CD.
	
## CBBF-108 FHIR Mapping Change (Hospice)

* Following FHIR Mapping changes were made:

	* The REV_CNTR_PMT_AMT_AMT code value was changed to read "Revenue Center Payment Amount" in the XML for Hospice/HHA/DME/Outpatient.
	
## CBBF-106 FHIR Mapping Change (Carrier)

* Following FHIR Mapping changes were made:

	* Carrier LPRPAYCD (Line Beneficiary Primary Payer Code) had extension URL and system value changed to point to LPRPAYCD.txt.

## CBBF-135 Map Carrier CARR_LINE_CLIA_LAB_NUM

* Following FHIR mapping changes were made:

	* The field CARR_LINE_CLIA_LAB_NUM for Carrier was remapped as a valueIdentifier from a valueCodeableConcept.

## CBBF-142 ICD codes have invalid Coding.system

* Following changes have been made:

	* IcdCode.getFhirSystem() had a condition comparing a string "" to a character '' resulting in the incorrect Coding.system. This was changed to compare a character '' to a character ''.
	* Test classes were created for Diagnosis and CCWProcedure, both of which extend IcdCode, to ensure that the two classes are functioning properly.
	
## CBBF-134 Map Carrier CARR_LINE_ANSTHSA_UNIT_CNT

* Following FHIR mapping changes were made:

	* The field CARR_ANSTHSA_UNIT_CNT (Carrier Line Anesthesia Unit Count) has been mapped to item.service.extension (`http://hl7.org/fhir/explanationofbenefit-definitions.html#ExplanationOfBenefit.item.service.extension`) only when the value is greater than zero.
	
## CBBF-146 Address FIXME's in Transformer like classes

* Following FHIR mapping changes were made:

	* The "FIXME this should be mapped as a valueQuantity, not a valueCoding" issues were addressed by creating a new common method for adding quantities to an extension instead of codeable concepts for these fields. The new method is called addExtensionValueQuantity in TransformerUtils.
	* The "FIXME this should be mapped as an extension valueIdentifier instead of as a valueCodeableConcept" issues were addressed by creating a new common method for adding identifiers to an extension instead of a codeable concept for these fields. The new method is called addExtensionValueIdentifier in TransformerUtils.
	* The "FIXME: check if this field is non-nullable and if not remove the 'if' check" issues were addressed by comparing the fields to their definition in the rif-layout-and-fhir-mapping.xlsx file. Most fields were found to be non-nullable and so the "if" check was removed.
 <|MERGE_RESOLUTION|>--- conflicted
+++ resolved
@@ -1,6 +1,5 @@
 # API Changelog
 
-<<<<<<< HEAD
 ## BFD-1422 Remove Duplicate Primary Payer Codes
 
 Removed duplicate primary payer code from API output for DME claims:
@@ -15,8 +14,6 @@
 }
 ```
 
-## BFD-1338 Add 2021 CPT Codes for SAMHSA Filtering
-=======
 ## BFD-1516: Map Hospice Period Count in V2
 
 Added mapping for Hospice Period count
@@ -128,7 +125,6 @@
 ```
 
 ## BFD-1338: Add 2021 CPT Codes for SAMHSA Filtering
->>>>>>> 20c97186
 
 Added three new codes to `codes-cpt.csv`:
 ```
