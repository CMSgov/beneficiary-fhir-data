--- conflicted
+++ resolved
@@ -1,6 +1,5 @@
 # API Changelog
 
-<<<<<<< HEAD
 ## BFD-1529: Populate Part B Termination Code Correctly
 
 For Coverage Claims, the Part A coverage termination code was being provided by the API for Part B events. 
@@ -67,7 +66,7 @@
   ...
 }
 ```
-=======
+
 ## BFD-1446: Added focal field to v2
 
 For V2, set eob.insurance.focal to 'true' for all hard coded eob.insurance.coverage elements
@@ -100,7 +99,6 @@
     "currency" : "USD"
 }
 ````
->>>>>>> a79b6ec3
 
 ## BFD-1516: Map Hospice Period Count in V2
 
