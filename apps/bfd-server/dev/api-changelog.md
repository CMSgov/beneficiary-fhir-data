# API Changelog

<<<<<<< HEAD
## BFD-1529: Populate Part B Termination Code Correctly

For Coverage Claims, the Part A coverage termination code was being provided by the API for Part B events. 
In the test dataset, Part A and Part B coverage termination codes are the same, 
however in production, this will not always be the case.
So in addition to providing the Part B termination code correctly, 
Part A will have a different termination code than Part B  

The part A coverage status will look like:

```
"resource" : {
  "resourceType" : "Coverage",
  ...
  {
    "status" : "cancelled",
  }
  ...
}
```

The part B coverage status will look like:
```
"resource" : {
  "resourceType" : "Coverage",
  ...
  {
    "status" : "active",
  }
  ...
}
```

The part A coverage termination code will look like
```
"resource" : {
  "resourceType" : "Coverage",
  ...
  {
    "url" : "https://bluebutton.cms.gov/resources/variables/a_trm_cd",
    "valueCoding" : {
      "system" : "https://bluebutton.cms.gov/resources/variables/a_trm_cd",
      "code" : "9",
      "display" : "Other Termination"
    }
  }
  ...
}
```

The part B coverage termination code will look like
```
"resource" : {
  "resourceType" : "Coverage",
  ...
  {
    "url" : "https://bluebutton.cms.gov/resources/variables/b_trm_cd",
    "valueCoding" : {
      "system" : "https://bluebutton.cms.gov/resources/variables/b_trm_cd",
      "code" : "0",
      "display" : "Not Terminated"
    }
  }
  ...
 }
 ```
=======
## BFD-1403 Update patient discharge status code mapping

Update mapping for patient discharge status coding for HHA, Inpatient and Hospice. Previously, the patient discharge status code in the EOB FHIR response was incorrectly being populated by the claim frequency code data field. The value for the patient discharge status code is now correctly being populated by the patient discharge status code data field.
For Inpatient:

```
"code" : {
      "coding" : [ {
        "system" : "https://bluebutton.cms.gov/resources/variables/ptnt_dschrg_stus_cd",
        "code" : "51",
        "display" : "Discharged/transferred to a Hospice – medical facility."
      } ]
    }
```

For Hospice:

```
"code" : {
      "coding" : [ {
        "system" : "https://bluebutton.cms.gov/resources/variables/ptnt_dschrg_stus_cd",
        "code" : "30",
        "display" : "Still patient."
      } ]
    }
```

For HHA:

```
"code" : {
      "coding" : [ {
        "system" : "https://bluebutton.cms.gov/resources/variables/ptnt_dschrg_stus_cd",
        "code" : "30",
        "display" : "Still patient."
      } ]
    }
 ```

## BFD-1664 Upgrade HAPI-FHIR to version 5.7.2

The hapi-fhir dependencies that BFD relies on to serve FHIR responses has been upgraded from version 4.1.0 to version 5.7.2. There are no changes to the responses to resource requests with this upgrade. The metadata response has changed as follows:

 * 'searchInclude' and 'searchRevInclude' are now included in the metadata output for all resources.
 * 'fhirVersion' has been updated from 4.0.0 to 4.0.1
 * The 'StructureDefinition' resource is no longer available. For more information please see the [hapi changelog entry](https://hapifhir.io/hapi-fhir/docs/introduction/changelog_2020.html).
 * Various minor fixes including removal of duplicate elements.

For more information see the [HAPI FHIR Release Notes](https://github.com/hapifhir/hapi-fhir/releases)

## BFD-1461 Implement Handling for Null Enrollment Reference Years

 * Following FHIR mapping changes were made:

  * For V1 and V2, if there is a reference year, return data normally.  For V1 and V2, if there is a NULL reference year, do NOT return data that is associated with that specific reference year. All other data is returned as expected.  If there is a null reference year the following fields will not be present.

```
  {
     "url":"https://bluebutton.cms.gov/resources/variables/rfrnc_yr",
     "valueDate":"2018"
  },
  {
     "url":"https://bluebutton.cms.gov/resources/variables/dual_01...12",
     "valueCoding":{
        "system":"https://bluebutton.cms.gov/resources/variables/dual_01...12",
        "code":"**",
        "display":"Enrolled in Medicare A and/or B, but no Part D enrollment data for the beneficiary. (This status was indicated as 'XX' for 2006-2009)"
     }
   },
   {
      "url":"https://bluebutton.cms.gov/resources/variables/buyin01...12",
      "valueCoding":{
         "system":"https://bluebutton.cms.gov/resources/variables/buyin01...12",
         "code":"C",
         "display":"Part A and Part B state buy-in"
      }
   },
   {
      "url":"https://bluebutton.cms.gov/resources/variables/ptdcntrct01/yyyy-1...yyy-12",
      "valueCoding":{
         "system":"https://bluebutton.cms.gov/resources/variables/ptdcntrct01...12",
         "code":"S4607"
      }
   },
   {
      "url":"https://bluebutton.cms.gov/resources/variables/ptdpbpid01...12",
      "valueCoding":{
         "system":"https://bluebutton.cms.gov/resources/variables/ptdpbpid01...12",
         "code":"003"
      }
   },
   {
      "url":"https://bluebutton.cms.gov/resources/variables/sgmtid01...12",
      "valueCoding":{
         "system":"https://bluebutton.cms.gov/resources/variables/sgmtid01...12",
         "code":"000"
      }
   },
   {
      "url":"https://bluebutton.cms.gov/resources/variables/cstshr01...12",
      "valueCoding":{
         "system":"https://bluebutton.cms.gov/resources/variables/cstshr01...12",
         "code":"00",
         "display":"Not Medicare enrolled for the month"
      }
   },
   {
      "url":"https://bluebutton.cms.gov/resources/variables/rdsind01...12",
      "valueCoding":{
         "system":"https://bluebutton.cms.gov/resources/variables/rdsind01...12",
         "code":"Y",
         "display":"Employer subsidized for the retired beneficiary"
      }
   }
  ```
  
## BFD-874 Fix diagnosis.sequence in V1 and V2

* The Following FHIR mapping changes were made:

For both V1 and V2 eob.diagnosis.sequence is now correctly populated. This can now be utilized whenever a DRG is reported.

```
  "diagnosis" : [ {
    "sequence" : 1,
    ...,
  }]
 ```
  
## BFD-1582 Remove spurious coverage contracts

Removed hardcoded coverage contracts that were inadvertantly introduced in V1 and V2 during testing.

The contract that was removed in V1:

```
"contract" : [ {
        "id" : "ptc-contract1"
      }, {
        "reference" : "Coverage/part-a-contract1 reference"
      } ]
```

The contract that was removed in V2:

```
"contract" : [ {
        "id" : "contract1"
      }, {
        "reference" : "Coverage/part-a-contract1"
      } ]
```
>>>>>>> d96b7848

## BFD-1423 Remove Duplicate Drug Status Code

Removed duplicate drug status coding from API output for PDE claims:
There will only be one of these:
```
 "category" : {
          "coding" : [ {
            "system" : "http://terminology.hl7.org/CodeSystem/claiminformationcategory",
            "code" : "info",
            "display" : "Information"
          }, {
            "system" : "https://bluebutton.cms.gov/resources/codesystem/information",
            "code" : "https://bluebutton.cms.gov/resources/variables/drug_cvrg_stus_cd",
            "display" : "Drug Coverage Status Code"
          } ]
        },
        "code" : {
          "coding" : [ {
            "system" : "https://bluebutton.cms.gov/resources/variables/drug_cvrg_stus_cd",
            "code" : "C",
            "display" : "Covered"
          } ]
        }
}
```

## BFD-1477 Map Provider for PDE

* Following FHIR mapping changes were made:

	* eob.provider, in PDE, is mapped using serviceProviderId (the pharmacy id) in v2
```
  "provider" : {
        "identifier" : {
          "system" : "https://bluebutton.cms.gov/resources/variables/prvdr_num",
          "value" : "1023011079"
        }
      },
  ```

## BFD-1424 Fix mtus code

Added a new extension with the correct url/system for MTUS Code and kept the old extension with the MTUS Code value that had the incorrect url/system of MTUS Count:
The old coding:
```
{
      "url" : "https://bluebutton.cms.gov/resources/variables/carr_line_mtus_cnt",
      "valueQuantity" : {
        "value" : 1
      }
}, 
{
      "url" : "https://bluebutton.cms.gov/resources/variables/carr_line_mtus_cnt",
      "valueCoding" : {
        "system" : "https://bluebutton.cms.gov/resources/variables/carr_line_mtus_cnt",
        "code" : "3"
      }
}
```
The new coding:
```
{
      "url" : "https://bluebutton.cms.gov/resources/variables/carr_line_mtus_cnt",
      "valueQuantity" : {
        "value" : 1
      }
},
{
      "url" : "https://bluebutton.cms.gov/resources/variables/carr_line_mtus_cnt",
      "valueCoding" : {
        "system" : "https://bluebutton.cms.gov/resources/variables/carr_line_mtus_cnt",
        "code" : "3"
      }
},
{
      "url" : "https://bluebutton.cms.gov/resources/variables/carr_line_mtus_cd",
      "valueCoding" : {
        "system" : "https://bluebutton.cms.gov/resources/variables/carr_line_mtus_cd",
        "code" : "3",
        "display":"Services"
      }
```

## BFD-1446: Added focal field to v2

For V2, set eob.insurance.focal to 'true' for all eob.insurance.coverage elements

This is a Boolean field and should be set to either true or false. The definition of the field is this: "Coverage to be used for adjudication". There will only be one insurance per claim at this time. This fix applies to V2 only.

````
 "insurance" : [ {
    "focal" : true,
    ...,
 }]
````

## BFD-1383 Update V2 line item allowed charge amount mapping

Previously, the allowed charge amount in the EOB FHIR response was incorrectly being populated by the submitted charge amount data field. The value for allowed charge amount is now being populated correctly by the respective allowed charge amount data field. Note that this is only for v2
For DME the new allowed charge amount looks like:
````
"amount" : {
    "value" : 129.45,
    "currency" : "USD"
}
````

For Carrier:
````
"amount" : {
    "value" : 47.84,
    "currency" : "USD"
}
````

## BFD-1516: Map Hospice Period Count in V2

Added mapping for Hospice Period count
BENE_HOSPC_PRD_CNT => ExplanationOfBenefit.extension

This field was mapped in v1 but missing in v2, so this change is to achieve parity for this field.

The newly added information will look like:

```
"resource" : {
  "resourceType" : "ExplanationOfBenefit",
  ...
  {
    "url" : "https://bluebutton.cms.gov/resources/variables/bene_hospc_prd_cnt",
    "valueQuantity" : {
      "value" : 2
    }
  }
  ...
}
```

## BFD-1517: Map FI Number in V2

Added mapping for Fiscal Intermediary Number
FI_NUM => ExplanationOfBenefit.extension

This field was mapped in v1 but missing in v2, so this change is to achieve parity for this field.

The newly added information will look like:

```
"resource" : {
  "resourceType" : "ExplanationOfBenefit",
  ...
  {
    "url" : "https://bluebutton.cms.gov/resources/variables/fi_num",
    "valueCoding" : {
      "system" : "https://bluebutton.cms.gov/resources/variables/fi_num",
      "code" : "8299"
    }
  }
  ...
}
```

## BFD-1518: Map Revenue Center Status Indicator Code in V2

Added mapping for Revenue Status Code:
REV_CNTR_STUS_IND_CD => ExplanationOfBenefit.item.revenue.extension

This field was mapped in v1 but missing in v2, so this change is to achieve parity for this field.

The newly added extension will look like:

```
"resource" : {
  "resourceType" : "ExplanationOfBenefit",
  ...
  "item" : [ {
    ...
    "revenue" : {
          "extension" : [ {
            "url" : "https://bluebutton.cms.gov/resources/variables/rev_cntr_stus_ind_cd",
            "valueCoding" : {
              "system" : "https://bluebutton.cms.gov/resources/variables/rev_cntr_stus_ind_cd",
              "code" : "A",
              "display" : "Services not paid under OPPS; uses a different fee schedule (e.g., ambulance, PT, mammography)"
            }
          } ],
          ...
    },
    ...
  } ],
  ...
}
```

## BFD-1566: Add Patient.meta.tag entry for Some Patients

Our system has delayed the processing of demographic and enrollment data
  for some persons who had previously been enrolled in Medicare
  but are not enrolled in Medicare for the current year.
This delay is due to errors in
  how that data has been sent to our system for processing
  that only impact such persons.
Only around 0.3% of persons we have records for are impacted by this issue.

Nevertheless, for such impacted persons,
  their `Patient` resources are being tagged,
  as follows:

```
{
  "resourceType": "Patient",
  ...
  "meta": {
    ...
    "tag": [
      {
        "system": "https://bluebutton.cms.gov/resources/codesystem/tags",
        "code": "delayed-backdated-enrollment",
        "display": "Impacted by delayed backdated enrollment data."
      }
    ]
  },
  ...
```

## BFD-1338: Add 2021 CPT Codes for SAMHSA Filtering

Added three new codes to `codes-cpt.csv`:
```
G1028
G2215
G2216
```

These new codes allow for enhanced SAMHSA filtering for the v1 and v2 endpoints to remain compliant with SAMHSA data sharing policy.

## BLUEBUTTON-865: Adding Carrier & DME Tax Numbers to ExplanationOfBenefit resource

A new optional flag has been added that will cause tax numbers from a claim to be included in response `ExplanationOfBenefit` resources.
To enable this, set an "`IncludeTaxNumbers: true`" HTTP header in the `/ExplanationOfBenefit` request.

The added fields will look like:

```
"resource" : {
  "resourceType" : "ExplanationOfBenefit",
  ...
  "careTeam" : [
    ... ,
    {
      "sequence" : 42,
      "provider" : {
        "identifier" : {
          "system" : "http://terminology.hl7.org/CodeSystem/v2-0203",
          "value" : "9994931888"
        }
      },
      "responsible" : true,
      "role" : {
        "coding" : [ {
          "system" : "http://hl7.org/fhir/claimcareteamrole",
          "code" : "other",
          "display" : "Other"
        } ]
      }
    },
    ...
  ],
}
```


## BCDA-3872: Add service-date query parameter on ExplanationOfBenefit resources
A new optional query parameter has been added to ExplanationOfBenefit searches that will filter the returned results by type their respective service dates.

Some examples:

* Query for claims data that fall between 1999-10-27 and 2016-01-27 (inclusive)
  ```
  /v1/fhir/ExplanationOfBenefit?service-date=ge1999-10-27&service-date=le2016-01-27
  ```
* Query for claims data that occurred before the EOY 2020
  ```
  /v1/fhir/ExplanationOfBenefit?service-date=le2020-12-31
  ```

If the new parameter is not included, all EOBs will still be returned:

For more details, please see the associated [RFC].(https://github.com/CMSgov/beneficiary-fhir-data/blob/master/rfcs/0007-service-date-filter.md)

## BFD-8: Add and map coverage fields dual01..dual12 and rfrnc_yr to the coverage resource

The dual_01..dual12 and rfnrc_yr are essentially coverage related fields and need to be included in the coverage resource. Previously, these fields were only available on the patient resource and when beneficiaries choose to redact their demographic data, downstream consumers lose these vital eligibility fields thus the need to add them to the coverage resource. In future versions of the API, we'll want to consider removing these from the patient resource. 

## BLUEBUTTON-1843: HAPI 4.1.0 Upgrade

As part of the upgrade of the HAPI package used by the BFD, the FHIR version was changed from `3.0.1` to `3.0.2`. 
This is a minor FHIR version change. 

The `CapabilitiesStatement` resource returned by the metadata endpoint reflects this change. 
In the resource the `fhirVersion` field changed and the profile path changed from:
```
"reference" : "http://hl7.org/fhir/StructureDefinition/<Resource Type>"
```
to:
```
"reference" : "http://hl7.org/fhir/Profile/<Resource Type>"
```

## BLUEBUTTON-1679: Hashed HICN needs to be removed from Patient Resource

The Hashed HICN identifier is removed from the Patient resource response. This is to ensure that we are in compliance for the HICN rule. This is to leave no traces of the HICN-hash in any external facing data requests to BFD. 

For internal facing requests using the `IncludeIdentifiers` header, the Hashed HICN identifier will still be included in the response for the following values: [ "true", "hicn" ]. 

The following is an example of the identifier that is NO LONGER included in external facing responses:

    <identifier>
       <system value="https://bluebutton.cms.gov/resources/identifier/hicn-hash"></system>
       <value value="96228a57f37efea543f4f370f96f1dbf01c3e3129041dba3ea4367545507c6e7"></value>
    </identifier>

## BLUEBUTTON-1784: Search for patients by ptdcntrct

The Patient resource supports searching a part D Contract Number for a given month:

Requests using this feature should be of the form `v1/fhir/Patient/?_has:Coverage.extension=https://bluebutton.cms.gov/resources/variables/ptdcntrct<month code>|<contract id>`.
For example: `v1/fhir/Patient/?_has:Coverage.extension=https://bluebutton.cms.gov/resources/variables/ptdcntrct02|S0000`

#### valid parameter systems:
```
https://bluebutton.cms.gov/resources/variables/ptdcntrct01
https://bluebutton.cms.gov/resources/variables/ptdcntrct02
https://bluebutton.cms.gov/resources/variables/ptdcntrct03
https://bluebutton.cms.gov/resources/variables/ptdcntrct04
https://bluebutton.cms.gov/resources/variables/ptdcntrct05
https://bluebutton.cms.gov/resources/variables/ptdcntrct06
https://bluebutton.cms.gov/resources/variables/ptdcntrct07
https://bluebutton.cms.gov/resources/variables/ptdcntrct08
https://bluebutton.cms.gov/resources/variables/ptdcntrct09
https://bluebutton.cms.gov/resources/variables/ptdcntrct10
https://bluebutton.cms.gov/resources/variables/ptdcntrct11
https://bluebutton.cms.gov/resources/variables/ptdcntrct12
```

## BLUEBUTTON-1536: Extend `IncludeIdentifiers` header options for the Patient Resource

The `IncludeIdentifiers` header has been extended to handle values of [ "true", "hicn", "mbi' ]. 

To enable this, set an "`IncludeIdentifiers: <value>`" HTTP header in the `/Patient` request.

Multiple values can be seperated by a comma (","). For example, "`IncludeIdentifiers: hicn,mbi`" .

The following table describes the response behaviors:


HEADER: IncludeIdentifier | Response Behavior
--- | ---
\<blank\> | omit HICN and MBI
false | omit HICN and MBI
true | include HICN and MBI
hicn | include HICN
mbi | include MBI
hicn,mbi or mbi,hicn | include HICN and MBI
\<any invalid value\> | Throws an InvalidRequest exception (400 HTTP status code)


## BLUEBUTTON-1506: Support for _Since Parameter

Support for `_lastUpdated` as a search parameter is added for resources. RFC-0004 explains the details of the changes.


## BLUEBUTTON-1516: Support searching the Patient resource by hashed MBI

The Patient resource supports searching by a hashed MBI identifier:

```
https://bluebutton.cms.gov/resources/identifier/mbi-hash
```

## BLUEBUTTON-1191: Allow Filtering of EOB Searches by type

A new optional query parameter has been added to `ExplanationOfBenefit` searches that will filter the returned results by `type`.
At this time, only the `https://bluebutton.cms.gov/resources/codesystem/eob-type` codes are supported.

Some examples:

* If the new parameter is not included, all EOBs will still be returned:
    
    ```
    /v1/fhir/ExplanationOfBenefit?patient=123
    ```
    
* If only the code system is specified, all EOBs will also still be returned:
    
    ```
    /v1/fhir/ExplanationOfBenefit?patient=123&type=https://bluebutton.cms.gov/resources/codesystem/eob-type|
    ```
    
* If just a single code is specified, only EOBs matching that claim type will be returned:
    
    ```
    /v1/fhir/ExplanationOfBenefit?patient=123&type=https://bluebutton.cms.gov/resources/codesystem/eob-type|pde
    ```
    
* If just a single code is specified and no system or `|` separator is included, EOBs matching that single claim type will still be returned:
    
    ```
    /v1/fhir/ExplanationOfBenefit?patient=123&type=pde
    ```
    
* If multiple codes are specified, EOBs matching all of those claim type will be returned:
    
    ```
    /v1/fhir/ExplanationOfBenefit?patient=123&type=carrier,dme,hha,hospice,inpatient,outpatient,snf
    ```
    

## BLUEBUTTON-865: Adding plaintext HICN/MBI to Patient resource

A new optional flag has been added that will return all of a beneficiary's known HICNs and MBIs (in plaintext, both current and historical).
This feature is primarily intended for BCDA, whose ACO users need this data for patient matching purposes.
To enable this, set an "`IncludeIdentifiers: true`" HTTP header in the `/Patient` request.

The added fields will look like:

```
"resource" : {
  "resourceType" : "Patient",
  ...
  "identifier" : [
  ... ,
  {
    "extension" : [ {
      "url" : "https://bluebutton.cms.gov/resources/codesystem/identifier-currency",
      "valueCoding" : {
        "system" : "https://bluebutton.cms.gov/resources/codesystem/identifier-currency",
        "code" : "current",
        "display" : "Current"
      }
    } ],
    "system" : "http://hl7.org/fhir/sid/us-medicare",
    "value" : "543217066U"
  }, {
    "extension" : [ {
      "url" : "https://bluebutton.cms.gov/resources/codesystem/identifier-currency",
      "valueCoding" : {
        "system" : "https://bluebutton.cms.gov/resources/codesystem/identifier-currency",
        "code" : "current",
        "display" : "Current"
      }
    } ],
    "system" : "http://hl7.org/fhir/sid/us-mbi",
    "value" : "3456789"
  }, {
    "extension" : [ {
      "url" : "https://bluebutton.cms.gov/resources/codesystem/identifier-currency",
      "valueCoding" : {
        "system" : "https://bluebutton.cms.gov/resources/codesystem/identifier-currency",
        "code" : "historic",
        "display" : "Historic"
      }
    } ],
    "system" : "http://hl7.org/fhir/sid/us-medicare",
    "value" : "543217066T"
  },
  ...
  ],
  ...
}
```

## BLUEBUTTON-926: Exposing additional beneficiary coverage fields

A number of additional data fields have been added, mostly related to coverage and enrollment:

* The beneficiary's effective/coverage-start date.
    * Documentation: <https://bluebutton.cms.gov/resources/variables/covstart>
    * Found at: `Coverage[?(grouping.subPlan =~ /^Part [AB]$/)].period.start`
* The "reference year" for beneficiary enrollment data, which identifies the calendar year that most `Patient` and `Coverage` data is from. Will always be the latest year that we have data for.
    * Documentation: <https://bluebutton.cms.gov/resources/variables/rfrnc_yr>
    * Found at: `Patient.extension[?url =~ /https:\/\/bluebutton.cms.gov\/resources\/variables\/rfrnc_yr/].valueDate`
* Monthly Part C Contract Number: The Medicare Part C contract number for the beneficiary’s Medicare Advantage (MA) plan for a given month.
    * Documentation: <https://bluebutton.cms.gov/resources/variables/ptc_cntrct_id_01>
    * Found at: `Coverage[?(grouping.subPlan =~ /^Part C$/)].extension[?url =~ /https:\/\/bluebutton.cms.gov\/resources\/variables\/ptc_cntrct_id_\d\d/].valueCoding.code`
* Monthly Part C PBP Number: The Medicare Part C plan benefit package (PBP) for the beneficiary’s Medicare Advantage (MA) plan for a given month.
    * Documentation: <https://bluebutton.cms.gov/resources/variables/ptc_pbp_id_01>
    * Found at: `Coverage[?(grouping.subPlan =~ /^Part C$/)].extension[?url =~ /https:\/\/bluebutton.cms.gov\/resources\/variables\/ptc_pbp_id_\d\d/].valueCoding.code`
* Monthly Part C Plan Type Code: The type of Medicare Part C plan for the beneficiary for a given month.
    * Documentation: <https://bluebutton.cms.gov/resources/variables/ptc_plan_type_cd_01>
    * Found at: `Coverage[?(grouping.subPlan =~ /^Part C$/)].extension[?url =~ /https:\/\/bluebutton.cms.gov\/resources\/variables\/ptc_plan_type_cd_\d\d/].valueCoding.code`
* Monthly Part D Contract Number: The Part D contract number for the beneficiary’s Part D plan for a given month. CMS assigns an identifier to each contract that a Part D plan has with CMS.
    * Documentation: <https://bluebutton.cms.gov/resources/variables/ptdcntrct01>
    * Found at: `Coverage[?(grouping.subPlan =~ /^Part D$/)].extension[?url =~ /https:\/\/bluebutton.cms.gov\/resources\/variables\/ptdcntrct\d\d/].valueCoding.code`
* Monthly Part D Plan Benefit Package Number: The Part D plan benefit package (PBP) for the beneficiary’s Part D plan for a given month. CMS assigns an identifier to each PBP within a contract that a Part D plan sponsor has with CMS.
    * Documentation: <https://bluebutton.cms.gov/resources/variables/ptdpbpid01>
    * Found at: `Coverage[?(grouping.subPlan =~ /^Part D$/)].extension[?url =~ /https:\/\/bluebutton.cms.gov\/resources\/variables\/ptdpbpid\d\d/].valueCoding.code`
* Monthly Part D Market Segment Identifier: This variable is the segment number that CMS assigns to identify a geographic market segment or subdivision of a Part D plan; the segment number allows you to determine the market area covered by the plan. The variable describes the market segment for a given month.
    * Documentation: <https://bluebutton.cms.gov/resources/variables/sgmtid01>
    * Found at: `Coverage[?(grouping.subPlan =~ /^Part D$/)].extension[?url =~ /https:\/\/bluebutton.cms.gov\/resources\/variables\/sgmtid\d\d/].valueCoding.code`
* Monthly Medicare Entitlement/Buy-In Indicators: Whether the beneficiary was entitled to Part A, Part B, or both for a given month. Also indicates whether the beneficiary’s state of residence paid his/her monthly premium for Part B coverage (and Part A if necessary). State Medicaid programs can pay those premiums for certain dual eligibles; this action is called "buying in" and so this variable is the "buy-in code."
    * Documentation: <https://bluebutton.cms.gov/resources/variables/buyin01>
    * Found at: `Coverage[?(grouping.subPlan =~ /^Part [AB]$/)].extension[?url =~ /https:\/\/bluebutton.cms.gov\/resources\/variables\/buyin\d\d/].valueCoding.code`
* Monthly Medicare Advantage (MA) enrollment indicators: Whether the beneficiary was enrolled in a Medicare Advantage (MA) plan during a given month.
    * Documentation: <https://bluebutton.cms.gov/resources/variables/hmo_ind_01>
    * Found at: `Coverage[?(grouping.subPlan =~ /^Part C$/)].extension[?url =~ /https:\/\/bluebutton.cms.gov\/resources\/variables\/hmo_ind_\d\d/].valueCoding.code`
* Monthly Medicare-Medicaid dual eligibility codes: Whether the beneficiary was eligible for both Medicare and Medicaid in a given month.
    * Documentation: <https://bluebutton.cms.gov/resources/variables/dual_01>
    * Found at: `Patient.extension[?url =~ /https:\/\/bluebutton.cms.gov\/resources\/variables\/dual_\d\d/].valueCoding.code`
* Monthly cost sharing group under Part D low-income subsidy: The beneficiary’s Part D low-income subsidy cost sharing group for a given month. The Part D benefit requires enrollees to pay both premiums and cost-sharing, but the program also has a low-income subsidy (LIS) that covers some or all of those costs for certain low-income individuals, including deductibles and cost-sharing during the coverage gap.
    * Documentation: <https://bluebutton.cms.gov/resources/variables/cstshr01>
    * Found at: `Coverage[?(grouping.subPlan =~ /^Part D$/)].extension[?url =~ /https:\/\/bluebutton.cms.gov\/resources\/variables\/cstshr\d\d/].valueCoding.code`
* Monthly Part D Retiree Drug Subsidy Indicators: Indicates if the beneficiary was enrolled in an employer-sponsored prescription drug plan that qualified for Part D’s retiree drug subsidy (RDS) for a given month.
    * Documentation: <https://bluebutton.cms.gov/resources/variables/rdsind01>
    * Found at: `Coverage[?(grouping.subPlan =~ /^Part D$/)].extension[?url =~ /https:\/\/bluebutton.cms.gov\/resources\/variables\/rdsind\d\d/].valueCoding.code`

## BLUEBUTTON-898: Correct `Patient.gender` codings

Fixed the `Patient.gender` codings to be correct. Previously, all beneficiaries had reported a value of `unknown` in this field.

## BLUEBUTTON-150: Display NPI code displays in EOB

Several changes have been made to these entries:

* The `Identifier.display` to the EOB has been added for NPI type fields in the appropriate claim types.

* A practitioner's/organization's name will be displayed in the appropriate `Identifier.display` for NPI fields.

* An example of what a practitioner's name will look like is as follows:

<provider>
       <identifier>
            <system value="http://hl7.org/fhir/sid/us-npi" />
            <value value="9999333999" />
       </identifier>
       <display value="DR. JOHN E DOE MD" />
</provider>

## BLUEBUTTON-266: Implement Data Server Paging

Adding paging to the backend to lessen the load on the frontend. Changes have been made to ExplanationOfBenefitResourceProvider.findByPatient to now return a resulting bundle containing the resources matching the beneficiaryId. The bundle is created from resources pulled from a new EoBBundleProvider class, returning a small sublist of the resources for each page. Links are added to the bundle for the previous and next pages as appropriate.

This implementation allows the frontend to utilize the links we've added to the bundle instead of having to filter through the data and create their own. This is not a final solution as other issues will need to be addressed regarding result integrity in the future.

## BLUEBUTTON-480: Trim Leading and Trailing Whitespace from Codes

Some of our source data erroneously included leading/trailing whitespace, which was being passed through to the `Coding` entries that it ended up being used in.

All `Coding`s returned by the API should now have leading and trailing whitespace trimmed.

## BLUEBUTTON-147: Display ICD and Procedure code displays in EOB

Several changes have been made to these entries:

* The `Coding.display` to the EOB has been added for Diagnostic and Procedure codes in the appropriate claim types.

* A descriptive name will be displayed in the `Coding.display` for Diagnosis/Procedure fields.

## BLUEBUTTON-306: Remove baseDstu3 mapping

Removing the old mapping (baseDstu3) from the servletRegistration as it was only kept to ensure backwards compatibility until the front end team completed changes. The mapping for the servletRegistration had previously be changed to "v1/fhir" as part of BLUEBUTTON-130.


## BLUEBUTTON-146: Display NDC (National Drug Code) Substance Names in EOB

Several changes have been made to these entries:

* The `Coding.display` to the EOB has been added for NDC fields in Part D, Carrier and DME.

* The Substance Name will be displayed in the `Coding.display` for NDC fields.

* The FDA NDC product file we use is downloaded from (https://www.accessdata.fda.gov/cder/ndctext.zip).
   
## BLUEBUTTON-200: Fix duplicate `ExplanationOfBenefit`s bug

A bug was fixed that had been causing duplicate `ExplanationOfBenefit` resources to be returned for most beneficiaries. (It had been generating one exact-duplicate EOB per each claim line in each claim.)

## BLUEBUTTON-185: Include HIC history data in `Patient` lookups

Beneficiaries' HIC history is now considered for patient lookup requests. This should improve our patient matching success rate to around 99%.

## CBBF-167: Removed date search parameter for EOB searches

This functionality had not been supported/surfaced by the frontend, but was still appearing in the application's capability statement (i.e. `/metadata`). Since it isn't needed or supported at this time, it was removed to correct the overall capability statement.


## CBBF-175: Fixed `ExplanationOfBenefit.diagnosis.type` Entries

Several changes have been made to these entries:

* The `Coding.system` has been changed.
    * Previously: ``
    * Corrected/current: `https://bluebutton.cms.gov/resources/codesystem/diagnosis-type`
* The `Coding.code` values have been fixed.
    * Previous format: `[CODE1]`
    * Corrected/current format: `code1`
        * In rare cases where there's more than one code, these will be captured in additional `ExplanationOfBenefit.diagnosis.type` entries.
* The `Coding.display` values are included.

## CBBF-169: Fixed Money Codings

[Money](http://hl7.org/fhir/STU3/datatypes.html#Money) values returned by the API were previously structured incorrectly per the FHIR specification and have now been corrected:

1. The `Money.system` was incorrect:
    * Previously: `USD`
    * Corrected/Current: `urn:iso:std:iso:4217`
2. The `Money.code` was missing.
    * Previously: (missing)
    * Corrected/Current: `USD`

## CBBF-97 (again): More fixes to code systems, etc.  (Sprint 47, 2018-03)

### Change `Patient.identifier` Systems

The `Identifier.system` values used here were incorrect and have been fixed:

* Beneficiary ID
    * Previously: `http://bluebutton.cms.hhs.gov/identifier#bene_id`
    * Corrected/Current: `https://bluebutton.cms.gov/resources/variables/bene_id`
* HICN Hash
    * Previously: `http://bluebutton.cms.hhs.gov/identifier#hicnHash`
    * Corrected/Current: `https://bluebutton.cms.gov/resources/identifier/hicn-hash`

Documentation for these fields is now available at the corrected URLs.

### Change `ExplanationOfBenefit.information` Entries

Several changes have been made to these entries:

1. The `ExplanationOfBenefit.information.category` codings have changed:
    a. The `Coding.system` for all of these is now `https://bluebutton.cms.gov/resources/codesystem/information`.
    b. The `Coding.code` have all been switched to reference URLs. Those URLs uniquely identify the `information` fields and can also be accessed for documentation on those fields. This is a bit unusual for a FHIR `Coding`, but should be useful in this case.
    c. The `Coding.display` values are included.
2. For `ExplanationOfBenefit.information` entries that are just used to convey a coding (which is most of them), the coded data has been moved to the `ExplanationOfBenefit.information.code` field.

### Switch Most `ExplanationOfBenefit.benefitBalance` Entries to "Adjudication Total" Extensions

Most of the former `ExplanationOfBenefit.benefitBalance` entries were not actually _benefit balances_, and so were improperly mapped. These values are instead better thought of as overall-claim-level analogues of the `ExplanationOfBenefit.item.adjudication` field.

The upcoming STU4 release of FHIR will likely include a new `ExplanationOfBenefit.total` field to accommodate this kind of information. Until then, we are representing those fields as extensions on the `ExplanationOfBenefit` resources.

The <https://bluebutton.cms.gov/resources/codesystem/adjudication-total> reference page provides a list of all these fields.

As part of this change, one of the former `ExplanationOfBenefit.benefitBalance` entries, <https://bluebutton.cms.gov/resources/variables/nch_blood_pnts_frnshd_qty>, was actually changed to an `ExplanationOfBenefit.information` entry, as that was most appropriate.

### Change `ExplanationOfBenefit.benefitBalance` Entries

Several changes have been made to these entries:

1. The `Coding.display` values for `ExplanationOfBenefit.benefitBalance.category` are now included.
2. The `Coding.system` values used for `ExplanationOfBenefit.benefitBalance.financial.type` were incorrect and have been fixed:
    * Previously: `http://bluebutton.cms.hhs.gov/coding#benefitBalanceType`
    * Corrected/Current: `https://bluebutton.cms.gov/resources/codesystem/benefit-balance`
3. The `Coding.code` values used for `ExplanationOfBenefit.benefitBalance.financial.type` were incorrect and have been fixed:
    * Previously, these had been set to what should have been the `Coding.display` values.
    * Now, they've all been switched to reference URLs. Those URLs uniquely identify the `benefitBalance` financial type fields and can also be accessed for documentation on those fields. This is a bit unusual for a FHIR `Coding`, but should be useful in this case.
4. The `Coding.display` values for `ExplanationOfBenefit.benefitBalance.financial.type` are now included.

### Change `ExplanationOfBenefit.item.adjudication` Entries

Several changes have been made to these entries:

1. The `Coding.system` values used for `ExplanationOfBenefit.item.adjudication.category` were incorrect and have been fixed:
    * Previously: "`CMS Adjudications`"
    * Corrected/Current: `https://bluebutton.cms.gov/resources/codesystem/adjudication`
2. The `Coding.code` values used for `ExplanationOfBenefit.item.adjudication.category` were incorrect and have been fixed:
    * Previously, these had been set to what should have been the `Coding.display` values.
    * Now, they've all been switched to reference URLs. Those URLs uniquely identify the `adjudication` fields and can also be accessed for documentation on those fields. This is a bit unusual for a FHIR `Coding`, but should be useful.
3. The `Coding.display` values for `ExplanationOfBenefit.item.adjudication.category` are now included.

### Include `ExplanationOfBenefit.careTeam.role` `Coding.display` Values

The `Coding.display` values for this field are now included in responses, for convenience.

### Fix `ExplanationOfBenefit.type` "FHIR Claim Type" Coding

This fix only applies to `ExplanationOfBenefit.type` `Coding`s where the `Coding.system` is `http://hl7.org/fhir/ex-claimtype`.

The `Coding.code` values used here were incorrectly uppercased and have been fixed (to lowercase). In addition, `Coding.display` values are now included for this `Coding`.

### Fix `ExplanationOfBenefit.identifier` "Prescription Reference Number" System

The `Identifier.system` values used here were incorrect and have been fixed:

* Previously: `CCW.RX_SRVC_RFRNC_NUM`
* Corrected/Current: `https://bluebutton.cms.gov/resources/variables/rx_srvc_rfrnc_num`

Documentation for this field is now available at its corrected URL.

### Change NDC Code System

The NDC `Coding.system` values used have been changed to the ones recommended by the FHIR community:

* Previously: `https://www.accessdata.fda.gov/scripts/cder/ndc`
* Improved/Current: `http://hl7.org/fhir/sid/ndc`

### Change `ExplanationOfBenefit.item.service` and `ExplanationOfBenefit.item.modifier` Code System

The HCPCS `Coding.system` values used here have been changed to point to better documentation:

* Previously: `https://www.cms.gov/Medicare/Coding/MedHCPCSGenInfo/index.html`
* Improved/Current: `https://bluebutton.cms.gov/resources/codesystem/hcpcs`

### Fix `ExplanationOfBenefit.type` "Blue Button EOB Type" Code System

The `Coding.system` values used here were incorrect and have been fixed:

* Previously: `https://bluebutton.cms.gov/developer/docs/reference/some-thing`
* Corrected/Current: `https://bluebutton.cms.gov/resources/codesystem/eob-type`

Documentation for this field is now available at its corrected URL.

### Fix `ExplanationOfBenefit.identifier` "Claim Group ID" System

The `Identifier.system` values used here were incorrect and have been fixed:

* Previously: `http://bluebutton.cms.hhs.gov/identifier#claimGroup`
* Corrected/Current: `https://bluebutton.cms.gov/resources/identifier/claim-group`

Documentation for this field is now available at its corrected URL.

### Include `ExplanationOfBenefit.item.detail.type` `Coding.display` Values

The `Coding.display` values for this field are now included in responses, for convenience. (Note: This field is only included for Part D Events.)

### Remove `http://hl7.org/fhir/ValueSet/v3-ActInvoiceGroupCode` Extension

This extension was included in all `ExplanationOfBenefit` responses (except for Part D Events), with a static/constant value. This wasn't providing any value and has accordingly been removed.

### Remove `ExplanationOfBenefit.disposition`

This field was included in all `ExplanationOfBenefit` responses, with a static/constant value. Since it's not a required field, this wasn't providing any value and has accordingly been removed.

## CBBF-97: Update URIs from "`ccwdata.org`" to "`bluebutton.cms.gov`"

The API's responses included many once-working-but-now-invalid URLs for the `ccwdata.org` domain, e.g. "`https://www.ccwdata.org/cs/groups/public/documents/datadictionary/pmtdnlcd.txt`". Most of these URLs have now been updated to instead point to the "`bluebutton.cms.gov`" domain, e.g. "`https://bluebutton.cms.gov/resources/variables/carr_clm_pmt_dnl_cd/`" (note that the path suffix has also changed for many fields to a longer, more expressive field name). These new URLs should all resolve to HTML pages containing the documentation that had previously only been available in the [Data Dictionary PDF codebooks](https://www.ccwdata.org/web/guest/data-dictionaries). In making this documentation more accessible, we hope the API is now easier to use.

Please note some caveats:

* This first big update fixed most of the old, broken URLs used in the API—but not all. We hope to complete the transition for the remaining URLs shortly.
* The new `bluebutton.cms.gov` pages were automatically parsed from the PDF codebooks and we're not quite done stamping out all of the bugs in that parsing. Our apologies for any oddities you encounter while we're working on that.
* The new pages haven't yet received any design love and are looking a bit rough, though the content is there. We hope to have them all shined up for you shortly.

## CBBF-139/CBBF-140: `Coding.display` Values (Sprint 46, 2018-02)

Many fields in the API now include `Coding.display` values: brief, descriptive English text that explains the meaning of the coded value. For example, see the new "`display`" value in the following sample `Patient` resource:

```
{
  "resourceType": "Patient",
  "id": "567834",
  "extension": [
    {
      "url": "https://bluebutton.cms.gov/resources/variables/race",
      "valueCoding": {
        "system": "https://bluebutton.cms.gov/resources/variables/race",
        "code": "1",
        "display": "White"
      }
    }
  ],
  ...
}
```

Please note that these values have been automatically parsed out of the [Data Dictionary PDF codebooks](https://www.ccwdata.org/web/guest/data-dictionaries) and not yet fully QA'd, so some of them will have parsing problems. That QA work is ongoing at the moment, so the problems should be resolved in the future. 

Future updates may add `Coding.display` values for additional fields.

## CBBF-138 (Sprint 45, 2018-02)
* Mapped CARR_CLM_PRMRY_PYR_PD_AMT for Carrier claims to EOB.benefitbalance.financial as "Primary Payer Paid Amount"
* Mapped IME_OP_CLM_VAL_AMT & DSH_OP_CLM_VAL_AMT for Inpatient claims to EOB.benefitbalance.financial as "Indirect Medical Education Amount" and "Disproportionate Share Amount" respectively.
* Mapped BENE_HOSPC_PRD_CNT for Hospice claims as an extension to EOB.hospitalization as https://bluebutton.cms.gov/resources/hospcprd

## CBBF-123 (Sprint 45, 20128-02)
* Added coverage extension codings for part A & B termination codes.
	1. TransformerConstant URLs have been added for both extensions respectively: https://www.ccwdata.org/cs/groups/public/documents/datadictionary/a_trm_cd.txt and https://www.ccwdata.org/cs/groups/public/documents/datadictionary/b_trm_cd.txt
* The status for part D coverage transforms now defaults to active.

## CBBF-126 (Sprint 44, 2018-02)
* Added an extension coding for DME provider billing number at the item level
	1. A temporary URL has been added https://bluebutton.cms.gov/resources/suplrnum

## CBBD-385 (Sprint 43, 2018-01)

* Standardized the [ExplanationOfBenefit.type](http://hl7.org/fhir/explanationofbenefit-definitions.html#ExplanationOfBenefit.type) field across all 8 claim types. This field's `CodeableConcept` will now have some of these possible `Coding`s:
    1. `{ "system": "https://bluebutton.cms.gov/developer/docs/reference/some-thing", "code": "<carrier,dme,hhs,hospice,inpatient,outpatient,pde,snf>" }`
        * This entry will be present for all EOBs.
        * Only one of the listed `code` values will be present on each EOB, designating the CMS claim type.
        * The "`some-thing`" system suffix value there is temporary, pending other in-progress work.
    2. `{ "system": "http://hl7.org/fhir/ex-claimtype", "code": "<institutional,pharmacy,professional>" }`
       * This entry will only be present for carrier, outpatient, inpatient, hospice, SNF, and Part D claims:
           * carrier, outpatient: `professional`
           * inpatient, hospice, SNF: `institutional`
           * Part D: `pharmacy`
           * HHA, DME: not mapped, as there are no equivalent FHIR [Claimtype](http://hl7.org/fhir/codesystem-claim-type.html) codes at the moment.
    3. `{ "system": "https://www.ccwdata.org/cs/groups/public/documents/datadictionary/clm_type.txt", "code": "<coded-value>" }`
        * Please note that this `Coding` had previously been mapped to an extension.
        * This entry will not be present for all claim types. See the `NCH_CLM_TYPE_CD` variable in the [Medicare Fee-For-Service Claims codebook](https://www.ccwdata.org/documents/10280/19022436/codebook-ffs-claims.pdf) for details.
    4. `{ "system": "https://www.ccwdata.org/cs/groups/public/documents/datadictionary/ric_cd.txt", "code": "<coded-value>" }`
        * This entry will not be present for all claim types. See the `NCH_NEAR_LINE_REC_IDENT_CD` variable in the [Medicare Fee-For-Service Claims codebook](https://www.ccwdata.org/documents/10280/19022436/codebook-ffs-claims.pdf) for details.

## CBBF-92 (Sprint 42, 2018-01)

* A number of coding system URIs have been fixed:
    * The care team role coding system is now `http://hl7.org/fhir/claimcareteamrole`, where it had previously used `http://build.fhir.org/valueset-claim-careteamrole.html`.
    * The HCPCS coding system is now `https://www.cms.gov/Medicare/Coding/MedHCPCSGenInfo/index.html`, where it had previously used these:
        * `https://www.ccwdata.org/cs/groups/public/documents/datadictionary/hcpcs_cd.txt`
        * `https://www.ccwdata.org/cs/groups/public/documents/datadictionary/mdfr_cd1.txt`
        * `https://www.ccwdata.org/cs/groups/public/documents/datadictionary/mdfr_cd2.txt`
        * `https://www.ccwdata.org/cs/groups/public/documents/datadictionary/mdfr_cd3.txt`
        * `https://www.ccwdata.org/cs/groups/public/documents/datadictionary/mdfr_cd4.txt`
    * The benefit balance coding system is now `http://hl7.org/fhir/benefit-category`, where it had previously used `http://build.fhir.org/explanationofbenefit-definitions.html#ExplanationOfBenefit.benefitBalance.category`.
        * The case of many of the values coded in this system has now been corrected to lowercase, as well.	
      
## CBBD-386 Map NDC code to FHIR for Part D

* Following FHIR Mapping changes were made:
    * The NDC (National Drug Code) for Part D claims wasn't being mapped to FHIR.  Now it is mapped to ExplanatonOfBenefit.item.service (`http://hl7.org/fhir/explanationofbenefit-definitions.html#ExplanationOfBenefit.item.service`).
    * The `https://www.ccwdata.org/cs/groups/public/documents/datadictionary/rx_orgn_cd.txt` RIF Part D field was being mapped to ExplanationOfBenefit.item.service. Changed to now be mapped to ExplanationOfBenefit.information.
    
## CBBF-111 FHIR Mapping Change (Outpatient)

* Following FHIR Mapping changes were made:

		*  Changes to the diagnosis section (The following was done for ALL claim types that contain diagnosis codes)
			◦ Tie diagnosis.type “PRINCIPAL” to PRNCPAL_DGNS_CD or ICD_DGNS_CD1
			◦ Include PRNCPAL_DGNS_CD or ICD_DGNS_CD1, but not both since both variables store the same value and is considered primary/principal
			◦ For FST_DGNS_E_CD or ICD_DGNS_E_CD1, and ICD_DGNS_E_CD2-12, make diagnosis.type to be “FIRSTEXTERNAL”
			◦ For ICD_DGNS_E_CD2-12, make diagnosis.type to be “EXTERNAL”
			◦ Include FST_DGNS_E_CD or ICD_DGNS_E_CD1, but not both since both variables store the same value
			◦ For RSN_VISIT_CD1-3, make diagnosis.type to be “REASONFORVISIT”

		* The REV_CNTR_DT (Revenue Center Date) for Outpatient, Hospice, and HHA was not being mapped. Now it is mapped to ExplanationOfBenefit.item.serviced.date (`http://hl7.org/fhir/explanationofbenefit-definitions.html#ExplanationOfBenefit.item.serviced.date`).
		* The REV_CNTR_PMT_AMT_AMT (Revenue Center Payment Amount Amount) was the same for Outpatient, Hospice, and HHA and has been abstracted to a method in the TransformerUtils.java class.
		* Map REV_UNIT (Revenue Center Unit Count) for Outpatient, Hospice, Inpatient, SNF, and HHA to EOB.item.quantity (`http://hl7.org/fhir/explanationofbenefit-definitions.html#ExplanationOfBenefit.item.quantity`).
		* Map REV_CNTR_NDC_QTY (Revenue Center NDC Quantity) for Outpatient, Hospice, Inpatient, SNF, and HHA as an extension of the item.modifier REV_CNTR_NDC_QTY_QLFR_CD.
		* Map HCPCS_CD (Revenue Center Healthcare Common Procedure Coding System) to ExplanationOfBenefit.item.service
		* Map REV_CNTR_IDE_NDC_UPC_NUM (Revenue Center IDE, NDC, UPC Number) to an extension of ExplanationOfBenefit.item.service
		* Change code value from NCH Payment Amount to Revenue Payment Amount - description change
		* Map REV_CNTR_STUS_IND_CD (Revenue Center Status Indicator Code) to an extension of ExplanationOfBenefit.item.revenue
		
	
## CBBF-112 FHIR Mapping Change (Inpatient)

* Following FHIR Mapping changes were made:
	
		*  Changes to the diagnosis section
			◦ Tie diagnosis.type “ADMITTING” to ADMTG_DGNS_CD
			◦ Tie diagnosis.type “PRINCIPAL” to PRNCPAL_DGNS_CD or ICD_DGNS_CD1
			◦ Include PRNCPAL_DGNS_CD or ICD_DGNS_CD1, but not both since both variables store the same value and is considered primary/principal
			◦ For CLM_POA_IND_SW1-25, make extension to diagnosis
			◦ For FST_DGNS_E_CD or ICD_DGNS_E_CD1, and ICD_DGNS_E_CD2-12, make diagnosis.type to be “FIRSTEXTERNAL”
			◦ For ICD_DGNS_E_CD2-12, make diagnosis.type to be “EXTERNAL”
			◦ Include FST_DGNS_E_CD or ICD_DGNS_E_CD1, but not both since both variables store the same value
		
	* Map REV_UNIT (Revenue Center Unit Count) for Outpatient, Hospice, Inpatient, SNF, and HHA to EOB.item.quantity (`http://hl7.org/fhir/explanationofbenefit-definitions.html#ExplanationOfBenefit.item.quantity`).
	* Map REV_CNTR_NDC_QTY (Revenue Center NDC Quantity) for Outpatient, Hospice, Inpatient, SNF, and HHA as an extension of the item.modifier REV_CNTR_NDC_QTY_QLFR_CD.
	* Map CLM_DRG_CD (Claim Diagnosis Related Group Code) to ExplanationOfBenefit.diagnosis.packageCode
	* Map PRVDR_NUM (Provider Number) to ExplanationOfBenefit.provider
    

## CBBF-128 Add FILL_NUM to PDE data

* Following FHIR Mapping changes were made:
	
	* The FILL_NUM (Fill Number) for Part D claims wasn't being mapped to FHIR. Now it is mapped to ExplanationOfBenefit.item.quantity (`http://hl7.org/fhir/explanationofbenefit-definitions.html#ExplanationOfBenefit.item.quantity`).
	* The DAYS_SUPLY_NUM (Days Supply) for Part D claims was re-mapped as an extension of ExplanationOfBenefit.item.quantity instead of item.modifier.

## CBBF-110 FHIR Mapping Change (DME)

* Following FHIR Mapping changes were made:
	
	* The FI_NUM (Fiscal Intermediary Number) for Inp, Out, HHA, Hospice, and SNF was not being mapped. Now it is mapped to ExplanationOfBenefit.extension (`http://hl7.org/fhir/explanationofbenefit-definitions.html#ExplanationOfBenefit.extension`).
	* A second occurrence of CCLTRNUM (Clinical Trial Number) has been removed.
	* The SUPLRNUM (DMERC Line Supplier Provider Number) for DME was not being mapped. Now it is mapped to ExplanationOfBenefit.item.extension (`http://hl7.org/fhir/explanationofbenefit-definitions.html#ExplanationOfBenefit.item.extension`).
	* System and URL for MTUS_CNT now points to DME_UNIT link instead.
	* System and URL for MTUS_IND now points to UNIT_IND link instead.
	
## CBBF-109 FHIR Mapping Change (HHA)

* Following FHIR Mapping changes were made:

	* The REV_CNTR_DT (Revenue Center Date) for Outpatient, Hospice, and HHA was not being mapped. Now it is mapped to ExplanationOfBenefit.item.serviced.date (`http://hl7.org/fhir/explanationofbenefit-definitions.html#ExplanationOfBenefit.item.serviced.date`).
	* The REV_CNTR_PMT_AMT_AMT (Revenue Center Payment Amount Amount) was the same for Outpatient, Hospice, and HHA and has been abstracted to a method in the TransformerUtils.java class.
	* Updated System and URL for DME_UNIT in CarrierClaim to point to MTUS_CNT (undoing the change for Carrier from CBBF-110).
	* Updated System and URL for UNIT_IND in CarrierClaim to point to MTUS_IND (undoing the change for Carrier from CBBF-110).
	* Map REV_UNIT (Revenue Center Unit Count) for Outpatient, Hospice, Inpatient, SNF, and HHA to EOB.item.quantity (`http://hl7.org/fhir/explanationofbenefit-definitions.html#ExplanationOfBenefit.item.quantity`).
	* Map REV_CNTR_NDC_QTY (Revenue Center NDC Quantity) for Outpatient, Hospice, Inpatient, SNF, and HHA as an extension of the item.modifier REV_CNTR_NDC_QTY_QLFR_CD.
	
## CBBF-108 FHIR Mapping Change (Hospice)

* Following FHIR Mapping changes were made:

	* The REV_CNTR_PMT_AMT_AMT code value was changed to read "Revenue Center Payment Amount" in the XML for Hospice/HHA/DME/Outpatient.
	
## CBBF-106 FHIR Mapping Change (Carrier)

* Following FHIR Mapping changes were made:

	* Carrier LPRPAYCD (Line Beneficiary Primary Payer Code) had extension URL and system value changed to point to LPRPAYCD.txt.

## CBBF-135 Map Carrier CARR_LINE_CLIA_LAB_NUM

* Following FHIR mapping changes were made:

	* The field CARR_LINE_CLIA_LAB_NUM for Carrier was remapped as a valueIdentifier from a valueCodeableConcept.

## CBBF-142 ICD codes have invalid Coding.system

* Following changes have been made:

	* IcdCode.getFhirSystem() had a condition comparing a string "" to a character '' resulting in the incorrect Coding.system. This was changed to compare a character '' to a character ''.
	* Test classes were created for Diagnosis and CCWProcedure, both of which extend IcdCode, to ensure that the two classes are functioning properly.
	
## CBBF-134 Map Carrier CARR_LINE_ANSTHSA_UNIT_CNT

* Following FHIR mapping changes were made:

	* The field CARR_ANSTHSA_UNIT_CNT (Carrier Line Anesthesia Unit Count) has been mapped to item.service.extension (`http://hl7.org/fhir/explanationofbenefit-definitions.html#ExplanationOfBenefit.item.service.extension`) only when the value is greater than zero.
	
## CBBF-146 Address FIXME's in Transformer like classes

* Following FHIR mapping changes were made:

	* The "FIXME this should be mapped as a valueQuantity, not a valueCoding" issues were addressed by creating a new common method for adding quantities to an extension instead of codeable concepts for these fields. The new method is called addExtensionValueQuantity in TransformerUtils.
	* The "FIXME this should be mapped as an extension valueIdentifier instead of as a valueCodeableConcept" issues were addressed by creating a new common method for adding identifiers to an extension instead of a codeable concept for these fields. The new method is called addExtensionValueIdentifier in TransformerUtils.
	* The "FIXME: check if this field is non-nullable and if not remove the 'if' check" issues were addressed by comparing the fields to their definition in the rif-layout-and-fhir-mapping.xlsx file. Most fields were found to be non-nullable and so the "if" check was removed.<|MERGE_RESOLUTION|>--- conflicted
+++ resolved
@@ -1,73 +1,10 @@
 # API Changelog
 
-<<<<<<< HEAD
 ## BFD-1529: Populate Part B Termination Code Correctly
 
-For Coverage Claims, the Part A coverage termination code was being provided by the API for Part B events. 
-In the test dataset, Part A and Part B coverage termination codes are the same, 
-however in production, this will not always be the case.
-So in addition to providing the Part B termination code correctly, 
-Part A will have a different termination code than Part B  
-
-The part A coverage status will look like:
-
-```
-"resource" : {
-  "resourceType" : "Coverage",
-  ...
-  {
-    "status" : "cancelled",
-  }
-  ...
-}
-```
-
-The part B coverage status will look like:
-```
-"resource" : {
-  "resourceType" : "Coverage",
-  ...
-  {
-    "status" : "active",
-  }
-  ...
-}
-```
-
-The part A coverage termination code will look like
-```
-"resource" : {
-  "resourceType" : "Coverage",
-  ...
-  {
-    "url" : "https://bluebutton.cms.gov/resources/variables/a_trm_cd",
-    "valueCoding" : {
-      "system" : "https://bluebutton.cms.gov/resources/variables/a_trm_cd",
-      "code" : "9",
-      "display" : "Other Termination"
-    }
-  }
-  ...
-}
-```
-
-The part B coverage termination code will look like
-```
-"resource" : {
-  "resourceType" : "Coverage",
-  ...
-  {
-    "url" : "https://bluebutton.cms.gov/resources/variables/b_trm_cd",
-    "valueCoding" : {
-      "system" : "https://bluebutton.cms.gov/resources/variables/b_trm_cd",
-      "code" : "0",
-      "display" : "Not Terminated"
-    }
-  }
-  ...
- }
- ```
-=======
+Previously the Part B coverage termination code was always the same as the Part A coverage termination code.
+The data will now reflect the proper Part B termination code
+
 ## BFD-1403 Update patient discharge status code mapping
 
 Update mapping for patient discharge status coding for HHA, Inpatient and Hospice. Previously, the patient discharge status code in the EOB FHIR response was incorrectly being populated by the claim frequency code data field. The value for the patient discharge status code is now correctly being populated by the patient discharge status code data field.
@@ -220,7 +157,6 @@
         "reference" : "Coverage/part-a-contract1"
       } ]
 ```
->>>>>>> d96b7848
 
 ## BFD-1423 Remove Duplicate Drug Status Code
 
