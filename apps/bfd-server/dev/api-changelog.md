# API Changelog

<<<<<<< HEAD
## BFD-1477 Map Provider for PDE

* Following FHIR mapping changes were made:

	* eob.provider, in PDE, is mapped using serviceProviderId (the pharmacy id) in v2
```
  "provider" : {
        "identifier" : {
          "system" : "https://bluebutton.cms.gov/resources/variables/prvdr_num",
          "value" : "1023011079"
        }
      },
  ```

=======
## BFD-1424 Fix mtus code

Added a new extension with the correct url/system for MTUS Code and kept the old extension with the MTUS Code value that had the incorrect url/system of MTUS Count:
The old coding:
```
{
      "url" : "https://bluebutton.cms.gov/resources/variables/carr_line_mtus_cnt",
      "valueQuantity" : {
        "value" : 1
      }
}, 
{
      "url" : "https://bluebutton.cms.gov/resources/variables/carr_line_mtus_cnt",
      "valueCoding" : {
        "system" : "https://bluebutton.cms.gov/resources/variables/carr_line_mtus_cnt",
        "code" : "3"
      }
}
```
The new coding:
```
{
      "url" : "https://bluebutton.cms.gov/resources/variables/carr_line_mtus_cnt",
      "valueQuantity" : {
        "value" : 1
      }
},
{
      "url" : "https://bluebutton.cms.gov/resources/variables/carr_line_mtus_cnt",
      "valueCoding" : {
        "system" : "https://bluebutton.cms.gov/resources/variables/carr_line_mtus_cnt",
        "code" : "3"
      }
},
{
      "url" : "https://bluebutton.cms.gov/resources/variables/carr_line_mtus_cd",
      "valueCoding" : {
        "system" : "https://bluebutton.cms.gov/resources/variables/carr_line_mtus_cd",
        "code" : "3",
        "display":"Services"
      }
```
>>>>>>> 1e992d67
## BFD-1446: Added focal field to v2

For V2, set eob.insurance.focal to 'true' for all hard coded eob.insurance.coverage elements

This is a Boolean field and should be set to either true or false. The definition of the field is this: "Coverage to be used for adjudication". My guess is that there will only be one insurance per claim. If this is the case then the focal should always be set to true. If there is more than one, then we need to determine if that insurance/coverage was used for adjudication or not. However, this is only for PDE claims, since it appears this is the only claim type that sets any values within the eob.insurance[N]. This is also ONLY A FIX FOR V2.
````
 "insurance" : [ {
    "focal" : true,
    ...,
 }]
````

## BFD-1383 Update V2 line item allowed charge amount mapping

Previously, the allowed charge amount in the EOB FHIR response was incorrectly being populated by the submitted charge amount data field. The value for allowed charge amount is now being populated correctly by the respective allowed charge amount data field. Note that this is only for v2
For DME the new allowed charge amount looks like:
````
"amount" : {
    "value" : 129.45,
    "currency" : "USD"
}
````

For Carrier:
````
"amount" : {
    "value" : 47.84,
    "currency" : "USD"
}
````

## BFD-1516: Map Hospice Period Count in V2

Added mapping for Hospice Period count
BENE_HOSPC_PRD_CNT => ExplanationOfBenefit.extension

This field was mapped in v1 but missing in v2, so this change is to achieve parity for this field.

The newly added information will look like:

```
"resource" : {
  "resourceType" : "ExplanationOfBenefit",
  ...
  {
    "url" : "https://bluebutton.cms.gov/resources/variables/bene_hospc_prd_cnt",
    "valueQuantity" : {
      "value" : 2
    }
  }
  ...
}
```

## BFD-1517: Map FI Number in V2

Added mapping for Fiscal Intermediary Number
FI_NUM => ExplanationOfBenefit.extension

This field was mapped in v1 but missing in v2, so this change is to achieve parity for this field.

The newly added information will look like:

```
"resource" : {
  "resourceType" : "ExplanationOfBenefit",
  ...
  {
    "url" : "https://bluebutton.cms.gov/resources/variables/fi_num",
    "valueCoding" : {
      "system" : "https://bluebutton.cms.gov/resources/variables/fi_num",
      "code" : "8299"
    }
  }
  ...
}
```

## BFD-1518: Map Revenue Center Status Indicator Code in V2

Added mapping for Revenue Status Code:
REV_CNTR_STUS_IND_CD => ExplanationOfBenefit.item.revenue.extension

This field was mapped in v1 but missing in v2, so this change is to achieve parity for this field.

The newly added extension will look like:

```
"resource" : {
  "resourceType" : "ExplanationOfBenefit",
  ...
  "item" : [ {
    ...
    "revenue" : {
          "extension" : [ {
            "url" : "https://bluebutton.cms.gov/resources/variables/rev_cntr_stus_ind_cd",
            "valueCoding" : {
              "system" : "https://bluebutton.cms.gov/resources/variables/rev_cntr_stus_ind_cd",
              "code" : "A",
              "display" : "Services not paid under OPPS; uses a different fee schedule (e.g., ambulance, PT, mammography)"
            }
          } ],
          ...
    },
    ...
  } ],
  ...
}
```

## BFD-1566: Add Patient.meta.tag entry for Some Patients

Our system has delayed the processing of demographic and enrollment data
  for some persons who had previously been enrolled in Medicare
  but are not enrolled in Medicare for the current year.
This delay is due to errors in
  how that data has been sent to our system for processing
  that only impact such persons.
Only around 0.3% of persons we have records for are impacted by this issue.

Nevertheless, for such impacted persons,
  their `Patient` resources are being tagged,
  as follows:

```
{
  "resourceType": "Patient",
  ...
  "meta": {
    ...
    "tag": [
      {
        "system": "https://bluebutton.cms.gov/resources/codesystem/tags",
        "code": "delayed-backdated-enrollment",
        "display": "Impacted by delayed backdated enrollment data."
      }
    ]
  },
  ...
```

## BFD-1338: Add 2021 CPT Codes for SAMHSA Filtering

Added three new codes to `codes-cpt.csv`:
```
G1028
G2215
G2216
```

These new codes allow for enhanced SAMHSA filtering for the v1 and v2 endpoints to remain compliant with SAMHSA data sharing policy.

## BLUEBUTTON-865: Adding Carrier & DME Tax Numbers to ExplanationOfBenefit resource

A new optional flag has been added that will cause tax numbers from a claim to be included in response `ExplanationOfBenefit` resources.
To enable this, set an "`IncludeTaxNumbers: true`" HTTP header in the `/ExplanationOfBenefit` request.

The added fields will look like:

```
"resource" : {
  "resourceType" : "ExplanationOfBenefit",
  ...
  "careTeam" : [
    ... ,
    {
      "sequence" : 42,
      "provider" : {
        "identifier" : {
          "system" : "http://terminology.hl7.org/CodeSystem/v2-0203",
          "value" : "9994931888"
        }
      },
      "responsible" : true,
      "role" : {
        "coding" : [ {
          "system" : "http://hl7.org/fhir/claimcareteamrole",
          "code" : "other",
          "display" : "Other"
        } ]
      }
    },
    ...
  ],
}
```


## BCDA-3872: Add service-date query parameter on ExplanationOfBenefit resources
A new optional query parameter has been added to ExplanationOfBenefit searches that will filter the returned results by type their respective service dates.

Some examples:

* Query for claims data that fall between 1999-10-27 and 2016-01-27 (inclusive)
  ```
  /v1/fhir/ExplanationOfBenefit?service-date=ge1999-10-27&service-date=le2016-01-27
  ```
* Query for claims data that occurred before the EOY 2020
  ```
  /v1/fhir/ExplanationOfBenefit?service-date=le2020-12-31
  ```

If the new parameter is not included, all EOBs will still be returned:

For more details, please see the associated [RFC].(https://github.com/CMSgov/beneficiary-fhir-data/blob/master/rfcs/0007-service-date-filter.md)

## BFD-8: Add and map coverage fields dual01..dual12 and rfrnc_yr to the coverage resource

The dual_01..dual12 and rfnrc_yr are essentially coverage related fields and need to be included in the coverage resource. Previously, these fields were only available on the patient resource and when beneficiaries choose to redact their demographic data, downstream consumers lose these vital eligibility fields thus the need to add them to the coverage resource. In future versions of the API, we'll want to consider removing these from the patient resource. 

## BLUEBUTTON-1843: HAPI 4.1.0 Upgrade

As part of the upgrade of the HAPI package used by the BFD, the FHIR version was changed from `3.0.1` to `3.0.2`. 
This is a minor FHIR version change. 

The `CapabilitiesStatement` resource returned by the metadata endpoint reflects this change. 
In the resource the `fhirVersion` field changed and the profile path changed from:
```
"reference" : "http://hl7.org/fhir/StructureDefinition/<Resource Type>"
```
to:
```
"reference" : "http://hl7.org/fhir/Profile/<Resource Type>"
```

## BLUEBUTTON-1679: Hashed HICN needs to be removed from Patient Resource

The Hashed HICN identifier is removed from the Patient resource response. This is to ensure that we are in compliance for the HICN rule. This is to leave no traces of the HICN-hash in any external facing data requests to BFD. 

For internal facing requests using the `IncludeIdentifiers` header, the Hashed HICN identifier will still be included in the response for the following values: [ "true", "hicn" ]. 

The following is an example of the identifier that is NO LONGER included in external facing responses:

    <identifier>
       <system value="https://bluebutton.cms.gov/resources/identifier/hicn-hash"></system>
       <value value="96228a57f37efea543f4f370f96f1dbf01c3e3129041dba3ea4367545507c6e7"></value>
    </identifier>

## BLUEBUTTON-1784: Search for patients by ptdcntrct

The Patient resource supports searching a part D Contract Number for a given month:

Requests using this feature should be of the form `v1/fhir/Patient/?_has:Coverage.extension=https://bluebutton.cms.gov/resources/variables/ptdcntrct<month code>|<contract id>`.
For example: `v1/fhir/Patient/?_has:Coverage.extension=https://bluebutton.cms.gov/resources/variables/ptdcntrct02|S0000`

#### valid parameter systems:
```
https://bluebutton.cms.gov/resources/variables/ptdcntrct01
https://bluebutton.cms.gov/resources/variables/ptdcntrct02
https://bluebutton.cms.gov/resources/variables/ptdcntrct03
https://bluebutton.cms.gov/resources/variables/ptdcntrct04
https://bluebutton.cms.gov/resources/variables/ptdcntrct05
https://bluebutton.cms.gov/resources/variables/ptdcntrct06
https://bluebutton.cms.gov/resources/variables/ptdcntrct07
https://bluebutton.cms.gov/resources/variables/ptdcntrct08
https://bluebutton.cms.gov/resources/variables/ptdcntrct09
https://bluebutton.cms.gov/resources/variables/ptdcntrct10
https://bluebutton.cms.gov/resources/variables/ptdcntrct11
https://bluebutton.cms.gov/resources/variables/ptdcntrct12
```

## BLUEBUTTON-1536: Extend `IncludeIdentifiers` header options for the Patient Resource

The `IncludeIdentifiers` header has been extended to handle values of [ "true", "hicn", "mbi' ]. 

To enable this, set an "`IncludeIdentifiers: <value>`" HTTP header in the `/Patient` request.

Multiple values can be seperated by a comma (","). For example, "`IncludeIdentifiers: hicn,mbi`" .

The following table describes the response behaviors:


HEADER: IncludeIdentifier | Response Behavior
--- | ---
\<blank\> | omit HICN and MBI
false | omit HICN and MBI
true | include HICN and MBI
hicn | include HICN
mbi | include MBI
hicn,mbi or mbi,hicn | include HICN and MBI
\<any invalid value\> | Throws an InvalidRequest exception (400 HTTP status code)


## BLUEBUTTON-1506: Support for _Since Parameter

Support for `_lastUpdated` as a search parameter is added for resources. RFC-0004 explains the details of the changes.


## BLUEBUTTON-1516: Support searching the Patient resource by hashed MBI

The Patient resource supports searching by a hashed MBI identifier:

```
https://bluebutton.cms.gov/resources/identifier/mbi-hash
```

## BLUEBUTTON-1191: Allow Filtering of EOB Searches by type

A new optional query parameter has been added to `ExplanationOfBenefit` searches that will filter the returned results by `type`.
At this time, only the `https://bluebutton.cms.gov/resources/codesystem/eob-type` codes are supported.

Some examples:

* If the new parameter is not included, all EOBs will still be returned:
    
    ```
    /v1/fhir/ExplanationOfBenefit?patient=123
    ```
    
* If only the code system is specified, all EOBs will also still be returned:
    
    ```
    /v1/fhir/ExplanationOfBenefit?patient=123&type=https://bluebutton.cms.gov/resources/codesystem/eob-type|
    ```
    
* If just a single code is specified, only EOBs matching that claim type will be returned:
    
    ```
    /v1/fhir/ExplanationOfBenefit?patient=123&type=https://bluebutton.cms.gov/resources/codesystem/eob-type|pde
    ```
    
* If just a single code is specified and no system or `|` separator is included, EOBs matching that single claim type will still be returned:
    
    ```
    /v1/fhir/ExplanationOfBenefit?patient=123&type=pde
    ```
    
* If multiple codes are specified, EOBs matching all of those claim type will be returned:
    
    ```
    /v1/fhir/ExplanationOfBenefit?patient=123&type=carrier,dme,hha,hospice,inpatient,outpatient,snf
    ```
    

## BLUEBUTTON-865: Adding plaintext HICN/MBI to Patient resource

A new optional flag has been added that will return all of a beneficiary's known HICNs and MBIs (in plaintext, both current and historical).
This feature is primarily intended for BCDA, whose ACO users need this data for patient matching purposes.
To enable this, set an "`IncludeIdentifiers: true`" HTTP header in the `/Patient` request.

The added fields will look like:

```
"resource" : {
  "resourceType" : "Patient",
  ...
  "identifier" : [
  ... ,
  {
    "extension" : [ {
      "url" : "https://bluebutton.cms.gov/resources/codesystem/identifier-currency",
      "valueCoding" : {
        "system" : "https://bluebutton.cms.gov/resources/codesystem/identifier-currency",
        "code" : "current",
        "display" : "Current"
      }
    } ],
    "system" : "http://hl7.org/fhir/sid/us-medicare",
    "value" : "543217066U"
  }, {
    "extension" : [ {
      "url" : "https://bluebutton.cms.gov/resources/codesystem/identifier-currency",
      "valueCoding" : {
        "system" : "https://bluebutton.cms.gov/resources/codesystem/identifier-currency",
        "code" : "current",
        "display" : "Current"
      }
    } ],
    "system" : "http://hl7.org/fhir/sid/us-mbi",
    "value" : "3456789"
  }, {
    "extension" : [ {
      "url" : "https://bluebutton.cms.gov/resources/codesystem/identifier-currency",
      "valueCoding" : {
        "system" : "https://bluebutton.cms.gov/resources/codesystem/identifier-currency",
        "code" : "historic",
        "display" : "Historic"
      }
    } ],
    "system" : "http://hl7.org/fhir/sid/us-medicare",
    "value" : "543217066T"
  },
  ...
  ],
  ...
}
```

## BLUEBUTTON-926: Exposing additional beneficiary coverage fields

A number of additional data fields have been added, mostly related to coverage and enrollment:

* The beneficiary's effective/coverage-start date.
    * Documentation: <https://bluebutton.cms.gov/resources/variables/covstart>
    * Found at: `Coverage[?(grouping.subPlan =~ /^Part [AB]$/)].period.start`
* The "reference year" for beneficiary enrollment data, which identifies the calendar year that most `Patient` and `Coverage` data is from. Will always be the latest year that we have data for.
    * Documentation: <https://bluebutton.cms.gov/resources/variables/rfrnc_yr>
    * Found at: `Patient.extension[?url =~ /https:\/\/bluebutton.cms.gov\/resources\/variables\/rfrnc_yr/].valueDate`
* Monthly Part C Contract Number: The Medicare Part C contract number for the beneficiary’s Medicare Advantage (MA) plan for a given month.
    * Documentation: <https://bluebutton.cms.gov/resources/variables/ptc_cntrct_id_01>
    * Found at: `Coverage[?(grouping.subPlan =~ /^Part C$/)].extension[?url =~ /https:\/\/bluebutton.cms.gov\/resources\/variables\/ptc_cntrct_id_\d\d/].valueCoding.code`
* Monthly Part C PBP Number: The Medicare Part C plan benefit package (PBP) for the beneficiary’s Medicare Advantage (MA) plan for a given month.
    * Documentation: <https://bluebutton.cms.gov/resources/variables/ptc_pbp_id_01>
    * Found at: `Coverage[?(grouping.subPlan =~ /^Part C$/)].extension[?url =~ /https:\/\/bluebutton.cms.gov\/resources\/variables\/ptc_pbp_id_\d\d/].valueCoding.code`
* Monthly Part C Plan Type Code: The type of Medicare Part C plan for the beneficiary for a given month.
    * Documentation: <https://bluebutton.cms.gov/resources/variables/ptc_plan_type_cd_01>
    * Found at: `Coverage[?(grouping.subPlan =~ /^Part C$/)].extension[?url =~ /https:\/\/bluebutton.cms.gov\/resources\/variables\/ptc_plan_type_cd_\d\d/].valueCoding.code`
* Monthly Part D Contract Number: The Part D contract number for the beneficiary’s Part D plan for a given month. CMS assigns an identifier to each contract that a Part D plan has with CMS.
    * Documentation: <https://bluebutton.cms.gov/resources/variables/ptdcntrct01>
    * Found at: `Coverage[?(grouping.subPlan =~ /^Part D$/)].extension[?url =~ /https:\/\/bluebutton.cms.gov\/resources\/variables\/ptdcntrct\d\d/].valueCoding.code`
* Monthly Part D Plan Benefit Package Number: The Part D plan benefit package (PBP) for the beneficiary’s Part D plan for a given month. CMS assigns an identifier to each PBP within a contract that a Part D plan sponsor has with CMS.
    * Documentation: <https://bluebutton.cms.gov/resources/variables/ptdpbpid01>
    * Found at: `Coverage[?(grouping.subPlan =~ /^Part D$/)].extension[?url =~ /https:\/\/bluebutton.cms.gov\/resources\/variables\/ptdpbpid\d\d/].valueCoding.code`
* Monthly Part D Market Segment Identifier: This variable is the segment number that CMS assigns to identify a geographic market segment or subdivision of a Part D plan; the segment number allows you to determine the market area covered by the plan. The variable describes the market segment for a given month.
    * Documentation: <https://bluebutton.cms.gov/resources/variables/sgmtid01>
    * Found at: `Coverage[?(grouping.subPlan =~ /^Part D$/)].extension[?url =~ /https:\/\/bluebutton.cms.gov\/resources\/variables\/sgmtid\d\d/].valueCoding.code`
* Monthly Medicare Entitlement/Buy-In Indicators: Whether the beneficiary was entitled to Part A, Part B, or both for a given month. Also indicates whether the beneficiary’s state of residence paid his/her monthly premium for Part B coverage (and Part A if necessary). State Medicaid programs can pay those premiums for certain dual eligibles; this action is called "buying in" and so this variable is the "buy-in code."
    * Documentation: <https://bluebutton.cms.gov/resources/variables/buyin01>
    * Found at: `Coverage[?(grouping.subPlan =~ /^Part [AB]$/)].extension[?url =~ /https:\/\/bluebutton.cms.gov\/resources\/variables\/buyin\d\d/].valueCoding.code`
* Monthly Medicare Advantage (MA) enrollment indicators: Whether the beneficiary was enrolled in a Medicare Advantage (MA) plan during a given month.
    * Documentation: <https://bluebutton.cms.gov/resources/variables/hmo_ind_01>
    * Found at: `Coverage[?(grouping.subPlan =~ /^Part C$/)].extension[?url =~ /https:\/\/bluebutton.cms.gov\/resources\/variables\/hmo_ind_\d\d/].valueCoding.code`
* Monthly Medicare-Medicaid dual eligibility codes: Whether the beneficiary was eligible for both Medicare and Medicaid in a given month.
    * Documentation: <https://bluebutton.cms.gov/resources/variables/dual_01>
    * Found at: `Patient.extension[?url =~ /https:\/\/bluebutton.cms.gov\/resources\/variables\/dual_\d\d/].valueCoding.code`
* Monthly cost sharing group under Part D low-income subsidy: The beneficiary’s Part D low-income subsidy cost sharing group for a given month. The Part D benefit requires enrollees to pay both premiums and cost-sharing, but the program also has a low-income subsidy (LIS) that covers some or all of those costs for certain low-income individuals, including deductibles and cost-sharing during the coverage gap.
    * Documentation: <https://bluebutton.cms.gov/resources/variables/cstshr01>
    * Found at: `Coverage[?(grouping.subPlan =~ /^Part D$/)].extension[?url =~ /https:\/\/bluebutton.cms.gov\/resources\/variables\/cstshr\d\d/].valueCoding.code`
* Monthly Part D Retiree Drug Subsidy Indicators: Indicates if the beneficiary was enrolled in an employer-sponsored prescription drug plan that qualified for Part D’s retiree drug subsidy (RDS) for a given month.
    * Documentation: <https://bluebutton.cms.gov/resources/variables/rdsind01>
    * Found at: `Coverage[?(grouping.subPlan =~ /^Part D$/)].extension[?url =~ /https:\/\/bluebutton.cms.gov\/resources\/variables\/rdsind\d\d/].valueCoding.code`

## BLUEBUTTON-898: Correct `Patient.gender` codings

Fixed the `Patient.gender` codings to be correct. Previously, all beneficiaries had reported a value of `unknown` in this field.

## BLUEBUTTON-150: Display NPI code displays in EOB

Several changes have been made to these entries:

* The `Identifier.display` to the EOB has been added for NPI type fields in the appropriate claim types.

* A practitioner's/organization's name will be displayed in the appropriate `Identifier.display` for NPI fields.

* An example of what a practitioner's name will look like is as follows:

<provider>
       <identifier>
            <system value="http://hl7.org/fhir/sid/us-npi" />
            <value value="9999333999" />
       </identifier>
       <display value="DR. JOHN E DOE MD" />
</provider>

## BLUEBUTTON-266: Implement Data Server Paging

Adding paging to the backend to lessen the load on the frontend. Changes have been made to ExplanationOfBenefitResourceProvider.findByPatient to now return a resulting bundle containing the resources matching the beneficiaryId. The bundle is created from resources pulled from a new EoBBundleProvider class, returning a small sublist of the resources for each page. Links are added to the bundle for the previous and next pages as appropriate.

This implementation allows the frontend to utilize the links we've added to the bundle instead of having to filter through the data and create their own. This is not a final solution as other issues will need to be addressed regarding result integrity in the future.

## BLUEBUTTON-480: Trim Leading and Trailing Whitespace from Codes

Some of our source data erroneously included leading/trailing whitespace, which was being passed through to the `Coding` entries that it ended up being used in.

All `Coding`s returned by the API should now have leading and trailing whitespace trimmed.

## BLUEBUTTON-147: Display ICD and Procedure code displays in EOB

Several changes have been made to these entries:

* The `Coding.display` to the EOB has been added for Diagnostic and Procedure codes in the appropriate claim types.

* A descriptive name will be displayed in the `Coding.display` for Diagnosis/Procedure fields.

## BLUEBUTTON-306: Remove baseDstu3 mapping

Removing the old mapping (baseDstu3) from the servletRegistration as it was only kept to ensure backwards compatibility until the front end team completed changes. The mapping for the servletRegistration had previously be changed to "v1/fhir" as part of BLUEBUTTON-130.


## BLUEBUTTON-146: Display NDC (National Drug Code) Substance Names in EOB

Several changes have been made to these entries:

* The `Coding.display` to the EOB has been added for NDC fields in Part D, Carrier and DME.

* The Substance Name will be displayed in the `Coding.display` for NDC fields.

* The FDA NDC product file we use is downloaded from (https://www.accessdata.fda.gov/cder/ndctext.zip).
   
## BLUEBUTTON-200: Fix duplicate `ExplanationOfBenefit`s bug

A bug was fixed that had been causing duplicate `ExplanationOfBenefit` resources to be returned for most beneficiaries. (It had been generating one exact-duplicate EOB per each claim line in each claim.)

## BLUEBUTTON-185: Include HIC history data in `Patient` lookups

Beneficiaries' HIC history is now considered for patient lookup requests. This should improve our patient matching success rate to around 99%.

## CBBF-167: Removed date search parameter for EOB searches

This functionality had not been supported/surfaced by the frontend, but was still appearing in the application's capability statement (i.e. `/metadata`). Since it isn't needed or supported at this time, it was removed to correct the overall capability statement.


## CBBF-175: Fixed `ExplanationOfBenefit.diagnosis.type` Entries

Several changes have been made to these entries:

* The `Coding.system` has been changed.
    * Previously: ``
    * Corrected/current: `https://bluebutton.cms.gov/resources/codesystem/diagnosis-type`
* The `Coding.code` values have been fixed.
    * Previous format: `[CODE1]`
    * Corrected/current format: `code1`
        * In rare cases where there's more than one code, these will be captured in additional `ExplanationOfBenefit.diagnosis.type` entries.
* The `Coding.display` values are included.

## CBBF-169: Fixed Money Codings

[Money](http://hl7.org/fhir/STU3/datatypes.html#Money) values returned by the API were previously structured incorrectly per the FHIR specification and have now been corrected:

1. The `Money.system` was incorrect:
    * Previously: `USD`
    * Corrected/Current: `urn:iso:std:iso:4217`
2. The `Money.code` was missing.
    * Previously: (missing)
    * Corrected/Current: `USD`

## CBBF-97 (again): More fixes to code systems, etc.  (Sprint 47, 2018-03)

### Change `Patient.identifier` Systems

The `Identifier.system` values used here were incorrect and have been fixed:

* Beneficiary ID
    * Previously: `http://bluebutton.cms.hhs.gov/identifier#bene_id`
    * Corrected/Current: `https://bluebutton.cms.gov/resources/variables/bene_id`
* HICN Hash
    * Previously: `http://bluebutton.cms.hhs.gov/identifier#hicnHash`
    * Corrected/Current: `https://bluebutton.cms.gov/resources/identifier/hicn-hash`

Documentation for these fields is now available at the corrected URLs.

### Change `ExplanationOfBenefit.information` Entries

Several changes have been made to these entries:

1. The `ExplanationOfBenefit.information.category` codings have changed:
    a. The `Coding.system` for all of these is now `https://bluebutton.cms.gov/resources/codesystem/information`.
    b. The `Coding.code` have all been switched to reference URLs. Those URLs uniquely identify the `information` fields and can also be accessed for documentation on those fields. This is a bit unusual for a FHIR `Coding`, but should be useful in this case.
    c. The `Coding.display` values are included.
2. For `ExplanationOfBenefit.information` entries that are just used to convey a coding (which is most of them), the coded data has been moved to the `ExplanationOfBenefit.information.code` field.

### Switch Most `ExplanationOfBenefit.benefitBalance` Entries to "Adjudication Total" Extensions

Most of the former `ExplanationOfBenefit.benefitBalance` entries were not actually _benefit balances_, and so were improperly mapped. These values are instead better thought of as overall-claim-level analogues of the `ExplanationOfBenefit.item.adjudication` field.

The upcoming STU4 release of FHIR will likely include a new `ExplanationOfBenefit.total` field to accommodate this kind of information. Until then, we are representing those fields as extensions on the `ExplanationOfBenefit` resources.

The <https://bluebutton.cms.gov/resources/codesystem/adjudication-total> reference page provides a list of all these fields.

As part of this change, one of the former `ExplanationOfBenefit.benefitBalance` entries, <https://bluebutton.cms.gov/resources/variables/nch_blood_pnts_frnshd_qty>, was actually changed to an `ExplanationOfBenefit.information` entry, as that was most appropriate.

### Change `ExplanationOfBenefit.benefitBalance` Entries

Several changes have been made to these entries:

1. The `Coding.display` values for `ExplanationOfBenefit.benefitBalance.category` are now included.
2. The `Coding.system` values used for `ExplanationOfBenefit.benefitBalance.financial.type` were incorrect and have been fixed:
    * Previously: `http://bluebutton.cms.hhs.gov/coding#benefitBalanceType`
    * Corrected/Current: `https://bluebutton.cms.gov/resources/codesystem/benefit-balance`
3. The `Coding.code` values used for `ExplanationOfBenefit.benefitBalance.financial.type` were incorrect and have been fixed:
    * Previously, these had been set to what should have been the `Coding.display` values.
    * Now, they've all been switched to reference URLs. Those URLs uniquely identify the `benefitBalance` financial type fields and can also be accessed for documentation on those fields. This is a bit unusual for a FHIR `Coding`, but should be useful in this case.
4. The `Coding.display` values for `ExplanationOfBenefit.benefitBalance.financial.type` are now included.

### Change `ExplanationOfBenefit.item.adjudication` Entries

Several changes have been made to these entries:

1. The `Coding.system` values used for `ExplanationOfBenefit.item.adjudication.category` were incorrect and have been fixed:
    * Previously: "`CMS Adjudications`"
    * Corrected/Current: `https://bluebutton.cms.gov/resources/codesystem/adjudication`
2. The `Coding.code` values used for `ExplanationOfBenefit.item.adjudication.category` were incorrect and have been fixed:
    * Previously, these had been set to what should have been the `Coding.display` values.
    * Now, they've all been switched to reference URLs. Those URLs uniquely identify the `adjudication` fields and can also be accessed for documentation on those fields. This is a bit unusual for a FHIR `Coding`, but should be useful.
3. The `Coding.display` values for `ExplanationOfBenefit.item.adjudication.category` are now included.

### Include `ExplanationOfBenefit.careTeam.role` `Coding.display` Values

The `Coding.display` values for this field are now included in responses, for convenience.

### Fix `ExplanationOfBenefit.type` "FHIR Claim Type" Coding

This fix only applies to `ExplanationOfBenefit.type` `Coding`s where the `Coding.system` is `http://hl7.org/fhir/ex-claimtype`.

The `Coding.code` values used here were incorrectly uppercased and have been fixed (to lowercase). In addition, `Coding.display` values are now included for this `Coding`.

### Fix `ExplanationOfBenefit.identifier` "Prescription Reference Number" System

The `Identifier.system` values used here were incorrect and have been fixed:

* Previously: `CCW.RX_SRVC_RFRNC_NUM`
* Corrected/Current: `https://bluebutton.cms.gov/resources/variables/rx_srvc_rfrnc_num`

Documentation for this field is now available at its corrected URL.

### Change NDC Code System

The NDC `Coding.system` values used have been changed to the ones recommended by the FHIR community:

* Previously: `https://www.accessdata.fda.gov/scripts/cder/ndc`
* Improved/Current: `http://hl7.org/fhir/sid/ndc`

### Change `ExplanationOfBenefit.item.service` and `ExplanationOfBenefit.item.modifier` Code System

The HCPCS `Coding.system` values used here have been changed to point to better documentation:

* Previously: `https://www.cms.gov/Medicare/Coding/MedHCPCSGenInfo/index.html`
* Improved/Current: `https://bluebutton.cms.gov/resources/codesystem/hcpcs`

### Fix `ExplanationOfBenefit.type` "Blue Button EOB Type" Code System

The `Coding.system` values used here were incorrect and have been fixed:

* Previously: `https://bluebutton.cms.gov/developer/docs/reference/some-thing`
* Corrected/Current: `https://bluebutton.cms.gov/resources/codesystem/eob-type`

Documentation for this field is now available at its corrected URL.

### Fix `ExplanationOfBenefit.identifier` "Claim Group ID" System

The `Identifier.system` values used here were incorrect and have been fixed:

* Previously: `http://bluebutton.cms.hhs.gov/identifier#claimGroup`
* Corrected/Current: `https://bluebutton.cms.gov/resources/identifier/claim-group`

Documentation for this field is now available at its corrected URL.

### Include `ExplanationOfBenefit.item.detail.type` `Coding.display` Values

The `Coding.display` values for this field are now included in responses, for convenience. (Note: This field is only included for Part D Events.)

### Remove `http://hl7.org/fhir/ValueSet/v3-ActInvoiceGroupCode` Extension

This extension was included in all `ExplanationOfBenefit` responses (except for Part D Events), with a static/constant value. This wasn't providing any value and has accordingly been removed.

### Remove `ExplanationOfBenefit.disposition`

This field was included in all `ExplanationOfBenefit` responses, with a static/constant value. Since it's not a required field, this wasn't providing any value and has accordingly been removed.

## CBBF-97: Update URIs from "`ccwdata.org`" to "`bluebutton.cms.gov`"

The API's responses included many once-working-but-now-invalid URLs for the `ccwdata.org` domain, e.g. "`https://www.ccwdata.org/cs/groups/public/documents/datadictionary/pmtdnlcd.txt`". Most of these URLs have now been updated to instead point to the "`bluebutton.cms.gov`" domain, e.g. "`https://bluebutton.cms.gov/resources/variables/carr_clm_pmt_dnl_cd/`" (note that the path suffix has also changed for many fields to a longer, more expressive field name). These new URLs should all resolve to HTML pages containing the documentation that had previously only been available in the [Data Dictionary PDF codebooks](https://www.ccwdata.org/web/guest/data-dictionaries). In making this documentation more accessible, we hope the API is now easier to use.

Please note some caveats:

* This first big update fixed most of the old, broken URLs used in the API—but not all. We hope to complete the transition for the remaining URLs shortly.
* The new `bluebutton.cms.gov` pages were automatically parsed from the PDF codebooks and we're not quite done stamping out all of the bugs in that parsing. Our apologies for any oddities you encounter while we're working on that.
* The new pages haven't yet received any design love and are looking a bit rough, though the content is there. We hope to have them all shined up for you shortly.

## CBBF-139/CBBF-140: `Coding.display` Values (Sprint 46, 2018-02)

Many fields in the API now include `Coding.display` values: brief, descriptive English text that explains the meaning of the coded value. For example, see the new "`display`" value in the following sample `Patient` resource:

```
{
  "resourceType": "Patient",
  "id": "567834",
  "extension": [
    {
      "url": "https://bluebutton.cms.gov/resources/variables/race",
      "valueCoding": {
        "system": "https://bluebutton.cms.gov/resources/variables/race",
        "code": "1",
        "display": "White"
      }
    }
  ],
  ...
}
```

Please note that these values have been automatically parsed out of the [Data Dictionary PDF codebooks](https://www.ccwdata.org/web/guest/data-dictionaries) and not yet fully QA'd, so some of them will have parsing problems. That QA work is ongoing at the moment, so the problems should be resolved in the future. 

Future updates may add `Coding.display` values for additional fields.

## CBBF-138 (Sprint 45, 2018-02)
* Mapped CARR_CLM_PRMRY_PYR_PD_AMT for Carrier claims to EOB.benefitbalance.financial as "Primary Payer Paid Amount"
* Mapped IME_OP_CLM_VAL_AMT & DSH_OP_CLM_VAL_AMT for Inpatient claims to EOB.benefitbalance.financial as "Indirect Medical Education Amount" and "Disproportionate Share Amount" respectively.
* Mapped BENE_HOSPC_PRD_CNT for Hospice claims as an extension to EOB.hospitalization as https://bluebutton.cms.gov/resources/hospcprd

## CBBF-123 (Sprint 45, 20128-02)
* Added coverage extension codings for part A & B termination codes.
	1. TransformerConstant URLs have been added for both extensions respectively: https://www.ccwdata.org/cs/groups/public/documents/datadictionary/a_trm_cd.txt and https://www.ccwdata.org/cs/groups/public/documents/datadictionary/b_trm_cd.txt
* The status for part D coverage transforms now defaults to active.

## CBBF-126 (Sprint 44, 2018-02)
* Added an extension coding for DME provider billing number at the item level
	1. A temporary URL has been added https://bluebutton.cms.gov/resources/suplrnum

## CBBD-385 (Sprint 43, 2018-01)

* Standardized the [ExplanationOfBenefit.type](http://hl7.org/fhir/explanationofbenefit-definitions.html#ExplanationOfBenefit.type) field across all 8 claim types. This field's `CodeableConcept` will now have some of these possible `Coding`s:
    1. `{ "system": "https://bluebutton.cms.gov/developer/docs/reference/some-thing", "code": "<carrier,dme,hhs,hospice,inpatient,outpatient,pde,snf>" }`
        * This entry will be present for all EOBs.
        * Only one of the listed `code` values will be present on each EOB, designating the CMS claim type.
        * The "`some-thing`" system suffix value there is temporary, pending other in-progress work.
    2. `{ "system": "http://hl7.org/fhir/ex-claimtype", "code": "<institutional,pharmacy,professional>" }`
       * This entry will only be present for carrier, outpatient, inpatient, hospice, SNF, and Part D claims:
           * carrier, outpatient: `professional`
           * inpatient, hospice, SNF: `institutional`
           * Part D: `pharmacy`
           * HHA, DME: not mapped, as there are no equivalent FHIR [Claimtype](http://hl7.org/fhir/codesystem-claim-type.html) codes at the moment.
    3. `{ "system": "https://www.ccwdata.org/cs/groups/public/documents/datadictionary/clm_type.txt", "code": "<coded-value>" }`
        * Please note that this `Coding` had previously been mapped to an extension.
        * This entry will not be present for all claim types. See the `NCH_CLM_TYPE_CD` variable in the [Medicare Fee-For-Service Claims codebook](https://www.ccwdata.org/documents/10280/19022436/codebook-ffs-claims.pdf) for details.
    4. `{ "system": "https://www.ccwdata.org/cs/groups/public/documents/datadictionary/ric_cd.txt", "code": "<coded-value>" }`
        * This entry will not be present for all claim types. See the `NCH_NEAR_LINE_REC_IDENT_CD` variable in the [Medicare Fee-For-Service Claims codebook](https://www.ccwdata.org/documents/10280/19022436/codebook-ffs-claims.pdf) for details.

## CBBF-92 (Sprint 42, 2018-01)

* A number of coding system URIs have been fixed:
    * The care team role coding system is now `http://hl7.org/fhir/claimcareteamrole`, where it had previously used `http://build.fhir.org/valueset-claim-careteamrole.html`.
    * The HCPCS coding system is now `https://www.cms.gov/Medicare/Coding/MedHCPCSGenInfo/index.html`, where it had previously used these:
        * `https://www.ccwdata.org/cs/groups/public/documents/datadictionary/hcpcs_cd.txt`
        * `https://www.ccwdata.org/cs/groups/public/documents/datadictionary/mdfr_cd1.txt`
        * `https://www.ccwdata.org/cs/groups/public/documents/datadictionary/mdfr_cd2.txt`
        * `https://www.ccwdata.org/cs/groups/public/documents/datadictionary/mdfr_cd3.txt`
        * `https://www.ccwdata.org/cs/groups/public/documents/datadictionary/mdfr_cd4.txt`
    * The benefit balance coding system is now `http://hl7.org/fhir/benefit-category`, where it had previously used `http://build.fhir.org/explanationofbenefit-definitions.html#ExplanationOfBenefit.benefitBalance.category`.
        * The case of many of the values coded in this system has now been corrected to lowercase, as well.	
      
## CBBD-386 Map NDC code to FHIR for Part D

* Following FHIR Mapping changes were made:
    * The NDC (National Drug Code) for Part D claims wasn't being mapped to FHIR.  Now it is mapped to ExplanatonOfBenefit.item.service (`http://hl7.org/fhir/explanationofbenefit-definitions.html#ExplanationOfBenefit.item.service`).
    * The `https://www.ccwdata.org/cs/groups/public/documents/datadictionary/rx_orgn_cd.txt` RIF Part D field was being mapped to ExplanationOfBenefit.item.service. Changed to now be mapped to ExplanationOfBenefit.information.
    
## CBBF-111 FHIR Mapping Change (Outpatient)

* Following FHIR Mapping changes were made:

		*  Changes to the diagnosis section (The following was done for ALL claim types that contain diagnosis codes)
			◦ Tie diagnosis.type “PRINCIPAL” to PRNCPAL_DGNS_CD or ICD_DGNS_CD1
			◦ Include PRNCPAL_DGNS_CD or ICD_DGNS_CD1, but not both since both variables store the same value and is considered primary/principal
			◦ For FST_DGNS_E_CD or ICD_DGNS_E_CD1, and ICD_DGNS_E_CD2-12, make diagnosis.type to be “FIRSTEXTERNAL”
			◦ For ICD_DGNS_E_CD2-12, make diagnosis.type to be “EXTERNAL”
			◦ Include FST_DGNS_E_CD or ICD_DGNS_E_CD1, but not both since both variables store the same value
			◦ For RSN_VISIT_CD1-3, make diagnosis.type to be “REASONFORVISIT”

		* The REV_CNTR_DT (Revenue Center Date) for Outpatient, Hospice, and HHA was not being mapped. Now it is mapped to ExplanationOfBenefit.item.serviced.date (`http://hl7.org/fhir/explanationofbenefit-definitions.html#ExplanationOfBenefit.item.serviced.date`).
		* The REV_CNTR_PMT_AMT_AMT (Revenue Center Payment Amount Amount) was the same for Outpatient, Hospice, and HHA and has been abstracted to a method in the TransformerUtils.java class.
		* Map REV_UNIT (Revenue Center Unit Count) for Outpatient, Hospice, Inpatient, SNF, and HHA to EOB.item.quantity (`http://hl7.org/fhir/explanationofbenefit-definitions.html#ExplanationOfBenefit.item.quantity`).
		* Map REV_CNTR_NDC_QTY (Revenue Center NDC Quantity) for Outpatient, Hospice, Inpatient, SNF, and HHA as an extension of the item.modifier REV_CNTR_NDC_QTY_QLFR_CD.
		* Map HCPCS_CD (Revenue Center Healthcare Common Procedure Coding System) to ExplanationOfBenefit.item.service
		* Map REV_CNTR_IDE_NDC_UPC_NUM (Revenue Center IDE, NDC, UPC Number) to an extension of ExplanationOfBenefit.item.service
		* Change code value from NCH Payment Amount to Revenue Payment Amount - description change
		* Map REV_CNTR_STUS_IND_CD (Revenue Center Status Indicator Code) to an extension of ExplanationOfBenefit.item.revenue
		
	
## CBBF-112 FHIR Mapping Change (Inpatient)

* Following FHIR Mapping changes were made:
	
		*  Changes to the diagnosis section
			◦ Tie diagnosis.type “ADMITTING” to ADMTG_DGNS_CD
			◦ Tie diagnosis.type “PRINCIPAL” to PRNCPAL_DGNS_CD or ICD_DGNS_CD1
			◦ Include PRNCPAL_DGNS_CD or ICD_DGNS_CD1, but not both since both variables store the same value and is considered primary/principal
			◦ For CLM_POA_IND_SW1-25, make extension to diagnosis
			◦ For FST_DGNS_E_CD or ICD_DGNS_E_CD1, and ICD_DGNS_E_CD2-12, make diagnosis.type to be “FIRSTEXTERNAL”
			◦ For ICD_DGNS_E_CD2-12, make diagnosis.type to be “EXTERNAL”
			◦ Include FST_DGNS_E_CD or ICD_DGNS_E_CD1, but not both since both variables store the same value
		
	* Map REV_UNIT (Revenue Center Unit Count) for Outpatient, Hospice, Inpatient, SNF, and HHA to EOB.item.quantity (`http://hl7.org/fhir/explanationofbenefit-definitions.html#ExplanationOfBenefit.item.quantity`).
	* Map REV_CNTR_NDC_QTY (Revenue Center NDC Quantity) for Outpatient, Hospice, Inpatient, SNF, and HHA as an extension of the item.modifier REV_CNTR_NDC_QTY_QLFR_CD.
	* Map CLM_DRG_CD (Claim Diagnosis Related Group Code) to ExplanationOfBenefit.diagnosis.packageCode
	* Map PRVDR_NUM (Provider Number) to ExplanationOfBenefit.provider
    

## CBBF-128 Add FILL_NUM to PDE data

* Following FHIR Mapping changes were made:
	
	* The FILL_NUM (Fill Number) for Part D claims wasn't being mapped to FHIR. Now it is mapped to ExplanationOfBenefit.item.quantity (`http://hl7.org/fhir/explanationofbenefit-definitions.html#ExplanationOfBenefit.item.quantity`).
	* The DAYS_SUPLY_NUM (Days Supply) for Part D claims was re-mapped as an extension of ExplanationOfBenefit.item.quantity instead of item.modifier.

## CBBF-110 FHIR Mapping Change (DME)

* Following FHIR Mapping changes were made:
	
	* The FI_NUM (Fiscal Intermediary Number) for Inp, Out, HHA, Hospice, and SNF was not being mapped. Now it is mapped to ExplanationOfBenefit.extension (`http://hl7.org/fhir/explanationofbenefit-definitions.html#ExplanationOfBenefit.extension`).
	* A second occurrence of CCLTRNUM (Clinical Trial Number) has been removed.
	* The SUPLRNUM (DMERC Line Supplier Provider Number) for DME was not being mapped. Now it is mapped to ExplanationOfBenefit.item.extension (`http://hl7.org/fhir/explanationofbenefit-definitions.html#ExplanationOfBenefit.item.extension`).
	* System and URL for MTUS_CNT now points to DME_UNIT link instead.
	* System and URL for MTUS_IND now points to UNIT_IND link instead.
	
## CBBF-109 FHIR Mapping Change (HHA)

* Following FHIR Mapping changes were made:

	* The REV_CNTR_DT (Revenue Center Date) for Outpatient, Hospice, and HHA was not being mapped. Now it is mapped to ExplanationOfBenefit.item.serviced.date (`http://hl7.org/fhir/explanationofbenefit-definitions.html#ExplanationOfBenefit.item.serviced.date`).
	* The REV_CNTR_PMT_AMT_AMT (Revenue Center Payment Amount Amount) was the same for Outpatient, Hospice, and HHA and has been abstracted to a method in the TransformerUtils.java class.
	* Updated System and URL for DME_UNIT in CarrierClaim to point to MTUS_CNT (undoing the change for Carrier from CBBF-110).
	* Updated System and URL for UNIT_IND in CarrierClaim to point to MTUS_IND (undoing the change for Carrier from CBBF-110).
	* Map REV_UNIT (Revenue Center Unit Count) for Outpatient, Hospice, Inpatient, SNF, and HHA to EOB.item.quantity (`http://hl7.org/fhir/explanationofbenefit-definitions.html#ExplanationOfBenefit.item.quantity`).
	* Map REV_CNTR_NDC_QTY (Revenue Center NDC Quantity) for Outpatient, Hospice, Inpatient, SNF, and HHA as an extension of the item.modifier REV_CNTR_NDC_QTY_QLFR_CD.
	
## CBBF-108 FHIR Mapping Change (Hospice)

* Following FHIR Mapping changes were made:

	* The REV_CNTR_PMT_AMT_AMT code value was changed to read "Revenue Center Payment Amount" in the XML for Hospice/HHA/DME/Outpatient.
	
## CBBF-106 FHIR Mapping Change (Carrier)

* Following FHIR Mapping changes were made:

	* Carrier LPRPAYCD (Line Beneficiary Primary Payer Code) had extension URL and system value changed to point to LPRPAYCD.txt.

## CBBF-135 Map Carrier CARR_LINE_CLIA_LAB_NUM

* Following FHIR mapping changes were made:

	* The field CARR_LINE_CLIA_LAB_NUM for Carrier was remapped as a valueIdentifier from a valueCodeableConcept.

## CBBF-142 ICD codes have invalid Coding.system

* Following changes have been made:

	* IcdCode.getFhirSystem() had a condition comparing a string "" to a character '' resulting in the incorrect Coding.system. This was changed to compare a character '' to a character ''.
	* Test classes were created for Diagnosis and CCWProcedure, both of which extend IcdCode, to ensure that the two classes are functioning properly.
	
## CBBF-134 Map Carrier CARR_LINE_ANSTHSA_UNIT_CNT

* Following FHIR mapping changes were made:

	* The field CARR_ANSTHSA_UNIT_CNT (Carrier Line Anesthesia Unit Count) has been mapped to item.service.extension (`http://hl7.org/fhir/explanationofbenefit-definitions.html#ExplanationOfBenefit.item.service.extension`) only when the value is greater than zero.
	
## CBBF-146 Address FIXME's in Transformer like classes

* Following FHIR mapping changes were made:

	* The "FIXME this should be mapped as a valueQuantity, not a valueCoding" issues were addressed by creating a new common method for adding quantities to an extension instead of codeable concepts for these fields. The new method is called addExtensionValueQuantity in TransformerUtils.
	* The "FIXME this should be mapped as an extension valueIdentifier instead of as a valueCodeableConcept" issues were addressed by creating a new common method for adding identifiers to an extension instead of a codeable concept for these fields. The new method is called addExtensionValueIdentifier in TransformerUtils.
	* The "FIXME: check if this field is non-nullable and if not remove the 'if' check" issues were addressed by comparing the fields to their definition in the rif-layout-and-fhir-mapping.xlsx file. Most fields were found to be non-nullable and so the "if" check was removed.<|MERGE_RESOLUTION|>--- conflicted
+++ resolved
@@ -1,6 +1,5 @@
 # API Changelog
 
-<<<<<<< HEAD
 ## BFD-1477 Map Provider for PDE
 
 * Following FHIR mapping changes were made:
@@ -15,7 +14,6 @@
       },
   ```
 
-=======
 ## BFD-1424 Fix mtus code
 
 Added a new extension with the correct url/system for MTUS Code and kept the old extension with the MTUS Code value that had the incorrect url/system of MTUS Count:
@@ -58,7 +56,7 @@
         "display":"Services"
       }
 ```
->>>>>>> 1e992d67
+
 ## BFD-1446: Added focal field to v2
 
 For V2, set eob.insurance.focal to 'true' for all hard coded eob.insurance.coverage elements
