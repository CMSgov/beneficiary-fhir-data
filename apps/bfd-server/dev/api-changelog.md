--- conflicted
+++ resolved
@@ -1,6 +1,5 @@
 # API Changelog
 
-<<<<<<< HEAD
 ## BFD-1529: Populate Part B Termination Code Correctly
 
 For Coverage Claims, the Part A coverage termination code was being provided by the API for Part B events. 
@@ -67,7 +66,7 @@
   ...
 }
 ```
-=======
+
 ## BFD-1477 Map Provider for PDE
 
 * Following FHIR mapping changes were made:
@@ -81,7 +80,6 @@
         }
       },
   ```
->>>>>>> e0b54ce8
 
 ## BFD-1424 Fix mtus code
 
