# API Changelog

<<<<<<< HEAD
## BFD-1582 Remove spurious coverage contracts

Removed hardcoded coverage contracts that were inadvertantly introduced in V1 and V2 during testing.

The contract that was removed in V1:

```
"contract" : [ {
        "id" : "ptc-contract1"
      }, {
        "reference" : "Coverage/part-a-contract1 reference"
      } ]
```

The contract that was removed in V2:

```
"contract" : [ {
        "id" : "contract1"
      }, {
        "reference" : "Coverage/part-a-contract1"
      } ]
=======
## BFD-1423 Remove Duplicate Drug Status Code

Removed duplicate drug status coding from API output for PDE claims:
There will only be one of these:
```
 "category" : {
          "coding" : [ {
            "system" : "http://terminology.hl7.org/CodeSystem/claiminformationcategory",
            "code" : "info",
            "display" : "Information"
          }, {
            "system" : "https://bluebutton.cms.gov/resources/codesystem/information",
            "code" : "https://bluebutton.cms.gov/resources/variables/drug_cvrg_stus_cd",
            "display" : "Drug Coverage Status Code"
          } ]
        },
        "code" : {
          "coding" : [ {
            "system" : "https://bluebutton.cms.gov/resources/variables/drug_cvrg_stus_cd",
            "code" : "C",
            "display" : "Covered"
          } ]
        }
}
>>>>>>> f3186cd8
```

## BFD-1477 Map Provider for PDE

* Following FHIR mapping changes were made:

	* eob.provider, in PDE, is mapped using serviceProviderId (the pharmacy id) in v2
```
  "provider" : {
        "identifier" : {
          "system" : "https://bluebutton.cms.gov/resources/variables/prvdr_num",
          "value" : "1023011079"
        }
      },
  ```

## BFD-1424 Fix mtus code

Added a new extension with the correct url/system for MTUS Code and kept the old extension with the MTUS Code value that had the incorrect url/system of MTUS Count:
The old coding:
```
{
      "url" : "https://bluebutton.cms.gov/resources/variables/carr_line_mtus_cnt",
      "valueQuantity" : {
        "value" : 1
      }
}, 
{
      "url" : "https://bluebutton.cms.gov/resources/variables/carr_line_mtus_cnt",
      "valueCoding" : {
        "system" : "https://bluebutton.cms.gov/resources/variables/carr_line_mtus_cnt",
        "code" : "3"
      }
}
```
The new coding:
```
{
      "url" : "https://bluebutton.cms.gov/resources/variables/carr_line_mtus_cnt",
      "valueQuantity" : {
        "value" : 1
      }
},
{
      "url" : "https://bluebutton.cms.gov/resources/variables/carr_line_mtus_cnt",
      "valueCoding" : {
        "system" : "https://bluebutton.cms.gov/resources/variables/carr_line_mtus_cnt",
        "code" : "3"
      }
},
{
      "url" : "https://bluebutton.cms.gov/resources/variables/carr_line_mtus_cd",
      "valueCoding" : {
        "system" : "https://bluebutton.cms.gov/resources/variables/carr_line_mtus_cd",
        "code" : "3",
        "display":"Services"
      }
```

## BFD-1446: Added focal field to v2

For V2, set eob.insurance.focal to 'true' for all hard coded eob.insurance.coverage elements

This is a Boolean field and should be set to either true or false. The definition of the field is this: "Coverage to be used for adjudication". There will only be one insurance per claim. If this is the case then the focal should always be set to true.  This is only for PDE claims, since it appears this is the only claim type that sets any values within the eob.insurance[N]. This is also ONLY A FIX FOR V2.

````
 "insurance" : [ {
    "focal" : true,
    ...,
 }]
````

## BFD-1383 Update V2 line item allowed charge amount mapping

Previously, the allowed charge amount in the EOB FHIR response was incorrectly being populated by the submitted charge amount data field. The value for allowed charge amount is now being populated correctly by the respective allowed charge amount data field. Note that this is only for v2
For DME the new allowed charge amount looks like:
````
"amount" : {
    "value" : 129.45,
    "currency" : "USD"
}
````

For Carrier:
````
"amount" : {
    "value" : 47.84,
    "currency" : "USD"
}
````

## BFD-1516: Map Hospice Period Count in V2

Added mapping for Hospice Period count
BENE_HOSPC_PRD_CNT => ExplanationOfBenefit.extension

This field was mapped in v1 but missing in v2, so this change is to achieve parity for this field.

The newly added information will look like:

```
"resource" : {
  "resourceType" : "ExplanationOfBenefit",
  ...
  {
    "url" : "https://bluebutton.cms.gov/resources/variables/bene_hospc_prd_cnt",
    "valueQuantity" : {
      "value" : 2
    }
  }
  ...
}
```

## BFD-1517: Map FI Number in V2

Added mapping for Fiscal Intermediary Number
FI_NUM => ExplanationOfBenefit.extension

This field was mapped in v1 but missing in v2, so this change is to achieve parity for this field.

The newly added information will look like:

```
"resource" : {
  "resourceType" : "ExplanationOfBenefit",
  ...
  {
    "url" : "https://bluebutton.cms.gov/resources/variables/fi_num",
    "valueCoding" : {
      "system" : "https://bluebutton.cms.gov/resources/variables/fi_num",
      "code" : "8299"
    }
  }
  ...
}
```

## BFD-1518: Map Revenue Center Status Indicator Code in V2

Added mapping for Revenue Status Code:
REV_CNTR_STUS_IND_CD => ExplanationOfBenefit.item.revenue.extension

This field was mapped in v1 but missing in v2, so this change is to achieve parity for this field.

The newly added extension will look like:

```
"resource" : {
  "resourceType" : "ExplanationOfBenefit",
  ...
  "item" : [ {
    ...
    "revenue" : {
          "extension" : [ {
            "url" : "https://bluebutton.cms.gov/resources/variables/rev_cntr_stus_ind_cd",
            "valueCoding" : {
              "system" : "https://bluebutton.cms.gov/resources/variables/rev_cntr_stus_ind_cd",
              "code" : "A",
              "display" : "Services not paid under OPPS; uses a different fee schedule (e.g., ambulance, PT, mammography)"
            }
          } ],
          ...
    },
    ...
  } ],
  ...
}
```

## BFD-1566: Add Patient.meta.tag entry for Some Patients

Our system has delayed the processing of demographic and enrollment data
  for some persons who had previously been enrolled in Medicare
  but are not enrolled in Medicare for the current year.
This delay is due to errors in
  how that data has been sent to our system for processing
  that only impact such persons.
Only around 0.3% of persons we have records for are impacted by this issue.

Nevertheless, for such impacted persons,
  their `Patient` resources are being tagged,
  as follows:

```
{
  "resourceType": "Patient",
  ...
  "meta": {
    ...
    "tag": [
      {
        "system": "https://bluebutton.cms.gov/resources/codesystem/tags",
        "code": "delayed-backdated-enrollment",
        "display": "Impacted by delayed backdated enrollment data."
      }
    ]
  },
  ...
```

## BFD-1338: Add 2021 CPT Codes for SAMHSA Filtering

Added three new codes to `codes-cpt.csv`:
```
G1028
G2215
G2216
```

These new codes allow for enhanced SAMHSA filtering for the v1 and v2 endpoints to remain compliant with SAMHSA data sharing policy.

## BLUEBUTTON-865: Adding Carrier & DME Tax Numbers to ExplanationOfBenefit resource

A new optional flag has been added that will cause tax numbers from a claim to be included in response `ExplanationOfBenefit` resources.
To enable this, set an "`IncludeTaxNumbers: true`" HTTP header in the `/ExplanationOfBenefit` request.

The added fields will look like:

```
"resource" : {
  "resourceType" : "ExplanationOfBenefit",
  ...
  "careTeam" : [
    ... ,
    {
      "sequence" : 42,
      "provider" : {
        "identifier" : {
          "system" : "http://terminology.hl7.org/CodeSystem/v2-0203",
          "value" : "9994931888"
        }
      },
      "responsible" : true,
      "role" : {
        "coding" : [ {
          "system" : "http://hl7.org/fhir/claimcareteamrole",
          "code" : "other",
          "display" : "Other"
        } ]
      }
    },
    ...
  ],
}
```


## BCDA-3872: Add service-date query parameter on ExplanationOfBenefit resources
A new optional query parameter has been added to ExplanationOfBenefit searches that will filter the returned results by type their respective service dates.

Some examples:

* Query for claims data that fall between 1999-10-27 and 2016-01-27 (inclusive)
  ```
  /v1/fhir/ExplanationOfBenefit?service-date=ge1999-10-27&service-date=le2016-01-27
  ```
* Query for claims data that occurred before the EOY 2020
  ```
  /v1/fhir/ExplanationOfBenefit?service-date=le2020-12-31
  ```

If the new parameter is not included, all EOBs will still be returned:

For more details, please see the associated [RFC].(https://github.com/CMSgov/beneficiary-fhir-data/blob/master/rfcs/0007-service-date-filter.md)

## BFD-8: Add and map coverage fields dual01..dual12 and rfrnc_yr to the coverage resource

The dual_01..dual12 and rfnrc_yr are essentially coverage related fields and need to be included in the coverage resource. Previously, these fields were only available on the patient resource and when beneficiaries choose to redact their demographic data, downstream consumers lose these vital eligibility fields thus the need to add them to the coverage resource. In future versions of the API, we'll want to consider removing these from the patient resource. 

## BLUEBUTTON-1843: HAPI 4.1.0 Upgrade

As part of the upgrade of the HAPI package used by the BFD, the FHIR version was changed from `3.0.1` to `3.0.2`. 
This is a minor FHIR version change. 

The `CapabilitiesStatement` resource returned by the metadata endpoint reflects this change. 
In the resource the `fhirVersion` field changed and the profile path changed from:
```
"reference" : "http://hl7.org/fhir/StructureDefinition/<Resource Type>"
```
to:
```
"reference" : "http://hl7.org/fhir/Profile/<Resource Type>"
```

## BLUEBUTTON-1679: Hashed HICN needs to be removed from Patient Resource

The Hashed HICN identifier is removed from the Patient resource response. This is to ensure that we are in compliance for the HICN rule. This is to leave no traces of the HICN-hash in any external facing data requests to BFD. 

For internal facing requests using the `IncludeIdentifiers` header, the Hashed HICN identifier will still be included in the response for the following values: [ "true", "hicn" ]. 

The following is an example of the identifier that is NO LONGER included in external facing responses:

    <identifier>
       <system value="https://bluebutton.cms.gov/resources/identifier/hicn-hash"></system>
       <value value="96228a57f37efea543f4f370f96f1dbf01c3e3129041dba3ea4367545507c6e7"></value>
    </identifier>

## BLUEBUTTON-1784: Search for patients by ptdcntrct

The Patient resource supports searching a part D Contract Number for a given month:

Requests using this feature should be of the form `v1/fhir/Patient/?_has:Coverage.extension=https://bluebutton.cms.gov/resources/variables/ptdcntrct<month code>|<contract id>`.
For example: `v1/fhir/Patient/?_has:Coverage.extension=https://bluebutton.cms.gov/resources/variables/ptdcntrct02|S0000`

#### valid parameter systems:
```
https://bluebutton.cms.gov/resources/variables/ptdcntrct01
https://bluebutton.cms.gov/resources/variables/ptdcntrct02
https://bluebutton.cms.gov/resources/variables/ptdcntrct03
https://bluebutton.cms.gov/resources/variables/ptdcntrct04
https://bluebutton.cms.gov/resources/variables/ptdcntrct05
https://bluebutton.cms.gov/resources/variables/ptdcntrct06
https://bluebutton.cms.gov/resources/variables/ptdcntrct07
https://bluebutton.cms.gov/resources/variables/ptdcntrct08
https://bluebutton.cms.gov/resources/variables/ptdcntrct09
https://bluebutton.cms.gov/resources/variables/ptdcntrct10
https://bluebutton.cms.gov/resources/variables/ptdcntrct11
https://bluebutton.cms.gov/resources/variables/ptdcntrct12
```

## BLUEBUTTON-1536: Extend `IncludeIdentifiers` header options for the Patient Resource

The `IncludeIdentifiers` header has been extended to handle values of [ "true", "hicn", "mbi' ]. 

To enable this, set an "`IncludeIdentifiers: <value>`" HTTP header in the `/Patient` request.

Multiple values can be seperated by a comma (","). For example, "`IncludeIdentifiers: hicn,mbi`" .

The following table describes the response behaviors:


HEADER: IncludeIdentifier | Response Behavior
--- | ---
\<blank\> | omit HICN and MBI
false | omit HICN and MBI
true | include HICN and MBI
hicn | include HICN
mbi | include MBI
hicn,mbi or mbi,hicn | include HICN and MBI
\<any invalid value\> | Throws an InvalidRequest exception (400 HTTP status code)


## BLUEBUTTON-1506: Support for _Since Parameter

Support for `_lastUpdated` as a search parameter is added for resources. RFC-0004 explains the details of the changes.


## BLUEBUTTON-1516: Support searching the Patient resource by hashed MBI

The Patient resource supports searching by a hashed MBI identifier:

```
https://bluebutton.cms.gov/resources/identifier/mbi-hash
```

## BLUEBUTTON-1191: Allow Filtering of EOB Searches by type

A new optional query parameter has been added to `ExplanationOfBenefit` searches that will filter the returned results by `type`.
At this time, only the `https://bluebutton.cms.gov/resources/codesystem/eob-type` codes are supported.

Some examples:

* If the new parameter is not included, all EOBs will still be returned:
    
    ```
    /v1/fhir/ExplanationOfBenefit?patient=123
    ```
    
* If only the code system is specified, all EOBs will also still be returned:
    
    ```
    /v1/fhir/ExplanationOfBenefit?patient=123&type=https://bluebutton.cms.gov/resources/codesystem/eob-type|
    ```
    
* If just a single code is specified, only EOBs matching that claim type will be returned:
    
    ```
    /v1/fhir/ExplanationOfBenefit?patient=123&type=https://bluebutton.cms.gov/resources/codesystem/eob-type|pde
    ```
    
* If just a single code is specified and no system or `|` separator is included, EOBs matching that single claim type will still be returned:
    
    ```
    /v1/fhir/ExplanationOfBenefit?patient=123&type=pde
    ```
    
* If multiple codes are specified, EOBs matching all of those claim type will be returned:
    
    ```
    /v1/fhir/ExplanationOfBenefit?patient=123&type=carrier,dme,hha,hospice,inpatient,outpatient,snf
    ```
    

## BLUEBUTTON-865: Adding plaintext HICN/MBI to Patient resource

A new optional flag has been added that will return all of a beneficiary's known HICNs and MBIs (in plaintext, both current and historical).
This feature is primarily intended for BCDA, whose ACO users need this data for patient matching purposes.
To enable this, set an "`IncludeIdentifiers: true`" HTTP header in the `/Patient` request.

The added fields will look like:

```
"resource" : {
  "resourceType" : "Patient",
  ...
  "identifier" : [
  ... ,
  {
    "extension" : [ {
      "url" : "https://bluebutton.cms.gov/resources/codesystem/identifier-currency",
      "valueCoding" : {
        "system" : "https://bluebutton.cms.gov/resources/codesystem/identifier-currency",
        "code" : "current",
        "display" : "Current"
      }
    } ],
    "system" : "http://hl7.org/fhir/sid/us-medicare",
    "value" : "543217066U"
  }, {
    "extension" : [ {
      "url" : "https://bluebutton.cms.gov/resources/codesystem/identifier-currency",
      "valueCoding" : {
        "system" : "https://bluebutton.cms.gov/resources/codesystem/identifier-currency",
        "code" : "current",
        "display" : "Current"
      }
    } ],
    "system" : "http://hl7.org/fhir/sid/us-mbi",
    "value" : "3456789"
  }, {
    "extension" : [ {
      "url" : "https://bluebutton.cms.gov/resources/codesystem/identifier-currency",
      "valueCoding" : {
        "system" : "https://bluebutton.cms.gov/resources/codesystem/identifier-currency",
        "code" : "historic",
        "display" : "Historic"
      }
    } ],
    "system" : "http://hl7.org/fhir/sid/us-medicare",
    "value" : "543217066T"
  },
  ...
  ],
  ...
}
```

## BLUEBUTTON-926: Exposing additional beneficiary coverage fields

A number of additional data fields have been added, mostly related to coverage and enrollment:

* The beneficiary's effective/coverage-start date.
    * Documentation: <https://bluebutton.cms.gov/resources/variables/covstart>
    * Found at: `Coverage[?(grouping.subPlan =~ /^Part [AB]$/)].period.start`
* The "reference year" for beneficiary enrollment data, which identifies the calendar year that most `Patient` and `Coverage` data is from. Will always be the latest year that we have data for.
    * Documentation: <https://bluebutton.cms.gov/resources/variables/rfrnc_yr>
    * Found at: `Patient.extension[?url =~ /https:\/\/bluebutton.cms.gov\/resources\/variables\/rfrnc_yr/].valueDate`
* Monthly Part C Contract Number: The Medicare Part C contract number for the beneficiary’s Medicare Advantage (MA) plan for a given month.
    * Documentation: <https://bluebutton.cms.gov/resources/variables/ptc_cntrct_id_01>
    * Found at: `Coverage[?(grouping.subPlan =~ /^Part C$/)].extension[?url =~ /https:\/\/bluebutton.cms.gov\/resources\/variables\/ptc_cntrct_id_\d\d/].valueCoding.code`
* Monthly Part C PBP Number: The Medicare Part C plan benefit package (PBP) for the beneficiary’s Medicare Advantage (MA) plan for a given month.
    * Documentation: <https://bluebutton.cms.gov/resources/variables/ptc_pbp_id_01>
    * Found at: `Coverage[?(grouping.subPlan =~ /^Part C$/)].extension[?url =~ /https:\/\/bluebutton.cms.gov\/resources\/variables\/ptc_pbp_id_\d\d/].valueCoding.code`
* Monthly Part C Plan Type Code: The type of Medicare Part C plan for the beneficiary for a given month.
    * Documentation: <https://bluebutton.cms.gov/resources/variables/ptc_plan_type_cd_01>
    * Found at: `Coverage[?(grouping.subPlan =~ /^Part C$/)].extension[?url =~ /https:\/\/bluebutton.cms.gov\/resources\/variables\/ptc_plan_type_cd_\d\d/].valueCoding.code`
* Monthly Part D Contract Number: The Part D contract number for the beneficiary’s Part D plan for a given month. CMS assigns an identifier to each contract that a Part D plan has with CMS.
    * Documentation: <https://bluebutton.cms.gov/resources/variables/ptdcntrct01>
    * Found at: `Coverage[?(grouping.subPlan =~ /^Part D$/)].extension[?url =~ /https:\/\/bluebutton.cms.gov\/resources\/variables\/ptdcntrct\d\d/].valueCoding.code`
* Monthly Part D Plan Benefit Package Number: The Part D plan benefit package (PBP) for the beneficiary’s Part D plan for a given month. CMS assigns an identifier to each PBP within a contract that a Part D plan sponsor has with CMS.
    * Documentation: <https://bluebutton.cms.gov/resources/variables/ptdpbpid01>
    * Found at: `Coverage[?(grouping.subPlan =~ /^Part D$/)].extension[?url =~ /https:\/\/bluebutton.cms.gov\/resources\/variables\/ptdpbpid\d\d/].valueCoding.code`
* Monthly Part D Market Segment Identifier: This variable is the segment number that CMS assigns to identify a geographic market segment or subdivision of a Part D plan; the segment number allows you to determine the market area covered by the plan. The variable describes the market segment for a given month.
    * Documentation: <https://bluebutton.cms.gov/resources/variables/sgmtid01>
    * Found at: `Coverage[?(grouping.subPlan =~ /^Part D$/)].extension[?url =~ /https:\/\/bluebutton.cms.gov\/resources\/variables\/sgmtid\d\d/].valueCoding.code`
* Monthly Medicare Entitlement/Buy-In Indicators: Whether the beneficiary was entitled to Part A, Part B, or both for a given month. Also indicates whether the beneficiary’s state of residence paid his/her monthly premium for Part B coverage (and Part A if necessary). State Medicaid programs can pay those premiums for certain dual eligibles; this action is called "buying in" and so this variable is the "buy-in code."
    * Documentation: <https://bluebutton.cms.gov/resources/variables/buyin01>
    * Found at: `Coverage[?(grouping.subPlan =~ /^Part [AB]$/)].extension[?url =~ /https:\/\/bluebutton.cms.gov\/resources\/variables\/buyin\d\d/].valueCoding.code`
* Monthly Medicare Advantage (MA) enrollment indicators: Whether the beneficiary was enrolled in a Medicare Advantage (MA) plan during a given month.
    * Documentation: <https://bluebutton.cms.gov/resources/variables/hmo_ind_01>
    * Found at: `Coverage[?(grouping.subPlan =~ /^Part C$/)].extension[?url =~ /https:\/\/bluebutton.cms.gov\/resources\/variables\/hmo_ind_\d\d/].valueCoding.code`
* Monthly Medicare-Medicaid dual eligibility codes: Whether the beneficiary was eligible for both Medicare and Medicaid in a given month.
    * Documentation: <https://bluebutton.cms.gov/resources/variables/dual_01>
    * Found at: `Patient.extension[?url =~ /https:\/\/bluebutton.cms.gov\/resources\/variables\/dual_\d\d/].valueCoding.code`
* Monthly cost sharing group under Part D low-income subsidy: The beneficiary’s Part D low-income subsidy cost sharing group for a given month. The Part D benefit requires enrollees to pay both premiums and cost-sharing, but the program also has a low-income subsidy (LIS) that covers some or all of those costs for certain low-income individuals, including deductibles and cost-sharing during the coverage gap.
    * Documentation: <https://bluebutton.cms.gov/resources/variables/cstshr01>
    * Found at: `Coverage[?(grouping.subPlan =~ /^Part D$/)].extension[?url =~ /https:\/\/bluebutton.cms.gov\/resources\/variables\/cstshr\d\d/].valueCoding.code`
* Monthly Part D Retiree Drug Subsidy Indicators: Indicates if the beneficiary was enrolled in an employer-sponsored prescription drug plan that qualified for Part D’s retiree drug subsidy (RDS) for a given month.
    * Documentation: <https://bluebutton.cms.gov/resources/variables/rdsind01>
    * Found at: `Coverage[?(grouping.subPlan =~ /^Part D$/)].extension[?url =~ /https:\/\/bluebutton.cms.gov\/resources\/variables\/rdsind\d\d/].valueCoding.code`

## BLUEBUTTON-898: Correct `Patient.gender` codings

Fixed the `Patient.gender` codings to be correct. Previously, all beneficiaries had reported a value of `unknown` in this field.

## BLUEBUTTON-150: Display NPI code displays in EOB

Several changes have been made to these entries:

* The `Identifier.display` to the EOB has been added for NPI type fields in the appropriate claim types.

* A practitioner's/organization's name will be displayed in the appropriate `Identifier.display` for NPI fields.

* An example of what a practitioner's name will look like is as follows:

<provider>
       <identifier>
            <system value="http://hl7.org/fhir/sid/us-npi" />
            <value value="9999333999" />
       </identifier>
       <display value="DR. JOHN E DOE MD" />
</provider>

## BLUEBUTTON-266: Implement Data Server Paging

Adding paging to the backend to lessen the load on the frontend. Changes have been made to ExplanationOfBenefitResourceProvider.findByPatient to now return a resulting bundle containing the resources matching the beneficiaryId. The bundle is created from resources pulled from a new EoBBundleProvider class, returning a small sublist of the resources for each page. Links are added to the bundle for the previous and next pages as appropriate.

This implementation allows the frontend to utilize the links we've added to the bundle instead of having to filter through the data and create their own. This is not a final solution as other issues will need to be addressed regarding result integrity in the future.

## BLUEBUTTON-480: Trim Leading and Trailing Whitespace from Codes

Some of our source data erroneously included leading/trailing whitespace, which was being passed through to the `Coding` entries that it ended up being used in.

All `Coding`s returned by the API should now have leading and trailing whitespace trimmed.

## BLUEBUTTON-147: Display ICD and Procedure code displays in EOB

Several changes have been made to these entries:

* The `Coding.display` to the EOB has been added for Diagnostic and Procedure codes in the appropriate claim types.

* A descriptive name will be displayed in the `Coding.display` for Diagnosis/Procedure fields.

## BLUEBUTTON-306: Remove baseDstu3 mapping

Removing the old mapping (baseDstu3) from the servletRegistration as it was only kept to ensure backwards compatibility until the front end team completed changes. The mapping for the servletRegistration had previously be changed to "v1/fhir" as part of BLUEBUTTON-130.


## BLUEBUTTON-146: Display NDC (National Drug Code) Substance Names in EOB

Several changes have been made to these entries:

* The `Coding.display` to the EOB has been added for NDC fields in Part D, Carrier and DME.

* The Substance Name will be displayed in the `Coding.display` for NDC fields.

* The FDA NDC product file we use is downloaded from (https://www.accessdata.fda.gov/cder/ndctext.zip).
   
## BLUEBUTTON-200: Fix duplicate `ExplanationOfBenefit`s bug

A bug was fixed that had been causing duplicate `ExplanationOfBenefit` resources to be returned for most beneficiaries. (It had been generating one exact-duplicate EOB per each claim line in each claim.)

## BLUEBUTTON-185: Include HIC history data in `Patient` lookups

Beneficiaries' HIC history is now considered for patient lookup requests. This should improve our patient matching success rate to around 99%.

## CBBF-167: Removed date search parameter for EOB searches

This functionality had not been supported/surfaced by the frontend, but was still appearing in the application's capability statement (i.e. `/metadata`). Since it isn't needed or supported at this time, it was removed to correct the overall capability statement.


## CBBF-175: Fixed `ExplanationOfBenefit.diagnosis.type` Entries

Several changes have been made to these entries:

* The `Coding.system` has been changed.
    * Previously: ``
    * Corrected/current: `https://bluebutton.cms.gov/resources/codesystem/diagnosis-type`
* The `Coding.code` values have been fixed.
    * Previous format: `[CODE1]`
    * Corrected/current format: `code1`
        * In rare cases where there's more than one code, these will be captured in additional `ExplanationOfBenefit.diagnosis.type` entries.
* The `Coding.display` values are included.

## CBBF-169: Fixed Money Codings

[Money](http://hl7.org/fhir/STU3/datatypes.html#Money) values returned by the API were previously structured incorrectly per the FHIR specification and have now been corrected:

1. The `Money.system` was incorrect:
    * Previously: `USD`
    * Corrected/Current: `urn:iso:std:iso:4217`
2. The `Money.code` was missing.
    * Previously: (missing)
    * Corrected/Current: `USD`

## CBBF-97 (again): More fixes to code systems, etc.  (Sprint 47, 2018-03)

### Change `Patient.identifier` Systems

The `Identifier.system` values used here were incorrect and have been fixed:

* Beneficiary ID
    * Previously: `http://bluebutton.cms.hhs.gov/identifier#bene_id`
    * Corrected/Current: `https://bluebutton.cms.gov/resources/variables/bene_id`
* HICN Hash
    * Previously: `http://bluebutton.cms.hhs.gov/identifier#hicnHash`
    * Corrected/Current: `https://bluebutton.cms.gov/resources/identifier/hicn-hash`

Documentation for these fields is now available at the corrected URLs.

### Change `ExplanationOfBenefit.information` Entries

Several changes have been made to these entries:

1. The `ExplanationOfBenefit.information.category` codings have changed:
    a. The `Coding.system` for all of these is now `https://bluebutton.cms.gov/resources/codesystem/information`.
    b. The `Coding.code` have all been switched to reference URLs. Those URLs uniquely identify the `information` fields and can also be accessed for documentation on those fields. This is a bit unusual for a FHIR `Coding`, but should be useful in this case.
    c. The `Coding.display` values are included.
2. For `ExplanationOfBenefit.information` entries that are just used to convey a coding (which is most of them), the coded data has been moved to the `ExplanationOfBenefit.information.code` field.

### Switch Most `ExplanationOfBenefit.benefitBalance` Entries to "Adjudication Total" Extensions

Most of the former `ExplanationOfBenefit.benefitBalance` entries were not actually _benefit balances_, and so were improperly mapped. These values are instead better thought of as overall-claim-level analogues of the `ExplanationOfBenefit.item.adjudication` field.

The upcoming STU4 release of FHIR will likely include a new `ExplanationOfBenefit.total` field to accommodate this kind of information. Until then, we are representing those fields as extensions on the `ExplanationOfBenefit` resources.

The <https://bluebutton.cms.gov/resources/codesystem/adjudication-total> reference page provides a list of all these fields.

As part of this change, one of the former `ExplanationOfBenefit.benefitBalance` entries, <https://bluebutton.cms.gov/resources/variables/nch_blood_pnts_frnshd_qty>, was actually changed to an `ExplanationOfBenefit.information` entry, as that was most appropriate.

### Change `ExplanationOfBenefit.benefitBalance` Entries

Several changes have been made to these entries:

1. The `Coding.display` values for `ExplanationOfBenefit.benefitBalance.category` are now included.
2. The `Coding.system` values used for `ExplanationOfBenefit.benefitBalance.financial.type` were incorrect and have been fixed:
    * Previously: `http://bluebutton.cms.hhs.gov/coding#benefitBalanceType`
    * Corrected/Current: `https://bluebutton.cms.gov/resources/codesystem/benefit-balance`
3. The `Coding.code` values used for `ExplanationOfBenefit.benefitBalance.financial.type` were incorrect and have been fixed:
    * Previously, these had been set to what should have been the `Coding.display` values.
    * Now, they've all been switched to reference URLs. Those URLs uniquely identify the `benefitBalance` financial type fields and can also be accessed for documentation on those fields. This is a bit unusual for a FHIR `Coding`, but should be useful in this case.
4. The `Coding.display` values for `ExplanationOfBenefit.benefitBalance.financial.type` are now included.

### Change `ExplanationOfBenefit.item.adjudication` Entries

Several changes have been made to these entries:

1. The `Coding.system` values used for `ExplanationOfBenefit.item.adjudication.category` were incorrect and have been fixed:
    * Previously: "`CMS Adjudications`"
    * Corrected/Current: `https://bluebutton.cms.gov/resources/codesystem/adjudication`
2. The `Coding.code` values used for `ExplanationOfBenefit.item.adjudication.category` were incorrect and have been fixed:
    * Previously, these had been set to what should have been the `Coding.display` values.
    * Now, they've all been switched to reference URLs. Those URLs uniquely identify the `adjudication` fields and can also be accessed for documentation on those fields. This is a bit unusual for a FHIR `Coding`, but should be useful.
3. The `Coding.display` values for `ExplanationOfBenefit.item.adjudication.category` are now included.

### Include `ExplanationOfBenefit.careTeam.role` `Coding.display` Values

The `Coding.display` values for this field are now included in responses, for convenience.

### Fix `ExplanationOfBenefit.type` "FHIR Claim Type" Coding

This fix only applies to `ExplanationOfBenefit.type` `Coding`s where the `Coding.system` is `http://hl7.org/fhir/ex-claimtype`.

The `Coding.code` values used here were incorrectly uppercased and have been fixed (to lowercase). In addition, `Coding.display` values are now included for this `Coding`.

### Fix `ExplanationOfBenefit.identifier` "Prescription Reference Number" System

The `Identifier.system` values used here were incorrect and have been fixed:

* Previously: `CCW.RX_SRVC_RFRNC_NUM`
* Corrected/Current: `https://bluebutton.cms.gov/resources/variables/rx_srvc_rfrnc_num`

Documentation for this field is now available at its corrected URL.

### Change NDC Code System

The NDC `Coding.system` values used have been changed to the ones recommended by the FHIR community:

* Previously: `https://www.accessdata.fda.gov/scripts/cder/ndc`
* Improved/Current: `http://hl7.org/fhir/sid/ndc`

### Change `ExplanationOfBenefit.item.service` and `ExplanationOfBenefit.item.modifier` Code System

The HCPCS `Coding.system` values used here have been changed to point to better documentation:

* Previously: `https://www.cms.gov/Medicare/Coding/MedHCPCSGenInfo/index.html`
* Improved/Current: `https://bluebutton.cms.gov/resources/codesystem/hcpcs`

### Fix `ExplanationOfBenefit.type` "Blue Button EOB Type" Code System

The `Coding.system` values used here were incorrect and have been fixed:

* Previously: `https://bluebutton.cms.gov/developer/docs/reference/some-thing`
* Corrected/Current: `https://bluebutton.cms.gov/resources/codesystem/eob-type`

Documentation for this field is now available at its corrected URL.

### Fix `ExplanationOfBenefit.identifier` "Claim Group ID" System

The `Identifier.system` values used here were incorrect and have been fixed:

* Previously: `http://bluebutton.cms.hhs.gov/identifier#claimGroup`
* Corrected/Current: `https://bluebutton.cms.gov/resources/identifier/claim-group`

Documentation for this field is now available at its corrected URL.

### Include `ExplanationOfBenefit.item.detail.type` `Coding.display` Values

The `Coding.display` values for this field are now included in responses, for convenience. (Note: This field is only included for Part D Events.)

### Remove `http://hl7.org/fhir/ValueSet/v3-ActInvoiceGroupCode` Extension

This extension was included in all `ExplanationOfBenefit` responses (except for Part D Events), with a static/constant value. This wasn't providing any value and has accordingly been removed.

### Remove `ExplanationOfBenefit.disposition`

This field was included in all `ExplanationOfBenefit` responses, with a static/constant value. Since it's not a required field, this wasn't providing any value and has accordingly been removed.

## CBBF-97: Update URIs from "`ccwdata.org`" to "`bluebutton.cms.gov`"

The API's responses included many once-working-but-now-invalid URLs for the `ccwdata.org` domain, e.g. "`https://www.ccwdata.org/cs/groups/public/documents/datadictionary/pmtdnlcd.txt`". Most of these URLs have now been updated to instead point to the "`bluebutton.cms.gov`" domain, e.g. "`https://bluebutton.cms.gov/resources/variables/carr_clm_pmt_dnl_cd/`" (note that the path suffix has also changed for many fields to a longer, more expressive field name). These new URLs should all resolve to HTML pages containing the documentation that had previously only been available in the [Data Dictionary PDF codebooks](https://www.ccwdata.org/web/guest/data-dictionaries). In making this documentation more accessible, we hope the API is now easier to use.

Please note some caveats:

* This first big update fixed most of the old, broken URLs used in the API—but not all. We hope to complete the transition for the remaining URLs shortly.
* The new `bluebutton.cms.gov` pages were automatically parsed from the PDF codebooks and we're not quite done stamping out all of the bugs in that parsing. Our apologies for any oddities you encounter while we're working on that.
* The new pages haven't yet received any design love and are looking a bit rough, though the content is there. We hope to have them all shined up for you shortly.

## CBBF-139/CBBF-140: `Coding.display` Values (Sprint 46, 2018-02)

Many fields in the API now include `Coding.display` values: brief, descriptive English text that explains the meaning of the coded value. For example, see the new "`display`" value in the following sample `Patient` resource:

```
{
  "resourceType": "Patient",
  "id": "567834",
  "extension": [
    {
      "url": "https://bluebutton.cms.gov/resources/variables/race",
      "valueCoding": {
        "system": "https://bluebutton.cms.gov/resources/variables/race",
        "code": "1",
        "display": "White"
      }
    }
  ],
  ...
}
```

Please note that these values have been automatically parsed out of the [Data Dictionary PDF codebooks](https://www.ccwdata.org/web/guest/data-dictionaries) and not yet fully QA'd, so some of them will have parsing problems. That QA work is ongoing at the moment, so the problems should be resolved in the future. 

Future updates may add `Coding.display` values for additional fields.

## CBBF-138 (Sprint 45, 2018-02)
* Mapped CARR_CLM_PRMRY_PYR_PD_AMT for Carrier claims to EOB.benefitbalance.financial as "Primary Payer Paid Amount"
* Mapped IME_OP_CLM_VAL_AMT & DSH_OP_CLM_VAL_AMT for Inpatient claims to EOB.benefitbalance.financial as "Indirect Medical Education Amount" and "Disproportionate Share Amount" respectively.
* Mapped BENE_HOSPC_PRD_CNT for Hospice claims as an extension to EOB.hospitalization as https://bluebutton.cms.gov/resources/hospcprd

## CBBF-123 (Sprint 45, 20128-02)
* Added coverage extension codings for part A & B termination codes.
	1. TransformerConstant URLs have been added for both extensions respectively: https://www.ccwdata.org/cs/groups/public/documents/datadictionary/a_trm_cd.txt and https://www.ccwdata.org/cs/groups/public/documents/datadictionary/b_trm_cd.txt
* The status for part D coverage transforms now defaults to active.

## CBBF-126 (Sprint 44, 2018-02)
* Added an extension coding for DME provider billing number at the item level
	1. A temporary URL has been added https://bluebutton.cms.gov/resources/suplrnum

## CBBD-385 (Sprint 43, 2018-01)

* Standardized the [ExplanationOfBenefit.type](http://hl7.org/fhir/explanationofbenefit-definitions.html#ExplanationOfBenefit.type) field across all 8 claim types. This field's `CodeableConcept` will now have some of these possible `Coding`s:
    1. `{ "system": "https://bluebutton.cms.gov/developer/docs/reference/some-thing", "code": "<carrier,dme,hhs,hospice,inpatient,outpatient,pde,snf>" }`
        * This entry will be present for all EOBs.
        * Only one of the listed `code` values will be present on each EOB, designating the CMS claim type.
        * The "`some-thing`" system suffix value there is temporary, pending other in-progress work.
    2. `{ "system": "http://hl7.org/fhir/ex-claimtype", "code": "<institutional,pharmacy,professional>" }`
       * This entry will only be present for carrier, outpatient, inpatient, hospice, SNF, and Part D claims:
           * carrier, outpatient: `professional`
           * inpatient, hospice, SNF: `institutional`
           * Part D: `pharmacy`
           * HHA, DME: not mapped, as there are no equivalent FHIR [Claimtype](http://hl7.org/fhir/codesystem-claim-type.html) codes at the moment.
    3. `{ "system": "https://www.ccwdata.org/cs/groups/public/documents/datadictionary/clm_type.txt", "code": "<coded-value>" }`
        * Please note that this `Coding` had previously been mapped to an extension.
        * This entry will not be present for all claim types. See the `NCH_CLM_TYPE_CD` variable in the [Medicare Fee-For-Service Claims codebook](https://www.ccwdata.org/documents/10280/19022436/codebook-ffs-claims.pdf) for details.
    4. `{ "system": "https://www.ccwdata.org/cs/groups/public/documents/datadictionary/ric_cd.txt", "code": "<coded-value>" }`
        * This entry will not be present for all claim types. See the `NCH_NEAR_LINE_REC_IDENT_CD` variable in the [Medicare Fee-For-Service Claims codebook](https://www.ccwdata.org/documents/10280/19022436/codebook-ffs-claims.pdf) for details.

## CBBF-92 (Sprint 42, 2018-01)

* A number of coding system URIs have been fixed:
    * The care team role coding system is now `http://hl7.org/fhir/claimcareteamrole`, where it had previously used `http://build.fhir.org/valueset-claim-careteamrole.html`.
    * The HCPCS coding system is now `https://www.cms.gov/Medicare/Coding/MedHCPCSGenInfo/index.html`, where it had previously used these:
        * `https://www.ccwdata.org/cs/groups/public/documents/datadictionary/hcpcs_cd.txt`
        * `https://www.ccwdata.org/cs/groups/public/documents/datadictionary/mdfr_cd1.txt`
        * `https://www.ccwdata.org/cs/groups/public/documents/datadictionary/mdfr_cd2.txt`
        * `https://www.ccwdata.org/cs/groups/public/documents/datadictionary/mdfr_cd3.txt`
        * `https://www.ccwdata.org/cs/groups/public/documents/datadictionary/mdfr_cd4.txt`
    * The benefit balance coding system is now `http://hl7.org/fhir/benefit-category`, where it had previously used `http://build.fhir.org/explanationofbenefit-definitions.html#ExplanationOfBenefit.benefitBalance.category`.
        * The case of many of the values coded in this system has now been corrected to lowercase, as well.	
      
## CBBD-386 Map NDC code to FHIR for Part D

* Following FHIR Mapping changes were made:
    * The NDC (National Drug Code) for Part D claims wasn't being mapped to FHIR.  Now it is mapped to ExplanatonOfBenefit.item.service (`http://hl7.org/fhir/explanationofbenefit-definitions.html#ExplanationOfBenefit.item.service`).
    * The `https://www.ccwdata.org/cs/groups/public/documents/datadictionary/rx_orgn_cd.txt` RIF Part D field was being mapped to ExplanationOfBenefit.item.service. Changed to now be mapped to ExplanationOfBenefit.information.
    
## CBBF-111 FHIR Mapping Change (Outpatient)

* Following FHIR Mapping changes were made:

		*  Changes to the diagnosis section (The following was done for ALL claim types that contain diagnosis codes)
			◦ Tie diagnosis.type “PRINCIPAL” to PRNCPAL_DGNS_CD or ICD_DGNS_CD1
			◦ Include PRNCPAL_DGNS_CD or ICD_DGNS_CD1, but not both since both variables store the same value and is considered primary/principal
			◦ For FST_DGNS_E_CD or ICD_DGNS_E_CD1, and ICD_DGNS_E_CD2-12, make diagnosis.type to be “FIRSTEXTERNAL”
			◦ For ICD_DGNS_E_CD2-12, make diagnosis.type to be “EXTERNAL”
			◦ Include FST_DGNS_E_CD or ICD_DGNS_E_CD1, but not both since both variables store the same value
			◦ For RSN_VISIT_CD1-3, make diagnosis.type to be “REASONFORVISIT”

		* The REV_CNTR_DT (Revenue Center Date) for Outpatient, Hospice, and HHA was not being mapped. Now it is mapped to ExplanationOfBenefit.item.serviced.date (`http://hl7.org/fhir/explanationofbenefit-definitions.html#ExplanationOfBenefit.item.serviced.date`).
		* The REV_CNTR_PMT_AMT_AMT (Revenue Center Payment Amount Amount) was the same for Outpatient, Hospice, and HHA and has been abstracted to a method in the TransformerUtils.java class.
		* Map REV_UNIT (Revenue Center Unit Count) for Outpatient, Hospice, Inpatient, SNF, and HHA to EOB.item.quantity (`http://hl7.org/fhir/explanationofbenefit-definitions.html#ExplanationOfBenefit.item.quantity`).
		* Map REV_CNTR_NDC_QTY (Revenue Center NDC Quantity) for Outpatient, Hospice, Inpatient, SNF, and HHA as an extension of the item.modifier REV_CNTR_NDC_QTY_QLFR_CD.
		* Map HCPCS_CD (Revenue Center Healthcare Common Procedure Coding System) to ExplanationOfBenefit.item.service
		* Map REV_CNTR_IDE_NDC_UPC_NUM (Revenue Center IDE, NDC, UPC Number) to an extension of ExplanationOfBenefit.item.service
		* Change code value from NCH Payment Amount to Revenue Payment Amount - description change
		* Map REV_CNTR_STUS_IND_CD (Revenue Center Status Indicator Code) to an extension of ExplanationOfBenefit.item.revenue
		
	
## CBBF-112 FHIR Mapping Change (Inpatient)

* Following FHIR Mapping changes were made:
	
		*  Changes to the diagnosis section
			◦ Tie diagnosis.type “ADMITTING” to ADMTG_DGNS_CD
			◦ Tie diagnosis.type “PRINCIPAL” to PRNCPAL_DGNS_CD or ICD_DGNS_CD1
			◦ Include PRNCPAL_DGNS_CD or ICD_DGNS_CD1, but not both since both variables store the same value and is considered primary/principal
			◦ For CLM_POA_IND_SW1-25, make extension to diagnosis
			◦ For FST_DGNS_E_CD or ICD_DGNS_E_CD1, and ICD_DGNS_E_CD2-12, make diagnosis.type to be “FIRSTEXTERNAL”
			◦ For ICD_DGNS_E_CD2-12, make diagnosis.type to be “EXTERNAL”
			◦ Include FST_DGNS_E_CD or ICD_DGNS_E_CD1, but not both since both variables store the same value
		
	* Map REV_UNIT (Revenue Center Unit Count) for Outpatient, Hospice, Inpatient, SNF, and HHA to EOB.item.quantity (`http://hl7.org/fhir/explanationofbenefit-definitions.html#ExplanationOfBenefit.item.quantity`).
	* Map REV_CNTR_NDC_QTY (Revenue Center NDC Quantity) for Outpatient, Hospice, Inpatient, SNF, and HHA as an extension of the item.modifier REV_CNTR_NDC_QTY_QLFR_CD.
	* Map CLM_DRG_CD (Claim Diagnosis Related Group Code) to ExplanationOfBenefit.diagnosis.packageCode
	* Map PRVDR_NUM (Provider Number) to ExplanationOfBenefit.provider
    

## CBBF-128 Add FILL_NUM to PDE data

* Following FHIR Mapping changes were made:
	
	* The FILL_NUM (Fill Number) for Part D claims wasn't being mapped to FHIR. Now it is mapped to ExplanationOfBenefit.item.quantity (`http://hl7.org/fhir/explanationofbenefit-definitions.html#ExplanationOfBenefit.item.quantity`).
	* The DAYS_SUPLY_NUM (Days Supply) for Part D claims was re-mapped as an extension of ExplanationOfBenefit.item.quantity instead of item.modifier.

## CBBF-110 FHIR Mapping Change (DME)

* Following FHIR Mapping changes were made:
	
	* The FI_NUM (Fiscal Intermediary Number) for Inp, Out, HHA, Hospice, and SNF was not being mapped. Now it is mapped to ExplanationOfBenefit.extension (`http://hl7.org/fhir/explanationofbenefit-definitions.html#ExplanationOfBenefit.extension`).
	* A second occurrence of CCLTRNUM (Clinical Trial Number) has been removed.
	* The SUPLRNUM (DMERC Line Supplier Provider Number) for DME was not being mapped. Now it is mapped to ExplanationOfBenefit.item.extension (`http://hl7.org/fhir/explanationofbenefit-definitions.html#ExplanationOfBenefit.item.extension`).
	* System and URL for MTUS_CNT now points to DME_UNIT link instead.
	* System and URL for MTUS_IND now points to UNIT_IND link instead.
	
## CBBF-109 FHIR Mapping Change (HHA)

* Following FHIR Mapping changes were made:

	* The REV_CNTR_DT (Revenue Center Date) for Outpatient, Hospice, and HHA was not being mapped. Now it is mapped to ExplanationOfBenefit.item.serviced.date (`http://hl7.org/fhir/explanationofbenefit-definitions.html#ExplanationOfBenefit.item.serviced.date`).
	* The REV_CNTR_PMT_AMT_AMT (Revenue Center Payment Amount Amount) was the same for Outpatient, Hospice, and HHA and has been abstracted to a method in the TransformerUtils.java class.
	* Updated System and URL for DME_UNIT in CarrierClaim to point to MTUS_CNT (undoing the change for Carrier from CBBF-110).
	* Updated System and URL for UNIT_IND in CarrierClaim to point to MTUS_IND (undoing the change for Carrier from CBBF-110).
	* Map REV_UNIT (Revenue Center Unit Count) for Outpatient, Hospice, Inpatient, SNF, and HHA to EOB.item.quantity (`http://hl7.org/fhir/explanationofbenefit-definitions.html#ExplanationOfBenefit.item.quantity`).
	* Map REV_CNTR_NDC_QTY (Revenue Center NDC Quantity) for Outpatient, Hospice, Inpatient, SNF, and HHA as an extension of the item.modifier REV_CNTR_NDC_QTY_QLFR_CD.
	
## CBBF-108 FHIR Mapping Change (Hospice)

* Following FHIR Mapping changes were made:

	* The REV_CNTR_PMT_AMT_AMT code value was changed to read "Revenue Center Payment Amount" in the XML for Hospice/HHA/DME/Outpatient.
	
## CBBF-106 FHIR Mapping Change (Carrier)

* Following FHIR Mapping changes were made:

	* Carrier LPRPAYCD (Line Beneficiary Primary Payer Code) had extension URL and system value changed to point to LPRPAYCD.txt.

## CBBF-135 Map Carrier CARR_LINE_CLIA_LAB_NUM

* Following FHIR mapping changes were made:

	* The field CARR_LINE_CLIA_LAB_NUM for Carrier was remapped as a valueIdentifier from a valueCodeableConcept.

## CBBF-142 ICD codes have invalid Coding.system

* Following changes have been made:

	* IcdCode.getFhirSystem() had a condition comparing a string "" to a character '' resulting in the incorrect Coding.system. This was changed to compare a character '' to a character ''.
	* Test classes were created for Diagnosis and CCWProcedure, both of which extend IcdCode, to ensure that the two classes are functioning properly.
	
## CBBF-134 Map Carrier CARR_LINE_ANSTHSA_UNIT_CNT

* Following FHIR mapping changes were made:

	* The field CARR_ANSTHSA_UNIT_CNT (Carrier Line Anesthesia Unit Count) has been mapped to item.service.extension (`http://hl7.org/fhir/explanationofbenefit-definitions.html#ExplanationOfBenefit.item.service.extension`) only when the value is greater than zero.
	
## CBBF-146 Address FIXME's in Transformer like classes

* Following FHIR mapping changes were made:

	* The "FIXME this should be mapped as a valueQuantity, not a valueCoding" issues were addressed by creating a new common method for adding quantities to an extension instead of codeable concepts for these fields. The new method is called addExtensionValueQuantity in TransformerUtils.
	* The "FIXME this should be mapped as an extension valueIdentifier instead of as a valueCodeableConcept" issues were addressed by creating a new common method for adding identifiers to an extension instead of a codeable concept for these fields. The new method is called addExtensionValueIdentifier in TransformerUtils.
	* The "FIXME: check if this field is non-nullable and if not remove the 'if' check" issues were addressed by comparing the fields to their definition in the rif-layout-and-fhir-mapping.xlsx file. Most fields were found to be non-nullable and so the "if" check was removed.<|MERGE_RESOLUTION|>--- conflicted
+++ resolved
@@ -1,6 +1,5 @@
 # API Changelog
 
-<<<<<<< HEAD
 ## BFD-1582 Remove spurious coverage contracts
 
 Removed hardcoded coverage contracts that were inadvertantly introduced in V1 and V2 during testing.
@@ -23,7 +22,7 @@
       }, {
         "reference" : "Coverage/part-a-contract1"
       } ]
-=======
+
 ## BFD-1423 Remove Duplicate Drug Status Code
 
 Removed duplicate drug status coding from API output for PDE claims:
@@ -48,7 +47,6 @@
           } ]
         }
 }
->>>>>>> f3186cd8
 ```
 
 ## BFD-1477 Map Provider for PDE
