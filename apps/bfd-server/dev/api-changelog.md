# API Changelog

<<<<<<< HEAD
## BFD-1422 Remove Duplicate Primary Payer Codes

Removed duplicate primary payer code from API output for DME claims:
```
{
          "url" : "https://bluebutton.cms.gov/resources/variables/line_bene_prmry_pyr_cd",
          "valueCoding" : {
            "system" : "https://bluebutton.cms.gov/resources/variables/line_bene_prmry_pyr_cd",
            "code" : "E",
            "display" : "Workers' compensation"
          }
}
```
=======
## BFD-1477 Map Provider for PDE

* Following FHIR mapping changes were made:

	* eob.provider, in PDE, is mapped using serviceProviderId (the pharmacy id) in v2
```
  "provider" : {
        "identifier" : {
          "system" : "https://bluebutton.cms.gov/resources/variables/prvdr_num",
          "value" : "1023011079"
        }
      },
  ```

## BFD-1424 Fix mtus code

Added a new extension with the correct url/system for MTUS Code and kept the old extension with the MTUS Code value that had the incorrect url/system of MTUS Count:
The old coding:
```
{
      "url" : "https://bluebutton.cms.gov/resources/variables/carr_line_mtus_cnt",
      "valueQuantity" : {
        "value" : 1
      }
}, 
{
      "url" : "https://bluebutton.cms.gov/resources/variables/carr_line_mtus_cnt",
      "valueCoding" : {
        "system" : "https://bluebutton.cms.gov/resources/variables/carr_line_mtus_cnt",
        "code" : "3"
      }
}
```
The new coding:
```
{
      "url" : "https://bluebutton.cms.gov/resources/variables/carr_line_mtus_cnt",
      "valueQuantity" : {
        "value" : 1
      }
},
{
      "url" : "https://bluebutton.cms.gov/resources/variables/carr_line_mtus_cnt",
      "valueCoding" : {
        "system" : "https://bluebutton.cms.gov/resources/variables/carr_line_mtus_cnt",
        "code" : "3"
      }
},
{
      "url" : "https://bluebutton.cms.gov/resources/variables/carr_line_mtus_cd",
      "valueCoding" : {
        "system" : "https://bluebutton.cms.gov/resources/variables/carr_line_mtus_cd",
        "code" : "3",
        "display":"Services"
      }
```

## BFD-1446: Added focal field to v2

For V2, set eob.insurance.focal to 'true' for all hard coded eob.insurance.coverage elements

This is a Boolean field and should be set to either true or false. The definition of the field is this: "Coverage to be used for adjudication". There will only be one insurance per claim. If this is the case then the focal should always be set to true.  This is only for PDE claims, since it appears this is the only claim type that sets any values within the eob.insurance[N]. This is also ONLY A FIX FOR V2.

````
 "insurance" : [ {
    "focal" : true,
    ...,
 }]
````

## BFD-1383 Update V2 line item allowed charge amount mapping

Previously, the allowed charge amount in the EOB FHIR response was incorrectly being populated by the submitted charge amount data field. The value for allowed charge amount is now being populated correctly by the respective allowed charge amount data field. Note that this is only for v2
For DME the new allowed charge amount looks like:
````
"amount" : {
    "value" : 129.45,
    "currency" : "USD"
}
````

For Carrier:
````
"amount" : {
    "value" : 47.84,
    "currency" : "USD"
}
````
>>>>>>> eca2bb25

## BFD-1516: Map Hospice Period Count in V2

Added mapping for Hospice Period count
BENE_HOSPC_PRD_CNT => ExplanationOfBenefit.extension

This field was mapped in v1 but missing in v2, so this change is to achieve parity for this field.

The newly added information will look like:

```
"resource" : {
  "resourceType" : "ExplanationOfBenefit",
  ...
  {
    "url" : "https://bluebutton.cms.gov/resources/variables/bene_hospc_prd_cnt",
    "valueQuantity" : {
      "value" : 2
    }
  }
  ...
}
```

## BFD-1517: Map FI Number in V2

Added mapping for Fiscal Intermediary Number
FI_NUM => ExplanationOfBenefit.extension

This field was mapped in v1 but missing in v2, so this change is to achieve parity for this field.

The newly added information will look like:

```
"resource" : {
  "resourceType" : "ExplanationOfBenefit",
  ...
  {
    "url" : "https://bluebutton.cms.gov/resources/variables/fi_num",
    "valueCoding" : {
      "system" : "https://bluebutton.cms.gov/resources/variables/fi_num",
      "code" : "8299"
    }
  }
  ...
}
```

## BFD-1518: Map Revenue Center Status Indicator Code in V2

Added mapping for Revenue Status Code:
REV_CNTR_STUS_IND_CD => ExplanationOfBenefit.item.revenue.extension

This field was mapped in v1 but missing in v2, so this change is to achieve parity for this field.

The newly added extension will look like:

```
"resource" : {
  "resourceType" : "ExplanationOfBenefit",
  ...
  "item" : [ {
    ...
    "revenue" : {
          "extension" : [ {
            "url" : "https://bluebutton.cms.gov/resources/variables/rev_cntr_stus_ind_cd",
            "valueCoding" : {
              "system" : "https://bluebutton.cms.gov/resources/variables/rev_cntr_stus_ind_cd",
              "code" : "A",
              "display" : "Services not paid under OPPS; uses a different fee schedule (e.g., ambulance, PT, mammography)"
            }
          } ],
          ...
    },
    ...
  } ],
  ...
}
```

## BFD-1566: Add Patient.meta.tag entry for Some Patients

Our system has delayed the processing of demographic and enrollment data
  for some persons who had previously been enrolled in Medicare
  but are not enrolled in Medicare for the current year.
This delay is due to errors in
  how that data has been sent to our system for processing
  that only impact such persons.
Only around 0.3% of persons we have records for are impacted by this issue.

Nevertheless, for such impacted persons,
  their `Patient` resources are being tagged,
  as follows:

```
{
  "resourceType": "Patient",
  ...
  "meta": {
    ...
    "tag": [
      {
        "system": "https://bluebutton.cms.gov/resources/codesystem/tags",
        "code": "delayed-backdated-enrollment",
        "display": "Impacted by delayed backdated enrollment data."
      }
    ]
  },
  ...
```

## BFD-1338: Add 2021 CPT Codes for SAMHSA Filtering

Added three new codes to `codes-cpt.csv`:
```
G1028
G2215
G2216
```

These new codes allow for enhanced SAMHSA filtering for the v1 and v2 endpoints to remain compliant with SAMHSA data sharing policy.

## BLUEBUTTON-865: Adding Carrier & DME Tax Numbers to ExplanationOfBenefit resource

A new optional flag has been added that will cause tax numbers from a claim to be included in response `ExplanationOfBenefit` resources.
To enable this, set an "`IncludeTaxNumbers: true`" HTTP header in the `/ExplanationOfBenefit` request.

The added fields will look like:

```
"resource" : {
  "resourceType" : "ExplanationOfBenefit",
  ...
  "careTeam" : [
    ... ,
    {
      "sequence" : 42,
      "provider" : {
        "identifier" : {
          "system" : "http://terminology.hl7.org/CodeSystem/v2-0203",
          "value" : "9994931888"
        }
      },
      "responsible" : true,
      "role" : {
        "coding" : [ {
          "system" : "http://hl7.org/fhir/claimcareteamrole",
          "code" : "other",
          "display" : "Other"
        } ]
      }
    },
    ...
  ],
}
```


## BCDA-3872: Add service-date query parameter on ExplanationOfBenefit resources
A new optional query parameter has been added to ExplanationOfBenefit searches that will filter the returned results by type their respective service dates.

Some examples:

* Query for claims data that fall between 1999-10-27 and 2016-01-27 (inclusive)
  ```
  /v1/fhir/ExplanationOfBenefit?service-date=ge1999-10-27&service-date=le2016-01-27
  ```
* Query for claims data that occurred before the EOY 2020
  ```
  /v1/fhir/ExplanationOfBenefit?service-date=le2020-12-31
  ```

If the new parameter is not included, all EOBs will still be returned:

For more details, please see the associated [RFC].(https://github.com/CMSgov/beneficiary-fhir-data/blob/master/rfcs/0007-service-date-filter.md)

## BFD-8: Add and map coverage fields dual01..dual12 and rfrnc_yr to the coverage resource

The dual_01..dual12 and rfnrc_yr are essentially coverage related fields and need to be included in the coverage resource. Previously, these fields were only available on the patient resource and when beneficiaries choose to redact their demographic data, downstream consumers lose these vital eligibility fields thus the need to add them to the coverage resource. In future versions of the API, we'll want to consider removing these from the patient resource. 

## BLUEBUTTON-1843: HAPI 4.1.0 Upgrade

As part of the upgrade of the HAPI package used by the BFD, the FHIR version was changed from `3.0.1` to `3.0.2`. 
This is a minor FHIR version change. 

The `CapabilitiesStatement` resource returned by the metadata endpoint reflects this change. 
In the resource the `fhirVersion` field changed and the profile path changed from:
```
"reference" : "http://hl7.org/fhir/StructureDefinition/<Resource Type>"
```
to:
```
"reference" : "http://hl7.org/fhir/Profile/<Resource Type>"
```

## BLUEBUTTON-1679: Hashed HICN needs to be removed from Patient Resource

The Hashed HICN identifier is removed from the Patient resource response. This is to ensure that we are in compliance for the HICN rule. This is to leave no traces of the HICN-hash in any external facing data requests to BFD. 

For internal facing requests using the `IncludeIdentifiers` header, the Hashed HICN identifier will still be included in the response for the following values: [ "true", "hicn" ]. 

The following is an example of the identifier that is NO LONGER included in external facing responses:

    <identifier>
       <system value="https://bluebutton.cms.gov/resources/identifier/hicn-hash"></system>
       <value value="96228a57f37efea543f4f370f96f1dbf01c3e3129041dba3ea4367545507c6e7"></value>
    </identifier>

## BLUEBUTTON-1784: Search for patients by ptdcntrct

The Patient resource supports searching a part D Contract Number for a given month:

Requests using this feature should be of the form `v1/fhir/Patient/?_has:Coverage.extension=https://bluebutton.cms.gov/resources/variables/ptdcntrct<month code>|<contract id>`.
For example: `v1/fhir/Patient/?_has:Coverage.extension=https://bluebutton.cms.gov/resources/variables/ptdcntrct02|S0000`

#### valid parameter systems:
```
https://bluebutton.cms.gov/resources/variables/ptdcntrct01
https://bluebutton.cms.gov/resources/variables/ptdcntrct02
https://bluebutton.cms.gov/resources/variables/ptdcntrct03
https://bluebutton.cms.gov/resources/variables/ptdcntrct04
https://bluebutton.cms.gov/resources/variables/ptdcntrct05
https://bluebutton.cms.gov/resources/variables/ptdcntrct06
https://bluebutton.cms.gov/resources/variables/ptdcntrct07
https://bluebutton.cms.gov/resources/variables/ptdcntrct08
https://bluebutton.cms.gov/resources/variables/ptdcntrct09
https://bluebutton.cms.gov/resources/variables/ptdcntrct10
https://bluebutton.cms.gov/resources/variables/ptdcntrct11
https://bluebutton.cms.gov/resources/variables/ptdcntrct12
```

## BLUEBUTTON-1536: Extend `IncludeIdentifiers` header options for the Patient Resource

The `IncludeIdentifiers` header has been extended to handle values of [ "true", "hicn", "mbi' ]. 

To enable this, set an "`IncludeIdentifiers: <value>`" HTTP header in the `/Patient` request.

Multiple values can be seperated by a comma (","). For example, "`IncludeIdentifiers: hicn,mbi`" .

The following table describes the response behaviors:


HEADER: IncludeIdentifier | Response Behavior
--- | ---
\<blank\> | omit HICN and MBI
false | omit HICN and MBI
true | include HICN and MBI
hicn | include HICN
mbi | include MBI
hicn,mbi or mbi,hicn | include HICN and MBI
\<any invalid value\> | Throws an InvalidRequest exception (400 HTTP status code)


## BLUEBUTTON-1506: Support for _Since Parameter

Support for `_lastUpdated` as a search parameter is added for resources. RFC-0004 explains the details of the changes.


## BLUEBUTTON-1516: Support searching the Patient resource by hashed MBI

The Patient resource supports searching by a hashed MBI identifier:

```
https://bluebutton.cms.gov/resources/identifier/mbi-hash
```

## BLUEBUTTON-1191: Allow Filtering of EOB Searches by type

A new optional query parameter has been added to `ExplanationOfBenefit` searches that will filter the returned results by `type`.
At this time, only the `https://bluebutton.cms.gov/resources/codesystem/eob-type` codes are supported.

Some examples:

* If the new parameter is not included, all EOBs will still be returned:
    
    ```
    /v1/fhir/ExplanationOfBenefit?patient=123
    ```
    
* If only the code system is specified, all EOBs will also still be returned:
    
    ```
    /v1/fhir/ExplanationOfBenefit?patient=123&type=https://bluebutton.cms.gov/resources/codesystem/eob-type|
    ```
    
* If just a single code is specified, only EOBs matching that claim type will be returned:
    
    ```
    /v1/fhir/ExplanationOfBenefit?patient=123&type=https://bluebutton.cms.gov/resources/codesystem/eob-type|pde
    ```
    
* If just a single code is specified and no system or `|` separator is included, EOBs matching that single claim type will still be returned:
    
    ```
    /v1/fhir/ExplanationOfBenefit?patient=123&type=pde
    ```
    
* If multiple codes are specified, EOBs matching all of those claim type will be returned:
    
    ```
    /v1/fhir/ExplanationOfBenefit?patient=123&type=carrier,dme,hha,hospice,inpatient,outpatient,snf
    ```
    

## BLUEBUTTON-865: Adding plaintext HICN/MBI to Patient resource

A new optional flag has been added that will return all of a beneficiary's known HICNs and MBIs (in plaintext, both current and historical).
This feature is primarily intended for BCDA, whose ACO users need this data for patient matching purposes.
To enable this, set an "`IncludeIdentifiers: true`" HTTP header in the `/Patient` request.

The added fields will look like:

```
"resource" : {
  "resourceType" : "Patient",
  ...
  "identifier" : [
  ... ,
  {
    "extension" : [ {
      "url" : "https://bluebutton.cms.gov/resources/codesystem/identifier-currency",
      "valueCoding" : {
        "system" : "https://bluebutton.cms.gov/resources/codesystem/identifier-currency",
        "code" : "current",
        "display" : "Current"
      }
    } ],
    "system" : "http://hl7.org/fhir/sid/us-medicare",
    "value" : "543217066U"
  }, {
    "extension" : [ {
      "url" : "https://bluebutton.cms.gov/resources/codesystem/identifier-currency",
      "valueCoding" : {
        "system" : "https://bluebutton.cms.gov/resources/codesystem/identifier-currency",
        "code" : "current",
        "display" : "Current"
      }
    } ],
    "system" : "http://hl7.org/fhir/sid/us-mbi",
    "value" : "3456789"
  }, {
    "extension" : [ {
      "url" : "https://bluebutton.cms.gov/resources/codesystem/identifier-currency",
      "valueCoding" : {
        "system" : "https://bluebutton.cms.gov/resources/codesystem/identifier-currency",
        "code" : "historic",
        "display" : "Historic"
      }
    } ],
    "system" : "http://hl7.org/fhir/sid/us-medicare",
    "value" : "543217066T"
  },
  ...
  ],
  ...
}
```

## BLUEBUTTON-926: Exposing additional beneficiary coverage fields

A number of additional data fields have been added, mostly related to coverage and enrollment:

* The beneficiary's effective/coverage-start date.
    * Documentation: <https://bluebutton.cms.gov/resources/variables/covstart>
    * Found at: `Coverage[?(grouping.subPlan =~ /^Part [AB]$/)].period.start`
* The "reference year" for beneficiary enrollment data, which identifies the calendar year that most `Patient` and `Coverage` data is from. Will always be the latest year that we have data for.
    * Documentation: <https://bluebutton.cms.gov/resources/variables/rfrnc_yr>
    * Found at: `Patient.extension[?url =~ /https:\/\/bluebutton.cms.gov\/resources\/variables\/rfrnc_yr/].valueDate`
* Monthly Part C Contract Number: The Medicare Part C contract number for the beneficiary’s Medicare Advantage (MA) plan for a given month.
    * Documentation: <https://bluebutton.cms.gov/resources/variables/ptc_cntrct_id_01>
    * Found at: `Coverage[?(grouping.subPlan =~ /^Part C$/)].extension[?url =~ /https:\/\/bluebutton.cms.gov\/resources\/variables\/ptc_cntrct_id_\d\d/].valueCoding.code`
* Monthly Part C PBP Number: The Medicare Part C plan benefit package (PBP) for the beneficiary’s Medicare Advantage (MA) plan for a given month.
    * Documentation: <https://bluebutton.cms.gov/resources/variables/ptc_pbp_id_01>
    * Found at: `Coverage[?(grouping.subPlan =~ /^Part C$/)].extension[?url =~ /https:\/\/bluebutton.cms.gov\/resources\/variables\/ptc_pbp_id_\d\d/].valueCoding.code`
* Monthly Part C Plan Type Code: The type of Medicare Part C plan for the beneficiary for a given month.
    * Documentation: <https://bluebutton.cms.gov/resources/variables/ptc_plan_type_cd_01>
    * Found at: `Coverage[?(grouping.subPlan =~ /^Part C$/)].extension[?url =~ /https:\/\/bluebutton.cms.gov\/resources\/variables\/ptc_plan_type_cd_\d\d/].valueCoding.code`
* Monthly Part D Contract Number: The Part D contract number for the beneficiary’s Part D plan for a given month. CMS assigns an identifier to each contract that a Part D plan has with CMS.
    * Documentation: <https://bluebutton.cms.gov/resources/variables/ptdcntrct01>
    * Found at: `Coverage[?(grouping.subPlan =~ /^Part D$/)].extension[?url =~ /https:\/\/bluebutton.cms.gov\/resources\/variables\/ptdcntrct\d\d/].valueCoding.code`
* Monthly Part D Plan Benefit Package Number: The Part D plan benefit package (PBP) for the beneficiary’s Part D plan for a given month. CMS assigns an identifier to each PBP within a contract that a Part D plan sponsor has with CMS.
    * Documentation: <https://bluebutton.cms.gov/resources/variables/ptdpbpid01>
    * Found at: `Coverage[?(grouping.subPlan =~ /^Part D$/)].extension[?url =~ /https:\/\/bluebutton.cms.gov\/resources\/variables\/ptdpbpid\d\d/].valueCoding.code`
* Monthly Part D Market Segment Identifier: This variable is the segment number that CMS assigns to identify a geographic market segment or subdivision of a Part D plan; the segment number allows you to determine the market area covered by the plan. The variable describes the market segment for a given month.
    * Documentation: <https://bluebutton.cms.gov/resources/variables/sgmtid01>
    * Found at: `Coverage[?(grouping.subPlan =~ /^Part D$/)].extension[?url =~ /https:\/\/bluebutton.cms.gov\/resources\/variables\/sgmtid\d\d/].valueCoding.code`
* Monthly Medicare Entitlement/Buy-In Indicators: Whether the beneficiary was entitled to Part A, Part B, or both for a given month. Also indicates whether the beneficiary’s state of residence paid his/her monthly premium for Part B coverage (and Part A if necessary). State Medicaid programs can pay those premiums for certain dual eligibles; this action is called "buying in" and so this variable is the "buy-in code."
    * Documentation: <https://bluebutton.cms.gov/resources/variables/buyin01>
    * Found at: `Coverage[?(grouping.subPlan =~ /^Part [AB]$/)].extension[?url =~ /https:\/\/bluebutton.cms.gov\/resources\/variables\/buyin\d\d/].valueCoding.code`
* Monthly Medicare Advantage (MA) enrollment indicators: Whether the beneficiary was enrolled in a Medicare Advantage (MA) plan during a given month.
    * Documentation: <https://bluebutton.cms.gov/resources/variables/hmo_ind_01>
    * Found at: `Coverage[?(grouping.subPlan =~ /^Part C$/)].extension[?url =~ /https:\/\/bluebutton.cms.gov\/resources\/variables\/hmo_ind_\d\d/].valueCoding.code`
* Monthly Medicare-Medicaid dual eligibility codes: Whether the beneficiary was eligible for both Medicare and Medicaid in a given month.
    * Documentation: <https://bluebutton.cms.gov/resources/variables/dual_01>
    * Found at: `Patient.extension[?url =~ /https:\/\/bluebutton.cms.gov\/resources\/variables\/dual_\d\d/].valueCoding.code`
* Monthly cost sharing group under Part D low-income subsidy: The beneficiary’s Part D low-income subsidy cost sharing group for a given month. The Part D benefit requires enrollees to pay both premiums and cost-sharing, but the program also has a low-income subsidy (LIS) that covers some or all of those costs for certain low-income individuals, including deductibles and cost-sharing during the coverage gap.
    * Documentation: <https://bluebutton.cms.gov/resources/variables/cstshr01>
    * Found at: `Coverage[?(grouping.subPlan =~ /^Part D$/)].extension[?url =~ /https:\/\/bluebutton.cms.gov\/resources\/variables\/cstshr\d\d/].valueCoding.code`
* Monthly Part D Retiree Drug Subsidy Indicators: Indicates if the beneficiary was enrolled in an employer-sponsored prescription drug plan that qualified for Part D’s retiree drug subsidy (RDS) for a given month.
    * Documentation: <https://bluebutton.cms.gov/resources/variables/rdsind01>
    * Found at: `Coverage[?(grouping.subPlan =~ /^Part D$/)].extension[?url =~ /https:\/\/bluebutton.cms.gov\/resources\/variables\/rdsind\d\d/].valueCoding.code`

## BLUEBUTTON-898: Correct `Patient.gender` codings

Fixed the `Patient.gender` codings to be correct. Previously, all beneficiaries had reported a value of `unknown` in this field.

## BLUEBUTTON-150: Display NPI code displays in EOB

Several changes have been made to these entries:

* The `Identifier.display` to the EOB has been added for NPI type fields in the appropriate claim types.

* A practitioner's/organization's name will be displayed in the appropriate `Identifier.display` for NPI fields.

* An example of what a practitioner's name will look like is as follows:

<provider>
       <identifier>
            <system value="http://hl7.org/fhir/sid/us-npi" />
            <value value="9999333999" />
       </identifier>
       <display value="DR. JOHN E DOE MD" />
</provider>

## BLUEBUTTON-266: Implement Data Server Paging

Adding paging to the backend to lessen the load on the frontend. Changes have been made to ExplanationOfBenefitResourceProvider.findByPatient to now return a resulting bundle containing the resources matching the beneficiaryId. The bundle is created from resources pulled from a new EoBBundleProvider class, returning a small sublist of the resources for each page. Links are added to the bundle for the previous and next pages as appropriate.

This implementation allows the frontend to utilize the links we've added to the bundle instead of having to filter through the data and create their own. This is not a final solution as other issues will need to be addressed regarding result integrity in the future.

## BLUEBUTTON-480: Trim Leading and Trailing Whitespace from Codes

Some of our source data erroneously included leading/trailing whitespace, which was being passed through to the `Coding` entries that it ended up being used in.

All `Coding`s returned by the API should now have leading and trailing whitespace trimmed.

## BLUEBUTTON-147: Display ICD and Procedure code displays in EOB

Several changes have been made to these entries:

* The `Coding.display` to the EOB has been added for Diagnostic and Procedure codes in the appropriate claim types.

* A descriptive name will be displayed in the `Coding.display` for Diagnosis/Procedure fields.

## BLUEBUTTON-306: Remove baseDstu3 mapping

Removing the old mapping (baseDstu3) from the servletRegistration as it was only kept to ensure backwards compatibility until the front end team completed changes. The mapping for the servletRegistration had previously be changed to "v1/fhir" as part of BLUEBUTTON-130.


## BLUEBUTTON-146: Display NDC (National Drug Code) Substance Names in EOB

Several changes have been made to these entries:

* The `Coding.display` to the EOB has been added for NDC fields in Part D, Carrier and DME.

* The Substance Name will be displayed in the `Coding.display` for NDC fields.

* The FDA NDC product file we use is downloaded from (https://www.accessdata.fda.gov/cder/ndctext.zip).
   
## BLUEBUTTON-200: Fix duplicate `ExplanationOfBenefit`s bug

A bug was fixed that had been causing duplicate `ExplanationOfBenefit` resources to be returned for most beneficiaries. (It had been generating one exact-duplicate EOB per each claim line in each claim.)

## BLUEBUTTON-185: Include HIC history data in `Patient` lookups

Beneficiaries' HIC history is now considered for patient lookup requests. This should improve our patient matching success rate to around 99%.

## CBBF-167: Removed date search parameter for EOB searches

This functionality had not been supported/surfaced by the frontend, but was still appearing in the application's capability statement (i.e. `/metadata`). Since it isn't needed or supported at this time, it was removed to correct the overall capability statement.


## CBBF-175: Fixed `ExplanationOfBenefit.diagnosis.type` Entries

Several changes have been made to these entries:

* The `Coding.system` has been changed.
    * Previously: ``
    * Corrected/current: `https://bluebutton.cms.gov/resources/codesystem/diagnosis-type`
* The `Coding.code` values have been fixed.
    * Previous format: `[CODE1]`
    * Corrected/current format: `code1`
        * In rare cases where there's more than one code, these will be captured in additional `ExplanationOfBenefit.diagnosis.type` entries.
* The `Coding.display` values are included.

## CBBF-169: Fixed Money Codings

[Money](http://hl7.org/fhir/STU3/datatypes.html#Money) values returned by the API were previously structured incorrectly per the FHIR specification and have now been corrected:

1. The `Money.system` was incorrect:
    * Previously: `USD`
    * Corrected/Current: `urn:iso:std:iso:4217`
2. The `Money.code` was missing.
    * Previously: (missing)
    * Corrected/Current: `USD`

## CBBF-97 (again): More fixes to code systems, etc.  (Sprint 47, 2018-03)

### Change `Patient.identifier` Systems

The `Identifier.system` values used here were incorrect and have been fixed:

* Beneficiary ID
    * Previously: `http://bluebutton.cms.hhs.gov/identifier#bene_id`
    * Corrected/Current: `https://bluebutton.cms.gov/resources/variables/bene_id`
* HICN Hash
    * Previously: `http://bluebutton.cms.hhs.gov/identifier#hicnHash`
    * Corrected/Current: `https://bluebutton.cms.gov/resources/identifier/hicn-hash`

Documentation for these fields is now available at the corrected URLs.

### Change `ExplanationOfBenefit.information` Entries

Several changes have been made to these entries:

1. The `ExplanationOfBenefit.information.category` codings have changed:
    a. The `Coding.system` for all of these is now `https://bluebutton.cms.gov/resources/codesystem/information`.
    b. The `Coding.code` have all been switched to reference URLs. Those URLs uniquely identify the `information` fields and can also be accessed for documentation on those fields. This is a bit unusual for a FHIR `Coding`, but should be useful in this case.
    c. The `Coding.display` values are included.
2. For `ExplanationOfBenefit.information` entries that are just used to convey a coding (which is most of them), the coded data has been moved to the `ExplanationOfBenefit.information.code` field.

### Switch Most `ExplanationOfBenefit.benefitBalance` Entries to "Adjudication Total" Extensions

Most of the former `ExplanationOfBenefit.benefitBalance` entries were not actually _benefit balances_, and so were improperly mapped. These values are instead better thought of as overall-claim-level analogues of the `ExplanationOfBenefit.item.adjudication` field.

The upcoming STU4 release of FHIR will likely include a new `ExplanationOfBenefit.total` field to accommodate this kind of information. Until then, we are representing those fields as extensions on the `ExplanationOfBenefit` resources.

The <https://bluebutton.cms.gov/resources/codesystem/adjudication-total> reference page provides a list of all these fields.

As part of this change, one of the former `ExplanationOfBenefit.benefitBalance` entries, <https://bluebutton.cms.gov/resources/variables/nch_blood_pnts_frnshd_qty>, was actually changed to an `ExplanationOfBenefit.information` entry, as that was most appropriate.

### Change `ExplanationOfBenefit.benefitBalance` Entries

Several changes have been made to these entries:

1. The `Coding.display` values for `ExplanationOfBenefit.benefitBalance.category` are now included.
2. The `Coding.system` values used for `ExplanationOfBenefit.benefitBalance.financial.type` were incorrect and have been fixed:
    * Previously: `http://bluebutton.cms.hhs.gov/coding#benefitBalanceType`
    * Corrected/Current: `https://bluebutton.cms.gov/resources/codesystem/benefit-balance`
3. The `Coding.code` values used for `ExplanationOfBenefit.benefitBalance.financial.type` were incorrect and have been fixed:
    * Previously, these had been set to what should have been the `Coding.display` values.
    * Now, they've all been switched to reference URLs. Those URLs uniquely identify the `benefitBalance` financial type fields and can also be accessed for documentation on those fields. This is a bit unusual for a FHIR `Coding`, but should be useful in this case.
4. The `Coding.display` values for `ExplanationOfBenefit.benefitBalance.financial.type` are now included.

### Change `ExplanationOfBenefit.item.adjudication` Entries

Several changes have been made to these entries:

1. The `Coding.system` values used for `ExplanationOfBenefit.item.adjudication.category` were incorrect and have been fixed:
    * Previously: "`CMS Adjudications`"
    * Corrected/Current: `https://bluebutton.cms.gov/resources/codesystem/adjudication`
2. The `Coding.code` values used for `ExplanationOfBenefit.item.adjudication.category` were incorrect and have been fixed:
    * Previously, these had been set to what should have been the `Coding.display` values.
    * Now, they've all been switched to reference URLs. Those URLs uniquely identify the `adjudication` fields and can also be accessed for documentation on those fields. This is a bit unusual for a FHIR `Coding`, but should be useful.
3. The `Coding.display` values for `ExplanationOfBenefit.item.adjudication.category` are now included.

### Include `ExplanationOfBenefit.careTeam.role` `Coding.display` Values

The `Coding.display` values for this field are now included in responses, for convenience.

### Fix `ExplanationOfBenefit.type` "FHIR Claim Type" Coding

This fix only applies to `ExplanationOfBenefit.type` `Coding`s where the `Coding.system` is `http://hl7.org/fhir/ex-claimtype`.

The `Coding.code` values used here were incorrectly uppercased and have been fixed (to lowercase). In addition, `Coding.display` values are now included for this `Coding`.

### Fix `ExplanationOfBenefit.identifier` "Prescription Reference Number" System

The `Identifier.system` values used here were incorrect and have been fixed:

* Previously: `CCW.RX_SRVC_RFRNC_NUM`
* Corrected/Current: `https://bluebutton.cms.gov/resources/variables/rx_srvc_rfrnc_num`

Documentation for this field is now available at its corrected URL.

### Change NDC Code System

The NDC `Coding.system` values used have been changed to the ones recommended by the FHIR community:

* Previously: `https://www.accessdata.fda.gov/scripts/cder/ndc`
* Improved/Current: `http://hl7.org/fhir/sid/ndc`

### Change `ExplanationOfBenefit.item.service` and `ExplanationOfBenefit.item.modifier` Code System

The HCPCS `Coding.system` values used here have been changed to point to better documentation:

* Previously: `https://www.cms.gov/Medicare/Coding/MedHCPCSGenInfo/index.html`
* Improved/Current: `https://bluebutton.cms.gov/resources/codesystem/hcpcs`

### Fix `ExplanationOfBenefit.type` "Blue Button EOB Type" Code System

The `Coding.system` values used here were incorrect and have been fixed:

* Previously: `https://bluebutton.cms.gov/developer/docs/reference/some-thing`
* Corrected/Current: `https://bluebutton.cms.gov/resources/codesystem/eob-type`

Documentation for this field is now available at its corrected URL.

### Fix `ExplanationOfBenefit.identifier` "Claim Group ID" System

The `Identifier.system` values used here were incorrect and have been fixed:

* Previously: `http://bluebutton.cms.hhs.gov/identifier#claimGroup`
* Corrected/Current: `https://bluebutton.cms.gov/resources/identifier/claim-group`

Documentation for this field is now available at its corrected URL.

### Include `ExplanationOfBenefit.item.detail.type` `Coding.display` Values

The `Coding.display` values for this field are now included in responses, for convenience. (Note: This field is only included for Part D Events.)

### Remove `http://hl7.org/fhir/ValueSet/v3-ActInvoiceGroupCode` Extension

This extension was included in all `ExplanationOfBenefit` responses (except for Part D Events), with a static/constant value. This wasn't providing any value and has accordingly been removed.

### Remove `ExplanationOfBenefit.disposition`

This field was included in all `ExplanationOfBenefit` responses, with a static/constant value. Since it's not a required field, this wasn't providing any value and has accordingly been removed.

## CBBF-97: Update URIs from "`ccwdata.org`" to "`bluebutton.cms.gov`"

The API's responses included many once-working-but-now-invalid URLs for the `ccwdata.org` domain, e.g. "`https://www.ccwdata.org/cs/groups/public/documents/datadictionary/pmtdnlcd.txt`". Most of these URLs have now been updated to instead point to the "`bluebutton.cms.gov`" domain, e.g. "`https://bluebutton.cms.gov/resources/variables/carr_clm_pmt_dnl_cd/`" (note that the path suffix has also changed for many fields to a longer, more expressive field name). These new URLs should all resolve to HTML pages containing the documentation that had previously only been available in the [Data Dictionary PDF codebooks](https://www.ccwdata.org/web/guest/data-dictionaries). In making this documentation more accessible, we hope the API is now easier to use.

Please note some caveats:

* This first big update fixed most of the old, broken URLs used in the API—but not all. We hope to complete the transition for the remaining URLs shortly.
* The new `bluebutton.cms.gov` pages were automatically parsed from the PDF codebooks and we're not quite done stamping out all of the bugs in that parsing. Our apologies for any oddities you encounter while we're working on that.
* The new pages haven't yet received any design love and are looking a bit rough, though the content is there. We hope to have them all shined up for you shortly.

## CBBF-139/CBBF-140: `Coding.display` Values (Sprint 46, 2018-02)

Many fields in the API now include `Coding.display` values: brief, descriptive English text that explains the meaning of the coded value. For example, see the new "`display`" value in the following sample `Patient` resource:

```
{
  "resourceType": "Patient",
  "id": "567834",
  "extension": [
    {
      "url": "https://bluebutton.cms.gov/resources/variables/race",
      "valueCoding": {
        "system": "https://bluebutton.cms.gov/resources/variables/race",
        "code": "1",
        "display": "White"
      }
    }
  ],
  ...
}
```

Please note that these values have been automatically parsed out of the [Data Dictionary PDF codebooks](https://www.ccwdata.org/web/guest/data-dictionaries) and not yet fully QA'd, so some of them will have parsing problems. That QA work is ongoing at the moment, so the problems should be resolved in the future. 

Future updates may add `Coding.display` values for additional fields.

## CBBF-138 (Sprint 45, 2018-02)
* Mapped CARR_CLM_PRMRY_PYR_PD_AMT for Carrier claims to EOB.benefitbalance.financial as "Primary Payer Paid Amount"
* Mapped IME_OP_CLM_VAL_AMT & DSH_OP_CLM_VAL_AMT for Inpatient claims to EOB.benefitbalance.financial as "Indirect Medical Education Amount" and "Disproportionate Share Amount" respectively.
* Mapped BENE_HOSPC_PRD_CNT for Hospice claims as an extension to EOB.hospitalization as https://bluebutton.cms.gov/resources/hospcprd

## CBBF-123 (Sprint 45, 20128-02)
* Added coverage extension codings for part A & B termination codes.
	1. TransformerConstant URLs have been added for both extensions respectively: https://www.ccwdata.org/cs/groups/public/documents/datadictionary/a_trm_cd.txt and https://www.ccwdata.org/cs/groups/public/documents/datadictionary/b_trm_cd.txt
* The status for part D coverage transforms now defaults to active.

## CBBF-126 (Sprint 44, 2018-02)
* Added an extension coding for DME provider billing number at the item level
	1. A temporary URL has been added https://bluebutton.cms.gov/resources/suplrnum

## CBBD-385 (Sprint 43, 2018-01)

* Standardized the [ExplanationOfBenefit.type](http://hl7.org/fhir/explanationofbenefit-definitions.html#ExplanationOfBenefit.type) field across all 8 claim types. This field's `CodeableConcept` will now have some of these possible `Coding`s:
    1. `{ "system": "https://bluebutton.cms.gov/developer/docs/reference/some-thing", "code": "<carrier,dme,hhs,hospice,inpatient,outpatient,pde,snf>" }`
        * This entry will be present for all EOBs.
        * Only one of the listed `code` values will be present on each EOB, designating the CMS claim type.
        * The "`some-thing`" system suffix value there is temporary, pending other in-progress work.
    2. `{ "system": "http://hl7.org/fhir/ex-claimtype", "code": "<institutional,pharmacy,professional>" }`
       * This entry will only be present for carrier, outpatient, inpatient, hospice, SNF, and Part D claims:
           * carrier, outpatient: `professional`
           * inpatient, hospice, SNF: `institutional`
           * Part D: `pharmacy`
           * HHA, DME: not mapped, as there are no equivalent FHIR [Claimtype](http://hl7.org/fhir/codesystem-claim-type.html) codes at the moment.
    3. `{ "system": "https://www.ccwdata.org/cs/groups/public/documents/datadictionary/clm_type.txt", "code": "<coded-value>" }`
        * Please note that this `Coding` had previously been mapped to an extension.
        * This entry will not be present for all claim types. See the `NCH_CLM_TYPE_CD` variable in the [Medicare Fee-For-Service Claims codebook](https://www.ccwdata.org/documents/10280/19022436/codebook-ffs-claims.pdf) for details.
    4. `{ "system": "https://www.ccwdata.org/cs/groups/public/documents/datadictionary/ric_cd.txt", "code": "<coded-value>" }`
        * This entry will not be present for all claim types. See the `NCH_NEAR_LINE_REC_IDENT_CD` variable in the [Medicare Fee-For-Service Claims codebook](https://www.ccwdata.org/documents/10280/19022436/codebook-ffs-claims.pdf) for details.

## CBBF-92 (Sprint 42, 2018-01)

* A number of coding system URIs have been fixed:
    * The care team role coding system is now `http://hl7.org/fhir/claimcareteamrole`, where it had previously used `http://build.fhir.org/valueset-claim-careteamrole.html`.
    * The HCPCS coding system is now `https://www.cms.gov/Medicare/Coding/MedHCPCSGenInfo/index.html`, where it had previously used these:
        * `https://www.ccwdata.org/cs/groups/public/documents/datadictionary/hcpcs_cd.txt`
        * `https://www.ccwdata.org/cs/groups/public/documents/datadictionary/mdfr_cd1.txt`
        * `https://www.ccwdata.org/cs/groups/public/documents/datadictionary/mdfr_cd2.txt`
        * `https://www.ccwdata.org/cs/groups/public/documents/datadictionary/mdfr_cd3.txt`
        * `https://www.ccwdata.org/cs/groups/public/documents/datadictionary/mdfr_cd4.txt`
    * The benefit balance coding system is now `http://hl7.org/fhir/benefit-category`, where it had previously used `http://build.fhir.org/explanationofbenefit-definitions.html#ExplanationOfBenefit.benefitBalance.category`.
        * The case of many of the values coded in this system has now been corrected to lowercase, as well.	
      
## CBBD-386 Map NDC code to FHIR for Part D

* Following FHIR Mapping changes were made:
    * The NDC (National Drug Code) for Part D claims wasn't being mapped to FHIR.  Now it is mapped to ExplanatonOfBenefit.item.service (`http://hl7.org/fhir/explanationofbenefit-definitions.html#ExplanationOfBenefit.item.service`).
    * The `https://www.ccwdata.org/cs/groups/public/documents/datadictionary/rx_orgn_cd.txt` RIF Part D field was being mapped to ExplanationOfBenefit.item.service. Changed to now be mapped to ExplanationOfBenefit.information.
    
## CBBF-111 FHIR Mapping Change (Outpatient)

* Following FHIR Mapping changes were made:

		*  Changes to the diagnosis section (The following was done for ALL claim types that contain diagnosis codes)
			◦ Tie diagnosis.type “PRINCIPAL” to PRNCPAL_DGNS_CD or ICD_DGNS_CD1
			◦ Include PRNCPAL_DGNS_CD or ICD_DGNS_CD1, but not both since both variables store the same value and is considered primary/principal
			◦ For FST_DGNS_E_CD or ICD_DGNS_E_CD1, and ICD_DGNS_E_CD2-12, make diagnosis.type to be “FIRSTEXTERNAL”
			◦ For ICD_DGNS_E_CD2-12, make diagnosis.type to be “EXTERNAL”
			◦ Include FST_DGNS_E_CD or ICD_DGNS_E_CD1, but not both since both variables store the same value
			◦ For RSN_VISIT_CD1-3, make diagnosis.type to be “REASONFORVISIT”

		* The REV_CNTR_DT (Revenue Center Date) for Outpatient, Hospice, and HHA was not being mapped. Now it is mapped to ExplanationOfBenefit.item.serviced.date (`http://hl7.org/fhir/explanationofbenefit-definitions.html#ExplanationOfBenefit.item.serviced.date`).
		* The REV_CNTR_PMT_AMT_AMT (Revenue Center Payment Amount Amount) was the same for Outpatient, Hospice, and HHA and has been abstracted to a method in the TransformerUtils.java class.
		* Map REV_UNIT (Revenue Center Unit Count) for Outpatient, Hospice, Inpatient, SNF, and HHA to EOB.item.quantity (`http://hl7.org/fhir/explanationofbenefit-definitions.html#ExplanationOfBenefit.item.quantity`).
		* Map REV_CNTR_NDC_QTY (Revenue Center NDC Quantity) for Outpatient, Hospice, Inpatient, SNF, and HHA as an extension of the item.modifier REV_CNTR_NDC_QTY_QLFR_CD.
		* Map HCPCS_CD (Revenue Center Healthcare Common Procedure Coding System) to ExplanationOfBenefit.item.service
		* Map REV_CNTR_IDE_NDC_UPC_NUM (Revenue Center IDE, NDC, UPC Number) to an extension of ExplanationOfBenefit.item.service
		* Change code value from NCH Payment Amount to Revenue Payment Amount - description change
		* Map REV_CNTR_STUS_IND_CD (Revenue Center Status Indicator Code) to an extension of ExplanationOfBenefit.item.revenue
		
	
## CBBF-112 FHIR Mapping Change (Inpatient)

* Following FHIR Mapping changes were made:
	
		*  Changes to the diagnosis section
			◦ Tie diagnosis.type “ADMITTING” to ADMTG_DGNS_CD
			◦ Tie diagnosis.type “PRINCIPAL” to PRNCPAL_DGNS_CD or ICD_DGNS_CD1
			◦ Include PRNCPAL_DGNS_CD or ICD_DGNS_CD1, but not both since both variables store the same value and is considered primary/principal
			◦ For CLM_POA_IND_SW1-25, make extension to diagnosis
			◦ For FST_DGNS_E_CD or ICD_DGNS_E_CD1, and ICD_DGNS_E_CD2-12, make diagnosis.type to be “FIRSTEXTERNAL”
			◦ For ICD_DGNS_E_CD2-12, make diagnosis.type to be “EXTERNAL”
			◦ Include FST_DGNS_E_CD or ICD_DGNS_E_CD1, but not both since both variables store the same value
		
	* Map REV_UNIT (Revenue Center Unit Count) for Outpatient, Hospice, Inpatient, SNF, and HHA to EOB.item.quantity (`http://hl7.org/fhir/explanationofbenefit-definitions.html#ExplanationOfBenefit.item.quantity`).
	* Map REV_CNTR_NDC_QTY (Revenue Center NDC Quantity) for Outpatient, Hospice, Inpatient, SNF, and HHA as an extension of the item.modifier REV_CNTR_NDC_QTY_QLFR_CD.
	* Map CLM_DRG_CD (Claim Diagnosis Related Group Code) to ExplanationOfBenefit.diagnosis.packageCode
	* Map PRVDR_NUM (Provider Number) to ExplanationOfBenefit.provider
    

## CBBF-128 Add FILL_NUM to PDE data

* Following FHIR Mapping changes were made:
	
	* The FILL_NUM (Fill Number) for Part D claims wasn't being mapped to FHIR. Now it is mapped to ExplanationOfBenefit.item.quantity (`http://hl7.org/fhir/explanationofbenefit-definitions.html#ExplanationOfBenefit.item.quantity`).
	* The DAYS_SUPLY_NUM (Days Supply) for Part D claims was re-mapped as an extension of ExplanationOfBenefit.item.quantity instead of item.modifier.

## CBBF-110 FHIR Mapping Change (DME)

* Following FHIR Mapping changes were made:
	
	* The FI_NUM (Fiscal Intermediary Number) for Inp, Out, HHA, Hospice, and SNF was not being mapped. Now it is mapped to ExplanationOfBenefit.extension (`http://hl7.org/fhir/explanationofbenefit-definitions.html#ExplanationOfBenefit.extension`).
	* A second occurrence of CCLTRNUM (Clinical Trial Number) has been removed.
	* The SUPLRNUM (DMERC Line Supplier Provider Number) for DME was not being mapped. Now it is mapped to ExplanationOfBenefit.item.extension (`http://hl7.org/fhir/explanationofbenefit-definitions.html#ExplanationOfBenefit.item.extension`).
	* System and URL for MTUS_CNT now points to DME_UNIT link instead.
	* System and URL for MTUS_IND now points to UNIT_IND link instead.
	
## CBBF-109 FHIR Mapping Change (HHA)

* Following FHIR Mapping changes were made:

	* The REV_CNTR_DT (Revenue Center Date) for Outpatient, Hospice, and HHA was not being mapped. Now it is mapped to ExplanationOfBenefit.item.serviced.date (`http://hl7.org/fhir/explanationofbenefit-definitions.html#ExplanationOfBenefit.item.serviced.date`).
	* The REV_CNTR_PMT_AMT_AMT (Revenue Center Payment Amount Amount) was the same for Outpatient, Hospice, and HHA and has been abstracted to a method in the TransformerUtils.java class.
	* Updated System and URL for DME_UNIT in CarrierClaim to point to MTUS_CNT (undoing the change for Carrier from CBBF-110).
	* Updated System and URL for UNIT_IND in CarrierClaim to point to MTUS_IND (undoing the change for Carrier from CBBF-110).
	* Map REV_UNIT (Revenue Center Unit Count) for Outpatient, Hospice, Inpatient, SNF, and HHA to EOB.item.quantity (`http://hl7.org/fhir/explanationofbenefit-definitions.html#ExplanationOfBenefit.item.quantity`).
	* Map REV_CNTR_NDC_QTY (Revenue Center NDC Quantity) for Outpatient, Hospice, Inpatient, SNF, and HHA as an extension of the item.modifier REV_CNTR_NDC_QTY_QLFR_CD.
	
## CBBF-108 FHIR Mapping Change (Hospice)

* Following FHIR Mapping changes were made:

	* The REV_CNTR_PMT_AMT_AMT code value was changed to read "Revenue Center Payment Amount" in the XML for Hospice/HHA/DME/Outpatient.
	
## CBBF-106 FHIR Mapping Change (Carrier)

* Following FHIR Mapping changes were made:

	* Carrier LPRPAYCD (Line Beneficiary Primary Payer Code) had extension URL and system value changed to point to LPRPAYCD.txt.

## CBBF-135 Map Carrier CARR_LINE_CLIA_LAB_NUM

* Following FHIR mapping changes were made:

	* The field CARR_LINE_CLIA_LAB_NUM for Carrier was remapped as a valueIdentifier from a valueCodeableConcept.

## CBBF-142 ICD codes have invalid Coding.system

* Following changes have been made:

	* IcdCode.getFhirSystem() had a condition comparing a string "" to a character '' resulting in the incorrect Coding.system. This was changed to compare a character '' to a character ''.
	* Test classes were created for Diagnosis and CCWProcedure, both of which extend IcdCode, to ensure that the two classes are functioning properly.
	
## CBBF-134 Map Carrier CARR_LINE_ANSTHSA_UNIT_CNT

* Following FHIR mapping changes were made:

	* The field CARR_ANSTHSA_UNIT_CNT (Carrier Line Anesthesia Unit Count) has been mapped to item.service.extension (`http://hl7.org/fhir/explanationofbenefit-definitions.html#ExplanationOfBenefit.item.service.extension`) only when the value is greater than zero.
	
## CBBF-146 Address FIXME's in Transformer like classes

* Following FHIR mapping changes were made:

	* The "FIXME this should be mapped as a valueQuantity, not a valueCoding" issues were addressed by creating a new common method for adding quantities to an extension instead of codeable concepts for these fields. The new method is called addExtensionValueQuantity in TransformerUtils.
	* The "FIXME this should be mapped as an extension valueIdentifier instead of as a valueCodeableConcept" issues were addressed by creating a new common method for adding identifiers to an extension instead of a codeable concept for these fields. The new method is called addExtensionValueIdentifier in TransformerUtils.
	* The "FIXME: check if this field is non-nullable and if not remove the 'if' check" issues were addressed by comparing the fields to their definition in the rif-layout-and-fhir-mapping.xlsx file. Most fields were found to be non-nullable and so the "if" check was removed.<|MERGE_RESOLUTION|>--- conflicted
+++ resolved
@@ -1,6 +1,5 @@
 # API Changelog
 
-<<<<<<< HEAD
 ## BFD-1422 Remove Duplicate Primary Payer Codes
 
 Removed duplicate primary payer code from API output for DME claims:
@@ -14,7 +13,7 @@
           }
 }
 ```
-=======
+
 ## BFD-1477 Map Provider for PDE
 
 * Following FHIR mapping changes were made:
@@ -103,7 +102,6 @@
     "currency" : "USD"
 }
 ````
->>>>>>> eca2bb25
 
 ## BFD-1516: Map Hospice Period Count in V2
 
