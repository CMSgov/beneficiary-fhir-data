# API Changelog

<<<<<<< HEAD

## BFD-1461 Implement Handling for Null Enrollment Reference Years

 * Following FHIR mapping changes were made:

  * For V1 and V2, if there is a reference year, return data normally.  For V1 and V2, if there is a NULL reference year, do NOT return data that is associated with that specific reference year. All other data is returned as expected 
=======
## BFD-1477 Map Provider for PDE

* Following FHIR mapping changes were made:

	* eob.provider, in PDE, is mapped using serviceProviderId (the pharmacy id) in v2
```
  "provider" : {
        "identifier" : {
          "system" : "https://bluebutton.cms.gov/resources/variables/prvdr_num",
          "value" : "1023011079"
        }
      },
  ```
>>>>>>> 546c4398

## BFD-1424 Fix mtus code

Added a new extension with the correct url/system for MTUS Code and kept the old extension with the MTUS Code value that had the incorrect url/system of MTUS Count:
The old coding:
```
{
      "url" : "https://bluebutton.cms.gov/resources/variables/carr_line_mtus_cnt",
      "valueQuantity" : {
        "value" : 1
      }
}, 
{
      "url" : "https://bluebutton.cms.gov/resources/variables/carr_line_mtus_cnt",
      "valueCoding" : {
        "system" : "https://bluebutton.cms.gov/resources/variables/carr_line_mtus_cnt",
        "code" : "3"
      }
}
```
The new coding:
```
{
      "url" : "https://bluebutton.cms.gov/resources/variables/carr_line_mtus_cnt",
      "valueQuantity" : {
        "value" : 1
      }
},
{
      "url" : "https://bluebutton.cms.gov/resources/variables/carr_line_mtus_cnt",
      "valueCoding" : {
        "system" : "https://bluebutton.cms.gov/resources/variables/carr_line_mtus_cnt",
        "code" : "3"
      }
},
{
      "url" : "https://bluebutton.cms.gov/resources/variables/carr_line_mtus_cd",
      "valueCoding" : {
        "system" : "https://bluebutton.cms.gov/resources/variables/carr_line_mtus_cd",
        "code" : "3",
        "display":"Services"
      }
```

## BFD-1446: Added focal field to v2

For V2, set eob.insurance.focal to 'true' for all hard coded eob.insurance.coverage elements

This is a Boolean field and should be set to either true or false. The definition of the field is this: "Coverage to be used for adjudication". There will only be one insurance per claim. If this is the case then the focal should always be set to true.  This is only for PDE claims, since it appears this is the only claim type that sets any values within the eob.insurance[N]. This is also ONLY A FIX FOR V2.

````
 "insurance" : [ {
    "focal" : true,
    ...,
 }]
````

## BFD-1383 Update V2 line item allowed charge amount mapping

Previously, the allowed charge amount in the EOB FHIR response was incorrectly being populated by the submitted charge amount data field. The value for allowed charge amount is now being populated correctly by the respective allowed charge amount data field. Note that this is only for v2
For DME the new allowed charge amount looks like:
````
"amount" : {
    "value" : 129.45,
    "currency" : "USD"
}
````

For Carrier:
````
"amount" : {
    "value" : 47.84,
    "currency" : "USD"
}
````

## BFD-1516: Map Hospice Period Count in V2

Added mapping for Hospice Period count
BENE_HOSPC_PRD_CNT => ExplanationOfBenefit.extension

This field was mapped in v1 but missing in v2, so this change is to achieve parity for this field.

The newly added information will look like:

```
"resource" : {
  "resourceType" : "ExplanationOfBenefit",
  ...
  {
    "url" : "https://bluebutton.cms.gov/resources/variables/bene_hospc_prd_cnt",
    "valueQuantity" : {
      "value" : 2
    }
  }
  ...
}
```

## BFD-1517: Map FI Number in V2

Added mapping for Fiscal Intermediary Number
FI_NUM => ExplanationOfBenefit.extension

This field was mapped in v1 but missing in v2, so this change is to achieve parity for this field.

The newly added information will look like:

```
"resource" : {
  "resourceType" : "ExplanationOfBenefit",
  ...
  {
    "url" : "https://bluebutton.cms.gov/resources/variables/fi_num",
    "valueCoding" : {
      "system" : "https://bluebutton.cms.gov/resources/variables/fi_num",
      "code" : "8299"
    }
  }
  ...
}
```

## BFD-1518: Map Revenue Center Status Indicator Code in V2

Added mapping for Revenue Status Code:
REV_CNTR_STUS_IND_CD => ExplanationOfBenefit.item.revenue.extension

This field was mapped in v1 but missing in v2, so this change is to achieve parity for this field.

The newly added extension will look like:

```
"resource" : {
  "resourceType" : "ExplanationOfBenefit",
  ...
  "item" : [ {
    ...
    "revenue" : {
          "extension" : [ {
            "url" : "https://bluebutton.cms.gov/resources/variables/rev_cntr_stus_ind_cd",
            "valueCoding" : {
              "system" : "https://bluebutton.cms.gov/resources/variables/rev_cntr_stus_ind_cd",
              "code" : "A",
              "display" : "Services not paid under OPPS; uses a different fee schedule (e.g., ambulance, PT, mammography)"
            }
          } ],
          ...
    },
    ...
  } ],
  ...
}
```

## BFD-1566: Add Patient.meta.tag entry for Some Patients

Our system has delayed the processing of demographic and enrollment data
  for some persons who had previously been enrolled in Medicare
  but are not enrolled in Medicare for the current year.
This delay is due to errors in
  how that data has been sent to our system for processing
  that only impact such persons.
Only around 0.3% of persons we have records for are impacted by this issue.

Nevertheless, for such impacted persons,
  their `Patient` resources are being tagged,
  as follows:

```
{
  "resourceType": "Patient",
  ...
  "meta": {
    ...
    "tag": [
      {
        "system": "https://bluebutton.cms.gov/resources/codesystem/tags",
        "code": "delayed-backdated-enrollment",
        "display": "Impacted by delayed backdated enrollment data."
      }
    ]
  },
  ...
```

## BFD-1338: Add 2021 CPT Codes for SAMHSA Filtering

Added three new codes to `codes-cpt.csv`:
```
G1028
G2215
G2216
```

These new codes allow for enhanced SAMHSA filtering for the v1 and v2 endpoints to remain compliant with SAMHSA data sharing policy.

## BLUEBUTTON-865: Adding Carrier & DME Tax Numbers to ExplanationOfBenefit resource

A new optional flag has been added that will cause tax numbers from a claim to be included in response `ExplanationOfBenefit` resources.
To enable this, set an "`IncludeTaxNumbers: true`" HTTP header in the `/ExplanationOfBenefit` request.

The added fields will look like:

```
"resource" : {
  "resourceType" : "ExplanationOfBenefit",
  ...
  "careTeam" : [
    ... ,
    {
      "sequence" : 42,
      "provider" : {
        "identifier" : {
          "system" : "http://terminology.hl7.org/CodeSystem/v2-0203",
          "value" : "9994931888"
        }
      },
      "responsible" : true,
      "role" : {
        "coding" : [ {
          "system" : "http://hl7.org/fhir/claimcareteamrole",
          "code" : "other",
          "display" : "Other"
        } ]
      }
    },
    ...
  ],
}
```


## BCDA-3872: Add service-date query parameter on ExplanationOfBenefit resources
A new optional query parameter has been added to ExplanationOfBenefit searches that will filter the returned results by type their respective service dates.

Some examples:

* Query for claims data that fall between 1999-10-27 and 2016-01-27 (inclusive)
  ```
  /v1/fhir/ExplanationOfBenefit?service-date=ge1999-10-27&service-date=le2016-01-27
  ```
* Query for claims data that occurred before the EOY 2020
  ```
  /v1/fhir/ExplanationOfBenefit?service-date=le2020-12-31
  ```

If the new parameter is not included, all EOBs will still be returned:

For more details, please see the associated [RFC].(https://github.com/CMSgov/beneficiary-fhir-data/blob/master/rfcs/0007-service-date-filter.md)

## BFD-8: Add and map coverage fields dual01..dual12 and rfrnc_yr to the coverage resource

The dual_01..dual12 and rfnrc_yr are essentially coverage related fields and need to be included in the coverage resource. Previously, these fields were only available on the patient resource and when beneficiaries choose to redact their demographic data, downstream consumers lose these vital eligibility fields thus the need to add them to the coverage resource. In future versions of the API, we'll want to consider removing these from the patient resource. 

## BLUEBUTTON-1843: HAPI 4.1.0 Upgrade

As part of the upgrade of the HAPI package used by the BFD, the FHIR version was changed from `3.0.1` to `3.0.2`. 
This is a minor FHIR version change. 

The `CapabilitiesStatement` resource returned by the metadata endpoint reflects this change. 
In the resource the `fhirVersion` field changed and the profile path changed from:
```
"reference" : "http://hl7.org/fhir/StructureDefinition/<Resource Type>"
```
to:
```
"reference" : "http://hl7.org/fhir/Profile/<Resource Type>"
```

## BLUEBUTTON-1679: Hashed HICN needs to be removed from Patient Resource

The Hashed HICN identifier is removed from the Patient resource response. This is to ensure that we are in compliance for the HICN rule. This is to leave no traces of the HICN-hash in any external facing data requests to BFD. 

For internal facing requests using the `IncludeIdentifiers` header, the Hashed HICN identifier will still be included in the response for the following values: [ "true", "hicn" ]. 

The following is an example of the identifier that is NO LONGER included in external facing responses:

    <identifier>
       <system value="https://bluebutton.cms.gov/resources/identifier/hicn-hash"></system>
       <value value="96228a57f37efea543f4f370f96f1dbf01c3e3129041dba3ea4367545507c6e7"></value>
    </identifier>

## BLUEBUTTON-1784: Search for patients by ptdcntrct

The Patient resource supports searching a part D Contract Number for a given month:

Requests using this feature should be of the form `v1/fhir/Patient/?_has:Coverage.extension=https://bluebutton.cms.gov/resources/variables/ptdcntrct<month code>|<contract id>`.
For example: `v1/fhir/Patient/?_has:Coverage.extension=https://bluebutton.cms.gov/resources/variables/ptdcntrct02|S0000`

#### valid parameter systems:
```
https://bluebutton.cms.gov/resources/variables/ptdcntrct01
https://bluebutton.cms.gov/resources/variables/ptdcntrct02
https://bluebutton.cms.gov/resources/variables/ptdcntrct03
https://bluebutton.cms.gov/resources/variables/ptdcntrct04
https://bluebutton.cms.gov/resources/variables/ptdcntrct05
https://bluebutton.cms.gov/resources/variables/ptdcntrct06
https://bluebutton.cms.gov/resources/variables/ptdcntrct07
https://bluebutton.cms.gov/resources/variables/ptdcntrct08
https://bluebutton.cms.gov/resources/variables/ptdcntrct09
https://bluebutton.cms.gov/resources/variables/ptdcntrct10
https://bluebutton.cms.gov/resources/variables/ptdcntrct11
https://bluebutton.cms.gov/resources/variables/ptdcntrct12
```

## BLUEBUTTON-1536: Extend `IncludeIdentifiers` header options for the Patient Resource

The `IncludeIdentifiers` header has been extended to handle values of [ "true", "hicn", "mbi' ]. 

To enable this, set an "`IncludeIdentifiers: <value>`" HTTP header in the `/Patient` request.

Multiple values can be seperated by a comma (","). For example, "`IncludeIdentifiers: hicn,mbi`" .

The following table describes the response behaviors:


HEADER: IncludeIdentifier | Response Behavior
--- | ---
\<blank\> | omit HICN and MBI
false | omit HICN and MBI
true | include HICN and MBI
hicn | include HICN
mbi | include MBI
hicn,mbi or mbi,hicn | include HICN and MBI
\<any invalid value\> | Throws an InvalidRequest exception (400 HTTP status code)


## BLUEBUTTON-1506: Support for _Since Parameter

Support for `_lastUpdated` as a search parameter is added for resources. RFC-0004 explains the details of the changes.


## BLUEBUTTON-1516: Support searching the Patient resource by hashed MBI

The Patient resource supports searching by a hashed MBI identifier:

```
https://bluebutton.cms.gov/resources/identifier/mbi-hash
```

## BLUEBUTTON-1191: Allow Filtering of EOB Searches by type

A new optional query parameter has been added to `ExplanationOfBenefit` searches that will filter the returned results by `type`.
At this time, only the `https://bluebutton.cms.gov/resources/codesystem/eob-type` codes are supported.

Some examples:

* If the new parameter is not included, all EOBs will still be returned:
    
    ```
    /v1/fhir/ExplanationOfBenefit?patient=123
    ```
    
* If only the code system is specified, all EOBs will also still be returned:
    
    ```
    /v1/fhir/ExplanationOfBenefit?patient=123&type=https://bluebutton.cms.gov/resources/codesystem/eob-type|
    ```
    
* If just a single code is specified, only EOBs matching that claim type will be returned:
    
    ```
    /v1/fhir/ExplanationOfBenefit?patient=123&type=https://bluebutton.cms.gov/resources/codesystem/eob-type|pde
    ```
    
* If just a single code is specified and no system or `|` separator is included, EOBs matching that single claim type will still be returned:
    
    ```
    /v1/fhir/ExplanationOfBenefit?patient=123&type=pde
    ```
    
* If multiple codes are specified, EOBs matching all of those claim type will be returned:
    
    ```
    /v1/fhir/ExplanationOfBenefit?patient=123&type=carrier,dme,hha,hospice,inpatient,outpatient,snf
    ```
    

## BLUEBUTTON-865: Adding plaintext HICN/MBI to Patient resource

A new optional flag has been added that will return all of a beneficiary's known HICNs and MBIs (in plaintext, both current and historical).
This feature is primarily intended for BCDA, whose ACO users need this data for patient matching purposes.
To enable this, set an "`IncludeIdentifiers: true`" HTTP header in the `/Patient` request.

The added fields will look like:

```
"resource" : {
  "resourceType" : "Patient",
  ...
  "identifier" : [
  ... ,
  {
    "extension" : [ {
      "url" : "https://bluebutton.cms.gov/resources/codesystem/identifier-currency",
      "valueCoding" : {
        "system" : "https://bluebutton.cms.gov/resources/codesystem/identifier-currency",
        "code" : "current",
        "display" : "Current"
      }
    } ],
    "system" : "http://hl7.org/fhir/sid/us-medicare",
    "value" : "543217066U"
  }, {
    "extension" : [ {
      "url" : "https://bluebutton.cms.gov/resources/codesystem/identifier-currency",
      "valueCoding" : {
        "system" : "https://bluebutton.cms.gov/resources/codesystem/identifier-currency",
        "code" : "current",
        "display" : "Current"
      }
    } ],
    "system" : "http://hl7.org/fhir/sid/us-mbi",
    "value" : "3456789"
  }, {
    "extension" : [ {
      "url" : "https://bluebutton.cms.gov/resources/codesystem/identifier-currency",
      "valueCoding" : {
        "system" : "https://bluebutton.cms.gov/resources/codesystem/identifier-currency",
        "code" : "historic",
        "display" : "Historic"
      }
    } ],
    "system" : "http://hl7.org/fhir/sid/us-medicare",
    "value" : "543217066T"
  },
  ...
  ],
  ...
}
```

## BLUEBUTTON-926: Exposing additional beneficiary coverage fields

A number of additional data fields have been added, mostly related to coverage and enrollment:

* The beneficiary's effective/coverage-start date.
    * Documentation: <https://bluebutton.cms.gov/resources/variables/covstart>
    * Found at: `Coverage[?(grouping.subPlan =~ /^Part [AB]$/)].period.start`
* The "reference year" for beneficiary enrollment data, which identifies the calendar year that most `Patient` and `Coverage` data is from. Will always be the latest year that we have data for.
    * Documentation: <https://bluebutton.cms.gov/resources/variables/rfrnc_yr>
    * Found at: `Patient.extension[?url =~ /https:\/\/bluebutton.cms.gov\/resources\/variables\/rfrnc_yr/].valueDate`
* Monthly Part C Contract Number: The Medicare Part C contract number for the beneficiary’s Medicare Advantage (MA) plan for a given month.
    * Documentation: <https://bluebutton.cms.gov/resources/variables/ptc_cntrct_id_01>
    * Found at: `Coverage[?(grouping.subPlan =~ /^Part C$/)].extension[?url =~ /https:\/\/bluebutton.cms.gov\/resources\/variables\/ptc_cntrct_id_\d\d/].valueCoding.code`
* Monthly Part C PBP Number: The Medicare Part C plan benefit package (PBP) for the beneficiary’s Medicare Advantage (MA) plan for a given month.
    * Documentation: <https://bluebutton.cms.gov/resources/variables/ptc_pbp_id_01>
    * Found at: `Coverage[?(grouping.subPlan =~ /^Part C$/)].extension[?url =~ /https:\/\/bluebutton.cms.gov\/resources\/variables\/ptc_pbp_id_\d\d/].valueCoding.code`
* Monthly Part C Plan Type Code: The type of Medicare Part C plan for the beneficiary for a given month.
    * Documentation: <https://bluebutton.cms.gov/resources/variables/ptc_plan_type_cd_01>
    * Found at: `Coverage[?(grouping.subPlan =~ /^Part C$/)].extension[?url =~ /https:\/\/bluebutton.cms.gov\/resources\/variables\/ptc_plan_type_cd_\d\d/].valueCoding.code`
* Monthly Part D Contract Number: The Part D contract number for the beneficiary’s Part D plan for a given month. CMS assigns an identifier to each contract that a Part D plan has with CMS.
    * Documentation: <https://bluebutton.cms.gov/resources/variables/ptdcntrct01>
    * Found at: `Coverage[?(grouping.subPlan =~ /^Part D$/)].extension[?url =~ /https:\/\/bluebutton.cms.gov\/resources\/variables\/ptdcntrct\d\d/].valueCoding.code`
* Monthly Part D Plan Benefit Package Number: The Part D plan benefit package (PBP) for the beneficiary’s Part D plan for a given month. CMS assigns an identifier to each PBP within a contract that a Part D plan sponsor has with CMS.
    * Documentation: <https://bluebutton.cms.gov/resources/variables/ptdpbpid01>
    * Found at: `Coverage[?(grouping.subPlan =~ /^Part D$/)].extension[?url =~ /https:\/\/bluebutton.cms.gov\/resources\/variables\/ptdpbpid\d\d/].valueCoding.code`
* Monthly Part D Market Segment Identifier: This variable is the segment number that CMS assigns to identify a geographic market segment or subdivision of a Part D plan; the segment number allows you to determine the market area covered by the plan. The variable describes the market segment for a given month.
    * Documentation: <https://bluebutton.cms.gov/resources/variables/sgmtid01>
    * Found at: `Coverage[?(grouping.subPlan =~ /^Part D$/)].extension[?url =~ /https:\/\/bluebutton.cms.gov\/resources\/variables\/sgmtid\d\d/].valueCoding.code`
* Monthly Medicare Entitlement/Buy-In Indicators: Whether the beneficiary was entitled to Part A, Part B, or both for a given month. Also indicates whether the beneficiary’s state of residence paid his/her monthly premium for Part B coverage (and Part A if necessary). State Medicaid programs can pay those premiums for certain dual eligibles; this action is called "buying in" and so this variable is the "buy-in code."
    * Documentation: <https://bluebutton.cms.gov/resources/variables/buyin01>
    * Found at: `Coverage[?(grouping.subPlan =~ /^Part [AB]$/)].extension[?url =~ /https:\/\/bluebutton.cms.gov\/resources\/variables\/buyin\d\d/].valueCoding.code`
* Monthly Medicare Advantage (MA) enrollment indicators: Whether the beneficiary was enrolled in a Medicare Advantage (MA) plan during a given month.
    * Documentation: <https://bluebutton.cms.gov/resources/variables/hmo_ind_01>
    * Found at: `Coverage[?(grouping.subPlan =~ /^Part C$/)].extension[?url =~ /https:\/\/bluebutton.cms.gov\/resources\/variables\/hmo_ind_\d\d/].valueCoding.code`
* Monthly Medicare-Medicaid dual eligibility codes: Whether the beneficiary was eligible for both Medicare and Medicaid in a given month.
    * Documentation: <https://bluebutton.cms.gov/resources/variables/dual_01>
    * Found at: `Patient.extension[?url =~ /https:\/\/bluebutton.cms.gov\/resources\/variables\/dual_\d\d/].valueCoding.code`
* Monthly cost sharing group under Part D low-income subsidy: The beneficiary’s Part D low-income subsidy cost sharing group for a given month. The Part D benefit requires enrollees to pay both premiums and cost-sharing, but the program also has a low-income subsidy (LIS) that covers some or all of those costs for certain low-income individuals, including deductibles and cost-sharing during the coverage gap.
    * Documentation: <https://bluebutton.cms.gov/resources/variables/cstshr01>
    * Found at: `Coverage[?(grouping.subPlan =~ /^Part D$/)].extension[?url =~ /https:\/\/bluebutton.cms.gov\/resources\/variables\/cstshr\d\d/].valueCoding.code`
* Monthly Part D Retiree Drug Subsidy Indicators: Indicates if the beneficiary was enrolled in an employer-sponsored prescription drug plan that qualified for Part D’s retiree drug subsidy (RDS) for a given month.
    * Documentation: <https://bluebutton.cms.gov/resources/variables/rdsind01>
    * Found at: `Coverage[?(grouping.subPlan =~ /^Part D$/)].extension[?url =~ /https:\/\/bluebutton.cms.gov\/resources\/variables\/rdsind\d\d/].valueCoding.code`

## BLUEBUTTON-898: Correct `Patient.gender` codings

Fixed the `Patient.gender` codings to be correct. Previously, all beneficiaries had reported a value of `unknown` in this field.

## BLUEBUTTON-150: Display NPI code displays in EOB

Several changes have been made to these entries:

* The `Identifier.display` to the EOB has been added for NPI type fields in the appropriate claim types.

* A practitioner's/organization's name will be displayed in the appropriate `Identifier.display` for NPI fields.

* An example of what a practitioner's name will look like is as follows:

<provider>
       <identifier>
            <system value="http://hl7.org/fhir/sid/us-npi" />
            <value value="9999333999" />
       </identifier>
       <display value="DR. JOHN E DOE MD" />
</provider>

## BLUEBUTTON-266: Implement Data Server Paging

Adding paging to the backend to lessen the load on the frontend. Changes have been made to ExplanationOfBenefitResourceProvider.findByPatient to now return a resulting bundle containing the resources matching the beneficiaryId. The bundle is created from resources pulled from a new EoBBundleProvider class, returning a small sublist of the resources for each page. Links are added to the bundle for the previous and next pages as appropriate.

This implementation allows the frontend to utilize the links we've added to the bundle instead of having to filter through the data and create their own. This is not a final solution as other issues will need to be addressed regarding result integrity in the future.

## BLUEBUTTON-480: Trim Leading and Trailing Whitespace from Codes

Some of our source data erroneously included leading/trailing whitespace, which was being passed through to the `Coding` entries that it ended up being used in.

All `Coding`s returned by the API should now have leading and trailing whitespace trimmed.

## BLUEBUTTON-147: Display ICD and Procedure code displays in EOB

Several changes have been made to these entries:

* The `Coding.display` to the EOB has been added for Diagnostic and Procedure codes in the appropriate claim types.

* A descriptive name will be displayed in the `Coding.display` for Diagnosis/Procedure fields.

## BLUEBUTTON-306: Remove baseDstu3 mapping

Removing the old mapping (baseDstu3) from the servletRegistration as it was only kept to ensure backwards compatibility until the front end team completed changes. The mapping for the servletRegistration had previously be changed to "v1/fhir" as part of BLUEBUTTON-130.


## BLUEBUTTON-146: Display NDC (National Drug Code) Substance Names in EOB

Several changes have been made to these entries:

* The `Coding.display` to the EOB has been added for NDC fields in Part D, Carrier and DME.

* The Substance Name will be displayed in the `Coding.display` for NDC fields.

* The FDA NDC product file we use is downloaded from (https://www.accessdata.fda.gov/cder/ndctext.zip).
   
## BLUEBUTTON-200: Fix duplicate `ExplanationOfBenefit`s bug

A bug was fixed that had been causing duplicate `ExplanationOfBenefit` resources to be returned for most beneficiaries. (It had been generating one exact-duplicate EOB per each claim line in each claim.)

## BLUEBUTTON-185: Include HIC history data in `Patient` lookups

Beneficiaries' HIC history is now considered for patient lookup requests. This should improve our patient matching success rate to around 99%.

## CBBF-167: Removed date search parameter for EOB searches

This functionality had not been supported/surfaced by the frontend, but was still appearing in the application's capability statement (i.e. `/metadata`). Since it isn't needed or supported at this time, it was removed to correct the overall capability statement.


## CBBF-175: Fixed `ExplanationOfBenefit.diagnosis.type` Entries

Several changes have been made to these entries:

* The `Coding.system` has been changed.
    * Previously: ``
    * Corrected/current: `https://bluebutton.cms.gov/resources/codesystem/diagnosis-type`
* The `Coding.code` values have been fixed.
    * Previous format: `[CODE1]`
    * Corrected/current format: `code1`
        * In rare cases where there's more than one code, these will be captured in additional `ExplanationOfBenefit.diagnosis.type` entries.
* The `Coding.display` values are included.

## CBBF-169: Fixed Money Codings

[Money](http://hl7.org/fhir/STU3/datatypes.html#Money) values returned by the API were previously structured incorrectly per the FHIR specification and have now been corrected:

1. The `Money.system` was incorrect:
    * Previously: `USD`
    * Corrected/Current: `urn:iso:std:iso:4217`
2. The `Money.code` was missing.
    * Previously: (missing)
    * Corrected/Current: `USD`

## CBBF-97 (again): More fixes to code systems, etc.  (Sprint 47, 2018-03)

### Change `Patient.identifier` Systems

The `Identifier.system` values used here were incorrect and have been fixed:

* Beneficiary ID
    * Previously: `http://bluebutton.cms.hhs.gov/identifier#bene_id`
    * Corrected/Current: `https://bluebutton.cms.gov/resources/variables/bene_id`
* HICN Hash
    * Previously: `http://bluebutton.cms.hhs.gov/identifier#hicnHash`
    * Corrected/Current: `https://bluebutton.cms.gov/resources/identifier/hicn-hash`

Documentation for these fields is now available at the corrected URLs.

### Change `ExplanationOfBenefit.information` Entries

Several changes have been made to these entries:

1. The `ExplanationOfBenefit.information.category` codings have changed:
    a. The `Coding.system` for all of these is now `https://bluebutton.cms.gov/resources/codesystem/information`.
    b. The `Coding.code` have all been switched to reference URLs. Those URLs uniquely identify the `information` fields and can also be accessed for documentation on those fields. This is a bit unusual for a FHIR `Coding`, but should be useful in this case.
    c. The `Coding.display` values are included.
2. For `ExplanationOfBenefit.information` entries that are just used to convey a coding (which is most of them), the coded data has been moved to the `ExplanationOfBenefit.information.code` field.

### Switch Most `ExplanationOfBenefit.benefitBalance` Entries to "Adjudication Total" Extensions

Most of the former `ExplanationOfBenefit.benefitBalance` entries were not actually _benefit balances_, and so were improperly mapped. These values are instead better thought of as overall-claim-level analogues of the `ExplanationOfBenefit.item.adjudication` field.

The upcoming STU4 release of FHIR will likely include a new `ExplanationOfBenefit.total` field to accommodate this kind of information. Until then, we are representing those fields as extensions on the `ExplanationOfBenefit` resources.

The <https://bluebutton.cms.gov/resources/codesystem/adjudication-total> reference page provides a list of all these fields.

As part of this change, one of the former `ExplanationOfBenefit.benefitBalance` entries, <https://bluebutton.cms.gov/resources/variables/nch_blood_pnts_frnshd_qty>, was actually changed to an `ExplanationOfBenefit.information` entry, as that was most appropriate.

### Change `ExplanationOfBenefit.benefitBalance` Entries

Several changes have been made to these entries:

1. The `Coding.display` values for `ExplanationOfBenefit.benefitBalance.category` are now included.
2. The `Coding.system` values used for `ExplanationOfBenefit.benefitBalance.financial.type` were incorrect and have been fixed:
    * Previously: `http://bluebutton.cms.hhs.gov/coding#benefitBalanceType`
    * Corrected/Current: `https://bluebutton.cms.gov/resources/codesystem/benefit-balance`
3. The `Coding.code` values used for `ExplanationOfBenefit.benefitBalance.financial.type` were incorrect and have been fixed:
    * Previously, these had been set to what should have been the `Coding.display` values.
    * Now, they've all been switched to reference URLs. Those URLs uniquely identify the `benefitBalance` financial type fields and can also be accessed for documentation on those fields. This is a bit unusual for a FHIR `Coding`, but should be useful in this case.
4. The `Coding.display` values for `ExplanationOfBenefit.benefitBalance.financial.type` are now included.

### Change `ExplanationOfBenefit.item.adjudication` Entries

Several changes have been made to these entries:

1. The `Coding.system` values used for `ExplanationOfBenefit.item.adjudication.category` were incorrect and have been fixed:
    * Previously: "`CMS Adjudications`"
    * Corrected/Current: `https://bluebutton.cms.gov/resources/codesystem/adjudication`
2. The `Coding.code` values used for `ExplanationOfBenefit.item.adjudication.category` were incorrect and have been fixed:
    * Previously, these had been set to what should have been the `Coding.display` values.
    * Now, they've all been switched to reference URLs. Those URLs uniquely identify the `adjudication` fields and can also be accessed for documentation on those fields. This is a bit unusual for a FHIR `Coding`, but should be useful.
3. The `Coding.display` values for `ExplanationOfBenefit.item.adjudication.category` are now included.

### Include `ExplanationOfBenefit.careTeam.role` `Coding.display` Values

The `Coding.display` values for this field are now included in responses, for convenience.

### Fix `ExplanationOfBenefit.type` "FHIR Claim Type" Coding

This fix only applies to `ExplanationOfBenefit.type` `Coding`s where the `Coding.system` is `http://hl7.org/fhir/ex-claimtype`.

The `Coding.code` values used here were incorrectly uppercased and have been fixed (to lowercase). In addition, `Coding.display` values are now included for this `Coding`.

### Fix `ExplanationOfBenefit.identifier` "Prescription Reference Number" System

The `Identifier.system` values used here were incorrect and have been fixed:

* Previously: `CCW.RX_SRVC_RFRNC_NUM`
* Corrected/Current: `https://bluebutton.cms.gov/resources/variables/rx_srvc_rfrnc_num`

Documentation for this field is now available at its corrected URL.

### Change NDC Code System

The NDC `Coding.system` values used have been changed to the ones recommended by the FHIR community:

* Previously: `https://www.accessdata.fda.gov/scripts/cder/ndc`
* Improved/Current: `http://hl7.org/fhir/sid/ndc`

### Change `ExplanationOfBenefit.item.service` and `ExplanationOfBenefit.item.modifier` Code System

The HCPCS `Coding.system` values used here have been changed to point to better documentation:

* Previously: `https://www.cms.gov/Medicare/Coding/MedHCPCSGenInfo/index.html`
* Improved/Current: `https://bluebutton.cms.gov/resources/codesystem/hcpcs`

### Fix `ExplanationOfBenefit.type` "Blue Button EOB Type" Code System

The `Coding.system` values used here were incorrect and have been fixed:

* Previously: `https://bluebutton.cms.gov/developer/docs/reference/some-thing`
* Corrected/Current: `https://bluebutton.cms.gov/resources/codesystem/eob-type`

Documentation for this field is now available at its corrected URL.

### Fix `ExplanationOfBenefit.identifier` "Claim Group ID" System

The `Identifier.system` values used here were incorrect and have been fixed:

* Previously: `http://bluebutton.cms.hhs.gov/identifier#claimGroup`
* Corrected/Current: `https://bluebutton.cms.gov/resources/identifier/claim-group`

Documentation for this field is now available at its corrected URL.

### Include `ExplanationOfBenefit.item.detail.type` `Coding.display` Values

The `Coding.display` values for this field are now included in responses, for convenience. (Note: This field is only included for Part D Events.)

### Remove `http://hl7.org/fhir/ValueSet/v3-ActInvoiceGroupCode` Extension

This extension was included in all `ExplanationOfBenefit` responses (except for Part D Events), with a static/constant value. This wasn't providing any value and has accordingly been removed.

### Remove `ExplanationOfBenefit.disposition`

This field was included in all `ExplanationOfBenefit` responses, with a static/constant value. Since it's not a required field, this wasn't providing any value and has accordingly been removed.

## CBBF-97: Update URIs from "`ccwdata.org`" to "`bluebutton.cms.gov`"

The API's responses included many once-working-but-now-invalid URLs for the `ccwdata.org` domain, e.g. "`https://www.ccwdata.org/cs/groups/public/documents/datadictionary/pmtdnlcd.txt`". Most of these URLs have now been updated to instead point to the "`bluebutton.cms.gov`" domain, e.g. "`https://bluebutton.cms.gov/resources/variables/carr_clm_pmt_dnl_cd/`" (note that the path suffix has also changed for many fields to a longer, more expressive field name). These new URLs should all resolve to HTML pages containing the documentation that had previously only been available in the [Data Dictionary PDF codebooks](https://www.ccwdata.org/web/guest/data-dictionaries). In making this documentation more accessible, we hope the API is now easier to use.

Please note some caveats:

* This first big update fixed most of the old, broken URLs used in the API—but not all. We hope to complete the transition for the remaining URLs shortly.
* The new `bluebutton.cms.gov` pages were automatically parsed from the PDF codebooks and we're not quite done stamping out all of the bugs in that parsing. Our apologies for any oddities you encounter while we're working on that.
* The new pages haven't yet received any design love and are looking a bit rough, though the content is there. We hope to have them all shined up for you shortly.

## CBBF-139/CBBF-140: `Coding.display` Values (Sprint 46, 2018-02)

Many fields in the API now include `Coding.display` values: brief, descriptive English text that explains the meaning of the coded value. For example, see the new "`display`" value in the following sample `Patient` resource:

```
{
  "resourceType": "Patient",
  "id": "567834",
  "extension": [
    {
      "url": "https://bluebutton.cms.gov/resources/variables/race",
      "valueCoding": {
        "system": "https://bluebutton.cms.gov/resources/variables/race",
        "code": "1",
        "display": "White"
      }
    }
  ],
  ...
}
```

Please note that these values have been automatically parsed out of the [Data Dictionary PDF codebooks](https://www.ccwdata.org/web/guest/data-dictionaries) and not yet fully QA'd, so some of them will have parsing problems. That QA work is ongoing at the moment, so the problems should be resolved in the future. 

Future updates may add `Coding.display` values for additional fields.

## CBBF-138 (Sprint 45, 2018-02)
* Mapped CARR_CLM_PRMRY_PYR_PD_AMT for Carrier claims to EOB.benefitbalance.financial as "Primary Payer Paid Amount"
* Mapped IME_OP_CLM_VAL_AMT & DSH_OP_CLM_VAL_AMT for Inpatient claims to EOB.benefitbalance.financial as "Indirect Medical Education Amount" and "Disproportionate Share Amount" respectively.
* Mapped BENE_HOSPC_PRD_CNT for Hospice claims as an extension to EOB.hospitalization as https://bluebutton.cms.gov/resources/hospcprd

## CBBF-123 (Sprint 45, 20128-02)
* Added coverage extension codings for part A & B termination codes.
	1. TransformerConstant URLs have been added for both extensions respectively: https://www.ccwdata.org/cs/groups/public/documents/datadictionary/a_trm_cd.txt and https://www.ccwdata.org/cs/groups/public/documents/datadictionary/b_trm_cd.txt
* The status for part D coverage transforms now defaults to active.

## CBBF-126 (Sprint 44, 2018-02)
* Added an extension coding for DME provider billing number at the item level
	1. A temporary URL has been added https://bluebutton.cms.gov/resources/suplrnum

## CBBD-385 (Sprint 43, 2018-01)

* Standardized the [ExplanationOfBenefit.type](http://hl7.org/fhir/explanationofbenefit-definitions.html#ExplanationOfBenefit.type) field across all 8 claim types. This field's `CodeableConcept` will now have some of these possible `Coding`s:
    1. `{ "system": "https://bluebutton.cms.gov/developer/docs/reference/some-thing", "code": "<carrier,dme,hhs,hospice,inpatient,outpatient,pde,snf>" }`
        * This entry will be present for all EOBs.
        * Only one of the listed `code` values will be present on each EOB, designating the CMS claim type.
        * The "`some-thing`" system suffix value there is temporary, pending other in-progress work.
    2. `{ "system": "http://hl7.org/fhir/ex-claimtype", "code": "<institutional,pharmacy,professional>" }`
       * This entry will only be present for carrier, outpatient, inpatient, hospice, SNF, and Part D claims:
           * carrier, outpatient: `professional`
           * inpatient, hospice, SNF: `institutional`
           * Part D: `pharmacy`
           * HHA, DME: not mapped, as there are no equivalent FHIR [Claimtype](http://hl7.org/fhir/codesystem-claim-type.html) codes at the moment.
    3. `{ "system": "https://www.ccwdata.org/cs/groups/public/documents/datadictionary/clm_type.txt", "code": "<coded-value>" }`
        * Please note that this `Coding` had previously been mapped to an extension.
        * This entry will not be present for all claim types. See the `NCH_CLM_TYPE_CD` variable in the [Medicare Fee-For-Service Claims codebook](https://www.ccwdata.org/documents/10280/19022436/codebook-ffs-claims.pdf) for details.
    4. `{ "system": "https://www.ccwdata.org/cs/groups/public/documents/datadictionary/ric_cd.txt", "code": "<coded-value>" }`
        * This entry will not be present for all claim types. See the `NCH_NEAR_LINE_REC_IDENT_CD` variable in the [Medicare Fee-For-Service Claims codebook](https://www.ccwdata.org/documents/10280/19022436/codebook-ffs-claims.pdf) for details.

## CBBF-92 (Sprint 42, 2018-01)

* A number of coding system URIs have been fixed:
    * The care team role coding system is now `http://hl7.org/fhir/claimcareteamrole`, where it had previously used `http://build.fhir.org/valueset-claim-careteamrole.html`.
    * The HCPCS coding system is now `https://www.cms.gov/Medicare/Coding/MedHCPCSGenInfo/index.html`, where it had previously used these:
        * `https://www.ccwdata.org/cs/groups/public/documents/datadictionary/hcpcs_cd.txt`
        * `https://www.ccwdata.org/cs/groups/public/documents/datadictionary/mdfr_cd1.txt`
        * `https://www.ccwdata.org/cs/groups/public/documents/datadictionary/mdfr_cd2.txt`
        * `https://www.ccwdata.org/cs/groups/public/documents/datadictionary/mdfr_cd3.txt`
        * `https://www.ccwdata.org/cs/groups/public/documents/datadictionary/mdfr_cd4.txt`
    * The benefit balance coding system is now `http://hl7.org/fhir/benefit-category`, where it had previously used `http://build.fhir.org/explanationofbenefit-definitions.html#ExplanationOfBenefit.benefitBalance.category`.
        * The case of many of the values coded in this system has now been corrected to lowercase, as well.	
      
## CBBD-386 Map NDC code to FHIR for Part D

* Following FHIR Mapping changes were made:
    * The NDC (National Drug Code) for Part D claims wasn't being mapped to FHIR.  Now it is mapped to ExplanatonOfBenefit.item.service (`http://hl7.org/fhir/explanationofbenefit-definitions.html#ExplanationOfBenefit.item.service`).
    * The `https://www.ccwdata.org/cs/groups/public/documents/datadictionary/rx_orgn_cd.txt` RIF Part D field was being mapped to ExplanationOfBenefit.item.service. Changed to now be mapped to ExplanationOfBenefit.information.
    
## CBBF-111 FHIR Mapping Change (Outpatient)

* Following FHIR Mapping changes were made:

		*  Changes to the diagnosis section (The following was done for ALL claim types that contain diagnosis codes)
			◦ Tie diagnosis.type “PRINCIPAL” to PRNCPAL_DGNS_CD or ICD_DGNS_CD1
			◦ Include PRNCPAL_DGNS_CD or ICD_DGNS_CD1, but not both since both variables store the same value and is considered primary/principal
			◦ For FST_DGNS_E_CD or ICD_DGNS_E_CD1, and ICD_DGNS_E_CD2-12, make diagnosis.type to be “FIRSTEXTERNAL”
			◦ For ICD_DGNS_E_CD2-12, make diagnosis.type to be “EXTERNAL”
			◦ Include FST_DGNS_E_CD or ICD_DGNS_E_CD1, but not both since both variables store the same value
			◦ For RSN_VISIT_CD1-3, make diagnosis.type to be “REASONFORVISIT”

		* The REV_CNTR_DT (Revenue Center Date) for Outpatient, Hospice, and HHA was not being mapped. Now it is mapped to ExplanationOfBenefit.item.serviced.date (`http://hl7.org/fhir/explanationofbenefit-definitions.html#ExplanationOfBenefit.item.serviced.date`).
		* The REV_CNTR_PMT_AMT_AMT (Revenue Center Payment Amount Amount) was the same for Outpatient, Hospice, and HHA and has been abstracted to a method in the TransformerUtils.java class.
		* Map REV_UNIT (Revenue Center Unit Count) for Outpatient, Hospice, Inpatient, SNF, and HHA to EOB.item.quantity (`http://hl7.org/fhir/explanationofbenefit-definitions.html#ExplanationOfBenefit.item.quantity`).
		* Map REV_CNTR_NDC_QTY (Revenue Center NDC Quantity) for Outpatient, Hospice, Inpatient, SNF, and HHA as an extension of the item.modifier REV_CNTR_NDC_QTY_QLFR_CD.
		* Map HCPCS_CD (Revenue Center Healthcare Common Procedure Coding System) to ExplanationOfBenefit.item.service
		* Map REV_CNTR_IDE_NDC_UPC_NUM (Revenue Center IDE, NDC, UPC Number) to an extension of ExplanationOfBenefit.item.service
		* Change code value from NCH Payment Amount to Revenue Payment Amount - description change
		* Map REV_CNTR_STUS_IND_CD (Revenue Center Status Indicator Code) to an extension of ExplanationOfBenefit.item.revenue
		
	
## CBBF-112 FHIR Mapping Change (Inpatient)

* Following FHIR Mapping changes were made:
	
		*  Changes to the diagnosis section
			◦ Tie diagnosis.type “ADMITTING” to ADMTG_DGNS_CD
			◦ Tie diagnosis.type “PRINCIPAL” to PRNCPAL_DGNS_CD or ICD_DGNS_CD1
			◦ Include PRNCPAL_DGNS_CD or ICD_DGNS_CD1, but not both since both variables store the same value and is considered primary/principal
			◦ For CLM_POA_IND_SW1-25, make extension to diagnosis
			◦ For FST_DGNS_E_CD or ICD_DGNS_E_CD1, and ICD_DGNS_E_CD2-12, make diagnosis.type to be “FIRSTEXTERNAL”
			◦ For ICD_DGNS_E_CD2-12, make diagnosis.type to be “EXTERNAL”
			◦ Include FST_DGNS_E_CD or ICD_DGNS_E_CD1, but not both since both variables store the same value
		
	* Map REV_UNIT (Revenue Center Unit Count) for Outpatient, Hospice, Inpatient, SNF, and HHA to EOB.item.quantity (`http://hl7.org/fhir/explanationofbenefit-definitions.html#ExplanationOfBenefit.item.quantity`).
	* Map REV_CNTR_NDC_QTY (Revenue Center NDC Quantity) for Outpatient, Hospice, Inpatient, SNF, and HHA as an extension of the item.modifier REV_CNTR_NDC_QTY_QLFR_CD.
	* Map CLM_DRG_CD (Claim Diagnosis Related Group Code) to ExplanationOfBenefit.diagnosis.packageCode
	* Map PRVDR_NUM (Provider Number) to ExplanationOfBenefit.provider
    

## CBBF-128 Add FILL_NUM to PDE data

* Following FHIR Mapping changes were made:
	
	* The FILL_NUM (Fill Number) for Part D claims wasn't being mapped to FHIR. Now it is mapped to ExplanationOfBenefit.item.quantity (`http://hl7.org/fhir/explanationofbenefit-definitions.html#ExplanationOfBenefit.item.quantity`).
	* The DAYS_SUPLY_NUM (Days Supply) for Part D claims was re-mapped as an extension of ExplanationOfBenefit.item.quantity instead of item.modifier.

## CBBF-110 FHIR Mapping Change (DME)

* Following FHIR Mapping changes were made:
	
	* The FI_NUM (Fiscal Intermediary Number) for Inp, Out, HHA, Hospice, and SNF was not being mapped. Now it is mapped to ExplanationOfBenefit.extension (`http://hl7.org/fhir/explanationofbenefit-definitions.html#ExplanationOfBenefit.extension`).
	* A second occurrence of CCLTRNUM (Clinical Trial Number) has been removed.
	* The SUPLRNUM (DMERC Line Supplier Provider Number) for DME was not being mapped. Now it is mapped to ExplanationOfBenefit.item.extension (`http://hl7.org/fhir/explanationofbenefit-definitions.html#ExplanationOfBenefit.item.extension`).
	* System and URL for MTUS_CNT now points to DME_UNIT link instead.
	* System and URL for MTUS_IND now points to UNIT_IND link instead.
	
## CBBF-109 FHIR Mapping Change (HHA)

* Following FHIR Mapping changes were made:

	* The REV_CNTR_DT (Revenue Center Date) for Outpatient, Hospice, and HHA was not being mapped. Now it is mapped to ExplanationOfBenefit.item.serviced.date (`http://hl7.org/fhir/explanationofbenefit-definitions.html#ExplanationOfBenefit.item.serviced.date`).
	* The REV_CNTR_PMT_AMT_AMT (Revenue Center Payment Amount Amount) was the same for Outpatient, Hospice, and HHA and has been abstracted to a method in the TransformerUtils.java class.
	* Updated System and URL for DME_UNIT in CarrierClaim to point to MTUS_CNT (undoing the change for Carrier from CBBF-110).
	* Updated System and URL for UNIT_IND in CarrierClaim to point to MTUS_IND (undoing the change for Carrier from CBBF-110).
	* Map REV_UNIT (Revenue Center Unit Count) for Outpatient, Hospice, Inpatient, SNF, and HHA to EOB.item.quantity (`http://hl7.org/fhir/explanationofbenefit-definitions.html#ExplanationOfBenefit.item.quantity`).
	* Map REV_CNTR_NDC_QTY (Revenue Center NDC Quantity) for Outpatient, Hospice, Inpatient, SNF, and HHA as an extension of the item.modifier REV_CNTR_NDC_QTY_QLFR_CD.
	
## CBBF-108 FHIR Mapping Change (Hospice)

* Following FHIR Mapping changes were made:

	* The REV_CNTR_PMT_AMT_AMT code value was changed to read "Revenue Center Payment Amount" in the XML for Hospice/HHA/DME/Outpatient.
	
## CBBF-106 FHIR Mapping Change (Carrier)

* Following FHIR Mapping changes were made:

	* Carrier LPRPAYCD (Line Beneficiary Primary Payer Code) had extension URL and system value changed to point to LPRPAYCD.txt.

## CBBF-135 Map Carrier CARR_LINE_CLIA_LAB_NUM

* Following FHIR mapping changes were made:

	* The field CARR_LINE_CLIA_LAB_NUM for Carrier was remapped as a valueIdentifier from a valueCodeableConcept.

## CBBF-142 ICD codes have invalid Coding.system

* Following changes have been made:

	* IcdCode.getFhirSystem() had a condition comparing a string "" to a character '' resulting in the incorrect Coding.system. This was changed to compare a character '' to a character ''.
	* Test classes were created for Diagnosis and CCWProcedure, both of which extend IcdCode, to ensure that the two classes are functioning properly.
	
## CBBF-134 Map Carrier CARR_LINE_ANSTHSA_UNIT_CNT

* Following FHIR mapping changes were made:

	* The field CARR_ANSTHSA_UNIT_CNT (Carrier Line Anesthesia Unit Count) has been mapped to item.service.extension (`http://hl7.org/fhir/explanationofbenefit-definitions.html#ExplanationOfBenefit.item.service.extension`) only when the value is greater than zero.
	
## CBBF-146 Address FIXME's in Transformer like classes

* Following FHIR mapping changes were made:

	* The "FIXME this should be mapped as a valueQuantity, not a valueCoding" issues were addressed by creating a new common method for adding quantities to an extension instead of codeable concepts for these fields. The new method is called addExtensionValueQuantity in TransformerUtils.
	* The "FIXME this should be mapped as an extension valueIdentifier instead of as a valueCodeableConcept" issues were addressed by creating a new common method for adding identifiers to an extension instead of a codeable concept for these fields. The new method is called addExtensionValueIdentifier in TransformerUtils.
	* The "FIXME: check if this field is non-nullable and if not remove the 'if' check" issues were addressed by comparing the fields to their definition in the rif-layout-and-fhir-mapping.xlsx file. Most fields were found to be non-nullable and so the "if" check was removed.<|MERGE_RESOLUTION|>--- conflicted
+++ resolved
@@ -1,13 +1,11 @@
 # API Changelog
 
-<<<<<<< HEAD
-
 ## BFD-1461 Implement Handling for Null Enrollment Reference Years
 
  * Following FHIR mapping changes were made:
 
   * For V1 and V2, if there is a reference year, return data normally.  For V1 and V2, if there is a NULL reference year, do NOT return data that is associated with that specific reference year. All other data is returned as expected 
-=======
+
 ## BFD-1477 Map Provider for PDE
 
 * Following FHIR mapping changes were made:
@@ -21,7 +19,6 @@
         }
       },
   ```
->>>>>>> 546c4398
 
 ## BFD-1424 Fix mtus code
 
