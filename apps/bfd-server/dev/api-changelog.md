# API Changelog

<<<<<<< HEAD
## BFD-1422 Remove Duplicate Primary Payer Codes

Removed duplicate primary payer code from API output for DME claims:
```
{
          "url" : "https://bluebutton.cms.gov/resources/variables/line_bene_prmry_pyr_cd",
          "valueCoding" : {
            "system" : "https://bluebutton.cms.gov/resources/variables/line_bene_prmry_pyr_cd",
            "code" : "E",
            "display" : "Workers' compensation"
          }
}
=======
## BFD-1403 Update patient discharge status code mapping

Update mapping for patient discharge status coding for HHA, Inpatient and Hospice. Previously, the patient discharge status code in the EOB FHIR response was incorrectly being populated by the claim frequency code data field. The value for the patient discharge status code is now correctly being populated by the patient discharge status code data field.
For Inpatient:

```
"code" : {
      "coding" : [ {
        "system" : "https://bluebutton.cms.gov/resources/variables/ptnt_dschrg_stus_cd",
        "code" : "51",
        "display" : "Discharged/transferred to a Hospice – medical facility."
      } ]
    }
```

For Hospice:

```
"code" : {
      "coding" : [ {
        "system" : "https://bluebutton.cms.gov/resources/variables/ptnt_dschrg_stus_cd",
        "code" : "30",
        "display" : "Still patient."
      } ]
    }
```

For HHA:

```
"code" : {
      "coding" : [ {
        "system" : "https://bluebutton.cms.gov/resources/variables/ptnt_dschrg_stus_cd",
        "code" : "30",
        "display" : "Still patient."
      } ]
    }
 ```

## BFD-1664 Upgrade HAPI-FHIR to version 5.7.2

The hapi-fhir dependencies that BFD relies on to serve FHIR responses has been upgraded from version 4.1.0 to version 5.7.2. There are no changes to the responses to resource requests with this upgrade. The metadata response has changed as follows:

 * 'searchInclude' and 'searchRevInclude' are now included in the metadata output for all resources.
 * 'fhirVersion' has been updated from 4.0.0 to 4.0.1
 * The 'StructureDefinition' resource is no longer available. For more information please see the [hapi changelog entry](https://hapifhir.io/hapi-fhir/docs/introduction/changelog_2020.html).
 * Various minor fixes including removal of duplicate elements.

For more information see the [HAPI FHIR Release Notes](https://github.com/hapifhir/hapi-fhir/releases)

## BFD-1461 Implement Handling for Null Enrollment Reference Years

 * Following FHIR mapping changes were made:

  * For V1 and V2, if there is a reference year, return data normally.  For V1 and V2, if there is a NULL reference year, do NOT return data that is associated with that specific reference year. All other data is returned as expected.  If there is a null reference year the following fields will not be present.

```
  {
     "url":"https://bluebutton.cms.gov/resources/variables/rfrnc_yr",
     "valueDate":"2018"
  },
  {
     "url":"https://bluebutton.cms.gov/resources/variables/dual_01...12",
     "valueCoding":{
        "system":"https://bluebutton.cms.gov/resources/variables/dual_01...12",
        "code":"**",
        "display":"Enrolled in Medicare A and/or B, but no Part D enrollment data for the beneficiary. (This status was indicated as 'XX' for 2006-2009)"
     }
   },
   {
      "url":"https://bluebutton.cms.gov/resources/variables/buyin01...12",
      "valueCoding":{
         "system":"https://bluebutton.cms.gov/resources/variables/buyin01...12",
         "code":"C",
         "display":"Part A and Part B state buy-in"
      }
   },
   {
      "url":"https://bluebutton.cms.gov/resources/variables/ptdcntrct01/yyyy-1...yyy-12",
      "valueCoding":{
         "system":"https://bluebutton.cms.gov/resources/variables/ptdcntrct01...12",
         "code":"S4607"
      }
   },
   {
      "url":"https://bluebutton.cms.gov/resources/variables/ptdpbpid01...12",
      "valueCoding":{
         "system":"https://bluebutton.cms.gov/resources/variables/ptdpbpid01...12",
         "code":"003"
      }
   },
   {
      "url":"https://bluebutton.cms.gov/resources/variables/sgmtid01...12",
      "valueCoding":{
         "system":"https://bluebutton.cms.gov/resources/variables/sgmtid01...12",
         "code":"000"
      }
   },
   {
      "url":"https://bluebutton.cms.gov/resources/variables/cstshr01...12",
      "valueCoding":{
         "system":"https://bluebutton.cms.gov/resources/variables/cstshr01...12",
         "code":"00",
         "display":"Not Medicare enrolled for the month"
      }
   },
   {
      "url":"https://bluebutton.cms.gov/resources/variables/rdsind01...12",
      "valueCoding":{
         "system":"https://bluebutton.cms.gov/resources/variables/rdsind01...12",
         "code":"Y",
         "display":"Employer subsidized for the retired beneficiary"
      }
   }
  ```
  
## BFD-874 Fix diagnosis.sequence in V1 and V2

* The Following FHIR mapping changes were made:

For both V1 and V2 eob.diagnosis.sequence is now correctly populated. This can now be utilized whenever a DRG is reported.

```
  "diagnosis" : [ {
    "sequence" : 1,
    ...,
  }]
 ```
  
## BFD-1582 Remove spurious coverage contracts

Removed hardcoded coverage contracts that were inadvertantly introduced in V1 and V2 during testing.

The contract that was removed in V1:

```
"contract" : [ {
        "id" : "ptc-contract1"
      }, {
        "reference" : "Coverage/part-a-contract1 reference"
      } ]
```

The contract that was removed in V2:

```
"contract" : [ {
        "id" : "contract1"
      }, {
        "reference" : "Coverage/part-a-contract1"
      } ]
>>>>>>> 9d4fe517
```

## BFD-1423 Remove Duplicate Drug Status Code

Removed duplicate drug status coding from API output for PDE claims:
There will only be one of these:
```
 "category" : {
          "coding" : [ {
            "system" : "http://terminology.hl7.org/CodeSystem/claiminformationcategory",
            "code" : "info",
            "display" : "Information"
          }, {
            "system" : "https://bluebutton.cms.gov/resources/codesystem/information",
            "code" : "https://bluebutton.cms.gov/resources/variables/drug_cvrg_stus_cd",
            "display" : "Drug Coverage Status Code"
          } ]
        },
        "code" : {
          "coding" : [ {
            "system" : "https://bluebutton.cms.gov/resources/variables/drug_cvrg_stus_cd",
            "code" : "C",
            "display" : "Covered"
          } ]
        }
}
```

## BFD-1477 Map Provider for PDE

* Following FHIR mapping changes were made:

	* eob.provider, in PDE, is mapped using serviceProviderId (the pharmacy id) in v2
```
  "provider" : {
        "identifier" : {
          "system" : "https://bluebutton.cms.gov/resources/variables/prvdr_num",
          "value" : "1023011079"
        }
   },
 ```

## BFD-1424 Fix mtus code

Added a new extension with the correct url/system for MTUS Code and kept the old extension with the MTUS Code value that had the incorrect url/system of MTUS Count:
The old coding:
```
{
      "url" : "https://bluebutton.cms.gov/resources/variables/carr_line_mtus_cnt",
      "valueQuantity" : {
        "value" : 1
      }
}, 
{
      "url" : "https://bluebutton.cms.gov/resources/variables/carr_line_mtus_cnt",
      "valueCoding" : {
        "system" : "https://bluebutton.cms.gov/resources/variables/carr_line_mtus_cnt",
        "code" : "3"
      }
}
```
The new coding:
```
{
      "url" : "https://bluebutton.cms.gov/resources/variables/carr_line_mtus_cnt",
      "valueQuantity" : {
        "value" : 1
      }
},
{
      "url" : "https://bluebutton.cms.gov/resources/variables/carr_line_mtus_cnt",
      "valueCoding" : {
        "system" : "https://bluebutton.cms.gov/resources/variables/carr_line_mtus_cnt",
        "code" : "3"
      }
},
{
      "url" : "https://bluebutton.cms.gov/resources/variables/carr_line_mtus_cd",
      "valueCoding" : {
        "system" : "https://bluebutton.cms.gov/resources/variables/carr_line_mtus_cd",
        "code" : "3",
        "display":"Services"
      }
```

## BFD-1446: Added focal field to v2

For V2, set eob.insurance.focal to 'true' for all eob.insurance.coverage elements

This is a Boolean field and should be set to either true or false. The definition of the field is this: "Coverage to be used for adjudication". There will only be one insurance per claim at this time. This fix applies to V2 only.

````
 "insurance" : [ {
    "focal" : true,
    ...,
 }]
````

## BFD-1383 Update V2 line item allowed charge amount mapping

Previously, the allowed charge amount in the EOB FHIR response was incorrectly being populated by the submitted charge amount data field. The value for allowed charge amount is now being populated correctly by the respective allowed charge amount data field. Note that this is only for v2
For DME the new allowed charge amount looks like:
````
"amount" : {
    "value" : 129.45,
    "currency" : "USD"
}
````

For Carrier:
````
"amount" : {
    "value" : 47.84,
    "currency" : "USD"
}
````

## BFD-1516: Map Hospice Period Count in V2

Added mapping for Hospice Period count
BENE_HOSPC_PRD_CNT => ExplanationOfBenefit.extension

This field was mapped in v1 but missing in v2, so this change is to achieve parity for this field.

The newly added information will look like:

```
"resource" : {
  "resourceType" : "ExplanationOfBenefit",
  ...
  {
    "url" : "https://bluebutton.cms.gov/resources/variables/bene_hospc_prd_cnt",
    "valueQuantity" : {
      "value" : 2
    }
  }
  ...
}
```

## BFD-1517: Map FI Number in V2

Added mapping for Fiscal Intermediary Number
FI_NUM => ExplanationOfBenefit.extension

This field was mapped in v1 but missing in v2, so this change is to achieve parity for this field.

The newly added information will look like:

```
"resource" : {
  "resourceType" : "ExplanationOfBenefit",
  ...
  {
    "url" : "https://bluebutton.cms.gov/resources/variables/fi_num",
    "valueCoding" : {
      "system" : "https://bluebutton.cms.gov/resources/variables/fi_num",
      "code" : "8299"
    }
  }
  ...
}
```

## BFD-1518: Map Revenue Center Status Indicator Code in V2

Added mapping for Revenue Status Code:
REV_CNTR_STUS_IND_CD => ExplanationOfBenefit.item.revenue.extension

This field was mapped in v1 but missing in v2, so this change is to achieve parity for this field.

The newly added extension will look like:

```
"resource" : {
  "resourceType" : "ExplanationOfBenefit",
  ...
  "item" : [ {
    ...
    "revenue" : {
          "extension" : [ {
            "url" : "https://bluebutton.cms.gov/resources/variables/rev_cntr_stus_ind_cd",
            "valueCoding" : {
              "system" : "https://bluebutton.cms.gov/resources/variables/rev_cntr_stus_ind_cd",
              "code" : "A",
              "display" : "Services not paid under OPPS; uses a different fee schedule (e.g., ambulance, PT, mammography)"
            }
          } ],
          ...
    },
    ...
  } ],
  ...
}
```

## BFD-1566: Add Patient.meta.tag entry for Some Patients

Our system has delayed the processing of demographic and enrollment data
  for some persons who had previously been enrolled in Medicare
  but are not enrolled in Medicare for the current year.
This delay is due to errors in
  how that data has been sent to our system for processing
  that only impact such persons.
Only around 0.3% of persons we have records for are impacted by this issue.

Nevertheless, for such impacted persons,
  their `Patient` resources are being tagged,
  as follows:

```
{
  "resourceType": "Patient",
  ...
  "meta": {
    ...
    "tag": [
      {
        "system": "https://bluebutton.cms.gov/resources/codesystem/tags",
        "code": "delayed-backdated-enrollment",
        "display": "Impacted by delayed backdated enrollment data."
      }
    ]
  },
  ...
```

## BFD-1338: Add 2021 CPT Codes for SAMHSA Filtering

Added three new codes to `codes-cpt.csv`:
```
G1028
G2215
G2216
```

These new codes allow for enhanced SAMHSA filtering for the v1 and v2 endpoints to remain compliant with SAMHSA data sharing policy.

## BLUEBUTTON-865: Adding Carrier & DME Tax Numbers to ExplanationOfBenefit resource

A new optional flag has been added that will cause tax numbers from a claim to be included in response `ExplanationOfBenefit` resources.
To enable this, set an "`IncludeTaxNumbers: true`" HTTP header in the `/ExplanationOfBenefit` request.

The added fields will look like:

```
"resource" : {
  "resourceType" : "ExplanationOfBenefit",
  ...
  "careTeam" : [
    ... ,
    {
      "sequence" : 42,
      "provider" : {
        "identifier" : {
          "system" : "http://terminology.hl7.org/CodeSystem/v2-0203",
          "value" : "9994931888"
        }
      },
      "responsible" : true,
      "role" : {
        "coding" : [ {
          "system" : "http://hl7.org/fhir/claimcareteamrole",
          "code" : "other",
          "display" : "Other"
        } ]
      }
    },
    ...
  ],
}
```


## BCDA-3872: Add service-date query parameter on ExplanationOfBenefit resources
A new optional query parameter has been added to ExplanationOfBenefit searches that will filter the returned results by type their respective service dates.

Some examples:

* Query for claims data that fall between 1999-10-27 and 2016-01-27 (inclusive)
  ```
  /v1/fhir/ExplanationOfBenefit?service-date=ge1999-10-27&service-date=le2016-01-27
  ```
* Query for claims data that occurred before the EOY 2020
  ```
  /v1/fhir/ExplanationOfBenefit?service-date=le2020-12-31
  ```

If the new parameter is not included, all EOBs will still be returned:

For more details, please see the associated [RFC].(https://github.com/CMSgov/beneficiary-fhir-data/blob/master/rfcs/0007-service-date-filter.md)

## BFD-8: Add and map coverage fields dual01..dual12 and rfrnc_yr to the coverage resource

The dual_01..dual12 and rfnrc_yr are essentially coverage related fields and need to be included in the coverage resource. Previously, these fields were only available on the patient resource and when beneficiaries choose to redact their demographic data, downstream consumers lose these vital eligibility fields thus the need to add them to the coverage resource. In future versions of the API, we'll want to consider removing these from the patient resource. 

## BLUEBUTTON-1843: HAPI 4.1.0 Upgrade

As part of the upgrade of the HAPI package used by the BFD, the FHIR version was changed from `3.0.1` to `3.0.2`. 
This is a minor FHIR version change. 

The `CapabilitiesStatement` resource returned by the metadata endpoint reflects this change. 
In the resource the `fhirVersion` field changed and the profile path changed from:
```
"reference" : "http://hl7.org/fhir/StructureDefinition/<Resource Type>"
```
to:
```
"reference" : "http://hl7.org/fhir/Profile/<Resource Type>"
```

## BLUEBUTTON-1679: Hashed HICN needs to be removed from Patient Resource

The Hashed HICN identifier is removed from the Patient resource response. This is to ensure that we are in compliance for the HICN rule. This is to leave no traces of the HICN-hash in any external facing data requests to BFD. 

For internal facing requests using the `IncludeIdentifiers` header, the Hashed HICN identifier will still be included in the response for the following values: [ "true", "hicn" ]. 

The following is an example of the identifier that is NO LONGER included in external facing responses:

    <identifier>
       <system value="https://bluebutton.cms.gov/resources/identifier/hicn-hash"></system>
       <value value="96228a57f37efea543f4f370f96f1dbf01c3e3129041dba3ea4367545507c6e7"></value>
    </identifier>

## BLUEBUTTON-1784: Search for patients by ptdcntrct

The Patient resource supports searching a part D Contract Number for a given month:

Requests using this feature should be of the form `v1/fhir/Patient/?_has:Coverage.extension=https://bluebutton.cms.gov/resources/variables/ptdcntrct<month code>|<contract id>`.
For example: `v1/fhir/Patient/?_has:Coverage.extension=https://bluebutton.cms.gov/resources/variables/ptdcntrct02|S0000`

#### valid parameter systems:
```
https://bluebutton.cms.gov/resources/variables/ptdcntrct01
https://bluebutton.cms.gov/resources/variables/ptdcntrct02
https://bluebutton.cms.gov/resources/variables/ptdcntrct03
https://bluebutton.cms.gov/resources/variables/ptdcntrct04
https://bluebutton.cms.gov/resources/variables/ptdcntrct05
https://bluebutton.cms.gov/resources/variables/ptdcntrct06
https://bluebutton.cms.gov/resources/variables/ptdcntrct07
https://bluebutton.cms.gov/resources/variables/ptdcntrct08
https://bluebutton.cms.gov/resources/variables/ptdcntrct09
https://bluebutton.cms.gov/resources/variables/ptdcntrct10
https://bluebutton.cms.gov/resources/variables/ptdcntrct11
https://bluebutton.cms.gov/resources/variables/ptdcntrct12
```

## BLUEBUTTON-1536: Extend `IncludeIdentifiers` header options for the Patient Resource

The `IncludeIdentifiers` header has been extended to handle values of [ "true", "hicn", "mbi' ]. 

To enable this, set an "`IncludeIdentifiers: <value>`" HTTP header in the `/Patient` request.

Multiple values can be seperated by a comma (","). For example, "`IncludeIdentifiers: hicn,mbi`" .

The following table describes the response behaviors:


HEADER: IncludeIdentifier | Response Behavior
--- | ---
\<blank\> | omit HICN and MBI
false | omit HICN and MBI
true | include HICN and MBI
hicn | include HICN
mbi | include MBI
hicn,mbi or mbi,hicn | include HICN and MBI
\<any invalid value\> | Throws an InvalidRequest exception (400 HTTP status code)


## BLUEBUTTON-1506: Support for _Since Parameter

Support for `_lastUpdated` as a search parameter is added for resources. RFC-0004 explains the details of the changes.


## BLUEBUTTON-1516: Support searching the Patient resource by hashed MBI

The Patient resource supports searching by a hashed MBI identifier:

```
https://bluebutton.cms.gov/resources/identifier/mbi-hash
```

## BLUEBUTTON-1191: Allow Filtering of EOB Searches by type

A new optional query parameter has been added to `ExplanationOfBenefit` searches that will filter the returned results by `type`.
At this time, only the `https://bluebutton.cms.gov/resources/codesystem/eob-type` codes are supported.

Some examples:

* If the new parameter is not included, all EOBs will still be returned:
    
    ```
    /v1/fhir/ExplanationOfBenefit?patient=123
    ```
    
* If only the code system is specified, all EOBs will also still be returned:
    
    ```
    /v1/fhir/ExplanationOfBenefit?patient=123&type=https://bluebutton.cms.gov/resources/codesystem/eob-type|
    ```
    
* If just a single code is specified, only EOBs matching that claim type will be returned:
    
    ```
    /v1/fhir/ExplanationOfBenefit?patient=123&type=https://bluebutton.cms.gov/resources/codesystem/eob-type|pde
    ```
    
* If just a single code is specified and no system or `|` separator is included, EOBs matching that single claim type will still be returned:
    
    ```
    /v1/fhir/ExplanationOfBenefit?patient=123&type=pde
    ```
    
* If multiple codes are specified, EOBs matching all of those claim type will be returned:
    
    ```
    /v1/fhir/ExplanationOfBenefit?patient=123&type=carrier,dme,hha,hospice,inpatient,outpatient,snf
    ```
    

## BLUEBUTTON-865: Adding plaintext HICN/MBI to Patient resource

A new optional flag has been added that will return all of a beneficiary's known HICNs and MBIs (in plaintext, both current and historical).
This feature is primarily intended for BCDA, whose ACO users need this data for patient matching purposes.
To enable this, set an "`IncludeIdentifiers: true`" HTTP header in the `/Patient` request.

The added fields will look like:

```
"resource" : {
  "resourceType" : "Patient",
  ...
  "identifier" : [
  ... ,
  {
    "extension" : [ {
      "url" : "https://bluebutton.cms.gov/resources/codesystem/identifier-currency",
      "valueCoding" : {
        "system" : "https://bluebutton.cms.gov/resources/codesystem/identifier-currency",
        "code" : "current",
        "display" : "Current"
      }
    } ],
    "system" : "http://hl7.org/fhir/sid/us-medicare",
    "value" : "543217066U"
  }, {
    "extension" : [ {
      "url" : "https://bluebutton.cms.gov/resources/codesystem/identifier-currency",
      "valueCoding" : {
        "system" : "https://bluebutton.cms.gov/resources/codesystem/identifier-currency",
        "code" : "current",
        "display" : "Current"
      }
    } ],
    "system" : "http://hl7.org/fhir/sid/us-mbi",
    "value" : "3456789"
  }, {
    "extension" : [ {
      "url" : "https://bluebutton.cms.gov/resources/codesystem/identifier-currency",
      "valueCoding" : {
        "system" : "https://bluebutton.cms.gov/resources/codesystem/identifier-currency",
        "code" : "historic",
        "display" : "Historic"
      }
    } ],
    "system" : "http://hl7.org/fhir/sid/us-medicare",
    "value" : "543217066T"
  },
  ...
  ],
  ...
}
```

## BLUEBUTTON-926: Exposing additional beneficiary coverage fields

A number of additional data fields have been added, mostly related to coverage and enrollment:

* The beneficiary's effective/coverage-start date.
    * Documentation: <https://bluebutton.cms.gov/resources/variables/covstart>
    * Found at: `Coverage[?(grouping.subPlan =~ /^Part [AB]$/)].period.start`
* The "reference year" for beneficiary enrollment data, which identifies the calendar year that most `Patient` and `Coverage` data is from. Will always be the latest year that we have data for.
    * Documentation: <https://bluebutton.cms.gov/resources/variables/rfrnc_yr>
    * Found at: `Patient.extension[?url =~ /https:\/\/bluebutton.cms.gov\/resources\/variables\/rfrnc_yr/].valueDate`
* Monthly Part C Contract Number: The Medicare Part C contract number for the beneficiary’s Medicare Advantage (MA) plan for a given month.
    * Documentation: <https://bluebutton.cms.gov/resources/variables/ptc_cntrct_id_01>
    * Found at: `Coverage[?(grouping.subPlan =~ /^Part C$/)].extension[?url =~ /https:\/\/bluebutton.cms.gov\/resources\/variables\/ptc_cntrct_id_\d\d/].valueCoding.code`
* Monthly Part C PBP Number: The Medicare Part C plan benefit package (PBP) for the beneficiary’s Medicare Advantage (MA) plan for a given month.
    * Documentation: <https://bluebutton.cms.gov/resources/variables/ptc_pbp_id_01>
    * Found at: `Coverage[?(grouping.subPlan =~ /^Part C$/)].extension[?url =~ /https:\/\/bluebutton.cms.gov\/resources\/variables\/ptc_pbp_id_\d\d/].valueCoding.code`
* Monthly Part C Plan Type Code: The type of Medicare Part C plan for the beneficiary for a given month.
    * Documentation: <https://bluebutton.cms.gov/resources/variables/ptc_plan_type_cd_01>
    * Found at: `Coverage[?(grouping.subPlan =~ /^Part C$/)].extension[?url =~ /https:\/\/bluebutton.cms.gov\/resources\/variables\/ptc_plan_type_cd_\d\d/].valueCoding.code`
* Monthly Part D Contract Number: The Part D contract number for the beneficiary’s Part D plan for a given month. CMS assigns an identifier to each contract that a Part D plan has with CMS.
    * Documentation: <https://bluebutton.cms.gov/resources/variables/ptdcntrct01>
    * Found at: `Coverage[?(grouping.subPlan =~ /^Part D$/)].extension[?url =~ /https:\/\/bluebutton.cms.gov\/resources\/variables\/ptdcntrct\d\d/].valueCoding.code`
* Monthly Part D Plan Benefit Package Number: The Part D plan benefit package (PBP) for the beneficiary’s Part D plan for a given month. CMS assigns an identifier to each PBP within a contract that a Part D plan sponsor has with CMS.
    * Documentation: <https://bluebutton.cms.gov/resources/variables/ptdpbpid01>
    * Found at: `Coverage[?(grouping.subPlan =~ /^Part D$/)].extension[?url =~ /https:\/\/bluebutton.cms.gov\/resources\/variables\/ptdpbpid\d\d/].valueCoding.code`
* Monthly Part D Market Segment Identifier: This variable is the segment number that CMS assigns to identify a geographic market segment or subdivision of a Part D plan; the segment number allows you to determine the market area covered by the plan. The variable describes the market segment for a given month.
    * Documentation: <https://bluebutton.cms.gov/resources/variables/sgmtid01>
    * Found at: `Coverage[?(grouping.subPlan =~ /^Part D$/)].extension[?url =~ /https:\/\/bluebutton.cms.gov\/resources\/variables\/sgmtid\d\d/].valueCoding.code`
* Monthly Medicare Entitlement/Buy-In Indicators: Whether the beneficiary was entitled to Part A, Part B, or both for a given month. Also indicates whether the beneficiary’s state of residence paid his/her monthly premium for Part B coverage (and Part A if necessary). State Medicaid programs can pay those premiums for certain dual eligibles; this action is called "buying in" and so this variable is the "buy-in code."
    * Documentation: <https://bluebutton.cms.gov/resources/variables/buyin01>
    * Found at: `Coverage[?(grouping.subPlan =~ /^Part [AB]$/)].extension[?url =~ /https:\/\/bluebutton.cms.gov\/resources\/variables\/buyin\d\d/].valueCoding.code`
* Monthly Medicare Advantage (MA) enrollment indicators: Whether the beneficiary was enrolled in a Medicare Advantage (MA) plan during a given month.
    * Documentation: <https://bluebutton.cms.gov/resources/variables/hmo_ind_01>
    * Found at: `Coverage[?(grouping.subPlan =~ /^Part C$/)].extension[?url =~ /https:\/\/bluebutton.cms.gov\/resources\/variables\/hmo_ind_\d\d/].valueCoding.code`
* Monthly Medicare-Medicaid dual eligibility codes: Whether the beneficiary was eligible for both Medicare and Medicaid in a given month.
    * Documentation: <https://bluebutton.cms.gov/resources/variables/dual_01>
    * Found at: `Patient.extension[?url =~ /https:\/\/bluebutton.cms.gov\/resources\/variables\/dual_\d\d/].valueCoding.code`
* Monthly cost sharing group under Part D low-income subsidy: The beneficiary’s Part D low-income subsidy cost sharing group for a given month. The Part D benefit requires enrollees to pay both premiums and cost-sharing, but the program also has a low-income subsidy (LIS) that covers some or all of those costs for certain low-income individuals, including deductibles and cost-sharing during the coverage gap.
    * Documentation: <https://bluebutton.cms.gov/resources/variables/cstshr01>
    * Found at: `Coverage[?(grouping.subPlan =~ /^Part D$/)].extension[?url =~ /https:\/\/bluebutton.cms.gov\/resources\/variables\/cstshr\d\d/].valueCoding.code`
* Monthly Part D Retiree Drug Subsidy Indicators: Indicates if the beneficiary was enrolled in an employer-sponsored prescription drug plan that qualified for Part D’s retiree drug subsidy (RDS) for a given month.
    * Documentation: <https://bluebutton.cms.gov/resources/variables/rdsind01>
    * Found at: `Coverage[?(grouping.subPlan =~ /^Part D$/)].extension[?url =~ /https:\/\/bluebutton.cms.gov\/resources\/variables\/rdsind\d\d/].valueCoding.code`

## BLUEBUTTON-898: Correct `Patient.gender` codings

Fixed the `Patient.gender` codings to be correct. Previously, all beneficiaries had reported a value of `unknown` in this field.

## BLUEBUTTON-150: Display NPI code displays in EOB

Several changes have been made to these entries:

* The `Identifier.display` to the EOB has been added for NPI type fields in the appropriate claim types.

* A practitioner's/organization's name will be displayed in the appropriate `Identifier.display` for NPI fields.

* An example of what a practitioner's name will look like is as follows:

<provider>
       <identifier>
            <system value="http://hl7.org/fhir/sid/us-npi" />
            <value value="9999333999" />
       </identifier>
       <display value="DR. JOHN E DOE MD" />
</provider>

## BLUEBUTTON-266: Implement Data Server Paging

Adding paging to the backend to lessen the load on the frontend. Changes have been made to ExplanationOfBenefitResourceProvider.findByPatient to now return a resulting bundle containing the resources matching the beneficiaryId. The bundle is created from resources pulled from a new EoBBundleProvider class, returning a small sublist of the resources for each page. Links are added to the bundle for the previous and next pages as appropriate.

This implementation allows the frontend to utilize the links we've added to the bundle instead of having to filter through the data and create their own. This is not a final solution as other issues will need to be addressed regarding result integrity in the future.

## BLUEBUTTON-480: Trim Leading and Trailing Whitespace from Codes

Some of our source data erroneously included leading/trailing whitespace, which was being passed through to the `Coding` entries that it ended up being used in.

All `Coding`s returned by the API should now have leading and trailing whitespace trimmed.

## BLUEBUTTON-147: Display ICD and Procedure code displays in EOB

Several changes have been made to these entries:

* The `Coding.display` to the EOB has been added for Diagnostic and Procedure codes in the appropriate claim types.

* A descriptive name will be displayed in the `Coding.display` for Diagnosis/Procedure fields.

## BLUEBUTTON-306: Remove baseDstu3 mapping

Removing the old mapping (baseDstu3) from the servletRegistration as it was only kept to ensure backwards compatibility until the front end team completed changes. The mapping for the servletRegistration had previously be changed to "v1/fhir" as part of BLUEBUTTON-130.


## BLUEBUTTON-146: Display NDC (National Drug Code) Substance Names in EOB

Several changes have been made to these entries:

* The `Coding.display` to the EOB has been added for NDC fields in Part D, Carrier and DME.

* The Substance Name will be displayed in the `Coding.display` for NDC fields.

* The FDA NDC product file we use is downloaded from (https://www.accessdata.fda.gov/cder/ndctext.zip).
   
## BLUEBUTTON-200: Fix duplicate `ExplanationOfBenefit`s bug

A bug was fixed that had been causing duplicate `ExplanationOfBenefit` resources to be returned for most beneficiaries. (It had been generating one exact-duplicate EOB per each claim line in each claim.)

## BLUEBUTTON-185: Include HIC history data in `Patient` lookups

Beneficiaries' HIC history is now considered for patient lookup requests. This should improve our patient matching success rate to around 99%.

## CBBF-167: Removed date search parameter for EOB searches

This functionality had not been supported/surfaced by the frontend, but was still appearing in the application's capability statement (i.e. `/metadata`). Since it isn't needed or supported at this time, it was removed to correct the overall capability statement.


## CBBF-175: Fixed `ExplanationOfBenefit.diagnosis.type` Entries

Several changes have been made to these entries:

* The `Coding.system` has been changed.
    * Previously: ``
    * Corrected/current: `https://bluebutton.cms.gov/resources/codesystem/diagnosis-type`
* The `Coding.code` values have been fixed.
    * Previous format: `[CODE1]`
    * Corrected/current format: `code1`
        * In rare cases where there's more than one code, these will be captured in additional `ExplanationOfBenefit.diagnosis.type` entries.
* The `Coding.display` values are included.

## CBBF-169: Fixed Money Codings

[Money](http://hl7.org/fhir/STU3/datatypes.html#Money) values returned by the API were previously structured incorrectly per the FHIR specification and have now been corrected:

1. The `Money.system` was incorrect:
    * Previously: `USD`
    * Corrected/Current: `urn:iso:std:iso:4217`
2. The `Money.code` was missing.
    * Previously: (missing)
    * Corrected/Current: `USD`

## CBBF-97 (again): More fixes to code systems, etc.  (Sprint 47, 2018-03)

### Change `Patient.identifier` Systems

The `Identifier.system` values used here were incorrect and have been fixed:

* Beneficiary ID
    * Previously: `http://bluebutton.cms.hhs.gov/identifier#bene_id`
    * Corrected/Current: `https://bluebutton.cms.gov/resources/variables/bene_id`
* HICN Hash
    * Previously: `http://bluebutton.cms.hhs.gov/identifier#hicnHash`
    * Corrected/Current: `https://bluebutton.cms.gov/resources/identifier/hicn-hash`

Documentation for these fields is now available at the corrected URLs.

### Change `ExplanationOfBenefit.information` Entries

Several changes have been made to these entries:

1. The `ExplanationOfBenefit.information.category` codings have changed:
    a. The `Coding.system` for all of these is now `https://bluebutton.cms.gov/resources/codesystem/information`.
    b. The `Coding.code` have all been switched to reference URLs. Those URLs uniquely identify the `information` fields and can also be accessed for documentation on those fields. This is a bit unusual for a FHIR `Coding`, but should be useful in this case.
    c. The `Coding.display` values are included.
2. For `ExplanationOfBenefit.information` entries that are just used to convey a coding (which is most of them), the coded data has been moved to the `ExplanationOfBenefit.information.code` field.

### Switch Most `ExplanationOfBenefit.benefitBalance` Entries to "Adjudication Total" Extensions

Most of the former `ExplanationOfBenefit.benefitBalance` entries were not actually _benefit balances_, and so were improperly mapped. These values are instead better thought of as overall-claim-level analogues of the `ExplanationOfBenefit.item.adjudication` field.

The upcoming STU4 release of FHIR will likely include a new `ExplanationOfBenefit.total` field to accommodate this kind of information. Until then, we are representing those fields as extensions on the `ExplanationOfBenefit` resources.

The <https://bluebutton.cms.gov/resources/codesystem/adjudication-total> reference page provides a list of all these fields.

As part of this change, one of the former `ExplanationOfBenefit.benefitBalance` entries, <https://bluebutton.cms.gov/resources/variables/nch_blood_pnts_frnshd_qty>, was actually changed to an `ExplanationOfBenefit.information` entry, as that was most appropriate.

### Change `ExplanationOfBenefit.benefitBalance` Entries

Several changes have been made to these entries:

1. The `Coding.display` values for `ExplanationOfBenefit.benefitBalance.category` are now included.
2. The `Coding.system` values used for `ExplanationOfBenefit.benefitBalance.financial.type` were incorrect and have been fixed:
    * Previously: `http://bluebutton.cms.hhs.gov/coding#benefitBalanceType`
    * Corrected/Current: `https://bluebutton.cms.gov/resources/codesystem/benefit-balance`
3. The `Coding.code` values used for `ExplanationOfBenefit.benefitBalance.financial.type` were incorrect and have been fixed:
    * Previously, these had been set to what should have been the `Coding.display` values.
    * Now, they've all been switched to reference URLs. Those URLs uniquely identify the `benefitBalance` financial type fields and can also be accessed for documentation on those fields. This is a bit unusual for a FHIR `Coding`, but should be useful in this case.
4. The `Coding.display` values for `ExplanationOfBenefit.benefitBalance.financial.type` are now included.

### Change `ExplanationOfBenefit.item.adjudication` Entries

Several changes have been made to these entries:

1. The `Coding.system` values used for `ExplanationOfBenefit.item.adjudication.category` were incorrect and have been fixed:
    * Previously: "`CMS Adjudications`"
    * Corrected/Current: `https://bluebutton.cms.gov/resources/codesystem/adjudication`
2. The `Coding.code` values used for `ExplanationOfBenefit.item.adjudication.category` were incorrect and have been fixed:
    * Previously, these had been set to what should have been the `Coding.display` values.
    * Now, they've all been switched to reference URLs. Those URLs uniquely identify the `adjudication` fields and can also be accessed for documentation on those fields. This is a bit unusual for a FHIR `Coding`, but should be useful.
3. The `Coding.display` values for `ExplanationOfBenefit.item.adjudication.category` are now included.

### Include `ExplanationOfBenefit.careTeam.role` `Coding.display` Values

The `Coding.display` values for this field are now included in responses, for convenience.

### Fix `ExplanationOfBenefit.type` "FHIR Claim Type" Coding

This fix only applies to `ExplanationOfBenefit.type` `Coding`s where the `Coding.system` is `http://hl7.org/fhir/ex-claimtype`.

The `Coding.code` values used here were incorrectly uppercased and have been fixed (to lowercase). In addition, `Coding.display` values are now included for this `Coding`.

### Fix `ExplanationOfBenefit.identifier` "Prescription Reference Number" System

The `Identifier.system` values used here were incorrect and have been fixed:

* Previously: `CCW.RX_SRVC_RFRNC_NUM`
* Corrected/Current: `https://bluebutton.cms.gov/resources/variables/rx_srvc_rfrnc_num`

Documentation for this field is now available at its corrected URL.

### Change NDC Code System

The NDC `Coding.system` values used have been changed to the ones recommended by the FHIR community:

* Previously: `https://www.accessdata.fda.gov/scripts/cder/ndc`
* Improved/Current: `http://hl7.org/fhir/sid/ndc`

### Change `ExplanationOfBenefit.item.service` and `ExplanationOfBenefit.item.modifier` Code System

The HCPCS `Coding.system` values used here have been changed to point to better documentation:

* Previously: `https://www.cms.gov/Medicare/Coding/MedHCPCSGenInfo/index.html`
* Improved/Current: `https://bluebutton.cms.gov/resources/codesystem/hcpcs`

### Fix `ExplanationOfBenefit.type` "Blue Button EOB Type" Code System

The `Coding.system` values used here were incorrect and have been fixed:

* Previously: `https://bluebutton.cms.gov/developer/docs/reference/some-thing`
* Corrected/Current: `https://bluebutton.cms.gov/resources/codesystem/eob-type`

Documentation for this field is now available at its corrected URL.

### Fix `ExplanationOfBenefit.identifier` "Claim Group ID" System

The `Identifier.system` values used here were incorrect and have been fixed:

* Previously: `http://bluebutton.cms.hhs.gov/identifier#claimGroup`
* Corrected/Current: `https://bluebutton.cms.gov/resources/identifier/claim-group`

Documentation for this field is now available at its corrected URL.

### Include `ExplanationOfBenefit.item.detail.type` `Coding.display` Values

The `Coding.display` values for this field are now included in responses, for convenience. (Note: This field is only included for Part D Events.)

### Remove `http://hl7.org/fhir/ValueSet/v3-ActInvoiceGroupCode` Extension

This extension was included in all `ExplanationOfBenefit` responses (except for Part D Events), with a static/constant value. This wasn't providing any value and has accordingly been removed.

### Remove `ExplanationOfBenefit.disposition`

This field was included in all `ExplanationOfBenefit` responses, with a static/constant value. Since it's not a required field, this wasn't providing any value and has accordingly been removed.

## CBBF-97: Update URIs from "`ccwdata.org`" to "`bluebutton.cms.gov`"

The API's responses included many once-working-but-now-invalid URLs for the `ccwdata.org` domain, e.g. "`https://www.ccwdata.org/cs/groups/public/documents/datadictionary/pmtdnlcd.txt`". Most of these URLs have now been updated to instead point to the "`bluebutton.cms.gov`" domain, e.g. "`https://bluebutton.cms.gov/resources/variables/carr_clm_pmt_dnl_cd/`" (note that the path suffix has also changed for many fields to a longer, more expressive field name). These new URLs should all resolve to HTML pages containing the documentation that had previously only been available in the [Data Dictionary PDF codebooks](https://www.ccwdata.org/web/guest/data-dictionaries). In making this documentation more accessible, we hope the API is now easier to use.

Please note some caveats:

* This first big update fixed most of the old, broken URLs used in the API—but not all. We hope to complete the transition for the remaining URLs shortly.
* The new `bluebutton.cms.gov` pages were automatically parsed from the PDF codebooks and we're not quite done stamping out all of the bugs in that parsing. Our apologies for any oddities you encounter while we're working on that.
* The new pages haven't yet received any design love and are looking a bit rough, though the content is there. We hope to have them all shined up for you shortly.

## CBBF-139/CBBF-140: `Coding.display` Values (Sprint 46, 2018-02)

Many fields in the API now include `Coding.display` values: brief, descriptive English text that explains the meaning of the coded value. For example, see the new "`display`" value in the following sample `Patient` resource:

```
{
  "resourceType": "Patient",
  "id": "567834",
  "extension": [
    {
      "url": "https://bluebutton.cms.gov/resources/variables/race",
      "valueCoding": {
        "system": "https://bluebutton.cms.gov/resources/variables/race",
        "code": "1",
        "display": "White"
      }
    }
  ],
  ...
}
```

Please note that these values have been automatically parsed out of the [Data Dictionary PDF codebooks](https://www.ccwdata.org/web/guest/data-dictionaries) and not yet fully QA'd, so some of them will have parsing problems. That QA work is ongoing at the moment, so the problems should be resolved in the future. 

Future updates may add `Coding.display` values for additional fields.

## CBBF-138 (Sprint 45, 2018-02)
* Mapped CARR_CLM_PRMRY_PYR_PD_AMT for Carrier claims to EOB.benefitbalance.financial as "Primary Payer Paid Amount"
* Mapped IME_OP_CLM_VAL_AMT & DSH_OP_CLM_VAL_AMT for Inpatient claims to EOB.benefitbalance.financial as "Indirect Medical Education Amount" and "Disproportionate Share Amount" respectively.
* Mapped BENE_HOSPC_PRD_CNT for Hospice claims as an extension to EOB.hospitalization as https://bluebutton.cms.gov/resources/hospcprd

## CBBF-123 (Sprint 45, 20128-02)
* Added coverage extension codings for part A & B termination codes.
	1. TransformerConstant URLs have been added for both extensions respectively: https://www.ccwdata.org/cs/groups/public/documents/datadictionary/a_trm_cd.txt and https://www.ccwdata.org/cs/groups/public/documents/datadictionary/b_trm_cd.txt
* The status for part D coverage transforms now defaults to active.

## CBBF-126 (Sprint 44, 2018-02)
* Added an extension coding for DME provider billing number at the item level
	1. A temporary URL has been added https://bluebutton.cms.gov/resources/suplrnum

## CBBD-385 (Sprint 43, 2018-01)

* Standardized the [ExplanationOfBenefit.type](http://hl7.org/fhir/explanationofbenefit-definitions.html#ExplanationOfBenefit.type) field across all 8 claim types. This field's `CodeableConcept` will now have some of these possible `Coding`s:
    1. `{ "system": "https://bluebutton.cms.gov/developer/docs/reference/some-thing", "code": "<carrier,dme,hhs,hospice,inpatient,outpatient,pde,snf>" }`
        * This entry will be present for all EOBs.
        * Only one of the listed `code` values will be present on each EOB, designating the CMS claim type.
        * The "`some-thing`" system suffix value there is temporary, pending other in-progress work.
    2. `{ "system": "http://hl7.org/fhir/ex-claimtype", "code": "<institutional,pharmacy,professional>" }`
       * This entry will only be present for carrier, outpatient, inpatient, hospice, SNF, and Part D claims:
           * carrier, outpatient: `professional`
           * inpatient, hospice, SNF: `institutional`
           * Part D: `pharmacy`
           * HHA, DME: not mapped, as there are no equivalent FHIR [Claimtype](http://hl7.org/fhir/codesystem-claim-type.html) codes at the moment.
    3. `{ "system": "https://www.ccwdata.org/cs/groups/public/documents/datadictionary/clm_type.txt", "code": "<coded-value>" }`
        * Please note that this `Coding` had previously been mapped to an extension.
        * This entry will not be present for all claim types. See the `NCH_CLM_TYPE_CD` variable in the [Medicare Fee-For-Service Claims codebook](https://www.ccwdata.org/documents/10280/19022436/codebook-ffs-claims.pdf) for details.
    4. `{ "system": "https://www.ccwdata.org/cs/groups/public/documents/datadictionary/ric_cd.txt", "code": "<coded-value>" }`
        * This entry will not be present for all claim types. See the `NCH_NEAR_LINE_REC_IDENT_CD` variable in the [Medicare Fee-For-Service Claims codebook](https://www.ccwdata.org/documents/10280/19022436/codebook-ffs-claims.pdf) for details.

## CBBF-92 (Sprint 42, 2018-01)

* A number of coding system URIs have been fixed:
    * The care team role coding system is now `http://hl7.org/fhir/claimcareteamrole`, where it had previously used `http://build.fhir.org/valueset-claim-careteamrole.html`.
    * The HCPCS coding system is now `https://www.cms.gov/Medicare/Coding/MedHCPCSGenInfo/index.html`, where it had previously used these:
        * `https://www.ccwdata.org/cs/groups/public/documents/datadictionary/hcpcs_cd.txt`
        * `https://www.ccwdata.org/cs/groups/public/documents/datadictionary/mdfr_cd1.txt`
        * `https://www.ccwdata.org/cs/groups/public/documents/datadictionary/mdfr_cd2.txt`
        * `https://www.ccwdata.org/cs/groups/public/documents/datadictionary/mdfr_cd3.txt`
        * `https://www.ccwdata.org/cs/groups/public/documents/datadictionary/mdfr_cd4.txt`
    * The benefit balance coding system is now `http://hl7.org/fhir/benefit-category`, where it had previously used `http://build.fhir.org/explanationofbenefit-definitions.html#ExplanationOfBenefit.benefitBalance.category`.
        * The case of many of the values coded in this system has now been corrected to lowercase, as well.	
      
## CBBD-386 Map NDC code to FHIR for Part D

* Following FHIR Mapping changes were made:
    * The NDC (National Drug Code) for Part D claims wasn't being mapped to FHIR.  Now it is mapped to ExplanatonOfBenefit.item.service (`http://hl7.org/fhir/explanationofbenefit-definitions.html#ExplanationOfBenefit.item.service`).
    * The `https://www.ccwdata.org/cs/groups/public/documents/datadictionary/rx_orgn_cd.txt` RIF Part D field was being mapped to ExplanationOfBenefit.item.service. Changed to now be mapped to ExplanationOfBenefit.information.
    
## CBBF-111 FHIR Mapping Change (Outpatient)

* Following FHIR Mapping changes were made:

		*  Changes to the diagnosis section (The following was done for ALL claim types that contain diagnosis codes)
			◦ Tie diagnosis.type “PRINCIPAL” to PRNCPAL_DGNS_CD or ICD_DGNS_CD1
			◦ Include PRNCPAL_DGNS_CD or ICD_DGNS_CD1, but not both since both variables store the same value and is considered primary/principal
			◦ For FST_DGNS_E_CD or ICD_DGNS_E_CD1, and ICD_DGNS_E_CD2-12, make diagnosis.type to be “FIRSTEXTERNAL”
			◦ For ICD_DGNS_E_CD2-12, make diagnosis.type to be “EXTERNAL”
			◦ Include FST_DGNS_E_CD or ICD_DGNS_E_CD1, but not both since both variables store the same value
			◦ For RSN_VISIT_CD1-3, make diagnosis.type to be “REASONFORVISIT”

		* The REV_CNTR_DT (Revenue Center Date) for Outpatient, Hospice, and HHA was not being mapped. Now it is mapped to ExplanationOfBenefit.item.serviced.date (`http://hl7.org/fhir/explanationofbenefit-definitions.html#ExplanationOfBenefit.item.serviced.date`).
		* The REV_CNTR_PMT_AMT_AMT (Revenue Center Payment Amount Amount) was the same for Outpatient, Hospice, and HHA and has been abstracted to a method in the TransformerUtils.java class.
		* Map REV_UNIT (Revenue Center Unit Count) for Outpatient, Hospice, Inpatient, SNF, and HHA to EOB.item.quantity (`http://hl7.org/fhir/explanationofbenefit-definitions.html#ExplanationOfBenefit.item.quantity`).
		* Map REV_CNTR_NDC_QTY (Revenue Center NDC Quantity) for Outpatient, Hospice, Inpatient, SNF, and HHA as an extension of the item.modifier REV_CNTR_NDC_QTY_QLFR_CD.
		* Map HCPCS_CD (Revenue Center Healthcare Common Procedure Coding System) to ExplanationOfBenefit.item.service
		* Map REV_CNTR_IDE_NDC_UPC_NUM (Revenue Center IDE, NDC, UPC Number) to an extension of ExplanationOfBenefit.item.service
		* Change code value from NCH Payment Amount to Revenue Payment Amount - description change
		* Map REV_CNTR_STUS_IND_CD (Revenue Center Status Indicator Code) to an extension of ExplanationOfBenefit.item.revenue
		
	
## CBBF-112 FHIR Mapping Change (Inpatient)

* Following FHIR Mapping changes were made:
	
		*  Changes to the diagnosis section
			◦ Tie diagnosis.type “ADMITTING” to ADMTG_DGNS_CD
			◦ Tie diagnosis.type “PRINCIPAL” to PRNCPAL_DGNS_CD or ICD_DGNS_CD1
			◦ Include PRNCPAL_DGNS_CD or ICD_DGNS_CD1, but not both since both variables store the same value and is considered primary/principal
			◦ For CLM_POA_IND_SW1-25, make extension to diagnosis
			◦ For FST_DGNS_E_CD or ICD_DGNS_E_CD1, and ICD_DGNS_E_CD2-12, make diagnosis.type to be “FIRSTEXTERNAL”
			◦ For ICD_DGNS_E_CD2-12, make diagnosis.type to be “EXTERNAL”
			◦ Include FST_DGNS_E_CD or ICD_DGNS_E_CD1, but not both since both variables store the same value
		
	* Map REV_UNIT (Revenue Center Unit Count) for Outpatient, Hospice, Inpatient, SNF, and HHA to EOB.item.quantity (`http://hl7.org/fhir/explanationofbenefit-definitions.html#ExplanationOfBenefit.item.quantity`).
	* Map REV_CNTR_NDC_QTY (Revenue Center NDC Quantity) for Outpatient, Hospice, Inpatient, SNF, and HHA as an extension of the item.modifier REV_CNTR_NDC_QTY_QLFR_CD.
	* Map CLM_DRG_CD (Claim Diagnosis Related Group Code) to ExplanationOfBenefit.diagnosis.packageCode
	* Map PRVDR_NUM (Provider Number) to ExplanationOfBenefit.provider
    

## CBBF-128 Add FILL_NUM to PDE data

* Following FHIR Mapping changes were made:
	
	* The FILL_NUM (Fill Number) for Part D claims wasn't being mapped to FHIR. Now it is mapped to ExplanationOfBenefit.item.quantity (`http://hl7.org/fhir/explanationofbenefit-definitions.html#ExplanationOfBenefit.item.quantity`).
	* The DAYS_SUPLY_NUM (Days Supply) for Part D claims was re-mapped as an extension of ExplanationOfBenefit.item.quantity instead of item.modifier.

## CBBF-110 FHIR Mapping Change (DME)

* Following FHIR Mapping changes were made:
	
	* The FI_NUM (Fiscal Intermediary Number) for Inp, Out, HHA, Hospice, and SNF was not being mapped. Now it is mapped to ExplanationOfBenefit.extension (`http://hl7.org/fhir/explanationofbenefit-definitions.html#ExplanationOfBenefit.extension`).
	* A second occurrence of CCLTRNUM (Clinical Trial Number) has been removed.
	* The SUPLRNUM (DMERC Line Supplier Provider Number) for DME was not being mapped. Now it is mapped to ExplanationOfBenefit.item.extension (`http://hl7.org/fhir/explanationofbenefit-definitions.html#ExplanationOfBenefit.item.extension`).
	* System and URL for MTUS_CNT now points to DME_UNIT link instead.
	* System and URL for MTUS_IND now points to UNIT_IND link instead.
	
## CBBF-109 FHIR Mapping Change (HHA)

* Following FHIR Mapping changes were made:

	* The REV_CNTR_DT (Revenue Center Date) for Outpatient, Hospice, and HHA was not being mapped. Now it is mapped to ExplanationOfBenefit.item.serviced.date (`http://hl7.org/fhir/explanationofbenefit-definitions.html#ExplanationOfBenefit.item.serviced.date`).
	* The REV_CNTR_PMT_AMT_AMT (Revenue Center Payment Amount Amount) was the same for Outpatient, Hospice, and HHA and has been abstracted to a method in the TransformerUtils.java class.
	* Updated System and URL for DME_UNIT in CarrierClaim to point to MTUS_CNT (undoing the change for Carrier from CBBF-110).
	* Updated System and URL for UNIT_IND in CarrierClaim to point to MTUS_IND (undoing the change for Carrier from CBBF-110).
	* Map REV_UNIT (Revenue Center Unit Count) for Outpatient, Hospice, Inpatient, SNF, and HHA to EOB.item.quantity (`http://hl7.org/fhir/explanationofbenefit-definitions.html#ExplanationOfBenefit.item.quantity`).
	* Map REV_CNTR_NDC_QTY (Revenue Center NDC Quantity) for Outpatient, Hospice, Inpatient, SNF, and HHA as an extension of the item.modifier REV_CNTR_NDC_QTY_QLFR_CD.
	
## CBBF-108 FHIR Mapping Change (Hospice)

* Following FHIR Mapping changes were made:

	* The REV_CNTR_PMT_AMT_AMT code value was changed to read "Revenue Center Payment Amount" in the XML for Hospice/HHA/DME/Outpatient.
	
## CBBF-106 FHIR Mapping Change (Carrier)

* Following FHIR Mapping changes were made:

	* Carrier LPRPAYCD (Line Beneficiary Primary Payer Code) had extension URL and system value changed to point to LPRPAYCD.txt.

## CBBF-135 Map Carrier CARR_LINE_CLIA_LAB_NUM

* Following FHIR mapping changes were made:

	* The field CARR_LINE_CLIA_LAB_NUM for Carrier was remapped as a valueIdentifier from a valueCodeableConcept.

## CBBF-142 ICD codes have invalid Coding.system

* Following changes have been made:

	* IcdCode.getFhirSystem() had a condition comparing a string "" to a character '' resulting in the incorrect Coding.system. This was changed to compare a character '' to a character ''.
	* Test classes were created for Diagnosis and CCWProcedure, both of which extend IcdCode, to ensure that the two classes are functioning properly.
	
## CBBF-134 Map Carrier CARR_LINE_ANSTHSA_UNIT_CNT

* Following FHIR mapping changes were made:

	* The field CARR_ANSTHSA_UNIT_CNT (Carrier Line Anesthesia Unit Count) has been mapped to item.service.extension (`http://hl7.org/fhir/explanationofbenefit-definitions.html#ExplanationOfBenefit.item.service.extension`) only when the value is greater than zero.
	
## CBBF-146 Address FIXME's in Transformer like classes

* Following FHIR mapping changes were made:

	* The "FIXME this should be mapped as a valueQuantity, not a valueCoding" issues were addressed by creating a new common method for adding quantities to an extension instead of codeable concepts for these fields. The new method is called addExtensionValueQuantity in TransformerUtils.
	* The "FIXME this should be mapped as an extension valueIdentifier instead of as a valueCodeableConcept" issues were addressed by creating a new common method for adding identifiers to an extension instead of a codeable concept for these fields. The new method is called addExtensionValueIdentifier in TransformerUtils.
	* The "FIXME: check if this field is non-nullable and if not remove the 'if' check" issues were addressed by comparing the fields to their definition in the rif-layout-and-fhir-mapping.xlsx file. Most fields were found to be non-nullable and so the "if" check was removed.<|MERGE_RESOLUTION|>--- conflicted
+++ resolved
@@ -1,6 +1,5 @@
 # API Changelog
 
-<<<<<<< HEAD
 ## BFD-1422 Remove Duplicate Primary Payer Codes
 
 Removed duplicate primary payer code from API output for DME claims:
@@ -13,7 +12,8 @@
             "display" : "Workers' compensation"
           }
 }
-=======
+```
+
 ## BFD-1403 Update patient discharge status code mapping
 
 Update mapping for patient discharge status coding for HHA, Inpatient and Hospice. Previously, the patient discharge status code in the EOB FHIR response was incorrectly being populated by the claim frequency code data field. The value for the patient discharge status code is now correctly being populated by the patient discharge status code data field.
@@ -165,7 +165,6 @@
       }, {
         "reference" : "Coverage/part-a-contract1"
       } ]
->>>>>>> 9d4fe517
 ```
 
 ## BFD-1423 Remove Duplicate Drug Status Code
