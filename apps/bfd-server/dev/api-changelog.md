--- conflicted
+++ resolved
@@ -1,6 +1,5 @@
 # API Changelog
 
-<<<<<<< HEAD
 ## BFD-1424 Fix mtus code
 
 Added a new extension with the correct url/system for MTUS Code and kept the old extension with the MTUS Code value that had the incorrect url/system of MTUS Count:
@@ -43,7 +42,6 @@
         "display":"Services"
       }
 ```
-=======
 ## BFD-1383 Update V2 line item allowed charge amount mapping
 
 Previously, the allowed charge amount in the EOB FHIR response was incorrectly being populated by the submitted charge amount data field. The value for allowed charge amount is now being populated correctly by the respective allowed charge amount data field. Note that this is only for v2
@@ -63,7 +61,6 @@
     "currency" : "USD"
 }
 ````
->>>>>>> c8412cde
 
 ## BFD-1516: Map Hospice Period Count in V2
 
