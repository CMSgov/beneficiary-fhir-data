--- conflicted
+++ resolved
@@ -1,6 +1,5 @@
 # API Changelog
 
-<<<<<<< HEAD
 ## BFD-1403 Update patient discharge status code mapping
 
 Update mapping for patient discharge status coding for HHA, Inpatient and Hospice. Previously, the patient discharge status code in the EOB FHIR response was incorrectly being populated by the claim frequency code data field. The value for the patient discharge status code is now correctly being populated by the patient discharge status code data field.
@@ -38,7 +37,8 @@
         "display" : "Still patient."
       } ]
     }
-=======
+ ```
+
 ## BFD-1423 Remove Duplicate Drug Status Code
 
 Removed duplicate drug status coding from API output for PDE claims:
@@ -63,7 +63,6 @@
           } ]
         }
 }
->>>>>>> f3186cd8
 ```
 
 ## BFD-1477 Map Provider for PDE
