--- conflicted
+++ resolved
@@ -1,6 +1,5 @@
 # API Changelog
 
-<<<<<<< HEAD
 ## BFD-1422 Remove Duplicate Primary Payer Codes
 
 Removed duplicate primary payer code from API output for DME claims:
@@ -12,7 +11,9 @@
             "code" : "E",
             "display" : "Workers' compensation"
           }
-=======
+}
+```
+
 ## BFD-1423 Remove Duplicate Drug Status Code
 
 Removed duplicate drug status coding from API output for PDE claims:
@@ -36,7 +37,6 @@
             "display" : "Covered"
           } ]
         }
->>>>>>> f3186cd8
 }
 ```
 
@@ -51,8 +51,8 @@
           "system" : "https://bluebutton.cms.gov/resources/variables/prvdr_num",
           "value" : "1023011079"
         }
-      },
-  ```
+   },
+ ```
 
 ## BFD-1424 Fix mtus code
 
