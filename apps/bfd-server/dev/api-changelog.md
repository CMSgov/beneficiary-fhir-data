# API Changelog

<<<<<<< HEAD
## BFD-2223: Map Coverage Period start and end for A,B,D claims in V2

Added mapping for Coverage Period start and end dates
```json
"resource" : {
  "resourceType" : "Coverage",
  ...
  "period" : {
    "start" : "2020-03-17",
    "end" : "2020-06-17"
    },
  ...
=======
## BFD-2222: Add Provider Billing NPI Number to Carrier in V2

Add the Provider NPI Billing NPI Number to V2 Carrier claims.
```json
   "resource" : {
      "resourceType" : "ExplanationOfBenefit",
    ...
      "provider" : {
        "identifier" : {
             "system" : "https://bluebutton.cms.gov/resources/variables/carr_clm_blg_npi_num",
              "value" : "123456789"
       }
      },
    ...
>>>>>>> 1d002b25
  }
```

## BFD-2221: Claim Query Code added to HHA and Hospice claims in V2
The claim query code data is captured and presented in the HHA and Hospice V2 api responses.

```json
 "billablePeriod" : {
    "extension" : [ {
      "url" : "https://bluebutton.cms.gov/resources/variables/claim_query_cd",
      "valueCoding" : {
        "system" : "https://bluebutton.cms.gov/resources/variables/claim_query_cd",
        "code" : "3",
        "display" : "Final bill"
      }
    } ]
 }
```

## BFD-1923: Add Org Name Display to Organizations in V2
Add the display name for NPI Organizations to the contained resource for organizations.

Old Organization Resource Mapping Display Name in V2:
```json
      "contained" : [ {
        "resourceType" : "Organization",
        "id" : "provider-org",
        "meta" : {
          "profile" : [ "http://hl7.org/fhir/us/carin-bb/StructureDefinition/C4BB-Organization" ]
        },
        "identifier" : [ {
          "type" : {
            "coding" : [ {
              "system" : "http://terminology.hl7.org/CodeSystem/v2-0203",
              "code" : "PRN"
            } ]
          },
          "value" : "999999"
        }, {
          "type" : {
            "coding" : [ {
              "system" : "http://hl7.org/fhir/us/carin-bb/CodeSystem/C4BBIdentifierType",
              "code" : "npi"
            } ]
          },
          "system" : "http://hl7.org/fhir/sid/us-npi",
          "value" : "0000000000"
        } ],
        "active" : true,
      } ],
```

New Mapping in V2:
```json
      "contained" : [ {
        "resourceType" : "Organization",
        "id" : "provider-org",
        "meta" : {
          "profile" : [ "http://hl7.org/fhir/us/carin-bb/StructureDefinition/C4BB-Organization" ]
        },
        "identifier" : [ {
          "type" : {
            "coding" : [ {
              "system" : "http://terminology.hl7.org/CodeSystem/v2-0203",
              "code" : "PRN"
            } ]
          },
          "value" : "999999"
        }, {
          "type" : {
            "coding" : [ {
              "system" : "http://hl7.org/fhir/us/carin-bb/CodeSystem/C4BBIdentifierType",
              "code" : "npi"
            } ]
          },
          "system" : "http://hl7.org/fhir/sid/us-npi",
          "value" : "0000000000"
        } ],
        "active" : true,
        "name" : "Fake ORG Name"
      }
```

## BFD-2145: Removal of duplicated careteam member entries and their extensions.
Corrected an issue where duplicate entries for a provider were being supplied in the Explanation of Benefit careTeam element, making it cumbersome to process and link care team members to items.

Old careteam member entry:
```json
"careTeam" : [ {
    "sequence" : 1,
    "provider" : {
      "identifier" : {
        "type" : {
          "coding" : [ {
            "system" : "http://hl7.org/fhir/us/carin-bb/CodeSystem/C4BBIdentifierType",
            "code" : "npi",
            "display" : "National Provider Identifier"
          } ]
        },
        "value" : "1497758544"
      },
      "display" : "CUMBERLAND COUNTY HOSPITAL SYSTEM, INC"
    },
    "role" : {
      "coding" : [ {
        "system" : "http://terminology.hl7.org/CodeSystem/claimcareteamrole",
        "code" : "primary",
        "display" : "Primary provider"
      } ]
    }
  }, {
    "extension" : [ {
      "url" : "https://bluebutton.cms.gov/resources/variables/carr_line_prvdr_type_cd",
      "valueCoding" : {
        "system" : "https://bluebutton.cms.gov/resources/variables/carr_line_prvdr_type_cd",
        "code" : "0"
      }
    }, {
      "url" : "https://bluebutton.cms.gov/resources/variables/prtcptng_ind_cd",
      "valueCoding" : {
        "system" : "https://bluebutton.cms.gov/resources/variables/prtcptng_ind_cd",
        "code" : "1",
        "display" : "Participating"
      }
    }],{
    "sequence" : 2,
    "provider" : {
      "identifier" : {
        "type" : {
          "coding" : [ {
            "system" : "http://hl7.org/fhir/us/carin-bb/CodeSystem/C4BBIdentifierType",
            "code" : "npi",
            "display" : "National Provider Identifier"
          } ]
        },
        "value" : "1497758544"
      },
      "display" : "CUMBERLAND COUNTY HOSPITAL SYSTEM, INC"
    },
    "role" : {
      "coding" : [ {
        "system" : "http://terminology.hl7.org/CodeSystem/claimcareteamrole",
        "code" : "primary",
        "display" : "Primary provider"
      } ]
    }
  }, {
    "extension" : [ {
      "url" : "https://bluebutton.cms.gov/resources/variables/carr_line_prvdr_type_cd",
      "valueCoding" : {
        "system" : "https://bluebutton.cms.gov/resources/variables/carr_line_prvdr_type_cd",
        "code" : "0"
      }
    }, {
      "url" : "https://bluebutton.cms.gov/resources/variables/prtcptng_ind_cd",
      "valueCoding" : {
        "system" : "https://bluebutton.cms.gov/resources/variables/prtcptng_ind_cd",
        "code" : "1",
        "display" : "Participating"
      }
    }]} 
    }]
```

New careteam member entry:
```json
"careTeam" : [ {
    "sequence" : 1,
    "provider" : {
      "identifier" : {
        "type" : {
          "coding" : [ {
            "system" : "http://hl7.org/fhir/us/carin-bb/CodeSystem/C4BBIdentifierType",
            "code" : "npi",
            "display" : "National Provider Identifier"
          } ]
        },
        "value" : "1497758544"
      },
      "display" : "CUMBERLAND COUNTY HOSPITAL SYSTEM, INC"
    },
    "role" : {
      "coding" : [ {
        "system" : "http://terminology.hl7.org/CodeSystem/claimcareteamrole",
        "code" : "primary",
        "display" : "Primary provider"
      } ]
    }
  }, {
    "extension" : [ {
      "url" : "https://bluebutton.cms.gov/resources/variables/carr_line_prvdr_type_cd",
      "valueCoding" : {
        "system" : "https://bluebutton.cms.gov/resources/variables/carr_line_prvdr_type_cd",
        "code" : "0"
      }
    }, {
      "url" : "https://bluebutton.cms.gov/resources/variables/prtcptng_ind_cd",
      "valueCoding" : {
        "system" : "https://bluebutton.cms.gov/resources/variables/prtcptng_ind_cd",
        "code" : "1",
        "display" : "Participating"
      }
    }]}
    }]
```

## BFD-1895: Add CARIN conformant coding system in Procedure Coding list element in V2

Add an additional coding for ICD procedure codes, using the same ICD code but with a system value that is compliant with the CARIN IG (e.g. .http://www.cms.gov/Medicare/Coding/ICD10).
The existing coding has been left in place for backwards compatibility.

New diagnosis:
```json
   "resource" : {
      "resourceType" : "ExplanationOfBenefit",
    ...
      "procedure" : [{
        "sequence" : 1,
        "date" : "2016-01-16T00:00:00+00:00",
        "procedureCodeableConcept" : {
            "coding" : [
                { "system" : "http://www.cms.gov/Medicare/Coding/ICD10",
                "code" : "4A0204Z",
                "display": "MEASUREMENT OF CARDIAC ELECTRICAL ACTIVITY, OPEN APPROACH"
                }, {
                "system" : "http://hl7.org/fhir/sid/icd-10",
                "code" : "4A0204Z",
                "display": "MEASUREMENT OF CARDIAC ELECTRICAL ACTIVITY, OPEN APPROACH"
                }
        ]},
        ...
      ]},
    ...
  }
```

## BFD-1894: Add CARIN conformant coding system in Diagnosis Coding list element in V2

Add an additional coding for ICD diagnoses codes, using the same ICD code but with a system value that is compliant with the CARIN IG (e.g. http://hl7.org/fhir/sid/icd-10-cm).
The existing coding has been left in place for backwards compatibility.

New diagnosis:
```json
   "resource" : {
      "resourceType" : "ExplanationOfBenefit",
    ...
      "diagnosis" : [{
        "sequence" : 1,
        "diagnosisCodeableConcept" : {
            "coding" : [
                { "system" : "http://hl7.org/fhir/sid/icd-10-cm",
                "code" : "A00",
                "display": "CHOLERA"
                }, {
                "system" : "http://hl7.org/fhir/sid/icd-10",
                "code" : "A00",
                "display": "CHOLERA"
                }
        ]},
        ...
      ]},
    ...
  }
```

## BFD-1916: Map FI Claim Action Code in V2

FI Claim Action Code data has been mapped for V2. This data is now available in the extensions for SNF and Inpatient claims. Note the mapping was completed for V2 only; not mapped in V1.

FI Claim Action Code Example:
```json
   "resource" : {
      "resourceType" : "ExplanationOfBenefit",
    ...
      "extension": [{
       ...
          {
            "url" : "https://bluebutton.cms.gov/resources/variables/fi_clm_actn_cd",
            "valueCoding" : {
            "system" : "https://bluebutton.cms.gov/resources/variables/fi_clm_actn_cd",
            "code" : "1",
            "display" : "Original debit action (always a 1 for all regular bills)"
            }
          },
        ...
      }]
    ...
  }
```

## BFD-1917: Map FI Claim Process Date in V1 and V2

FI Claim Process Date data has been mapped for V2. This data is now available in the extensions for SNF, HHA, Hospice, Inpatient and Outpatient claims. Note the mapping was completed for V2 only; not mapped in V1.

FI Claim Process Date Example:
```json
   "resource" : {
      "resourceType" : "ExplanationOfBenefit",
    ...
     "extension": [{
      ...
        {
        "url" : "https://bluebutton.cms.gov/resources/variables/fi_clm_proc_dt",
        "valueDate" : "2014-02-07"
        },
      ...
    }]
  ...
  }
```

## BFD-1620: Add Total Slices for CARIN Compliance

Adds two slices for C4BBAdjudication and C4BBPayerAdjudicationStatus to be in compliance with CARIN.

C4BBAdjudication example:
```json
  "resource" : {
    "resourceType" : "ExplanationOfBenefit",
    ...
      "item" : [ {
        ...
          "total" : [ {
              "category" : {
                "coding" : [ {
                  "system" : "http://hl7.org/fhir/us/carin-bb/CodeSystem/C4BBAdjudication",
                  "code" : "drugcost",
                  "display" : "Drug Cost"
                } ]
              },
              "amount" : {
                "value" : 550.0,
                "currency" : "USD"
              }
        }
        ...
      }
    ...
  }
```
        

C4BBPayerAdjudicationStatus example:
```json
  "resource" : {
    "resourceType" : "ExplanationOfBenefit",
    ...
      "item" : [ {
        ...
        "adjudication" : [ {
            ...
            "category" : {
              "coding" : [ {
                "system" : "http://hl7.org/fhir/us/carin-bb/CodeSystem/C4BBPayerAdjudicationStatus",
                "code" : "other",
                "display" : "Other"
              } ]
            },
            "amount" : {
              "value" : 0,
              "currency" : "USD"
            }
          }
        ...
      }
    ...
  }
```

## BFD-1519: Map Revenue Center Unit Count in V2

This extension was not previously available in the v2 claims for revenue center unit count. The
following claim types will have this extension available: Inpatient, Outpatient, HHA, Hospice, and SNF claims.  Since we already mapped drug code to eob.item.quantity in v2 and we can't cause a backwards-incompatible change, we solved this by making a new extension and assigning claimLine.getUnitCount to valueQuantity in the extension. 
```json
  "item" : [ {
        "extension" : [ {
          "url" : "https://bluebutton.cms.gov/resources/variables/rev_cntr_unit_cnt",
          "valueQuantity" : {
            "value" : 1
          }
        } ],
```

## BFD-1672: Add FI_DOC_CLM_CNTL_NUM extension to v2 adjudicated institutional claims

This extension was not previously available in the v2 claims for institutional based ExplanationOfBenefit resources.  This
extension is now available in the extensions for Inpatient, Outpatient, HHA, Hospice, and SNF claims.
```json
  "extension" : [ {
    //...
  }, {
    "url" : "https://bluebutton.cms.gov/resources/variables/fi_doc_clm_cntl_num",
    "valueIdentifier" : {
      "system" : "https://bluebutton.cms.gov/resources/variables/fi_doc_clm_cntl_num",
      "value" : "1234567890123"
    }
  },
  //...
```

## BFD-1529: Populate Part B Termination Code Correctly

Previously the Part B coverage termination code was always the same as the Part A coverage termination code.
The data will now reflect the proper Part B termination code.

## BFD-1422 Remove Duplicate Primary Payer Codes

Removed duplicate primary payer code from API output for DME claims:
```
{
          "url" : "https://bluebutton.cms.gov/resources/variables/line_bene_prmry_pyr_cd",
          "valueCoding" : {
            "system" : "https://bluebutton.cms.gov/resources/variables/line_bene_prmry_pyr_cd",
            "code" : "E",
            "display" : "Workers' compensation"
          }
}
```

## BFD-1403 Update patient discharge status code mapping

Update mapping for patient discharge status coding for HHA, Inpatient and Hospice. Previously, the patient discharge status code in the EOB FHIR response was incorrectly being populated by the claim frequency code data field. The value for the patient discharge status code is now correctly being populated by the patient discharge status code data field.
For Inpatient:

```
"code" : {
      "coding" : [ {
        "system" : "https://bluebutton.cms.gov/resources/variables/ptnt_dschrg_stus_cd",
        "code" : "51",
        "display" : "Discharged/transferred to a Hospice – medical facility."
      } ]
    }
```

For Hospice:

```
"code" : {
      "coding" : [ {
        "system" : "https://bluebutton.cms.gov/resources/variables/ptnt_dschrg_stus_cd",
        "code" : "30",
        "display" : "Still patient."
      } ]
    }
```

For HHA:

```
"code" : {
      "coding" : [ {
        "system" : "https://bluebutton.cms.gov/resources/variables/ptnt_dschrg_stus_cd",
        "code" : "30",
        "display" : "Still patient."
      } ]
    }
 ```

## BFD-1664 Upgrade HAPI-FHIR to version 5.7.2

The hapi-fhir dependencies that BFD relies on to serve FHIR responses has been upgraded from version 4.1.0 to version 5.7.2. There are no changes to the responses to resource requests with this upgrade. The metadata response has changed as follows:

 * 'searchInclude' and 'searchRevInclude' are now included in the metadata output for all resources.
 * 'fhirVersion' has been updated from 4.0.0 to 4.0.1
 * The 'StructureDefinition' resource is no longer available. For more information please see the [hapi changelog entry](https://hapifhir.io/hapi-fhir/docs/introduction/changelog_2020.html).
 * Various minor fixes including removal of duplicate elements.

For more information see the [HAPI FHIR Release Notes](https://github.com/hapifhir/hapi-fhir/releases)

## BFD-1461 Implement Handling for Null Enrollment Reference Years

 * Following FHIR mapping changes were made:

  * For V1 and V2, if there is a reference year, return data normally.  For V1 and V2, if there is a NULL reference year, do NOT return data that is associated with that specific reference year. All other data is returned as expected.  If there is a null reference year the following fields will not be present.

```
  {
     "url":"https://bluebutton.cms.gov/resources/variables/rfrnc_yr",
     "valueDate":"2018"
  },
  {
     "url":"https://bluebutton.cms.gov/resources/variables/dual_01...12",
     "valueCoding":{
        "system":"https://bluebutton.cms.gov/resources/variables/dual_01...12",
        "code":"**",
        "display":"Enrolled in Medicare A and/or B, but no Part D enrollment data for the beneficiary. (This status was indicated as 'XX' for 2006-2009)"
     }
   },
   {
      "url":"https://bluebutton.cms.gov/resources/variables/buyin01...12",
      "valueCoding":{
         "system":"https://bluebutton.cms.gov/resources/variables/buyin01...12",
         "code":"C",
         "display":"Part A and Part B state buy-in"
      }
   },
   {
      "url":"https://bluebutton.cms.gov/resources/variables/ptdcntrct01/yyyy-1...yyy-12",
      "valueCoding":{
         "system":"https://bluebutton.cms.gov/resources/variables/ptdcntrct01...12",
         "code":"S4607"
      }
   },
   {
      "url":"https://bluebutton.cms.gov/resources/variables/ptdpbpid01...12",
      "valueCoding":{
         "system":"https://bluebutton.cms.gov/resources/variables/ptdpbpid01...12",
         "code":"003"
      }
   },
   {
      "url":"https://bluebutton.cms.gov/resources/variables/sgmtid01...12",
      "valueCoding":{
         "system":"https://bluebutton.cms.gov/resources/variables/sgmtid01...12",
         "code":"000"
      }
   },
   {
      "url":"https://bluebutton.cms.gov/resources/variables/cstshr01...12",
      "valueCoding":{
         "system":"https://bluebutton.cms.gov/resources/variables/cstshr01...12",
         "code":"00",
         "display":"Not Medicare enrolled for the month"
      }
   },
   {
      "url":"https://bluebutton.cms.gov/resources/variables/rdsind01...12",
      "valueCoding":{
         "system":"https://bluebutton.cms.gov/resources/variables/rdsind01...12",
         "code":"Y",
         "display":"Employer subsidized for the retired beneficiary"
      }
   }
  ```
  
## BFD-874 Fix diagnosis.sequence in V1 and V2

* The Following FHIR mapping changes were made:

For both V1 and V2 eob.diagnosis.sequence is now correctly populated. This can now be utilized whenever a DRG is reported.

```
  "diagnosis" : [ {
    "sequence" : 1,
    ...,
  }]
 ```
  
## BFD-1582 Remove spurious coverage contracts

Removed hardcoded coverage contracts that were inadvertantly introduced in V1 and V2 during testing.

The contract that was removed in V1:

```
"contract" : [ {
        "id" : "ptc-contract1"
      }, {
        "reference" : "Coverage/part-a-contract1 reference"
      } ]
```

The contract that was removed in V2:

```
"contract" : [ {
        "id" : "contract1"
      }, {
        "reference" : "Coverage/part-a-contract1"
      } ]
```

## BFD-1423 Remove Duplicate Drug Status Code

Removed duplicate drug status coding from API output for PDE claims:
There will only be one of these:
```
 "category" : {
          "coding" : [ {
            "system" : "http://terminology.hl7.org/CodeSystem/claiminformationcategory",
            "code" : "info",
            "display" : "Information"
          }, {
            "system" : "https://bluebutton.cms.gov/resources/codesystem/information",
            "code" : "https://bluebutton.cms.gov/resources/variables/drug_cvrg_stus_cd",
            "display" : "Drug Coverage Status Code"
          } ]
        },
        "code" : {
          "coding" : [ {
            "system" : "https://bluebutton.cms.gov/resources/variables/drug_cvrg_stus_cd",
            "code" : "C",
            "display" : "Covered"
          } ]
        }
}
```

## BFD-1477 Map Provider for PDE

* Following FHIR mapping changes were made:

	* eob.provider, in PDE, is mapped using serviceProviderId (the pharmacy id) in v2
```
  "provider" : {
        "identifier" : {
          "system" : "https://bluebutton.cms.gov/resources/variables/prvdr_num",
          "value" : "1023011079"
        }
   },
 ```

## BFD-1424 Fix mtus code

Added a new extension with the correct url/system for MTUS Code and kept the old extension with the MTUS Code value that had the incorrect url/system of MTUS Count:
The old coding:
```
{
      "url" : "https://bluebutton.cms.gov/resources/variables/carr_line_mtus_cnt",
      "valueQuantity" : {
        "value" : 1
      }
}, 
{
      "url" : "https://bluebutton.cms.gov/resources/variables/carr_line_mtus_cnt",
      "valueCoding" : {
        "system" : "https://bluebutton.cms.gov/resources/variables/carr_line_mtus_cnt",
        "code" : "3"
      }
}
```
The new coding:
```
{
      "url" : "https://bluebutton.cms.gov/resources/variables/carr_line_mtus_cnt",
      "valueQuantity" : {
        "value" : 1
      }
},
{
      "url" : "https://bluebutton.cms.gov/resources/variables/carr_line_mtus_cnt",
      "valueCoding" : {
        "system" : "https://bluebutton.cms.gov/resources/variables/carr_line_mtus_cnt",
        "code" : "3"
      }
},
{
      "url" : "https://bluebutton.cms.gov/resources/variables/carr_line_mtus_cd",
      "valueCoding" : {
        "system" : "https://bluebutton.cms.gov/resources/variables/carr_line_mtus_cd",
        "code" : "3",
        "display":"Services"
      }
```

## BFD-1446: Added focal field to v2

For V2, set eob.insurance.focal to 'true' for all eob.insurance.coverage elements

This is a Boolean field and should be set to either true or false. The definition of the field is this: "Coverage to be used for adjudication". There will only be one insurance per claim at this time. This fix applies to V2 only.

````
 "insurance" : [ {
    "focal" : true,
    ...,
 }]
````

## BFD-1383 Update V2 line item allowed charge amount mapping

Previously, the allowed charge amount in the EOB FHIR response was incorrectly being populated by the submitted charge amount data field. The value for allowed charge amount is now being populated correctly by the respective allowed charge amount data field. Note that this is only for v2
For DME the new allowed charge amount looks like:
````
"amount" : {
    "value" : 129.45,
    "currency" : "USD"
}
````

For Carrier:
````
"amount" : {
    "value" : 47.84,
    "currency" : "USD"
}
````

## BFD-1516: Map Hospice Period Count in V2

Added mapping for Hospice Period count
BENE_HOSPC_PRD_CNT => ExplanationOfBenefit.extension

This field was mapped in v1 but missing in v2, so this change is to achieve parity for this field.

The newly added information will look like:

```
"resource" : {
  "resourceType" : "ExplanationOfBenefit",
  ...
  {
    "url" : "https://bluebutton.cms.gov/resources/variables/bene_hospc_prd_cnt",
    "valueQuantity" : {
      "value" : 2
    }
  }
  ...
}
```

## BFD-1517: Map FI Number in V2

Added mapping for Fiscal Intermediary Number
FI_NUM => ExplanationOfBenefit.extension

This field was mapped in v1 but missing in v2, so this change is to achieve parity for this field.

The newly added information will look like:

```
"resource" : {
  "resourceType" : "ExplanationOfBenefit",
  ...
  {
    "url" : "https://bluebutton.cms.gov/resources/variables/fi_num",
    "valueCoding" : {
      "system" : "https://bluebutton.cms.gov/resources/variables/fi_num",
      "code" : "8299"
    }
  }
  ...
}
```

## BFD-1518: Map Revenue Center Status Indicator Code in V2

Added mapping for Revenue Status Code:
REV_CNTR_STUS_IND_CD => ExplanationOfBenefit.item.revenue.extension

This field was mapped in v1 but missing in v2, so this change is to achieve parity for this field.

The newly added extension will look like:

```
"resource" : {
  "resourceType" : "ExplanationOfBenefit",
  ...
  "item" : [ {
    ...
    "revenue" : {
          "extension" : [ {
            "url" : "https://bluebutton.cms.gov/resources/variables/rev_cntr_stus_ind_cd",
            "valueCoding" : {
              "system" : "https://bluebutton.cms.gov/resources/variables/rev_cntr_stus_ind_cd",
              "code" : "A",
              "display" : "Services not paid under OPPS; uses a different fee schedule (e.g., ambulance, PT, mammography)"
            }
          } ],
          ...
    },
    ...
  } ],
  ...
}
```

## BFD-1566: Add Patient.meta.tag entry for Some Patients

Our system has delayed the processing of demographic and enrollment data
  for some persons who had previously been enrolled in Medicare
  but are not enrolled in Medicare for the current year.
This delay is due to errors in
  how that data has been sent to our system for processing
  that only impact such persons.
Only around 0.3% of persons we have records for are impacted by this issue.

Nevertheless, for such impacted persons,
  their `Patient` resources are being tagged,
  as follows:

```
{
  "resourceType": "Patient",
  ...
  "meta": {
    ...
    "tag": [
      {
        "system": "https://bluebutton.cms.gov/resources/codesystem/tags",
        "code": "delayed-backdated-enrollment",
        "display": "Impacted by delayed backdated enrollment data."
      }
    ]
  },
  ...
```

## BFD-1338: Add 2021 CPT Codes for SAMHSA Filtering

Added three new codes to `codes-cpt.csv`:
```
G1028
G2215
G2216
```

These new codes allow for enhanced SAMHSA filtering for the v1 and v2 endpoints to remain compliant with SAMHSA data sharing policy.

## BLUEBUTTON-865: Adding Carrier & DME Tax Numbers to ExplanationOfBenefit resource

A new optional flag has been added that will cause tax numbers from a claim to be included in response `ExplanationOfBenefit` resources.
To enable this, set an "`IncludeTaxNumbers: true`" HTTP header in the `/ExplanationOfBenefit` request.

The added fields will look like:

```
"resource" : {
  "resourceType" : "ExplanationOfBenefit",
  ...
  "careTeam" : [
    ... ,
    {
      "sequence" : 42,
      "provider" : {
        "identifier" : {
          "system" : "http://terminology.hl7.org/CodeSystem/v2-0203",
          "value" : "9994931888"
        }
      },
      "responsible" : true,
      "role" : {
        "coding" : [ {
          "system" : "http://hl7.org/fhir/claimcareteamrole",
          "code" : "other",
          "display" : "Other"
        } ]
      }
    },
    ...
  ],
}
```


## BCDA-3872: Add service-date query parameter on ExplanationOfBenefit resources
A new optional query parameter has been added to ExplanationOfBenefit searches that will filter the returned results by type their respective service dates.

Some examples:

* Query for claims data that fall between 1999-10-27 and 2016-01-27 (inclusive)
  ```
  /v1/fhir/ExplanationOfBenefit?service-date=ge1999-10-27&service-date=le2016-01-27
  ```
* Query for claims data that occurred before the EOY 2020
  ```
  /v1/fhir/ExplanationOfBenefit?service-date=le2020-12-31
  ```

If the new parameter is not included, all EOBs will still be returned:

For more details, please see the associated [RFC].(https://github.com/CMSgov/beneficiary-fhir-data/blob/master/rfcs/0007-service-date-filter.md)

## BFD-8: Add and map coverage fields dual01..dual12 and rfrnc_yr to the coverage resource

The dual_01..dual12 and rfnrc_yr are essentially coverage related fields and need to be included in the coverage resource. Previously, these fields were only available on the patient resource and when beneficiaries choose to redact their demographic data, downstream consumers lose these vital eligibility fields thus the need to add them to the coverage resource. In future versions of the API, we'll want to consider removing these from the patient resource. 

## BLUEBUTTON-1843: HAPI 4.1.0 Upgrade

As part of the upgrade of the HAPI package used by the BFD, the FHIR version was changed from `3.0.1` to `3.0.2`. 
This is a minor FHIR version change. 

The `CapabilitiesStatement` resource returned by the metadata endpoint reflects this change. 
In the resource the `fhirVersion` field changed and the profile path changed from:
```
"reference" : "http://hl7.org/fhir/StructureDefinition/<Resource Type>"
```
to:
```
"reference" : "http://hl7.org/fhir/Profile/<Resource Type>"
```

## BLUEBUTTON-1679: Hashed HICN needs to be removed from Patient Resource

The Hashed HICN identifier is removed from the Patient resource response. This is to ensure that we are in compliance for the HICN rule. This is to leave no traces of the HICN-hash in any external facing data requests to BFD. 

For internal facing requests using the `IncludeIdentifiers` header, the Hashed HICN identifier will still be included in the response for the following values: [ "true", "hicn" ]. 

The following is an example of the identifier that is NO LONGER included in external facing responses:

    <identifier>
       <system value="https://bluebutton.cms.gov/resources/identifier/hicn-hash"></system>
       <value value="96228a57f37efea543f4f370f96f1dbf01c3e3129041dba3ea4367545507c6e7"></value>
    </identifier>

## BLUEBUTTON-1784: Search for patients by ptdcntrct

The Patient resource supports searching a part D Contract Number for a given month:

Requests using this feature should be of the form `v1/fhir/Patient/?_has:Coverage.extension=https://bluebutton.cms.gov/resources/variables/ptdcntrct<month code>|<contract id>`.
For example: `v1/fhir/Patient/?_has:Coverage.extension=https://bluebutton.cms.gov/resources/variables/ptdcntrct02|S0000`

#### valid parameter systems:
```
https://bluebutton.cms.gov/resources/variables/ptdcntrct01
https://bluebutton.cms.gov/resources/variables/ptdcntrct02
https://bluebutton.cms.gov/resources/variables/ptdcntrct03
https://bluebutton.cms.gov/resources/variables/ptdcntrct04
https://bluebutton.cms.gov/resources/variables/ptdcntrct05
https://bluebutton.cms.gov/resources/variables/ptdcntrct06
https://bluebutton.cms.gov/resources/variables/ptdcntrct07
https://bluebutton.cms.gov/resources/variables/ptdcntrct08
https://bluebutton.cms.gov/resources/variables/ptdcntrct09
https://bluebutton.cms.gov/resources/variables/ptdcntrct10
https://bluebutton.cms.gov/resources/variables/ptdcntrct11
https://bluebutton.cms.gov/resources/variables/ptdcntrct12
```

## BLUEBUTTON-1536: Extend `IncludeIdentifiers` header options for the Patient Resource

The `IncludeIdentifiers` header has been extended to handle values of [ "true", "hicn", "mbi' ]. 

To enable this, set an "`IncludeIdentifiers: <value>`" HTTP header in the `/Patient` request.

Multiple values can be seperated by a comma (","). For example, "`IncludeIdentifiers: hicn,mbi`" .

The following table describes the response behaviors:


HEADER: IncludeIdentifier | Response Behavior
--- | ---
\<blank\> | omit HICN and MBI
false | omit HICN and MBI
true | include HICN and MBI
hicn | include HICN
mbi | include MBI
hicn,mbi or mbi,hicn | include HICN and MBI
\<any invalid value\> | Throws an InvalidRequest exception (400 HTTP status code)


## BLUEBUTTON-1506: Support for _Since Parameter

Support for `_lastUpdated` as a search parameter is added for resources. RFC-0004 explains the details of the changes.


## BLUEBUTTON-1516: Support searching the Patient resource by hashed MBI

The Patient resource supports searching by a hashed MBI identifier:

```
https://bluebutton.cms.gov/resources/identifier/mbi-hash
```

## BLUEBUTTON-1191: Allow Filtering of EOB Searches by type

A new optional query parameter has been added to `ExplanationOfBenefit` searches that will filter the returned results by `type`.
At this time, only the `https://bluebutton.cms.gov/resources/codesystem/eob-type` codes are supported.

Some examples:

* If the new parameter is not included, all EOBs will still be returned:
    
    ```
    /v1/fhir/ExplanationOfBenefit?patient=123
    ```
    
* If only the code system is specified, all EOBs will also still be returned:
    
    ```
    /v1/fhir/ExplanationOfBenefit?patient=123&type=https://bluebutton.cms.gov/resources/codesystem/eob-type|
    ```
    
* If just a single code is specified, only EOBs matching that claim type will be returned:
    
    ```
    /v1/fhir/ExplanationOfBenefit?patient=123&type=https://bluebutton.cms.gov/resources/codesystem/eob-type|pde
    ```
    
* If just a single code is specified and no system or `|` separator is included, EOBs matching that single claim type will still be returned:
    
    ```
    /v1/fhir/ExplanationOfBenefit?patient=123&type=pde
    ```
    
* If multiple codes are specified, EOBs matching all of those claim type will be returned:
    
    ```
    /v1/fhir/ExplanationOfBenefit?patient=123&type=carrier,dme,hha,hospice,inpatient,outpatient,snf
    ```
    

## BLUEBUTTON-865: Adding plaintext HICN/MBI to Patient resource

A new optional flag has been added that will return all of a beneficiary's known HICNs and MBIs (in plaintext, both current and historical).
This feature is primarily intended for BCDA, whose ACO users need this data for patient matching purposes.
To enable this, set an "`IncludeIdentifiers: true`" HTTP header in the `/Patient` request.

The added fields will look like:

```
"resource" : {
  "resourceType" : "Patient",
  ...
  "identifier" : [
  ... ,
  {
    "extension" : [ {
      "url" : "https://bluebutton.cms.gov/resources/codesystem/identifier-currency",
      "valueCoding" : {
        "system" : "https://bluebutton.cms.gov/resources/codesystem/identifier-currency",
        "code" : "current",
        "display" : "Current"
      }
    } ],
    "system" : "http://hl7.org/fhir/sid/us-medicare",
    "value" : "543217066U"
  }, {
    "extension" : [ {
      "url" : "https://bluebutton.cms.gov/resources/codesystem/identifier-currency",
      "valueCoding" : {
        "system" : "https://bluebutton.cms.gov/resources/codesystem/identifier-currency",
        "code" : "current",
        "display" : "Current"
      }
    } ],
    "system" : "http://hl7.org/fhir/sid/us-mbi",
    "value" : "3456789"
  }, {
    "extension" : [ {
      "url" : "https://bluebutton.cms.gov/resources/codesystem/identifier-currency",
      "valueCoding" : {
        "system" : "https://bluebutton.cms.gov/resources/codesystem/identifier-currency",
        "code" : "historic",
        "display" : "Historic"
      }
    } ],
    "system" : "http://hl7.org/fhir/sid/us-medicare",
    "value" : "543217066T"
  },
  ...
  ],
  ...
}
```

## BLUEBUTTON-926: Exposing additional beneficiary coverage fields

A number of additional data fields have been added, mostly related to coverage and enrollment:

* The beneficiary's effective/coverage-start date.
    * Documentation: <https://bluebutton.cms.gov/resources/variables/covstart>
    * Found at: `Coverage[?(grouping.subPlan =~ /^Part [AB]$/)].period.start`
* The "reference year" for beneficiary enrollment data, which identifies the calendar year that most `Patient` and `Coverage` data is from. Will always be the latest year that we have data for.
    * Documentation: <https://bluebutton.cms.gov/resources/variables/rfrnc_yr>
    * Found at: `Patient.extension[?url =~ /https:\/\/bluebutton.cms.gov\/resources\/variables\/rfrnc_yr/].valueDate`
* Monthly Part C Contract Number: The Medicare Part C contract number for the beneficiary’s Medicare Advantage (MA) plan for a given month.
    * Documentation: <https://bluebutton.cms.gov/resources/variables/ptc_cntrct_id_01>
    * Found at: `Coverage[?(grouping.subPlan =~ /^Part C$/)].extension[?url =~ /https:\/\/bluebutton.cms.gov\/resources\/variables\/ptc_cntrct_id_\d\d/].valueCoding.code`
* Monthly Part C PBP Number: The Medicare Part C plan benefit package (PBP) for the beneficiary’s Medicare Advantage (MA) plan for a given month.
    * Documentation: <https://bluebutton.cms.gov/resources/variables/ptc_pbp_id_01>
    * Found at: `Coverage[?(grouping.subPlan =~ /^Part C$/)].extension[?url =~ /https:\/\/bluebutton.cms.gov\/resources\/variables\/ptc_pbp_id_\d\d/].valueCoding.code`
* Monthly Part C Plan Type Code: The type of Medicare Part C plan for the beneficiary for a given month.
    * Documentation: <https://bluebutton.cms.gov/resources/variables/ptc_plan_type_cd_01>
    * Found at: `Coverage[?(grouping.subPlan =~ /^Part C$/)].extension[?url =~ /https:\/\/bluebutton.cms.gov\/resources\/variables\/ptc_plan_type_cd_\d\d/].valueCoding.code`
* Monthly Part D Contract Number: The Part D contract number for the beneficiary’s Part D plan for a given month. CMS assigns an identifier to each contract that a Part D plan has with CMS.
    * Documentation: <https://bluebutton.cms.gov/resources/variables/ptdcntrct01>
    * Found at: `Coverage[?(grouping.subPlan =~ /^Part D$/)].extension[?url =~ /https:\/\/bluebutton.cms.gov\/resources\/variables\/ptdcntrct\d\d/].valueCoding.code`
* Monthly Part D Plan Benefit Package Number: The Part D plan benefit package (PBP) for the beneficiary’s Part D plan for a given month. CMS assigns an identifier to each PBP within a contract that a Part D plan sponsor has with CMS.
    * Documentation: <https://bluebutton.cms.gov/resources/variables/ptdpbpid01>
    * Found at: `Coverage[?(grouping.subPlan =~ /^Part D$/)].extension[?url =~ /https:\/\/bluebutton.cms.gov\/resources\/variables\/ptdpbpid\d\d/].valueCoding.code`
* Monthly Part D Market Segment Identifier: This variable is the segment number that CMS assigns to identify a geographic market segment or subdivision of a Part D plan; the segment number allows you to determine the market area covered by the plan. The variable describes the market segment for a given month.
    * Documentation: <https://bluebutton.cms.gov/resources/variables/sgmtid01>
    * Found at: `Coverage[?(grouping.subPlan =~ /^Part D$/)].extension[?url =~ /https:\/\/bluebutton.cms.gov\/resources\/variables\/sgmtid\d\d/].valueCoding.code`
* Monthly Medicare Entitlement/Buy-In Indicators: Whether the beneficiary was entitled to Part A, Part B, or both for a given month. Also indicates whether the beneficiary’s state of residence paid his/her monthly premium for Part B coverage (and Part A if necessary). State Medicaid programs can pay those premiums for certain dual eligibles; this action is called "buying in" and so this variable is the "buy-in code."
    * Documentation: <https://bluebutton.cms.gov/resources/variables/buyin01>
    * Found at: `Coverage[?(grouping.subPlan =~ /^Part [AB]$/)].extension[?url =~ /https:\/\/bluebutton.cms.gov\/resources\/variables\/buyin\d\d/].valueCoding.code`
* Monthly Medicare Advantage (MA) enrollment indicators: Whether the beneficiary was enrolled in a Medicare Advantage (MA) plan during a given month.
    * Documentation: <https://bluebutton.cms.gov/resources/variables/hmo_ind_01>
    * Found at: `Coverage[?(grouping.subPlan =~ /^Part C$/)].extension[?url =~ /https:\/\/bluebutton.cms.gov\/resources\/variables\/hmo_ind_\d\d/].valueCoding.code`
* Monthly Medicare-Medicaid dual eligibility codes: Whether the beneficiary was eligible for both Medicare and Medicaid in a given month.
    * Documentation: <https://bluebutton.cms.gov/resources/variables/dual_01>
    * Found at: `Patient.extension[?url =~ /https:\/\/bluebutton.cms.gov\/resources\/variables\/dual_\d\d/].valueCoding.code`
* Monthly cost sharing group under Part D low-income subsidy: The beneficiary’s Part D low-income subsidy cost sharing group for a given month. The Part D benefit requires enrollees to pay both premiums and cost-sharing, but the program also has a low-income subsidy (LIS) that covers some or all of those costs for certain low-income individuals, including deductibles and cost-sharing during the coverage gap.
    * Documentation: <https://bluebutton.cms.gov/resources/variables/cstshr01>
    * Found at: `Coverage[?(grouping.subPlan =~ /^Part D$/)].extension[?url =~ /https:\/\/bluebutton.cms.gov\/resources\/variables\/cstshr\d\d/].valueCoding.code`
* Monthly Part D Retiree Drug Subsidy Indicators: Indicates if the beneficiary was enrolled in an employer-sponsored prescription drug plan that qualified for Part D’s retiree drug subsidy (RDS) for a given month.
    * Documentation: <https://bluebutton.cms.gov/resources/variables/rdsind01>
    * Found at: `Coverage[?(grouping.subPlan =~ /^Part D$/)].extension[?url =~ /https:\/\/bluebutton.cms.gov\/resources\/variables\/rdsind\d\d/].valueCoding.code`

## BLUEBUTTON-898: Correct `Patient.gender` codings

Fixed the `Patient.gender` codings to be correct. Previously, all beneficiaries had reported a value of `unknown` in this field.

## BLUEBUTTON-150: Display NPI code displays in EOB

Several changes have been made to these entries:

* The `Identifier.display` to the EOB has been added for NPI type fields in the appropriate claim types.

* A practitioner's/organization's name will be displayed in the appropriate `Identifier.display` for NPI fields.

* An example of what a practitioner's name will look like is as follows:

<provider>
       <identifier>
            <system value="http://hl7.org/fhir/sid/us-npi" />
            <value value="9999333999" />
       </identifier>
       <display value="DR. JOHN E DOE MD" />
</provider>

## BLUEBUTTON-266: Implement Data Server Paging

Adding paging to the backend to lessen the load on the frontend. Changes have been made to ExplanationOfBenefitResourceProvider.findByPatient to now return a resulting bundle containing the resources matching the beneficiaryId. The bundle is created from resources pulled from a new EoBBundleProvider class, returning a small sublist of the resources for each page. Links are added to the bundle for the previous and next pages as appropriate.

This implementation allows the frontend to utilize the links we've added to the bundle instead of having to filter through the data and create their own. This is not a final solution as other issues will need to be addressed regarding result integrity in the future.

## BLUEBUTTON-480: Trim Leading and Trailing Whitespace from Codes

Some of our source data erroneously included leading/trailing whitespace, which was being passed through to the `Coding` entries that it ended up being used in.

All `Coding`s returned by the API should now have leading and trailing whitespace trimmed.

## BLUEBUTTON-147: Display ICD and Procedure code displays in EOB

Several changes have been made to these entries:

* The `Coding.display` to the EOB has been added for Diagnostic and Procedure codes in the appropriate claim types.

* A descriptive name will be displayed in the `Coding.display` for Diagnosis/Procedure fields.

## BLUEBUTTON-306: Remove baseDstu3 mapping

Removing the old mapping (baseDstu3) from the servletRegistration as it was only kept to ensure backwards compatibility until the front end team completed changes. The mapping for the servletRegistration had previously be changed to "v1/fhir" as part of BLUEBUTTON-130.


## BLUEBUTTON-146: Display NDC (National Drug Code) Substance Names in EOB

Several changes have been made to these entries:

* The `Coding.display` to the EOB has been added for NDC fields in Part D, Carrier and DME.

* The Substance Name will be displayed in the `Coding.display` for NDC fields.

* The FDA NDC product file we use is downloaded from (https://www.accessdata.fda.gov/cder/ndctext.zip).
   
## BLUEBUTTON-200: Fix duplicate `ExplanationOfBenefit`s bug

A bug was fixed that had been causing duplicate `ExplanationOfBenefit` resources to be returned for most beneficiaries. (It had been generating one exact-duplicate EOB per each claim line in each claim.)

## BLUEBUTTON-185: Include HIC history data in `Patient` lookups

Beneficiaries' HIC history is now considered for patient lookup requests. This should improve our patient matching success rate to around 99%.

## CBBF-167: Removed date search parameter for EOB searches

This functionality had not been supported/surfaced by the frontend, but was still appearing in the application's capability statement (i.e. `/metadata`). Since it isn't needed or supported at this time, it was removed to correct the overall capability statement.


## CBBF-175: Fixed `ExplanationOfBenefit.diagnosis.type` Entries

Several changes have been made to these entries:

* The `Coding.system` has been changed.
    * Previously: ``
    * Corrected/current: `https://bluebutton.cms.gov/resources/codesystem/diagnosis-type`
* The `Coding.code` values have been fixed.
    * Previous format: `[CODE1]`
    * Corrected/current format: `code1`
        * In rare cases where there's more than one code, these will be captured in additional `ExplanationOfBenefit.diagnosis.type` entries.
* The `Coding.display` values are included.

## CBBF-169: Fixed Money Codings

[Money](http://hl7.org/fhir/STU3/datatypes.html#Money) values returned by the API were previously structured incorrectly per the FHIR specification and have now been corrected:

1. The `Money.system` was incorrect:
    * Previously: `USD`
    * Corrected/Current: `urn:iso:std:iso:4217`
2. The `Money.code` was missing.
    * Previously: (missing)
    * Corrected/Current: `USD`

## CBBF-97 (again): More fixes to code systems, etc.  (Sprint 47, 2018-03)

### Change `Patient.identifier` Systems

The `Identifier.system` values used here were incorrect and have been fixed:

* Beneficiary ID
    * Previously: `http://bluebutton.cms.hhs.gov/identifier#bene_id`
    * Corrected/Current: `https://bluebutton.cms.gov/resources/variables/bene_id`
* HICN Hash
    * Previously: `http://bluebutton.cms.hhs.gov/identifier#hicnHash`
    * Corrected/Current: `https://bluebutton.cms.gov/resources/identifier/hicn-hash`

Documentation for these fields is now available at the corrected URLs.

### Change `ExplanationOfBenefit.information` Entries

Several changes have been made to these entries:

1. The `ExplanationOfBenefit.information.category` codings have changed:
    a. The `Coding.system` for all of these is now `https://bluebutton.cms.gov/resources/codesystem/information`.
    b. The `Coding.code` have all been switched to reference URLs. Those URLs uniquely identify the `information` fields and can also be accessed for documentation on those fields. This is a bit unusual for a FHIR `Coding`, but should be useful in this case.
    c. The `Coding.display` values are included.
2. For `ExplanationOfBenefit.information` entries that are just used to convey a coding (which is most of them), the coded data has been moved to the `ExplanationOfBenefit.information.code` field.

### Switch Most `ExplanationOfBenefit.benefitBalance` Entries to "Adjudication Total" Extensions

Most of the former `ExplanationOfBenefit.benefitBalance` entries were not actually _benefit balances_, and so were improperly mapped. These values are instead better thought of as overall-claim-level analogues of the `ExplanationOfBenefit.item.adjudication` field.

The upcoming STU4 release of FHIR will likely include a new `ExplanationOfBenefit.total` field to accommodate this kind of information. Until then, we are representing those fields as extensions on the `ExplanationOfBenefit` resources.

The <https://bluebutton.cms.gov/resources/codesystem/adjudication-total> reference page provides a list of all these fields.

As part of this change, one of the former `ExplanationOfBenefit.benefitBalance` entries, <https://bluebutton.cms.gov/resources/variables/nch_blood_pnts_frnshd_qty>, was actually changed to an `ExplanationOfBenefit.information` entry, as that was most appropriate.

### Change `ExplanationOfBenefit.benefitBalance` Entries

Several changes have been made to these entries:

1. The `Coding.display` values for `ExplanationOfBenefit.benefitBalance.category` are now included.
2. The `Coding.system` values used for `ExplanationOfBenefit.benefitBalance.financial.type` were incorrect and have been fixed:
    * Previously: `http://bluebutton.cms.hhs.gov/coding#benefitBalanceType`
    * Corrected/Current: `https://bluebutton.cms.gov/resources/codesystem/benefit-balance`
3. The `Coding.code` values used for `ExplanationOfBenefit.benefitBalance.financial.type` were incorrect and have been fixed:
    * Previously, these had been set to what should have been the `Coding.display` values.
    * Now, they've all been switched to reference URLs. Those URLs uniquely identify the `benefitBalance` financial type fields and can also be accessed for documentation on those fields. This is a bit unusual for a FHIR `Coding`, but should be useful in this case.
4. The `Coding.display` values for `ExplanationOfBenefit.benefitBalance.financial.type` are now included.

### Change `ExplanationOfBenefit.item.adjudication` Entries

Several changes have been made to these entries:

1. The `Coding.system` values used for `ExplanationOfBenefit.item.adjudication.category` were incorrect and have been fixed:
    * Previously: "`CMS Adjudications`"
    * Corrected/Current: `https://bluebutton.cms.gov/resources/codesystem/adjudication`
2. The `Coding.code` values used for `ExplanationOfBenefit.item.adjudication.category` were incorrect and have been fixed:
    * Previously, these had been set to what should have been the `Coding.display` values.
    * Now, they've all been switched to reference URLs. Those URLs uniquely identify the `adjudication` fields and can also be accessed for documentation on those fields. This is a bit unusual for a FHIR `Coding`, but should be useful.
3. The `Coding.display` values for `ExplanationOfBenefit.item.adjudication.category` are now included.

### Include `ExplanationOfBenefit.careTeam.role` `Coding.display` Values

The `Coding.display` values for this field are now included in responses, for convenience.

### Fix `ExplanationOfBenefit.type` "FHIR Claim Type" Coding

This fix only applies to `ExplanationOfBenefit.type` `Coding`s where the `Coding.system` is `http://hl7.org/fhir/ex-claimtype`.

The `Coding.code` values used here were incorrectly uppercased and have been fixed (to lowercase). In addition, `Coding.display` values are now included for this `Coding`.

### Fix `ExplanationOfBenefit.identifier` "Prescription Reference Number" System

The `Identifier.system` values used here were incorrect and have been fixed:

* Previously: `CCW.RX_SRVC_RFRNC_NUM`
* Corrected/Current: `https://bluebutton.cms.gov/resources/variables/rx_srvc_rfrnc_num`

Documentation for this field is now available at its corrected URL.

### Change NDC Code System

The NDC `Coding.system` values used have been changed to the ones recommended by the FHIR community:

* Previously: `https://www.accessdata.fda.gov/scripts/cder/ndc`
* Improved/Current: `http://hl7.org/fhir/sid/ndc`

### Change `ExplanationOfBenefit.item.service` and `ExplanationOfBenefit.item.modifier` Code System

The HCPCS `Coding.system` values used here have been changed to point to better documentation:

* Previously: `https://www.cms.gov/Medicare/Coding/MedHCPCSGenInfo/index.html`
* Improved/Current: `https://bluebutton.cms.gov/resources/codesystem/hcpcs`

### Fix `ExplanationOfBenefit.type` "Blue Button EOB Type" Code System

The `Coding.system` values used here were incorrect and have been fixed:

* Previously: `https://bluebutton.cms.gov/developer/docs/reference/some-thing`
* Corrected/Current: `https://bluebutton.cms.gov/resources/codesystem/eob-type`

Documentation for this field is now available at its corrected URL.

### Fix `ExplanationOfBenefit.identifier` "Claim Group ID" System

The `Identifier.system` values used here were incorrect and have been fixed:

* Previously: `http://bluebutton.cms.hhs.gov/identifier#claimGroup`
* Corrected/Current: `https://bluebutton.cms.gov/resources/identifier/claim-group`

Documentation for this field is now available at its corrected URL.

### Include `ExplanationOfBenefit.item.detail.type` `Coding.display` Values

The `Coding.display` values for this field are now included in responses, for convenience. (Note: This field is only included for Part D Events.)

### Remove `http://hl7.org/fhir/ValueSet/v3-ActInvoiceGroupCode` Extension

This extension was included in all `ExplanationOfBenefit` responses (except for Part D Events), with a static/constant value. This wasn't providing any value and has accordingly been removed.

### Remove `ExplanationOfBenefit.disposition`

This field was included in all `ExplanationOfBenefit` responses, with a static/constant value. Since it's not a required field, this wasn't providing any value and has accordingly been removed.

## CBBF-97: Update URIs from "`ccwdata.org`" to "`bluebutton.cms.gov`"

The API's responses included many once-working-but-now-invalid URLs for the `ccwdata.org` domain, e.g. "`https://www.ccwdata.org/cs/groups/public/documents/datadictionary/pmtdnlcd.txt`". Most of these URLs have now been updated to instead point to the "`bluebutton.cms.gov`" domain, e.g. "`https://bluebutton.cms.gov/resources/variables/carr_clm_pmt_dnl_cd/`" (note that the path suffix has also changed for many fields to a longer, more expressive field name). These new URLs should all resolve to HTML pages containing the documentation that had previously only been available in the [Data Dictionary PDF codebooks](https://www.ccwdata.org/web/guest/data-dictionaries). In making this documentation more accessible, we hope the API is now easier to use.

Please note some caveats:

* This first big update fixed most of the old, broken URLs used in the API—but not all. We hope to complete the transition for the remaining URLs shortly.
* The new `bluebutton.cms.gov` pages were automatically parsed from the PDF codebooks and we're not quite done stamping out all of the bugs in that parsing. Our apologies for any oddities you encounter while we're working on that.
* The new pages haven't yet received any design love and are looking a bit rough, though the content is there. We hope to have them all shined up for you shortly.

## CBBF-139/CBBF-140: `Coding.display` Values (Sprint 46, 2018-02)

Many fields in the API now include `Coding.display` values: brief, descriptive English text that explains the meaning of the coded value. For example, see the new "`display`" value in the following sample `Patient` resource:

```
{
  "resourceType": "Patient",
  "id": "567834",
  "extension": [
    {
      "url": "https://bluebutton.cms.gov/resources/variables/race",
      "valueCoding": {
        "system": "https://bluebutton.cms.gov/resources/variables/race",
        "code": "1",
        "display": "White"
      }
    }
  ],
  ...
}
```

Please note that these values have been automatically parsed out of the [Data Dictionary PDF codebooks](https://www.ccwdata.org/web/guest/data-dictionaries) and not yet fully QA'd, so some of them will have parsing problems. That QA work is ongoing at the moment, so the problems should be resolved in the future. 

Future updates may add `Coding.display` values for additional fields.

## CBBF-138 (Sprint 45, 2018-02)
* Mapped CARR_CLM_PRMRY_PYR_PD_AMT for Carrier claims to EOB.benefitbalance.financial as "Primary Payer Paid Amount"
* Mapped IME_OP_CLM_VAL_AMT & DSH_OP_CLM_VAL_AMT for Inpatient claims to EOB.benefitbalance.financial as "Indirect Medical Education Amount" and "Disproportionate Share Amount" respectively.
* Mapped BENE_HOSPC_PRD_CNT for Hospice claims as an extension to EOB.hospitalization as https://bluebutton.cms.gov/resources/hospcprd

## CBBF-123 (Sprint 45, 20128-02)
* Added coverage extension codings for part A & B termination codes.
	1. TransformerConstant URLs have been added for both extensions respectively: https://www.ccwdata.org/cs/groups/public/documents/datadictionary/a_trm_cd.txt and https://www.ccwdata.org/cs/groups/public/documents/datadictionary/b_trm_cd.txt
* The status for part D coverage transforms now defaults to active.

## CBBF-126 (Sprint 44, 2018-02)
* Added an extension coding for DME provider billing number at the item level
	1. A temporary URL has been added https://bluebutton.cms.gov/resources/suplrnum

## CBBD-385 (Sprint 43, 2018-01)

* Standardized the [ExplanationOfBenefit.type](http://hl7.org/fhir/explanationofbenefit-definitions.html#ExplanationOfBenefit.type) field across all 8 claim types. This field's `CodeableConcept` will now have some of these possible `Coding`s:
    1. `{ "system": "https://bluebutton.cms.gov/developer/docs/reference/some-thing", "code": "<carrier,dme,hhs,hospice,inpatient,outpatient,pde,snf>" }`
        * This entry will be present for all EOBs.
        * Only one of the listed `code` values will be present on each EOB, designating the CMS claim type.
        * The "`some-thing`" system suffix value there is temporary, pending other in-progress work.
    2. `{ "system": "http://hl7.org/fhir/ex-claimtype", "code": "<institutional,pharmacy,professional>" }`
       * This entry will only be present for carrier, outpatient, inpatient, hospice, SNF, and Part D claims:
           * carrier, outpatient: `professional`
           * inpatient, hospice, SNF: `institutional`
           * Part D: `pharmacy`
           * HHA, DME: not mapped, as there are no equivalent FHIR [Claimtype](http://hl7.org/fhir/codesystem-claim-type.html) codes at the moment.
    3. `{ "system": "https://www.ccwdata.org/cs/groups/public/documents/datadictionary/clm_type.txt", "code": "<coded-value>" }`
        * Please note that this `Coding` had previously been mapped to an extension.
        * This entry will not be present for all claim types. See the `NCH_CLM_TYPE_CD` variable in the [Medicare Fee-For-Service Claims codebook](https://www.ccwdata.org/documents/10280/19022436/codebook-ffs-claims.pdf) for details.
    4. `{ "system": "https://www.ccwdata.org/cs/groups/public/documents/datadictionary/ric_cd.txt", "code": "<coded-value>" }`
        * This entry will not be present for all claim types. See the `NCH_NEAR_LINE_REC_IDENT_CD` variable in the [Medicare Fee-For-Service Claims codebook](https://www.ccwdata.org/documents/10280/19022436/codebook-ffs-claims.pdf) for details.

## CBBF-92 (Sprint 42, 2018-01)

* A number of coding system URIs have been fixed:
    * The care team role coding system is now `http://hl7.org/fhir/claimcareteamrole`, where it had previously used `http://build.fhir.org/valueset-claim-careteamrole.html`.
    * The HCPCS coding system is now `https://www.cms.gov/Medicare/Coding/MedHCPCSGenInfo/index.html`, where it had previously used these:
        * `https://www.ccwdata.org/cs/groups/public/documents/datadictionary/hcpcs_cd.txt`
        * `https://www.ccwdata.org/cs/groups/public/documents/datadictionary/mdfr_cd1.txt`
        * `https://www.ccwdata.org/cs/groups/public/documents/datadictionary/mdfr_cd2.txt`
        * `https://www.ccwdata.org/cs/groups/public/documents/datadictionary/mdfr_cd3.txt`
        * `https://www.ccwdata.org/cs/groups/public/documents/datadictionary/mdfr_cd4.txt`
    * The benefit balance coding system is now `http://hl7.org/fhir/benefit-category`, where it had previously used `http://build.fhir.org/explanationofbenefit-definitions.html#ExplanationOfBenefit.benefitBalance.category`.
        * The case of many of the values coded in this system has now been corrected to lowercase, as well.	
      
## CBBD-386 Map NDC code to FHIR for Part D

* Following FHIR Mapping changes were made:
    * The NDC (National Drug Code) for Part D claims wasn't being mapped to FHIR.  Now it is mapped to ExplanatonOfBenefit.item.service (`http://hl7.org/fhir/explanationofbenefit-definitions.html#ExplanationOfBenefit.item.service`).
    * The `https://www.ccwdata.org/cs/groups/public/documents/datadictionary/rx_orgn_cd.txt` RIF Part D field was being mapped to ExplanationOfBenefit.item.service. Changed to now be mapped to ExplanationOfBenefit.information.
    
## CBBF-111 FHIR Mapping Change (Outpatient)

* Following FHIR Mapping changes were made:

		*  Changes to the diagnosis section (The following was done for ALL claim types that contain diagnosis codes)
			◦ Tie diagnosis.type “PRINCIPAL” to PRNCPAL_DGNS_CD or ICD_DGNS_CD1
			◦ Include PRNCPAL_DGNS_CD or ICD_DGNS_CD1, but not both since both variables store the same value and is considered primary/principal
			◦ For FST_DGNS_E_CD or ICD_DGNS_E_CD1, and ICD_DGNS_E_CD2-12, make diagnosis.type to be “FIRSTEXTERNAL”
			◦ For ICD_DGNS_E_CD2-12, make diagnosis.type to be “EXTERNAL”
			◦ Include FST_DGNS_E_CD or ICD_DGNS_E_CD1, but not both since both variables store the same value
			◦ For RSN_VISIT_CD1-3, make diagnosis.type to be “REASONFORVISIT”

		* The REV_CNTR_DT (Revenue Center Date) for Outpatient, Hospice, and HHA was not being mapped. Now it is mapped to ExplanationOfBenefit.item.serviced.date (`http://hl7.org/fhir/explanationofbenefit-definitions.html#ExplanationOfBenefit.item.serviced.date`).
		* The REV_CNTR_PMT_AMT_AMT (Revenue Center Payment Amount Amount) was the same for Outpatient, Hospice, and HHA and has been abstracted to a method in the TransformerUtils.java class.
		* Map REV_UNIT (Revenue Center Unit Count) for Outpatient, Hospice, Inpatient, SNF, and HHA to EOB.item.quantity (`http://hl7.org/fhir/explanationofbenefit-definitions.html#ExplanationOfBenefit.item.quantity`).
		* Map REV_CNTR_NDC_QTY (Revenue Center NDC Quantity) for Outpatient, Hospice, Inpatient, SNF, and HHA as an extension of the item.modifier REV_CNTR_NDC_QTY_QLFR_CD.
		* Map HCPCS_CD (Revenue Center Healthcare Common Procedure Coding System) to ExplanationOfBenefit.item.service
		* Map REV_CNTR_IDE_NDC_UPC_NUM (Revenue Center IDE, NDC, UPC Number) to an extension of ExplanationOfBenefit.item.service
		* Change code value from NCH Payment Amount to Revenue Payment Amount - description change
		* Map REV_CNTR_STUS_IND_CD (Revenue Center Status Indicator Code) to an extension of ExplanationOfBenefit.item.revenue
		
	
## CBBF-112 FHIR Mapping Change (Inpatient)

* Following FHIR Mapping changes were made:
	
		*  Changes to the diagnosis section
			◦ Tie diagnosis.type “ADMITTING” to ADMTG_DGNS_CD
			◦ Tie diagnosis.type “PRINCIPAL” to PRNCPAL_DGNS_CD or ICD_DGNS_CD1
			◦ Include PRNCPAL_DGNS_CD or ICD_DGNS_CD1, but not both since both variables store the same value and is considered primary/principal
			◦ For CLM_POA_IND_SW1-25, make extension to diagnosis
			◦ For FST_DGNS_E_CD or ICD_DGNS_E_CD1, and ICD_DGNS_E_CD2-12, make diagnosis.type to be “FIRSTEXTERNAL”
			◦ For ICD_DGNS_E_CD2-12, make diagnosis.type to be “EXTERNAL”
			◦ Include FST_DGNS_E_CD or ICD_DGNS_E_CD1, but not both since both variables store the same value
		
	* Map REV_UNIT (Revenue Center Unit Count) for Outpatient, Hospice, Inpatient, SNF, and HHA to EOB.item.quantity (`http://hl7.org/fhir/explanationofbenefit-definitions.html#ExplanationOfBenefit.item.quantity`).
	* Map REV_CNTR_NDC_QTY (Revenue Center NDC Quantity) for Outpatient, Hospice, Inpatient, SNF, and HHA as an extension of the item.modifier REV_CNTR_NDC_QTY_QLFR_CD.
	* Map CLM_DRG_CD (Claim Diagnosis Related Group Code) to ExplanationOfBenefit.diagnosis.packageCode
	* Map PRVDR_NUM (Provider Number) to ExplanationOfBenefit.provider
    

## CBBF-128 Add FILL_NUM to PDE data

* Following FHIR Mapping changes were made:
	
	* The FILL_NUM (Fill Number) for Part D claims wasn't being mapped to FHIR. Now it is mapped to ExplanationOfBenefit.item.quantity (`http://hl7.org/fhir/explanationofbenefit-definitions.html#ExplanationOfBenefit.item.quantity`).
	* The DAYS_SUPLY_NUM (Days Supply) for Part D claims was re-mapped as an extension of ExplanationOfBenefit.item.quantity instead of item.modifier.

## CBBF-110 FHIR Mapping Change (DME)

* Following FHIR Mapping changes were made:
	
	* The FI_NUM (Fiscal Intermediary Number) for Inp, Out, HHA, Hospice, and SNF was not being mapped. Now it is mapped to ExplanationOfBenefit.extension (`http://hl7.org/fhir/explanationofbenefit-definitions.html#ExplanationOfBenefit.extension`).
	* A second occurrence of CCLTRNUM (Clinical Trial Number) has been removed.
	* The SUPLRNUM (DMERC Line Supplier Provider Number) for DME was not being mapped. Now it is mapped to ExplanationOfBenefit.item.extension (`http://hl7.org/fhir/explanationofbenefit-definitions.html#ExplanationOfBenefit.item.extension`).
	* System and URL for MTUS_CNT now points to DME_UNIT link instead.
	* System and URL for MTUS_IND now points to UNIT_IND link instead.
	
## CBBF-109 FHIR Mapping Change (HHA)

* Following FHIR Mapping changes were made:

	* The REV_CNTR_DT (Revenue Center Date) for Outpatient, Hospice, and HHA was not being mapped. Now it is mapped to ExplanationOfBenefit.item.serviced.date (`http://hl7.org/fhir/explanationofbenefit-definitions.html#ExplanationOfBenefit.item.serviced.date`).
	* The REV_CNTR_PMT_AMT_AMT (Revenue Center Payment Amount Amount) was the same for Outpatient, Hospice, and HHA and has been abstracted to a method in the TransformerUtils.java class.
	* Updated System and URL for DME_UNIT in CarrierClaim to point to MTUS_CNT (undoing the change for Carrier from CBBF-110).
	* Updated System and URL for UNIT_IND in CarrierClaim to point to MTUS_IND (undoing the change for Carrier from CBBF-110).
	* Map REV_UNIT (Revenue Center Unit Count) for Outpatient, Hospice, Inpatient, SNF, and HHA to EOB.item.quantity (`http://hl7.org/fhir/explanationofbenefit-definitions.html#ExplanationOfBenefit.item.quantity`).
	* Map REV_CNTR_NDC_QTY (Revenue Center NDC Quantity) for Outpatient, Hospice, Inpatient, SNF, and HHA as an extension of the item.modifier REV_CNTR_NDC_QTY_QLFR_CD.
	
## CBBF-108 FHIR Mapping Change (Hospice)

* Following FHIR Mapping changes were made:

	* The REV_CNTR_PMT_AMT_AMT code value was changed to read "Revenue Center Payment Amount" in the XML for Hospice/HHA/DME/Outpatient.
	
## CBBF-106 FHIR Mapping Change (Carrier)

* Following FHIR Mapping changes were made:

	* Carrier LPRPAYCD (Line Beneficiary Primary Payer Code) had extension URL and system value changed to point to LPRPAYCD.txt.

## CBBF-135 Map Carrier CARR_LINE_CLIA_LAB_NUM

* Following FHIR mapping changes were made:

	* The field CARR_LINE_CLIA_LAB_NUM for Carrier was remapped as a valueIdentifier from a valueCodeableConcept.

## CBBF-142 ICD codes have invalid Coding.system

* Following changes have been made:

	* IcdCode.getFhirSystem() had a condition comparing a string "" to a character '' resulting in the incorrect Coding.system. This was changed to compare a character '' to a character ''.
	* Test classes were created for Diagnosis and CCWProcedure, both of which extend IcdCode, to ensure that the two classes are functioning properly.
	
## CBBF-134 Map Carrier CARR_LINE_ANSTHSA_UNIT_CNT

* Following FHIR mapping changes were made:

	* The field CARR_ANSTHSA_UNIT_CNT (Carrier Line Anesthesia Unit Count) has been mapped to item.service.extension (`http://hl7.org/fhir/explanationofbenefit-definitions.html#ExplanationOfBenefit.item.service.extension`) only when the value is greater than zero.
	
## CBBF-146 Address FIXME's in Transformer like classes

* Following FHIR mapping changes were made:

	* The "FIXME this should be mapped as a valueQuantity, not a valueCoding" issues were addressed by creating a new common method for adding quantities to an extension instead of codeable concepts for these fields. The new method is called addExtensionValueQuantity in TransformerUtils.
	* The "FIXME this should be mapped as an extension valueIdentifier instead of as a valueCodeableConcept" issues were addressed by creating a new common method for adding identifiers to an extension instead of a codeable concept for these fields. The new method is called addExtensionValueIdentifier in TransformerUtils.
	* The "FIXME: check if this field is non-nullable and if not remove the 'if' check" issues were addressed by comparing the fields to their definition in the rif-layout-and-fhir-mapping.xlsx file. Most fields were found to be non-nullable and so the "if" check was removed.<|MERGE_RESOLUTION|>--- conflicted
+++ resolved
@@ -1,6 +1,5 @@
 # API Changelog
 
-<<<<<<< HEAD
 ## BFD-2223: Map Coverage Period start and end for A,B,D claims in V2
 
 Added mapping for Coverage Period start and end dates
@@ -13,7 +12,9 @@
     "end" : "2020-06-17"
     },
   ...
-=======
+}
+```
+
 ## BFD-2222: Add Provider Billing NPI Number to Carrier in V2
 
 Add the Provider NPI Billing NPI Number to V2 Carrier claims.
@@ -28,7 +29,6 @@
        }
       },
     ...
->>>>>>> 1d002b25
   }
 ```
 
