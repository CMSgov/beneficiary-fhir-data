# API Changelog

<<<<<<< HEAD
## BFD-1424 Fix mtus code

Added a new extension with the correct url/system for MTUS Code and kept the old extension with the MTUS Code value that had the incorrect url/system of MTUS Count:
The old coding:
```
{
      "url" : "https://bluebutton.cms.gov/resources/variables/carr_line_mtus_cnt",
      "valueQuantity" : {
        "value" : 1
      }
}, 
{
      "url" : "https://bluebutton.cms.gov/resources/variables/carr_line_mtus_cnt",
      "valueCoding" : {
        "system" : "https://bluebutton.cms.gov/resources/variables/carr_line_mtus_cnt",
        "code" : "3"
      }
}
```
The new coding:
```
{
      "url" : "https://bluebutton.cms.gov/resources/variables/carr_line_mtus_cnt",
      "valueQuantity" : {
        "value" : 1
      }
},
{
      "url" : "https://bluebutton.cms.gov/resources/variables/carr_line_mtus_cnt",
      "valueCoding" : {
        "system" : "https://bluebutton.cms.gov/resources/variables/carr_line_mtus_cnt",
        "code" : "3"
      }
},
{
      "url" : "https://bluebutton.cms.gov/resources/variables/carr_line_mtus_cd",
      "valueCoding" : {
        "system" : "https://bluebutton.cms.gov/resources/variables/carr_line_mtus_cd",
        "code" : "3",
        "display":"Services"
      }
```
=======
## BFD-1446: Added focal field to v2

For V2, set eob.insurance.focal to 'true' for all hard coded eob.insurance.coverage elements
Additional Detail.

This is a Boolean field and should be set to either true or false. The definition of the field is this: "Coverage to be used for adjudication". My guess is that there will only be one insurance per claim. If this is the case then the focal should always be set to true. If there is more than one, then we need to determine if that insurance/coverage was used for adjudication or not. However, this is only for PDE claims, since it appears this is the only claim type that sets any values within the eob.insurnace[N]. This is also ONLY A FIX FOR V2.
````
 "insurance" : [ {
    "focal" : true,
    ,
    ,
 }]
````

>>>>>>> 1c831d16
## BFD-1383 Update V2 line item allowed charge amount mapping

Previously, the allowed charge amount in the EOB FHIR response was incorrectly being populated by the submitted charge amount data field. The value for allowed charge amount is now being populated correctly by the respective allowed charge amount data field. Note that this is only for v2
For DME the new allowed charge amount looks like:
````
"amount" : {
    "value" : 129.45,
    "currency" : "USD"
}
````

For Carrier:
````
"amount" : {
    "value" : 47.84,
    "currency" : "USD"
}
````

## BFD-1516: Map Hospice Period Count in V2

Added mapping for Hospice Period count
BENE_HOSPC_PRD_CNT => ExplanationOfBenefit.extension

This field was mapped in v1 but missing in v2, so this change is to achieve parity for this field.

The newly added information will look like:

```
"resource" : {
  "resourceType" : "ExplanationOfBenefit",
  ...
  {
    "url" : "https://bluebutton.cms.gov/resources/variables/bene_hospc_prd_cnt",
    "valueQuantity" : {
      "value" : 2
    }
  }
  ...
}
```

## BFD-1517: Map FI Number in V2

Added mapping for Fiscal Intermediary Number
FI_NUM => ExplanationOfBenefit.extension

This field was mapped in v1 but missing in v2, so this change is to achieve parity for this field.

The newly added information will look like:

```
"resource" : {
  "resourceType" : "ExplanationOfBenefit",
  ...
  {
    "url" : "https://bluebutton.cms.gov/resources/variables/fi_num",
    "valueCoding" : {
      "system" : "https://bluebutton.cms.gov/resources/variables/fi_num",
      "code" : "8299"
    }
  }
  ...
}
```

## BFD-1518: Map Revenue Center Status Indicator Code in V2

Added mapping for Revenue Status Code:
REV_CNTR_STUS_IND_CD => ExplanationOfBenefit.item.revenue.extension

This field was mapped in v1 but missing in v2, so this change is to achieve parity for this field.

The newly added extension will look like:

```
"resource" : {
  "resourceType" : "ExplanationOfBenefit",
  ...
  "item" : [ {
    ...
    "revenue" : {
          "extension" : [ {
            "url" : "https://bluebutton.cms.gov/resources/variables/rev_cntr_stus_ind_cd",
            "valueCoding" : {
              "system" : "https://bluebutton.cms.gov/resources/variables/rev_cntr_stus_ind_cd",
              "code" : "A",
              "display" : "Services not paid under OPPS; uses a different fee schedule (e.g., ambulance, PT, mammography)"
            }
          } ],
          ...
    },
    ...
  } ],
  ...
}
```

## BFD-1566: Add Patient.meta.tag entry for Some Patients

Our system has delayed the processing of demographic and enrollment data
  for some persons who had previously been enrolled in Medicare
  but are not enrolled in Medicare for the current year.
This delay is due to errors in
  how that data has been sent to our system for processing
  that only impact such persons.
Only around 0.3% of persons we have records for are impacted by this issue.

Nevertheless, for such impacted persons,
  their `Patient` resources are being tagged,
  as follows:

```
{
  "resourceType": "Patient",
  ...
  "meta": {
    ...
    "tag": [
      {
        "system": "https://bluebutton.cms.gov/resources/codesystem/tags",
        "code": "delayed-backdated-enrollment",
        "display": "Impacted by delayed backdated enrollment data."
      }
    ]
  },
  ...
```

## BFD-1338: Add 2021 CPT Codes for SAMHSA Filtering

Added three new codes to `codes-cpt.csv`:
```
G1028
G2215
G2216
```

These new codes allow for enhanced SAMHSA filtering for the v1 and v2 endpoints to remain compliant with SAMHSA data sharing policy.

## BLUEBUTTON-865: Adding Carrier & DME Tax Numbers to ExplanationOfBenefit resource

A new optional flag has been added that will cause tax numbers from a claim to be included in response `ExplanationOfBenefit` resources.
To enable this, set an "`IncludeTaxNumbers: true`" HTTP header in the `/ExplanationOfBenefit` request.

The added fields will look like:

```
"resource" : {
  "resourceType" : "ExplanationOfBenefit",
  ...
  "careTeam" : [
    ... ,
    {
      "sequence" : 42,
      "provider" : {
        "identifier" : {
          "system" : "http://terminology.hl7.org/CodeSystem/v2-0203",
          "value" : "9994931888"
        }
      },
      "responsible" : true,
      "role" : {
        "coding" : [ {
          "system" : "http://hl7.org/fhir/claimcareteamrole",
          "code" : "other",
          "display" : "Other"
        } ]
      }
    },
    ...
  ],
}
```


## BCDA-3872: Add service-date query parameter on ExplanationOfBenefit resources
A new optional query parameter has been added to ExplanationOfBenefit searches that will filter the returned results by type their respective service dates.

Some examples:

* Query for claims data that fall between 1999-10-27 and 2016-01-27 (inclusive)
  ```
  /v1/fhir/ExplanationOfBenefit?service-date=ge1999-10-27&service-date=le2016-01-27
  ```
* Query for claims data that occurred before the EOY 2020
  ```
  /v1/fhir/ExplanationOfBenefit?service-date=le2020-12-31
  ```

If the new parameter is not included, all EOBs will still be returned:

For more details, please see the associated [RFC].(https://github.com/CMSgov/beneficiary-fhir-data/blob/master/rfcs/0007-service-date-filter.md)

## BFD-8: Add and map coverage fields dual01..dual12 and rfrnc_yr to the coverage resource

The dual_01..dual12 and rfnrc_yr are essentially coverage related fields and need to be included in the coverage resource. Previously, these fields were only available on the patient resource and when beneficiaries choose to redact their demographic data, downstream consumers lose these vital eligibility fields thus the need to add them to the coverage resource. In future versions of the API, we'll want to consider removing these from the patient resource. 

## BLUEBUTTON-1843: HAPI 4.1.0 Upgrade

As part of the upgrade of the HAPI package used by the BFD, the FHIR version was changed from `3.0.1` to `3.0.2`. 
This is a minor FHIR version change. 

The `CapabilitiesStatement` resource returned by the metadata endpoint reflects this change. 
In the resource the `fhirVersion` field changed and the profile path changed from:
```
"reference" : "http://hl7.org/fhir/StructureDefinition/<Resource Type>"
```
to:
```
"reference" : "http://hl7.org/fhir/Profile/<Resource Type>"
```

## BLUEBUTTON-1679: Hashed HICN needs to be removed from Patient Resource

The Hashed HICN identifier is removed from the Patient resource response. This is to ensure that we are in compliance for the HICN rule. This is to leave no traces of the HICN-hash in any external facing data requests to BFD. 

For internal facing requests using the `IncludeIdentifiers` header, the Hashed HICN identifier will still be included in the response for the following values: [ "true", "hicn" ]. 

The following is an example of the identifier that is NO LONGER included in external facing responses:

    <identifier>
       <system value="https://bluebutton.cms.gov/resources/identifier/hicn-hash"></system>
       <value value="96228a57f37efea543f4f370f96f1dbf01c3e3129041dba3ea4367545507c6e7"></value>
    </identifier>

## BLUEBUTTON-1784: Search for patients by ptdcntrct

The Patient resource supports searching a part D Contract Number for a given month:

Requests using this feature should be of the form `v1/fhir/Patient/?_has:Coverage.extension=https://bluebutton.cms.gov/resources/variables/ptdcntrct<month code>|<contract id>`.
For example: `v1/fhir/Patient/?_has:Coverage.extension=https://bluebutton.cms.gov/resources/variables/ptdcntrct02|S0000`

#### valid parameter systems:
```
https://bluebutton.cms.gov/resources/variables/ptdcntrct01
https://bluebutton.cms.gov/resources/variables/ptdcntrct02
https://bluebutton.cms.gov/resources/variables/ptdcntrct03
https://bluebutton.cms.gov/resources/variables/ptdcntrct04
https://bluebutton.cms.gov/resources/variables/ptdcntrct05
https://bluebutton.cms.gov/resources/variables/ptdcntrct06
https://bluebutton.cms.gov/resources/variables/ptdcntrct07
https://bluebutton.cms.gov/resources/variables/ptdcntrct08
https://bluebutton.cms.gov/resources/variables/ptdcntrct09
https://bluebutton.cms.gov/resources/variables/ptdcntrct10
https://bluebutton.cms.gov/resources/variables/ptdcntrct11
https://bluebutton.cms.gov/resources/variables/ptdcntrct12
```

## BLUEBUTTON-1536: Extend `IncludeIdentifiers` header options for the Patient Resource

The `IncludeIdentifiers` header has been extended to handle values of [ "true", "hicn", "mbi' ]. 

To enable this, set an "`IncludeIdentifiers: <value>`" HTTP header in the `/Patient` request.

Multiple values can be seperated by a comma (","). For example, "`IncludeIdentifiers: hicn,mbi`" .

The following table describes the response behaviors:


HEADER: IncludeIdentifier | Response Behavior
--- | ---
\<blank\> | omit HICN and MBI
false | omit HICN and MBI
true | include HICN and MBI
hicn | include HICN
mbi | include MBI
hicn,mbi or mbi,hicn | include HICN and MBI
\<any invalid value\> | Throws an InvalidRequest exception (400 HTTP status code)


## BLUEBUTTON-1506: Support for _Since Parameter

Support for `_lastUpdated` as a search parameter is added for resources. RFC-0004 explains the details of the changes.


## BLUEBUTTON-1516: Support searching the Patient resource by hashed MBI

The Patient resource supports searching by a hashed MBI identifier:

```
https://bluebutton.cms.gov/resources/identifier/mbi-hash
```

## BLUEBUTTON-1191: Allow Filtering of EOB Searches by type

A new optional query parameter has been added to `ExplanationOfBenefit` searches that will filter the returned results by `type`.
At this time, only the `https://bluebutton.cms.gov/resources/codesystem/eob-type` codes are supported.

Some examples:

* If the new parameter is not included, all EOBs will still be returned:
    
    ```
    /v1/fhir/ExplanationOfBenefit?patient=123
    ```
    
* If only the code system is specified, all EOBs will also still be returned:
    
    ```
    /v1/fhir/ExplanationOfBenefit?patient=123&type=https://bluebutton.cms.gov/resources/codesystem/eob-type|
    ```
    
* If just a single code is specified, only EOBs matching that claim type will be returned:
    
    ```
    /v1/fhir/ExplanationOfBenefit?patient=123&type=https://bluebutton.cms.gov/resources/codesystem/eob-type|pde
    ```
    
* If just a single code is specified and no system or `|` separator is included, EOBs matching that single claim type will still be returned:
    
    ```
    /v1/fhir/ExplanationOfBenefit?patient=123&type=pde
    ```
    
* If multiple codes are specified, EOBs matching all of those claim type will be returned:
    
    ```
    /v1/fhir/ExplanationOfBenefit?patient=123&type=carrier,dme,hha,hospice,inpatient,outpatient,snf
    ```
    

## BLUEBUTTON-865: Adding plaintext HICN/MBI to Patient resource

A new optional flag has been added that will return all of a beneficiary's known HICNs and MBIs (in plaintext, both current and historical).
This feature is primarily intended for BCDA, whose ACO users need this data for patient matching purposes.
To enable this, set an "`IncludeIdentifiers: true`" HTTP header in the `/Patient` request.

The added fields will look like:

```
"resource" : {
  "resourceType" : "Patient",
  ...
  "identifier" : [
  ... ,
  {
    "extension" : [ {
      "url" : "https://bluebutton.cms.gov/resources/codesystem/identifier-currency",
      "valueCoding" : {
        "system" : "https://bluebutton.cms.gov/resources/codesystem/identifier-currency",
        "code" : "current",
        "display" : "Current"
      }
    } ],
    "system" : "http://hl7.org/fhir/sid/us-medicare",
    "value" : "543217066U"
  }, {
    "extension" : [ {
      "url" : "https://bluebutton.cms.gov/resources/codesystem/identifier-currency",
      "valueCoding" : {
        "system" : "https://bluebutton.cms.gov/resources/codesystem/identifier-currency",
        "code" : "current",
        "display" : "Current"
      }
    } ],
    "system" : "http://hl7.org/fhir/sid/us-mbi",
    "value" : "3456789"
  }, {
    "extension" : [ {
      "url" : "https://bluebutton.cms.gov/resources/codesystem/identifier-currency",
      "valueCoding" : {
        "system" : "https://bluebutton.cms.gov/resources/codesystem/identifier-currency",
        "code" : "historic",
        "display" : "Historic"
      }
    } ],
    "system" : "http://hl7.org/fhir/sid/us-medicare",
    "value" : "543217066T"
  },
  ...
  ],
  ...
}
```

## BLUEBUTTON-926: Exposing additional beneficiary coverage fields

A number of additional data fields have been added, mostly related to coverage and enrollment:

* The beneficiary's effective/coverage-start date.
    * Documentation: <https://bluebutton.cms.gov/resources/variables/covstart>
    * Found at: `Coverage[?(grouping.subPlan =~ /^Part [AB]$/)].period.start`
* The "reference year" for beneficiary enrollment data, which identifies the calendar year that most `Patient` and `Coverage` data is from. Will always be the latest year that we have data for.
    * Documentation: <https://bluebutton.cms.gov/resources/variables/rfrnc_yr>
    * Found at: `Patient.extension[?url =~ /https:\/\/bluebutton.cms.gov\/resources\/variables\/rfrnc_yr/].valueDate`
* Monthly Part C Contract Number: The Medicare Part C contract number for the beneficiary’s Medicare Advantage (MA) plan for a given month.
    * Documentation: <https://bluebutton.cms.gov/resources/variables/ptc_cntrct_id_01>
    * Found at: `Coverage[?(grouping.subPlan =~ /^Part C$/)].extension[?url =~ /https:\/\/bluebutton.cms.gov\/resources\/variables\/ptc_cntrct_id_\d\d/].valueCoding.code`
* Monthly Part C PBP Number: The Medicare Part C plan benefit package (PBP) for the beneficiary’s Medicare Advantage (MA) plan for a given month.
    * Documentation: <https://bluebutton.cms.gov/resources/variables/ptc_pbp_id_01>
    * Found at: `Coverage[?(grouping.subPlan =~ /^Part C$/)].extension[?url =~ /https:\/\/bluebutton.cms.gov\/resources\/variables\/ptc_pbp_id_\d\d/].valueCoding.code`
* Monthly Part C Plan Type Code: The type of Medicare Part C plan for the beneficiary for a given month.
    * Documentation: <https://bluebutton.cms.gov/resources/variables/ptc_plan_type_cd_01>
    * Found at: `Coverage[?(grouping.subPlan =~ /^Part C$/)].extension[?url =~ /https:\/\/bluebutton.cms.gov\/resources\/variables\/ptc_plan_type_cd_\d\d/].valueCoding.code`
* Monthly Part D Contract Number: The Part D contract number for the beneficiary’s Part D plan for a given month. CMS assigns an identifier to each contract that a Part D plan has with CMS.
    * Documentation: <https://bluebutton.cms.gov/resources/variables/ptdcntrct01>
    * Found at: `Coverage[?(grouping.subPlan =~ /^Part D$/)].extension[?url =~ /https:\/\/bluebutton.cms.gov\/resources\/variables\/ptdcntrct\d\d/].valueCoding.code`
* Monthly Part D Plan Benefit Package Number: The Part D plan benefit package (PBP) for the beneficiary’s Part D plan for a given month. CMS assigns an identifier to each PBP within a contract that a Part D plan sponsor has with CMS.
    * Documentation: <https://bluebutton.cms.gov/resources/variables/ptdpbpid01>
    * Found at: `Coverage[?(grouping.subPlan =~ /^Part D$/)].extension[?url =~ /https:\/\/bluebutton.cms.gov\/resources\/variables\/ptdpbpid\d\d/].valueCoding.code`
* Monthly Part D Market Segment Identifier: This variable is the segment number that CMS assigns to identify a geographic market segment or subdivision of a Part D plan; the segment number allows you to determine the market area covered by the plan. The variable describes the market segment for a given month.
    * Documentation: <https://bluebutton.cms.gov/resources/variables/sgmtid01>
    * Found at: `Coverage[?(grouping.subPlan =~ /^Part D$/)].extension[?url =~ /https:\/\/bluebutton.cms.gov\/resources\/variables\/sgmtid\d\d/].valueCoding.code`
* Monthly Medicare Entitlement/Buy-In Indicators: Whether the beneficiary was entitled to Part A, Part B, or both for a given month. Also indicates whether the beneficiary’s state of residence paid his/her monthly premium for Part B coverage (and Part A if necessary). State Medicaid programs can pay those premiums for certain dual eligibles; this action is called "buying in" and so this variable is the "buy-in code."
    * Documentation: <https://bluebutton.cms.gov/resources/variables/buyin01>
    * Found at: `Coverage[?(grouping.subPlan =~ /^Part [AB]$/)].extension[?url =~ /https:\/\/bluebutton.cms.gov\/resources\/variables\/buyin\d\d/].valueCoding.code`
* Monthly Medicare Advantage (MA) enrollment indicators: Whether the beneficiary was enrolled in a Medicare Advantage (MA) plan during a given month.
    * Documentation: <https://bluebutton.cms.gov/resources/variables/hmo_ind_01>
    * Found at: `Coverage[?(grouping.subPlan =~ /^Part C$/)].extension[?url =~ /https:\/\/bluebutton.cms.gov\/resources\/variables\/hmo_ind_\d\d/].valueCoding.code`
* Monthly Medicare-Medicaid dual eligibility codes: Whether the beneficiary was eligible for both Medicare and Medicaid in a given month.
    * Documentation: <https://bluebutton.cms.gov/resources/variables/dual_01>
    * Found at: `Patient.extension[?url =~ /https:\/\/bluebutton.cms.gov\/resources\/variables\/dual_\d\d/].valueCoding.code`
* Monthly cost sharing group under Part D low-income subsidy: The beneficiary’s Part D low-income subsidy cost sharing group for a given month. The Part D benefit requires enrollees to pay both premiums and cost-sharing, but the program also has a low-income subsidy (LIS) that covers some or all of those costs for certain low-income individuals, including deductibles and cost-sharing during the coverage gap.
    * Documentation: <https://bluebutton.cms.gov/resources/variables/cstshr01>
    * Found at: `Coverage[?(grouping.subPlan =~ /^Part D$/)].extension[?url =~ /https:\/\/bluebutton.cms.gov\/resources\/variables\/cstshr\d\d/].valueCoding.code`
* Monthly Part D Retiree Drug Subsidy Indicators: Indicates if the beneficiary was enrolled in an employer-sponsored prescription drug plan that qualified for Part D’s retiree drug subsidy (RDS) for a given month.
    * Documentation: <https://bluebutton.cms.gov/resources/variables/rdsind01>
    * Found at: `Coverage[?(grouping.subPlan =~ /^Part D$/)].extension[?url =~ /https:\/\/bluebutton.cms.gov\/resources\/variables\/rdsind\d\d/].valueCoding.code`

## BLUEBUTTON-898: Correct `Patient.gender` codings

Fixed the `Patient.gender` codings to be correct. Previously, all beneficiaries had reported a value of `unknown` in this field.

## BLUEBUTTON-150: Display NPI code displays in EOB

Several changes have been made to these entries:

* The `Identifier.display` to the EOB has been added for NPI type fields in the appropriate claim types.

* A practitioner's/organization's name will be displayed in the appropriate `Identifier.display` for NPI fields.

* An example of what a practitioner's name will look like is as follows:

<provider>
       <identifier>
            <system value="http://hl7.org/fhir/sid/us-npi" />
            <value value="9999333999" />
       </identifier>
       <display value="DR. JOHN E DOE MD" />
</provider>

## BLUEBUTTON-266: Implement Data Server Paging

Adding paging to the backend to lessen the load on the frontend. Changes have been made to ExplanationOfBenefitResourceProvider.findByPatient to now return a resulting bundle containing the resources matching the beneficiaryId. The bundle is created from resources pulled from a new EoBBundleProvider class, returning a small sublist of the resources for each page. Links are added to the bundle for the previous and next pages as appropriate.

This implementation allows the frontend to utilize the links we've added to the bundle instead of having to filter through the data and create their own. This is not a final solution as other issues will need to be addressed regarding result integrity in the future.

## BLUEBUTTON-480: Trim Leading and Trailing Whitespace from Codes

Some of our source data erroneously included leading/trailing whitespace, which was being passed through to the `Coding` entries that it ended up being used in.

All `Coding`s returned by the API should now have leading and trailing whitespace trimmed.

## BLUEBUTTON-147: Display ICD and Procedure code displays in EOB

Several changes have been made to these entries:

* The `Coding.display` to the EOB has been added for Diagnostic and Procedure codes in the appropriate claim types.

* A descriptive name will be displayed in the `Coding.display` for Diagnosis/Procedure fields.

## BLUEBUTTON-306: Remove baseDstu3 mapping

Removing the old mapping (baseDstu3) from the servletRegistration as it was only kept to ensure backwards compatibility until the front end team completed changes. The mapping for the servletRegistration had previously be changed to "v1/fhir" as part of BLUEBUTTON-130.


## BLUEBUTTON-146: Display NDC (National Drug Code) Substance Names in EOB

Several changes have been made to these entries:

* The `Coding.display` to the EOB has been added for NDC fields in Part D, Carrier and DME.

* The Substance Name will be displayed in the `Coding.display` for NDC fields.

* The FDA NDC product file we use is downloaded from (https://www.accessdata.fda.gov/cder/ndctext.zip).
   
## BLUEBUTTON-200: Fix duplicate `ExplanationOfBenefit`s bug

A bug was fixed that had been causing duplicate `ExplanationOfBenefit` resources to be returned for most beneficiaries. (It had been generating one exact-duplicate EOB per each claim line in each claim.)

## BLUEBUTTON-185: Include HIC history data in `Patient` lookups

Beneficiaries' HIC history is now considered for patient lookup requests. This should improve our patient matching success rate to around 99%.

## CBBF-167: Removed date search parameter for EOB searches

This functionality had not been supported/surfaced by the frontend, but was still appearing in the application's capability statement (i.e. `/metadata`). Since it isn't needed or supported at this time, it was removed to correct the overall capability statement.


## CBBF-175: Fixed `ExplanationOfBenefit.diagnosis.type` Entries

Several changes have been made to these entries:

* The `Coding.system` has been changed.
    * Previously: ``
    * Corrected/current: `https://bluebutton.cms.gov/resources/codesystem/diagnosis-type`
* The `Coding.code` values have been fixed.
    * Previous format: `[CODE1]`
    * Corrected/current format: `code1`
        * In rare cases where there's more than one code, these will be captured in additional `ExplanationOfBenefit.diagnosis.type` entries.
* The `Coding.display` values are included.

## CBBF-169: Fixed Money Codings

[Money](http://hl7.org/fhir/STU3/datatypes.html#Money) values returned by the API were previously structured incorrectly per the FHIR specification and have now been corrected:

1. The `Money.system` was incorrect:
    * Previously: `USD`
    * Corrected/Current: `urn:iso:std:iso:4217`
2. The `Money.code` was missing.
    * Previously: (missing)
    * Corrected/Current: `USD`

## CBBF-97 (again): More fixes to code systems, etc.  (Sprint 47, 2018-03)

### Change `Patient.identifier` Systems

The `Identifier.system` values used here were incorrect and have been fixed:

* Beneficiary ID
    * Previously: `http://bluebutton.cms.hhs.gov/identifier#bene_id`
    * Corrected/Current: `https://bluebutton.cms.gov/resources/variables/bene_id`
* HICN Hash
    * Previously: `http://bluebutton.cms.hhs.gov/identifier#hicnHash`
    * Corrected/Current: `https://bluebutton.cms.gov/resources/identifier/hicn-hash`

Documentation for these fields is now available at the corrected URLs.

### Change `ExplanationOfBenefit.information` Entries

Several changes have been made to these entries:

1. The `ExplanationOfBenefit.information.category` codings have changed:
    a. The `Coding.system` for all of these is now `https://bluebutton.cms.gov/resources/codesystem/information`.
    b. The `Coding.code` have all been switched to reference URLs. Those URLs uniquely identify the `information` fields and can also be accessed for documentation on those fields. This is a bit unusual for a FHIR `Coding`, but should be useful in this case.
    c. The `Coding.display` values are included.
2. For `ExplanationOfBenefit.information` entries that are just used to convey a coding (which is most of them), the coded data has been moved to the `ExplanationOfBenefit.information.code` field.

### Switch Most `ExplanationOfBenefit.benefitBalance` Entries to "Adjudication Total" Extensions

Most of the former `ExplanationOfBenefit.benefitBalance` entries were not actually _benefit balances_, and so were improperly mapped. These values are instead better thought of as overall-claim-level analogues of the `ExplanationOfBenefit.item.adjudication` field.

The upcoming STU4 release of FHIR will likely include a new `ExplanationOfBenefit.total` field to accommodate this kind of information. Until then, we are representing those fields as extensions on the `ExplanationOfBenefit` resources.

The <https://bluebutton.cms.gov/resources/codesystem/adjudication-total> reference page provides a list of all these fields.

As part of this change, one of the former `ExplanationOfBenefit.benefitBalance` entries, <https://bluebutton.cms.gov/resources/variables/nch_blood_pnts_frnshd_qty>, was actually changed to an `ExplanationOfBenefit.information` entry, as that was most appropriate.

### Change `ExplanationOfBenefit.benefitBalance` Entries

Several changes have been made to these entries:

1. The `Coding.display` values for `ExplanationOfBenefit.benefitBalance.category` are now included.
2. The `Coding.system` values used for `ExplanationOfBenefit.benefitBalance.financial.type` were incorrect and have been fixed:
    * Previously: `http://bluebutton.cms.hhs.gov/coding#benefitBalanceType`
    * Corrected/Current: `https://bluebutton.cms.gov/resources/codesystem/benefit-balance`
3. The `Coding.code` values used for `ExplanationOfBenefit.benefitBalance.financial.type` were incorrect and have been fixed:
    * Previously, these had been set to what should have been the `Coding.display` values.
    * Now, they've all been switched to reference URLs. Those URLs uniquely identify the `benefitBalance` financial type fields and can also be accessed for documentation on those fields. This is a bit unusual for a FHIR `Coding`, but should be useful in this case.
4. The `Coding.display` values for `ExplanationOfBenefit.benefitBalance.financial.type` are now included.

### Change `ExplanationOfBenefit.item.adjudication` Entries

Several changes have been made to these entries:

1. The `Coding.system` values used for `ExplanationOfBenefit.item.adjudication.category` were incorrect and have been fixed:
    * Previously: "`CMS Adjudications`"
    * Corrected/Current: `https://bluebutton.cms.gov/resources/codesystem/adjudication`
2. The `Coding.code` values used for `ExplanationOfBenefit.item.adjudication.category` were incorrect and have been fixed:
    * Previously, these had been set to what should have been the `Coding.display` values.
    * Now, they've all been switched to reference URLs. Those URLs uniquely identify the `adjudication` fields and can also be accessed for documentation on those fields. This is a bit unusual for a FHIR `Coding`, but should be useful.
3. The `Coding.display` values for `ExplanationOfBenefit.item.adjudication.category` are now included.

### Include `ExplanationOfBenefit.careTeam.role` `Coding.display` Values

The `Coding.display` values for this field are now included in responses, for convenience.

### Fix `ExplanationOfBenefit.type` "FHIR Claim Type" Coding

This fix only applies to `ExplanationOfBenefit.type` `Coding`s where the `Coding.system` is `http://hl7.org/fhir/ex-claimtype`.

The `Coding.code` values used here were incorrectly uppercased and have been fixed (to lowercase). In addition, `Coding.display` values are now included for this `Coding`.

### Fix `ExplanationOfBenefit.identifier` "Prescription Reference Number" System

The `Identifier.system` values used here were incorrect and have been fixed:

* Previously: `CCW.RX_SRVC_RFRNC_NUM`
* Corrected/Current: `https://bluebutton.cms.gov/resources/variables/rx_srvc_rfrnc_num`

Documentation for this field is now available at its corrected URL.

### Change NDC Code System

The NDC `Coding.system` values used have been changed to the ones recommended by the FHIR community:

* Previously: `https://www.accessdata.fda.gov/scripts/cder/ndc`
* Improved/Current: `http://hl7.org/fhir/sid/ndc`

### Change `ExplanationOfBenefit.item.service` and `ExplanationOfBenefit.item.modifier` Code System

The HCPCS `Coding.system` values used here have been changed to point to better documentation:

* Previously: `https://www.cms.gov/Medicare/Coding/MedHCPCSGenInfo/index.html`
* Improved/Current: `https://bluebutton.cms.gov/resources/codesystem/hcpcs`

### Fix `ExplanationOfBenefit.type` "Blue Button EOB Type" Code System

The `Coding.system` values used here were incorrect and have been fixed:

* Previously: `https://bluebutton.cms.gov/developer/docs/reference/some-thing`
* Corrected/Current: `https://bluebutton.cms.gov/resources/codesystem/eob-type`

Documentation for this field is now available at its corrected URL.

### Fix `ExplanationOfBenefit.identifier` "Claim Group ID" System

The `Identifier.system` values used here were incorrect and have been fixed:

* Previously: `http://bluebutton.cms.hhs.gov/identifier#claimGroup`
* Corrected/Current: `https://bluebutton.cms.gov/resources/identifier/claim-group`

Documentation for this field is now available at its corrected URL.

### Include `ExplanationOfBenefit.item.detail.type` `Coding.display` Values

The `Coding.display` values for this field are now included in responses, for convenience. (Note: This field is only included for Part D Events.)

### Remove `http://hl7.org/fhir/ValueSet/v3-ActInvoiceGroupCode` Extension

This extension was included in all `ExplanationOfBenefit` responses (except for Part D Events), with a static/constant value. This wasn't providing any value and has accordingly been removed.

### Remove `ExplanationOfBenefit.disposition`

This field was included in all `ExplanationOfBenefit` responses, with a static/constant value. Since it's not a required field, this wasn't providing any value and has accordingly been removed.

## CBBF-97: Update URIs from "`ccwdata.org`" to "`bluebutton.cms.gov`"

The API's responses included many once-working-but-now-invalid URLs for the `ccwdata.org` domain, e.g. "`https://www.ccwdata.org/cs/groups/public/documents/datadictionary/pmtdnlcd.txt`". Most of these URLs have now been updated to instead point to the "`bluebutton.cms.gov`" domain, e.g. "`https://bluebutton.cms.gov/resources/variables/carr_clm_pmt_dnl_cd/`" (note that the path suffix has also changed for many fields to a longer, more expressive field name). These new URLs should all resolve to HTML pages containing the documentation that had previously only been available in the [Data Dictionary PDF codebooks](https://www.ccwdata.org/web/guest/data-dictionaries). In making this documentation more accessible, we hope the API is now easier to use.

Please note some caveats:

* This first big update fixed most of the old, broken URLs used in the API—but not all. We hope to complete the transition for the remaining URLs shortly.
* The new `bluebutton.cms.gov` pages were automatically parsed from the PDF codebooks and we're not quite done stamping out all of the bugs in that parsing. Our apologies for any oddities you encounter while we're working on that.
* The new pages haven't yet received any design love and are looking a bit rough, though the content is there. We hope to have them all shined up for you shortly.

## CBBF-139/CBBF-140: `Coding.display` Values (Sprint 46, 2018-02)

Many fields in the API now include `Coding.display` values: brief, descriptive English text that explains the meaning of the coded value. For example, see the new "`display`" value in the following sample `Patient` resource:

```
{
  "resourceType": "Patient",
  "id": "567834",
  "extension": [
    {
      "url": "https://bluebutton.cms.gov/resources/variables/race",
      "valueCoding": {
        "system": "https://bluebutton.cms.gov/resources/variables/race",
        "code": "1",
        "display": "White"
      }
    }
  ],
  ...
}
```

Please note that these values have been automatically parsed out of the [Data Dictionary PDF codebooks](https://www.ccwdata.org/web/guest/data-dictionaries) and not yet fully QA'd, so some of them will have parsing problems. That QA work is ongoing at the moment, so the problems should be resolved in the future. 

Future updates may add `Coding.display` values for additional fields.

## CBBF-138 (Sprint 45, 2018-02)
* Mapped CARR_CLM_PRMRY_PYR_PD_AMT for Carrier claims to EOB.benefitbalance.financial as "Primary Payer Paid Amount"
* Mapped IME_OP_CLM_VAL_AMT & DSH_OP_CLM_VAL_AMT for Inpatient claims to EOB.benefitbalance.financial as "Indirect Medical Education Amount" and "Disproportionate Share Amount" respectively.
* Mapped BENE_HOSPC_PRD_CNT for Hospice claims as an extension to EOB.hospitalization as https://bluebutton.cms.gov/resources/hospcprd

## CBBF-123 (Sprint 45, 20128-02)
* Added coverage extension codings for part A & B termination codes.
	1. TransformerConstant URLs have been added for both extensions respectively: https://www.ccwdata.org/cs/groups/public/documents/datadictionary/a_trm_cd.txt and https://www.ccwdata.org/cs/groups/public/documents/datadictionary/b_trm_cd.txt
* The status for part D coverage transforms now defaults to active.

## CBBF-126 (Sprint 44, 2018-02)
* Added an extension coding for DME provider billing number at the item level
	1. A temporary URL has been added https://bluebutton.cms.gov/resources/suplrnum

## CBBD-385 (Sprint 43, 2018-01)

* Standardized the [ExplanationOfBenefit.type](http://hl7.org/fhir/explanationofbenefit-definitions.html#ExplanationOfBenefit.type) field across all 8 claim types. This field's `CodeableConcept` will now have some of these possible `Coding`s:
    1. `{ "system": "https://bluebutton.cms.gov/developer/docs/reference/some-thing", "code": "<carrier,dme,hhs,hospice,inpatient,outpatient,pde,snf>" }`
        * This entry will be present for all EOBs.
        * Only one of the listed `code` values will be present on each EOB, designating the CMS claim type.
        * The "`some-thing`" system suffix value there is temporary, pending other in-progress work.
    2. `{ "system": "http://hl7.org/fhir/ex-claimtype", "code": "<institutional,pharmacy,professional>" }`
       * This entry will only be present for carrier, outpatient, inpatient, hospice, SNF, and Part D claims:
           * carrier, outpatient: `professional`
           * inpatient, hospice, SNF: `institutional`
           * Part D: `pharmacy`
           * HHA, DME: not mapped, as there are no equivalent FHIR [Claimtype](http://hl7.org/fhir/codesystem-claim-type.html) codes at the moment.
    3. `{ "system": "https://www.ccwdata.org/cs/groups/public/documents/datadictionary/clm_type.txt", "code": "<coded-value>" }`
        * Please note that this `Coding` had previously been mapped to an extension.
        * This entry will not be present for all claim types. See the `NCH_CLM_TYPE_CD` variable in the [Medicare Fee-For-Service Claims codebook](https://www.ccwdata.org/documents/10280/19022436/codebook-ffs-claims.pdf) for details.
    4. `{ "system": "https://www.ccwdata.org/cs/groups/public/documents/datadictionary/ric_cd.txt", "code": "<coded-value>" }`
        * This entry will not be present for all claim types. See the `NCH_NEAR_LINE_REC_IDENT_CD` variable in the [Medicare Fee-For-Service Claims codebook](https://www.ccwdata.org/documents/10280/19022436/codebook-ffs-claims.pdf) for details.

## CBBF-92 (Sprint 42, 2018-01)

* A number of coding system URIs have been fixed:
    * The care team role coding system is now `http://hl7.org/fhir/claimcareteamrole`, where it had previously used `http://build.fhir.org/valueset-claim-careteamrole.html`.
    * The HCPCS coding system is now `https://www.cms.gov/Medicare/Coding/MedHCPCSGenInfo/index.html`, where it had previously used these:
        * `https://www.ccwdata.org/cs/groups/public/documents/datadictionary/hcpcs_cd.txt`
        * `https://www.ccwdata.org/cs/groups/public/documents/datadictionary/mdfr_cd1.txt`
        * `https://www.ccwdata.org/cs/groups/public/documents/datadictionary/mdfr_cd2.txt`
        * `https://www.ccwdata.org/cs/groups/public/documents/datadictionary/mdfr_cd3.txt`
        * `https://www.ccwdata.org/cs/groups/public/documents/datadictionary/mdfr_cd4.txt`
    * The benefit balance coding system is now `http://hl7.org/fhir/benefit-category`, where it had previously used `http://build.fhir.org/explanationofbenefit-definitions.html#ExplanationOfBenefit.benefitBalance.category`.
        * The case of many of the values coded in this system has now been corrected to lowercase, as well.	
      
## CBBD-386 Map NDC code to FHIR for Part D

* Following FHIR Mapping changes were made:
    * The NDC (National Drug Code) for Part D claims wasn't being mapped to FHIR.  Now it is mapped to ExplanatonOfBenefit.item.service (`http://hl7.org/fhir/explanationofbenefit-definitions.html#ExplanationOfBenefit.item.service`).
    * The `https://www.ccwdata.org/cs/groups/public/documents/datadictionary/rx_orgn_cd.txt` RIF Part D field was being mapped to ExplanationOfBenefit.item.service. Changed to now be mapped to ExplanationOfBenefit.information.
    
## CBBF-111 FHIR Mapping Change (Outpatient)

* Following FHIR Mapping changes were made:

		*  Changes to the diagnosis section (The following was done for ALL claim types that contain diagnosis codes)
			◦ Tie diagnosis.type “PRINCIPAL” to PRNCPAL_DGNS_CD or ICD_DGNS_CD1
			◦ Include PRNCPAL_DGNS_CD or ICD_DGNS_CD1, but not both since both variables store the same value and is considered primary/principal
			◦ For FST_DGNS_E_CD or ICD_DGNS_E_CD1, and ICD_DGNS_E_CD2-12, make diagnosis.type to be “FIRSTEXTERNAL”
			◦ For ICD_DGNS_E_CD2-12, make diagnosis.type to be “EXTERNAL”
			◦ Include FST_DGNS_E_CD or ICD_DGNS_E_CD1, but not both since both variables store the same value
			◦ For RSN_VISIT_CD1-3, make diagnosis.type to be “REASONFORVISIT”

		* The REV_CNTR_DT (Revenue Center Date) for Outpatient, Hospice, and HHA was not being mapped. Now it is mapped to ExplanationOfBenefit.item.serviced.date (`http://hl7.org/fhir/explanationofbenefit-definitions.html#ExplanationOfBenefit.item.serviced.date`).
		* The REV_CNTR_PMT_AMT_AMT (Revenue Center Payment Amount Amount) was the same for Outpatient, Hospice, and HHA and has been abstracted to a method in the TransformerUtils.java class.
		* Map REV_UNIT (Revenue Center Unit Count) for Outpatient, Hospice, Inpatient, SNF, and HHA to EOB.item.quantity (`http://hl7.org/fhir/explanationofbenefit-definitions.html#ExplanationOfBenefit.item.quantity`).
		* Map REV_CNTR_NDC_QTY (Revenue Center NDC Quantity) for Outpatient, Hospice, Inpatient, SNF, and HHA as an extension of the item.modifier REV_CNTR_NDC_QTY_QLFR_CD.
		* Map HCPCS_CD (Revenue Center Healthcare Common Procedure Coding System) to ExplanationOfBenefit.item.service
		* Map REV_CNTR_IDE_NDC_UPC_NUM (Revenue Center IDE, NDC, UPC Number) to an extension of ExplanationOfBenefit.item.service
		* Change code value from NCH Payment Amount to Revenue Payment Amount - description change
		* Map REV_CNTR_STUS_IND_CD (Revenue Center Status Indicator Code) to an extension of ExplanationOfBenefit.item.revenue
		
	
## CBBF-112 FHIR Mapping Change (Inpatient)

* Following FHIR Mapping changes were made:
	
		*  Changes to the diagnosis section
			◦ Tie diagnosis.type “ADMITTING” to ADMTG_DGNS_CD
			◦ Tie diagnosis.type “PRINCIPAL” to PRNCPAL_DGNS_CD or ICD_DGNS_CD1
			◦ Include PRNCPAL_DGNS_CD or ICD_DGNS_CD1, but not both since both variables store the same value and is considered primary/principal
			◦ For CLM_POA_IND_SW1-25, make extension to diagnosis
			◦ For FST_DGNS_E_CD or ICD_DGNS_E_CD1, and ICD_DGNS_E_CD2-12, make diagnosis.type to be “FIRSTEXTERNAL”
			◦ For ICD_DGNS_E_CD2-12, make diagnosis.type to be “EXTERNAL”
			◦ Include FST_DGNS_E_CD or ICD_DGNS_E_CD1, but not both since both variables store the same value
		
	* Map REV_UNIT (Revenue Center Unit Count) for Outpatient, Hospice, Inpatient, SNF, and HHA to EOB.item.quantity (`http://hl7.org/fhir/explanationofbenefit-definitions.html#ExplanationOfBenefit.item.quantity`).
	* Map REV_CNTR_NDC_QTY (Revenue Center NDC Quantity) for Outpatient, Hospice, Inpatient, SNF, and HHA as an extension of the item.modifier REV_CNTR_NDC_QTY_QLFR_CD.
	* Map CLM_DRG_CD (Claim Diagnosis Related Group Code) to ExplanationOfBenefit.diagnosis.packageCode
	* Map PRVDR_NUM (Provider Number) to ExplanationOfBenefit.provider
    

## CBBF-128 Add FILL_NUM to PDE data

* Following FHIR Mapping changes were made:
	
	* The FILL_NUM (Fill Number) for Part D claims wasn't being mapped to FHIR. Now it is mapped to ExplanationOfBenefit.item.quantity (`http://hl7.org/fhir/explanationofbenefit-definitions.html#ExplanationOfBenefit.item.quantity`).
	* The DAYS_SUPLY_NUM (Days Supply) for Part D claims was re-mapped as an extension of ExplanationOfBenefit.item.quantity instead of item.modifier.

## CBBF-110 FHIR Mapping Change (DME)

* Following FHIR Mapping changes were made:
	
	* The FI_NUM (Fiscal Intermediary Number) for Inp, Out, HHA, Hospice, and SNF was not being mapped. Now it is mapped to ExplanationOfBenefit.extension (`http://hl7.org/fhir/explanationofbenefit-definitions.html#ExplanationOfBenefit.extension`).
	* A second occurrence of CCLTRNUM (Clinical Trial Number) has been removed.
	* The SUPLRNUM (DMERC Line Supplier Provider Number) for DME was not being mapped. Now it is mapped to ExplanationOfBenefit.item.extension (`http://hl7.org/fhir/explanationofbenefit-definitions.html#ExplanationOfBenefit.item.extension`).
	* System and URL for MTUS_CNT now points to DME_UNIT link instead.
	* System and URL for MTUS_IND now points to UNIT_IND link instead.
	
## CBBF-109 FHIR Mapping Change (HHA)

* Following FHIR Mapping changes were made:

	* The REV_CNTR_DT (Revenue Center Date) for Outpatient, Hospice, and HHA was not being mapped. Now it is mapped to ExplanationOfBenefit.item.serviced.date (`http://hl7.org/fhir/explanationofbenefit-definitions.html#ExplanationOfBenefit.item.serviced.date`).
	* The REV_CNTR_PMT_AMT_AMT (Revenue Center Payment Amount Amount) was the same for Outpatient, Hospice, and HHA and has been abstracted to a method in the TransformerUtils.java class.
	* Updated System and URL for DME_UNIT in CarrierClaim to point to MTUS_CNT (undoing the change for Carrier from CBBF-110).
	* Updated System and URL for UNIT_IND in CarrierClaim to point to MTUS_IND (undoing the change for Carrier from CBBF-110).
	* Map REV_UNIT (Revenue Center Unit Count) for Outpatient, Hospice, Inpatient, SNF, and HHA to EOB.item.quantity (`http://hl7.org/fhir/explanationofbenefit-definitions.html#ExplanationOfBenefit.item.quantity`).
	* Map REV_CNTR_NDC_QTY (Revenue Center NDC Quantity) for Outpatient, Hospice, Inpatient, SNF, and HHA as an extension of the item.modifier REV_CNTR_NDC_QTY_QLFR_CD.
	
## CBBF-108 FHIR Mapping Change (Hospice)

* Following FHIR Mapping changes were made:

	* The REV_CNTR_PMT_AMT_AMT code value was changed to read "Revenue Center Payment Amount" in the XML for Hospice/HHA/DME/Outpatient.
	
## CBBF-106 FHIR Mapping Change (Carrier)

* Following FHIR Mapping changes were made:

	* Carrier LPRPAYCD (Line Beneficiary Primary Payer Code) had extension URL and system value changed to point to LPRPAYCD.txt.

## CBBF-135 Map Carrier CARR_LINE_CLIA_LAB_NUM

* Following FHIR mapping changes were made:

	* The field CARR_LINE_CLIA_LAB_NUM for Carrier was remapped as a valueIdentifier from a valueCodeableConcept.

## CBBF-142 ICD codes have invalid Coding.system

* Following changes have been made:

	* IcdCode.getFhirSystem() had a condition comparing a string "" to a character '' resulting in the incorrect Coding.system. This was changed to compare a character '' to a character ''.
	* Test classes were created for Diagnosis and CCWProcedure, both of which extend IcdCode, to ensure that the two classes are functioning properly.
	
## CBBF-134 Map Carrier CARR_LINE_ANSTHSA_UNIT_CNT

* Following FHIR mapping changes were made:

	* The field CARR_ANSTHSA_UNIT_CNT (Carrier Line Anesthesia Unit Count) has been mapped to item.service.extension (`http://hl7.org/fhir/explanationofbenefit-definitions.html#ExplanationOfBenefit.item.service.extension`) only when the value is greater than zero.
	
## CBBF-146 Address FIXME's in Transformer like classes

* Following FHIR mapping changes were made:

	* The "FIXME this should be mapped as a valueQuantity, not a valueCoding" issues were addressed by creating a new common method for adding quantities to an extension instead of codeable concepts for these fields. The new method is called addExtensionValueQuantity in TransformerUtils.
	* The "FIXME this should be mapped as an extension valueIdentifier instead of as a valueCodeableConcept" issues were addressed by creating a new common method for adding identifiers to an extension instead of a codeable concept for these fields. The new method is called addExtensionValueIdentifier in TransformerUtils.
	* The "FIXME: check if this field is non-nullable and if not remove the 'if' check" issues were addressed by comparing the fields to their definition in the rif-layout-and-fhir-mapping.xlsx file. Most fields were found to be non-nullable and so the "if" check was removed.
 <|MERGE_RESOLUTION|>--- conflicted
+++ resolved
@@ -1,6 +1,5 @@
 # API Changelog
 
-<<<<<<< HEAD
 ## BFD-1424 Fix mtus code
 
 Added a new extension with the correct url/system for MTUS Code and kept the old extension with the MTUS Code value that had the incorrect url/system of MTUS Count:
@@ -43,7 +42,6 @@
         "display":"Services"
       }
 ```
-=======
 ## BFD-1446: Added focal field to v2
 
 For V2, set eob.insurance.focal to 'true' for all hard coded eob.insurance.coverage elements
@@ -58,7 +56,6 @@
  }]
 ````
 
->>>>>>> 1c831d16
 ## BFD-1383 Update V2 line item allowed charge amount mapping
 
 Previously, the allowed charge amount in the EOB FHIR response was incorrectly being populated by the submitted charge amount data field. The value for allowed charge amount is now being populated correctly by the respective allowed charge amount data field. Note that this is only for v2
