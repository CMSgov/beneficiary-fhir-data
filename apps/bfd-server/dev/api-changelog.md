# API Changelog

<<<<<<< HEAD
## BFD-1518

Added mapping for Revenue Status Code:
REV_CNTR_STUS_IND_CD => ExplanationOfBenefit.item.revenue.extension

This field was mapped in v1 but missing in v2, so this change is to achieve parity for this field.

The newly added extension will look like:

```
"resource" : {
  "resourceType" : "ExplanationOfBenefit",
  ...
  "item" : [ {
    ...
    "revenue" : {
          "extension" : [ {
            "url" : "https://bluebutton.cms.gov/resources/variables/rev_cntr_stus_ind_cd",
            "valueCoding" : {
              "system" : "https://bluebutton.cms.gov/resources/variables/rev_cntr_stus_ind_cd",
              "code" : "A",
              "display" : "Services not paid under OPPS; uses a different fee schedule (e.g., ambulance, PT, mammography)"
            }
          } ],
          ...
    },
    ...
  } ],
  ...
}
```

## BFD-1338 Add 2021 CPT Codes for SAMHSA Filtering
=======
## BFD-1566: Add Patient.meta.tag entry for Some Patients

Our system has delayed the processing of demographic and enrollment data
  for some persons who had previously been enrolled in Medicare
  but are not enrolled in Medicare for the current year.
This delay is due to errors in
  how that data has been sent to our system for processing
  that only impact such persons.
Only around 0.3% of persons we have records for are impacted by this issue.

Nevertheless, for such impacted persons,
  their `Patient` resources are being tagged,
  as follows:

```
{
  "resourceType": "Patient",
  ...
  "meta": {
    ...
    "tag": [
      {
        "system": "https://bluebutton.cms.gov/resources/codesystem/tags",
        "code": "delayed-backdated-enrollment",
        "display": "Impacted by delayed backdated enrollment data."
      }
    ]
  },
  ...
```

## BFD-1338: Add 2021 CPT Codes for SAMHSA Filtering
>>>>>>> 28cfe6ac

Added three new codes to `codes-cpt.csv`:
```
G1028
G2215
G2216
```

These new codes allow for enhanced SAMHSA filtering for the v1 and v2 endpoints to remain compliant with SAMHSA data sharing policy.

## BLUEBUTTON-865: Adding Carrier & DME Tax Numbers to ExplanationOfBenefit resource

A new optional flag has been added that will cause tax numbers from a claim to be included in response `ExplanationOfBenefit` resources.
To enable this, set an "`IncludeTaxNumbers: true`" HTTP header in the `/ExplanationOfBenefit` request.

The added fields will look like:

```
"resource" : {
  "resourceType" : "ExplanationOfBenefit",
  ...
  "careTeam" : [
    ... ,
    {
      "sequence" : 42,
      "provider" : {
        "identifier" : {
          "system" : "http://terminology.hl7.org/CodeSystem/v2-0203",
          "value" : "9994931888"
        }
      },
      "responsible" : true,
      "role" : {
        "coding" : [ {
          "system" : "http://hl7.org/fhir/claimcareteamrole",
          "code" : "other",
          "display" : "Other"
        } ]
      }
    },
    ...
  ],
}
```


## BCDA-3872: Add service-date query parameter on ExplanationOfBenefit resources
A new optional query parameter has been added to ExplanationOfBenefit searches that will filter the returned results by type their respective service dates.

Some examples:

* Query for claims data that fall between 1999-10-27 and 2016-01-27 (inclusive)
  ```
  /v1/fhir/ExplanationOfBenefit?service-date=ge1999-10-27&service-date=le2016-01-27
  ```
* Query for claims data that occurred before the EOY 2020
  ```
  /v1/fhir/ExplanationOfBenefit?service-date=le2020-12-31
  ```

If the new parameter is not included, all EOBs will still be returned:

For more details, please see the associated [RFC].(https://github.com/CMSgov/beneficiary-fhir-data/blob/master/rfcs/0007-service-date-filter.md)

## BFD-8: Add and map coverage fields dual01..dual12 and rfrnc_yr to the coverage resource

The dual_01..dual12 and rfnrc_yr are essentially coverage related fields and need to be included in the coverage resource. Previously, these fields were only available on the patient resource and when beneficiaries choose to redact their demographic data, downstream consumers lose these vital eligibility fields thus the need to add them to the coverage resource. In future versions of the API, we'll want to consider removing these from the patient resource. 

## BLUEBUTTON-1843: HAPI 4.1.0 Upgrade

As part of the upgrade of the HAPI package used by the BFD, the FHIR version was changed from `3.0.1` to `3.0.2`. 
This is a minor FHIR version change. 

The `CapabilitiesStatement` resource returned by the metadata endpoint reflects this change. 
In the resource the `fhirVersion` field changed and the profile path changed from:
```
"reference" : "http://hl7.org/fhir/StructureDefinition/<Resource Type>"
```
to:
```
"reference" : "http://hl7.org/fhir/Profile/<Resource Type>"
```

## BLUEBUTTON-1679: Hashed HICN needs to be removed from Patient Resource

The Hashed HICN identifier is removed from the Patient resource response. This is to ensure that we are in compliance for the HICN rule. This is to leave no traces of the HICN-hash in any external facing data requests to BFD. 

For internal facing requests using the `IncludeIdentifiers` header, the Hashed HICN identifier will still be included in the response for the following values: [ "true", "hicn" ]. 

The following is an example of the identifier that is NO LONGER included in external facing responses:

    <identifier>
       <system value="https://bluebutton.cms.gov/resources/identifier/hicn-hash"></system>
       <value value="96228a57f37efea543f4f370f96f1dbf01c3e3129041dba3ea4367545507c6e7"></value>
    </identifier>

## BLUEBUTTON-1784: Search for patients by ptdcntrct

The Patient resource supports searching a part D Contract Number for a given month:

Requests using this feature should be of the form `v1/fhir/Patient/?_has:Coverage.extension=https://bluebutton.cms.gov/resources/variables/ptdcntrct<month code>|<contract id>`.
For example: `v1/fhir/Patient/?_has:Coverage.extension=https://bluebutton.cms.gov/resources/variables/ptdcntrct02|S0000`

#### valid parameter systems:
```
https://bluebutton.cms.gov/resources/variables/ptdcntrct01
https://bluebutton.cms.gov/resources/variables/ptdcntrct02
https://bluebutton.cms.gov/resources/variables/ptdcntrct03
https://bluebutton.cms.gov/resources/variables/ptdcntrct04
https://bluebutton.cms.gov/resources/variables/ptdcntrct05
https://bluebutton.cms.gov/resources/variables/ptdcntrct06
https://bluebutton.cms.gov/resources/variables/ptdcntrct07
https://bluebutton.cms.gov/resources/variables/ptdcntrct08
https://bluebutton.cms.gov/resources/variables/ptdcntrct09
https://bluebutton.cms.gov/resources/variables/ptdcntrct10
https://bluebutton.cms.gov/resources/variables/ptdcntrct11
https://bluebutton.cms.gov/resources/variables/ptdcntrct12
```

## BLUEBUTTON-1536: Extend `IncludeIdentifiers` header options for the Patient Resource

The `IncludeIdentifiers` header has been extended to handle values of [ "true", "hicn", "mbi' ]. 

To enable this, set an "`IncludeIdentifiers: <value>`" HTTP header in the `/Patient` request.

Multiple values can be seperated by a comma (","). For example, "`IncludeIdentifiers: hicn,mbi`" .

The following table describes the response behaviors:


HEADER: IncludeIdentifier | Response Behavior
--- | ---
\<blank\> | omit HICN and MBI
false | omit HICN and MBI
true | include HICN and MBI
hicn | include HICN
mbi | include MBI
hicn,mbi or mbi,hicn | include HICN and MBI
\<any invalid value\> | Throws an InvalidRequest exception (400 HTTP status code)


## BLUEBUTTON-1506: Support for _Since Parameter

Support for `_lastUpdated` as a search parameter is added for resources. RFC-0004 explains the details of the changes.


## BLUEBUTTON-1516: Support searching the Patient resource by hashed MBI

The Patient resource supports searching by a hashed MBI identifier:

```
https://bluebutton.cms.gov/resources/identifier/mbi-hash
```

## BLUEBUTTON-1191: Allow Filtering of EOB Searches by type

A new optional query parameter has been added to `ExplanationOfBenefit` searches that will filter the returned results by `type`.
At this time, only the `https://bluebutton.cms.gov/resources/codesystem/eob-type` codes are supported.

Some examples:

* If the new parameter is not included, all EOBs will still be returned:
    
    ```
    /v1/fhir/ExplanationOfBenefit?patient=123
    ```
    
* If only the code system is specified, all EOBs will also still be returned:
    
    ```
    /v1/fhir/ExplanationOfBenefit?patient=123&type=https://bluebutton.cms.gov/resources/codesystem/eob-type|
    ```
    
* If just a single code is specified, only EOBs matching that claim type will be returned:
    
    ```
    /v1/fhir/ExplanationOfBenefit?patient=123&type=https://bluebutton.cms.gov/resources/codesystem/eob-type|pde
    ```
    
* If just a single code is specified and no system or `|` separator is included, EOBs matching that single claim type will still be returned:
    
    ```
    /v1/fhir/ExplanationOfBenefit?patient=123&type=pde
    ```
    
* If multiple codes are specified, EOBs matching all of those claim type will be returned:
    
    ```
    /v1/fhir/ExplanationOfBenefit?patient=123&type=carrier,dme,hha,hospice,inpatient,outpatient,snf
    ```
    

## BLUEBUTTON-865: Adding plaintext HICN/MBI to Patient resource

A new optional flag has been added that will return all of a beneficiary's known HICNs and MBIs (in plaintext, both current and historical).
This feature is primarily intended for BCDA, whose ACO users need this data for patient matching purposes.
To enable this, set an "`IncludeIdentifiers: true`" HTTP header in the `/Patient` request.

The added fields will look like:

```
"resource" : {
  "resourceType" : "Patient",
  ...
  "identifier" : [
  ... ,
  {
    "extension" : [ {
      "url" : "https://bluebutton.cms.gov/resources/codesystem/identifier-currency",
      "valueCoding" : {
        "system" : "https://bluebutton.cms.gov/resources/codesystem/identifier-currency",
        "code" : "current",
        "display" : "Current"
      }
    } ],
    "system" : "http://hl7.org/fhir/sid/us-medicare",
    "value" : "543217066U"
  }, {
    "extension" : [ {
      "url" : "https://bluebutton.cms.gov/resources/codesystem/identifier-currency",
      "valueCoding" : {
        "system" : "https://bluebutton.cms.gov/resources/codesystem/identifier-currency",
        "code" : "current",
        "display" : "Current"
      }
    } ],
    "system" : "http://hl7.org/fhir/sid/us-mbi",
    "value" : "3456789"
  }, {
    "extension" : [ {
      "url" : "https://bluebutton.cms.gov/resources/codesystem/identifier-currency",
      "valueCoding" : {
        "system" : "https://bluebutton.cms.gov/resources/codesystem/identifier-currency",
        "code" : "historic",
        "display" : "Historic"
      }
    } ],
    "system" : "http://hl7.org/fhir/sid/us-medicare",
    "value" : "543217066T"
  },
  ...
  ],
  ...
}
```

## BLUEBUTTON-926: Exposing additional beneficiary coverage fields

A number of additional data fields have been added, mostly related to coverage and enrollment:

* The beneficiary's effective/coverage-start date.
    * Documentation: <https://bluebutton.cms.gov/resources/variables/covstart>
    * Found at: `Coverage[?(grouping.subPlan =~ /^Part [AB]$/)].period.start`
* The "reference year" for beneficiary enrollment data, which identifies the calendar year that most `Patient` and `Coverage` data is from. Will always be the latest year that we have data for.
    * Documentation: <https://bluebutton.cms.gov/resources/variables/rfrnc_yr>
    * Found at: `Patient.extension[?url =~ /https:\/\/bluebutton.cms.gov\/resources\/variables\/rfrnc_yr/].valueDate`
* Monthly Part C Contract Number: The Medicare Part C contract number for the beneficiary’s Medicare Advantage (MA) plan for a given month.
    * Documentation: <https://bluebutton.cms.gov/resources/variables/ptc_cntrct_id_01>
    * Found at: `Coverage[?(grouping.subPlan =~ /^Part C$/)].extension[?url =~ /https:\/\/bluebutton.cms.gov\/resources\/variables\/ptc_cntrct_id_\d\d/].valueCoding.code`
* Monthly Part C PBP Number: The Medicare Part C plan benefit package (PBP) for the beneficiary’s Medicare Advantage (MA) plan for a given month.
    * Documentation: <https://bluebutton.cms.gov/resources/variables/ptc_pbp_id_01>
    * Found at: `Coverage[?(grouping.subPlan =~ /^Part C$/)].extension[?url =~ /https:\/\/bluebutton.cms.gov\/resources\/variables\/ptc_pbp_id_\d\d/].valueCoding.code`
* Monthly Part C Plan Type Code: The type of Medicare Part C plan for the beneficiary for a given month.
    * Documentation: <https://bluebutton.cms.gov/resources/variables/ptc_plan_type_cd_01>
    * Found at: `Coverage[?(grouping.subPlan =~ /^Part C$/)].extension[?url =~ /https:\/\/bluebutton.cms.gov\/resources\/variables\/ptc_plan_type_cd_\d\d/].valueCoding.code`
* Monthly Part D Contract Number: The Part D contract number for the beneficiary’s Part D plan for a given month. CMS assigns an identifier to each contract that a Part D plan has with CMS.
    * Documentation: <https://bluebutton.cms.gov/resources/variables/ptdcntrct01>
    * Found at: `Coverage[?(grouping.subPlan =~ /^Part D$/)].extension[?url =~ /https:\/\/bluebutton.cms.gov\/resources\/variables\/ptdcntrct\d\d/].valueCoding.code`
* Monthly Part D Plan Benefit Package Number: The Part D plan benefit package (PBP) for the beneficiary’s Part D plan for a given month. CMS assigns an identifier to each PBP within a contract that a Part D plan sponsor has with CMS.
    * Documentation: <https://bluebutton.cms.gov/resources/variables/ptdpbpid01>
    * Found at: `Coverage[?(grouping.subPlan =~ /^Part D$/)].extension[?url =~ /https:\/\/bluebutton.cms.gov\/resources\/variables\/ptdpbpid\d\d/].valueCoding.code`
* Monthly Part D Market Segment Identifier: This variable is the segment number that CMS assigns to identify a geographic market segment or subdivision of a Part D plan; the segment number allows you to determine the market area covered by the plan. The variable describes the market segment for a given month.
    * Documentation: <https://bluebutton.cms.gov/resources/variables/sgmtid01>
    * Found at: `Coverage[?(grouping.subPlan =~ /^Part D$/)].extension[?url =~ /https:\/\/bluebutton.cms.gov\/resources\/variables\/sgmtid\d\d/].valueCoding.code`
* Monthly Medicare Entitlement/Buy-In Indicators: Whether the beneficiary was entitled to Part A, Part B, or both for a given month. Also indicates whether the beneficiary’s state of residence paid his/her monthly premium for Part B coverage (and Part A if necessary). State Medicaid programs can pay those premiums for certain dual eligibles; this action is called "buying in" and so this variable is the "buy-in code."
    * Documentation: <https://bluebutton.cms.gov/resources/variables/buyin01>
    * Found at: `Coverage[?(grouping.subPlan =~ /^Part [AB]$/)].extension[?url =~ /https:\/\/bluebutton.cms.gov\/resources\/variables\/buyin\d\d/].valueCoding.code`
* Monthly Medicare Advantage (MA) enrollment indicators: Whether the beneficiary was enrolled in a Medicare Advantage (MA) plan during a given month.
    * Documentation: <https://bluebutton.cms.gov/resources/variables/hmo_ind_01>
    * Found at: `Coverage[?(grouping.subPlan =~ /^Part C$/)].extension[?url =~ /https:\/\/bluebutton.cms.gov\/resources\/variables\/hmo_ind_\d\d/].valueCoding.code`
* Monthly Medicare-Medicaid dual eligibility codes: Whether the beneficiary was eligible for both Medicare and Medicaid in a given month.
    * Documentation: <https://bluebutton.cms.gov/resources/variables/dual_01>
    * Found at: `Patient.extension[?url =~ /https:\/\/bluebutton.cms.gov\/resources\/variables\/dual_\d\d/].valueCoding.code`
* Monthly cost sharing group under Part D low-income subsidy: The beneficiary’s Part D low-income subsidy cost sharing group for a given month. The Part D benefit requires enrollees to pay both premiums and cost-sharing, but the program also has a low-income subsidy (LIS) that covers some or all of those costs for certain low-income individuals, including deductibles and cost-sharing during the coverage gap.
    * Documentation: <https://bluebutton.cms.gov/resources/variables/cstshr01>
    * Found at: `Coverage[?(grouping.subPlan =~ /^Part D$/)].extension[?url =~ /https:\/\/bluebutton.cms.gov\/resources\/variables\/cstshr\d\d/].valueCoding.code`
* Monthly Part D Retiree Drug Subsidy Indicators: Indicates if the beneficiary was enrolled in an employer-sponsored prescription drug plan that qualified for Part D’s retiree drug subsidy (RDS) for a given month.
    * Documentation: <https://bluebutton.cms.gov/resources/variables/rdsind01>
    * Found at: `Coverage[?(grouping.subPlan =~ /^Part D$/)].extension[?url =~ /https:\/\/bluebutton.cms.gov\/resources\/variables\/rdsind\d\d/].valueCoding.code`

## BLUEBUTTON-898: Correct `Patient.gender` codings

Fixed the `Patient.gender` codings to be correct. Previously, all beneficiaries had reported a value of `unknown` in this field.

## BLUEBUTTON-150: Display NPI code displays in EOB

Several changes have been made to these entries:

* The `Identifier.display` to the EOB has been added for NPI type fields in the appropriate claim types.

* A practitioner's/organization's name will be displayed in the appropriate `Identifier.display` for NPI fields.

* An example of what a practitioner's name will look like is as follows:

<provider>
       <identifier>
            <system value="http://hl7.org/fhir/sid/us-npi" />
            <value value="9999333999" />
       </identifier>
       <display value="DR. JOHN E DOE MD" />
</provider>

## BLUEBUTTON-266: Implement Data Server Paging

Adding paging to the backend to lessen the load on the frontend. Changes have been made to ExplanationOfBenefitResourceProvider.findByPatient to now return a resulting bundle containing the resources matching the beneficiaryId. The bundle is created from resources pulled from a new EoBBundleProvider class, returning a small sublist of the resources for each page. Links are added to the bundle for the previous and next pages as appropriate.

This implementation allows the frontend to utilize the links we've added to the bundle instead of having to filter through the data and create their own. This is not a final solution as other issues will need to be addressed regarding result integrity in the future.

## BLUEBUTTON-480: Trim Leading and Trailing Whitespace from Codes

Some of our source data erroneously included leading/trailing whitespace, which was being passed through to the `Coding` entries that it ended up being used in.

All `Coding`s returned by the API should now have leading and trailing whitespace trimmed.

## BLUEBUTTON-147: Display ICD and Procedure code displays in EOB

Several changes have been made to these entries:

* The `Coding.display` to the EOB has been added for Diagnostic and Procedure codes in the appropriate claim types.

* A descriptive name will be displayed in the `Coding.display` for Diagnosis/Procedure fields.

## BLUEBUTTON-306: Remove baseDstu3 mapping

Removing the old mapping (baseDstu3) from the servletRegistration as it was only kept to ensure backwards compatibility until the front end team completed changes. The mapping for the servletRegistration had previously be changed to "v1/fhir" as part of BLUEBUTTON-130.


## BLUEBUTTON-146: Display NDC (National Drug Code) Substance Names in EOB

Several changes have been made to these entries:

* The `Coding.display` to the EOB has been added for NDC fields in Part D, Carrier and DME.

* The Substance Name will be displayed in the `Coding.display` for NDC fields.

* The FDA NDC product file we use is downloaded from (https://www.accessdata.fda.gov/cder/ndctext.zip).
   
## BLUEBUTTON-200: Fix duplicate `ExplanationOfBenefit`s bug

A bug was fixed that had been causing duplicate `ExplanationOfBenefit` resources to be returned for most beneficiaries. (It had been generating one exact-duplicate EOB per each claim line in each claim.)

## BLUEBUTTON-185: Include HIC history data in `Patient` lookups

Beneficiaries' HIC history is now considered for patient lookup requests. This should improve our patient matching success rate to around 99%.

## CBBF-167: Removed date search parameter for EOB searches

This functionality had not been supported/surfaced by the frontend, but was still appearing in the application's capability statement (i.e. `/metadata`). Since it isn't needed or supported at this time, it was removed to correct the overall capability statement.


## CBBF-175: Fixed `ExplanationOfBenefit.diagnosis.type` Entries

Several changes have been made to these entries:

* The `Coding.system` has been changed.
    * Previously: ``
    * Corrected/current: `https://bluebutton.cms.gov/resources/codesystem/diagnosis-type`
* The `Coding.code` values have been fixed.
    * Previous format: `[CODE1]`
    * Corrected/current format: `code1`
        * In rare cases where there's more than one code, these will be captured in additional `ExplanationOfBenefit.diagnosis.type` entries.
* The `Coding.display` values are included.

## CBBF-169: Fixed Money Codings

[Money](http://hl7.org/fhir/STU3/datatypes.html#Money) values returned by the API were previously structured incorrectly per the FHIR specification and have now been corrected:

1. The `Money.system` was incorrect:
    * Previously: `USD`
    * Corrected/Current: `urn:iso:std:iso:4217`
2. The `Money.code` was missing.
    * Previously: (missing)
    * Corrected/Current: `USD`

## CBBF-97 (again): More fixes to code systems, etc.  (Sprint 47, 2018-03)

### Change `Patient.identifier` Systems

The `Identifier.system` values used here were incorrect and have been fixed:

* Beneficiary ID
    * Previously: `http://bluebutton.cms.hhs.gov/identifier#bene_id`
    * Corrected/Current: `https://bluebutton.cms.gov/resources/variables/bene_id`
* HICN Hash
    * Previously: `http://bluebutton.cms.hhs.gov/identifier#hicnHash`
    * Corrected/Current: `https://bluebutton.cms.gov/resources/identifier/hicn-hash`

Documentation for these fields is now available at the corrected URLs.

### Change `ExplanationOfBenefit.information` Entries

Several changes have been made to these entries:

1. The `ExplanationOfBenefit.information.category` codings have changed:
    a. The `Coding.system` for all of these is now `https://bluebutton.cms.gov/resources/codesystem/information`.
    b. The `Coding.code` have all been switched to reference URLs. Those URLs uniquely identify the `information` fields and can also be accessed for documentation on those fields. This is a bit unusual for a FHIR `Coding`, but should be useful in this case.
    c. The `Coding.display` values are included.
2. For `ExplanationOfBenefit.information` entries that are just used to convey a coding (which is most of them), the coded data has been moved to the `ExplanationOfBenefit.information.code` field.

### Switch Most `ExplanationOfBenefit.benefitBalance` Entries to "Adjudication Total" Extensions

Most of the former `ExplanationOfBenefit.benefitBalance` entries were not actually _benefit balances_, and so were improperly mapped. These values are instead better thought of as overall-claim-level analogues of the `ExplanationOfBenefit.item.adjudication` field.

The upcoming STU4 release of FHIR will likely include a new `ExplanationOfBenefit.total` field to accommodate this kind of information. Until then, we are representing those fields as extensions on the `ExplanationOfBenefit` resources.

The <https://bluebutton.cms.gov/resources/codesystem/adjudication-total> reference page provides a list of all these fields.

As part of this change, one of the former `ExplanationOfBenefit.benefitBalance` entries, <https://bluebutton.cms.gov/resources/variables/nch_blood_pnts_frnshd_qty>, was actually changed to an `ExplanationOfBenefit.information` entry, as that was most appropriate.

### Change `ExplanationOfBenefit.benefitBalance` Entries

Several changes have been made to these entries:

1. The `Coding.display` values for `ExplanationOfBenefit.benefitBalance.category` are now included.
2. The `Coding.system` values used for `ExplanationOfBenefit.benefitBalance.financial.type` were incorrect and have been fixed:
    * Previously: `http://bluebutton.cms.hhs.gov/coding#benefitBalanceType`
    * Corrected/Current: `https://bluebutton.cms.gov/resources/codesystem/benefit-balance`
3. The `Coding.code` values used for `ExplanationOfBenefit.benefitBalance.financial.type` were incorrect and have been fixed:
    * Previously, these had been set to what should have been the `Coding.display` values.
    * Now, they've all been switched to reference URLs. Those URLs uniquely identify the `benefitBalance` financial type fields and can also be accessed for documentation on those fields. This is a bit unusual for a FHIR `Coding`, but should be useful in this case.
4. The `Coding.display` values for `ExplanationOfBenefit.benefitBalance.financial.type` are now included.

### Change `ExplanationOfBenefit.item.adjudication` Entries

Several changes have been made to these entries:

1. The `Coding.system` values used for `ExplanationOfBenefit.item.adjudication.category` were incorrect and have been fixed:
    * Previously: "`CMS Adjudications`"
    * Corrected/Current: `https://bluebutton.cms.gov/resources/codesystem/adjudication`
2. The `Coding.code` values used for `ExplanationOfBenefit.item.adjudication.category` were incorrect and have been fixed:
    * Previously, these had been set to what should have been the `Coding.display` values.
    * Now, they've all been switched to reference URLs. Those URLs uniquely identify the `adjudication` fields and can also be accessed for documentation on those fields. This is a bit unusual for a FHIR `Coding`, but should be useful.
3. The `Coding.display` values for `ExplanationOfBenefit.item.adjudication.category` are now included.

### Include `ExplanationOfBenefit.careTeam.role` `Coding.display` Values

The `Coding.display` values for this field are now included in responses, for convenience.

### Fix `ExplanationOfBenefit.type` "FHIR Claim Type" Coding

This fix only applies to `ExplanationOfBenefit.type` `Coding`s where the `Coding.system` is `http://hl7.org/fhir/ex-claimtype`.

The `Coding.code` values used here were incorrectly uppercased and have been fixed (to lowercase). In addition, `Coding.display` values are now included for this `Coding`.

### Fix `ExplanationOfBenefit.identifier` "Prescription Reference Number" System

The `Identifier.system` values used here were incorrect and have been fixed:

* Previously: `CCW.RX_SRVC_RFRNC_NUM`
* Corrected/Current: `https://bluebutton.cms.gov/resources/variables/rx_srvc_rfrnc_num`

Documentation for this field is now available at its corrected URL.

### Change NDC Code System

The NDC `Coding.system` values used have been changed to the ones recommended by the FHIR community:

* Previously: `https://www.accessdata.fda.gov/scripts/cder/ndc`
* Improved/Current: `http://hl7.org/fhir/sid/ndc`

### Change `ExplanationOfBenefit.item.service` and `ExplanationOfBenefit.item.modifier` Code System

The HCPCS `Coding.system` values used here have been changed to point to better documentation:

* Previously: `https://www.cms.gov/Medicare/Coding/MedHCPCSGenInfo/index.html`
* Improved/Current: `https://bluebutton.cms.gov/resources/codesystem/hcpcs`

### Fix `ExplanationOfBenefit.type` "Blue Button EOB Type" Code System

The `Coding.system` values used here were incorrect and have been fixed:

* Previously: `https://bluebutton.cms.gov/developer/docs/reference/some-thing`
* Corrected/Current: `https://bluebutton.cms.gov/resources/codesystem/eob-type`

Documentation for this field is now available at its corrected URL.

### Fix `ExplanationOfBenefit.identifier` "Claim Group ID" System

The `Identifier.system` values used here were incorrect and have been fixed:

* Previously: `http://bluebutton.cms.hhs.gov/identifier#claimGroup`
* Corrected/Current: `https://bluebutton.cms.gov/resources/identifier/claim-group`

Documentation for this field is now available at its corrected URL.

### Include `ExplanationOfBenefit.item.detail.type` `Coding.display` Values

The `Coding.display` values for this field are now included in responses, for convenience. (Note: This field is only included for Part D Events.)

### Remove `http://hl7.org/fhir/ValueSet/v3-ActInvoiceGroupCode` Extension

This extension was included in all `ExplanationOfBenefit` responses (except for Part D Events), with a static/constant value. This wasn't providing any value and has accordingly been removed.

### Remove `ExplanationOfBenefit.disposition`

This field was included in all `ExplanationOfBenefit` responses, with a static/constant value. Since it's not a required field, this wasn't providing any value and has accordingly been removed.

## CBBF-97: Update URIs from "`ccwdata.org`" to "`bluebutton.cms.gov`"

The API's responses included many once-working-but-now-invalid URLs for the `ccwdata.org` domain, e.g. "`https://www.ccwdata.org/cs/groups/public/documents/datadictionary/pmtdnlcd.txt`". Most of these URLs have now been updated to instead point to the "`bluebutton.cms.gov`" domain, e.g. "`https://bluebutton.cms.gov/resources/variables/carr_clm_pmt_dnl_cd/`" (note that the path suffix has also changed for many fields to a longer, more expressive field name). These new URLs should all resolve to HTML pages containing the documentation that had previously only been available in the [Data Dictionary PDF codebooks](https://www.ccwdata.org/web/guest/data-dictionaries). In making this documentation more accessible, we hope the API is now easier to use.

Please note some caveats:

* This first big update fixed most of the old, broken URLs used in the API—but not all. We hope to complete the transition for the remaining URLs shortly.
* The new `bluebutton.cms.gov` pages were automatically parsed from the PDF codebooks and we're not quite done stamping out all of the bugs in that parsing. Our apologies for any oddities you encounter while we're working on that.
* The new pages haven't yet received any design love and are looking a bit rough, though the content is there. We hope to have them all shined up for you shortly.

## CBBF-139/CBBF-140: `Coding.display` Values (Sprint 46, 2018-02)

Many fields in the API now include `Coding.display` values: brief, descriptive English text that explains the meaning of the coded value. For example, see the new "`display`" value in the following sample `Patient` resource:

```
{
  "resourceType": "Patient",
  "id": "567834",
  "extension": [
    {
      "url": "https://bluebutton.cms.gov/resources/variables/race",
      "valueCoding": {
        "system": "https://bluebutton.cms.gov/resources/variables/race",
        "code": "1",
        "display": "White"
      }
    }
  ],
  ...
}
```

Please note that these values have been automatically parsed out of the [Data Dictionary PDF codebooks](https://www.ccwdata.org/web/guest/data-dictionaries) and not yet fully QA'd, so some of them will have parsing problems. That QA work is ongoing at the moment, so the problems should be resolved in the future. 

Future updates may add `Coding.display` values for additional fields.

## CBBF-138 (Sprint 45, 2018-02)
* Mapped CARR_CLM_PRMRY_PYR_PD_AMT for Carrier claims to EOB.benefitbalance.financial as "Primary Payer Paid Amount"
* Mapped IME_OP_CLM_VAL_AMT & DSH_OP_CLM_VAL_AMT for Inpatient claims to EOB.benefitbalance.financial as "Indirect Medical Education Amount" and "Disproportionate Share Amount" respectively.
* Mapped BENE_HOSPC_PRD_CNT for Hospice claims as an extension to EOB.hospitalization as https://bluebutton.cms.gov/resources/hospcprd

## CBBF-123 (Sprint 45, 20128-02)
* Added coverage extension codings for part A & B termination codes.
	1. TransformerConstant URLs have been added for both extensions respectively: https://www.ccwdata.org/cs/groups/public/documents/datadictionary/a_trm_cd.txt and https://www.ccwdata.org/cs/groups/public/documents/datadictionary/b_trm_cd.txt
* The status for part D coverage transforms now defaults to active.

## CBBF-126 (Sprint 44, 2018-02)
* Added an extension coding for DME provider billing number at the item level
	1. A temporary URL has been added https://bluebutton.cms.gov/resources/suplrnum

## CBBD-385 (Sprint 43, 2018-01)

* Standardized the [ExplanationOfBenefit.type](http://hl7.org/fhir/explanationofbenefit-definitions.html#ExplanationOfBenefit.type) field across all 8 claim types. This field's `CodeableConcept` will now have some of these possible `Coding`s:
    1. `{ "system": "https://bluebutton.cms.gov/developer/docs/reference/some-thing", "code": "<carrier,dme,hhs,hospice,inpatient,outpatient,pde,snf>" }`
        * This entry will be present for all EOBs.
        * Only one of the listed `code` values will be present on each EOB, designating the CMS claim type.
        * The "`some-thing`" system suffix value there is temporary, pending other in-progress work.
    2. `{ "system": "http://hl7.org/fhir/ex-claimtype", "code": "<institutional,pharmacy,professional>" }`
       * This entry will only be present for carrier, outpatient, inpatient, hospice, SNF, and Part D claims:
           * carrier, outpatient: `professional`
           * inpatient, hospice, SNF: `institutional`
           * Part D: `pharmacy`
           * HHA, DME: not mapped, as there are no equivalent FHIR [Claimtype](http://hl7.org/fhir/codesystem-claim-type.html) codes at the moment.
    3. `{ "system": "https://www.ccwdata.org/cs/groups/public/documents/datadictionary/clm_type.txt", "code": "<coded-value>" }`
        * Please note that this `Coding` had previously been mapped to an extension.
        * This entry will not be present for all claim types. See the `NCH_CLM_TYPE_CD` variable in the [Medicare Fee-For-Service Claims codebook](https://www.ccwdata.org/documents/10280/19022436/codebook-ffs-claims.pdf) for details.
    4. `{ "system": "https://www.ccwdata.org/cs/groups/public/documents/datadictionary/ric_cd.txt", "code": "<coded-value>" }`
        * This entry will not be present for all claim types. See the `NCH_NEAR_LINE_REC_IDENT_CD` variable in the [Medicare Fee-For-Service Claims codebook](https://www.ccwdata.org/documents/10280/19022436/codebook-ffs-claims.pdf) for details.

## CBBF-92 (Sprint 42, 2018-01)

* A number of coding system URIs have been fixed:
    * The care team role coding system is now `http://hl7.org/fhir/claimcareteamrole`, where it had previously used `http://build.fhir.org/valueset-claim-careteamrole.html`.
    * The HCPCS coding system is now `https://www.cms.gov/Medicare/Coding/MedHCPCSGenInfo/index.html`, where it had previously used these:
        * `https://www.ccwdata.org/cs/groups/public/documents/datadictionary/hcpcs_cd.txt`
        * `https://www.ccwdata.org/cs/groups/public/documents/datadictionary/mdfr_cd1.txt`
        * `https://www.ccwdata.org/cs/groups/public/documents/datadictionary/mdfr_cd2.txt`
        * `https://www.ccwdata.org/cs/groups/public/documents/datadictionary/mdfr_cd3.txt`
        * `https://www.ccwdata.org/cs/groups/public/documents/datadictionary/mdfr_cd4.txt`
    * The benefit balance coding system is now `http://hl7.org/fhir/benefit-category`, where it had previously used `http://build.fhir.org/explanationofbenefit-definitions.html#ExplanationOfBenefit.benefitBalance.category`.
        * The case of many of the values coded in this system has now been corrected to lowercase, as well.	
      
## CBBD-386 Map NDC code to FHIR for Part D

* Following FHIR Mapping changes were made:
    * The NDC (National Drug Code) for Part D claims wasn't being mapped to FHIR.  Now it is mapped to ExplanatonOfBenefit.item.service (`http://hl7.org/fhir/explanationofbenefit-definitions.html#ExplanationOfBenefit.item.service`).
    * The `https://www.ccwdata.org/cs/groups/public/documents/datadictionary/rx_orgn_cd.txt` RIF Part D field was being mapped to ExplanationOfBenefit.item.service. Changed to now be mapped to ExplanationOfBenefit.information.
    
## CBBF-111 FHIR Mapping Change (Outpatient)

* Following FHIR Mapping changes were made:

		*  Changes to the diagnosis section (The following was done for ALL claim types that contain diagnosis codes)
			◦ Tie diagnosis.type “PRINCIPAL” to PRNCPAL_DGNS_CD or ICD_DGNS_CD1
			◦ Include PRNCPAL_DGNS_CD or ICD_DGNS_CD1, but not both since both variables store the same value and is considered primary/principal
			◦ For FST_DGNS_E_CD or ICD_DGNS_E_CD1, and ICD_DGNS_E_CD2-12, make diagnosis.type to be “FIRSTEXTERNAL”
			◦ For ICD_DGNS_E_CD2-12, make diagnosis.type to be “EXTERNAL”
			◦ Include FST_DGNS_E_CD or ICD_DGNS_E_CD1, but not both since both variables store the same value
			◦ For RSN_VISIT_CD1-3, make diagnosis.type to be “REASONFORVISIT”

		* The REV_CNTR_DT (Revenue Center Date) for Outpatient, Hospice, and HHA was not being mapped. Now it is mapped to ExplanationOfBenefit.item.serviced.date (`http://hl7.org/fhir/explanationofbenefit-definitions.html#ExplanationOfBenefit.item.serviced.date`).
		* The REV_CNTR_PMT_AMT_AMT (Revenue Center Payment Amount Amount) was the same for Outpatient, Hospice, and HHA and has been abstracted to a method in the TransformerUtils.java class.
		* Map REV_UNIT (Revenue Center Unit Count) for Outpatient, Hospice, Inpatient, SNF, and HHA to EOB.item.quantity (`http://hl7.org/fhir/explanationofbenefit-definitions.html#ExplanationOfBenefit.item.quantity`).
		* Map REV_CNTR_NDC_QTY (Revenue Center NDC Quantity) for Outpatient, Hospice, Inpatient, SNF, and HHA as an extension of the item.modifier REV_CNTR_NDC_QTY_QLFR_CD.
		* Map HCPCS_CD (Revenue Center Healthcare Common Procedure Coding System) to ExplanationOfBenefit.item.service
		* Map REV_CNTR_IDE_NDC_UPC_NUM (Revenue Center IDE, NDC, UPC Number) to an extension of ExplanationOfBenefit.item.service
		* Change code value from NCH Payment Amount to Revenue Payment Amount - description change
		* Map REV_CNTR_STUS_IND_CD (Revenue Center Status Indicator Code) to an extension of ExplanationOfBenefit.item.revenue
		
	
## CBBF-112 FHIR Mapping Change (Inpatient)

* Following FHIR Mapping changes were made:
	
		*  Changes to the diagnosis section
			◦ Tie diagnosis.type “ADMITTING” to ADMTG_DGNS_CD
			◦ Tie diagnosis.type “PRINCIPAL” to PRNCPAL_DGNS_CD or ICD_DGNS_CD1
			◦ Include PRNCPAL_DGNS_CD or ICD_DGNS_CD1, but not both since both variables store the same value and is considered primary/principal
			◦ For CLM_POA_IND_SW1-25, make extension to diagnosis
			◦ For FST_DGNS_E_CD or ICD_DGNS_E_CD1, and ICD_DGNS_E_CD2-12, make diagnosis.type to be “FIRSTEXTERNAL”
			◦ For ICD_DGNS_E_CD2-12, make diagnosis.type to be “EXTERNAL”
			◦ Include FST_DGNS_E_CD or ICD_DGNS_E_CD1, but not both since both variables store the same value
		
	* Map REV_UNIT (Revenue Center Unit Count) for Outpatient, Hospice, Inpatient, SNF, and HHA to EOB.item.quantity (`http://hl7.org/fhir/explanationofbenefit-definitions.html#ExplanationOfBenefit.item.quantity`).
	* Map REV_CNTR_NDC_QTY (Revenue Center NDC Quantity) for Outpatient, Hospice, Inpatient, SNF, and HHA as an extension of the item.modifier REV_CNTR_NDC_QTY_QLFR_CD.
	* Map CLM_DRG_CD (Claim Diagnosis Related Group Code) to ExplanationOfBenefit.diagnosis.packageCode
	* Map PRVDR_NUM (Provider Number) to ExplanationOfBenefit.provider
    

## CBBF-128 Add FILL_NUM to PDE data

* Following FHIR Mapping changes were made:
	
	* The FILL_NUM (Fill Number) for Part D claims wasn't being mapped to FHIR. Now it is mapped to ExplanationOfBenefit.item.quantity (`http://hl7.org/fhir/explanationofbenefit-definitions.html#ExplanationOfBenefit.item.quantity`).
	* The DAYS_SUPLY_NUM (Days Supply) for Part D claims was re-mapped as an extension of ExplanationOfBenefit.item.quantity instead of item.modifier.

## CBBF-110 FHIR Mapping Change (DME)

* Following FHIR Mapping changes were made:
	
	* The FI_NUM (Fiscal Intermediary Number) for Inp, Out, HHA, Hospice, and SNF was not being mapped. Now it is mapped to ExplanationOfBenefit.extension (`http://hl7.org/fhir/explanationofbenefit-definitions.html#ExplanationOfBenefit.extension`).
	* A second occurrence of CCLTRNUM (Clinical Trial Number) has been removed.
	* The SUPLRNUM (DMERC Line Supplier Provider Number) for DME was not being mapped. Now it is mapped to ExplanationOfBenefit.item.extension (`http://hl7.org/fhir/explanationofbenefit-definitions.html#ExplanationOfBenefit.item.extension`).
	* System and URL for MTUS_CNT now points to DME_UNIT link instead.
	* System and URL for MTUS_IND now points to UNIT_IND link instead.
	
## CBBF-109 FHIR Mapping Change (HHA)

* Following FHIR Mapping changes were made:

	* The REV_CNTR_DT (Revenue Center Date) for Outpatient, Hospice, and HHA was not being mapped. Now it is mapped to ExplanationOfBenefit.item.serviced.date (`http://hl7.org/fhir/explanationofbenefit-definitions.html#ExplanationOfBenefit.item.serviced.date`).
	* The REV_CNTR_PMT_AMT_AMT (Revenue Center Payment Amount Amount) was the same for Outpatient, Hospice, and HHA and has been abstracted to a method in the TransformerUtils.java class.
	* Updated System and URL for DME_UNIT in CarrierClaim to point to MTUS_CNT (undoing the change for Carrier from CBBF-110).
	* Updated System and URL for UNIT_IND in CarrierClaim to point to MTUS_IND (undoing the change for Carrier from CBBF-110).
	* Map REV_UNIT (Revenue Center Unit Count) for Outpatient, Hospice, Inpatient, SNF, and HHA to EOB.item.quantity (`http://hl7.org/fhir/explanationofbenefit-definitions.html#ExplanationOfBenefit.item.quantity`).
	* Map REV_CNTR_NDC_QTY (Revenue Center NDC Quantity) for Outpatient, Hospice, Inpatient, SNF, and HHA as an extension of the item.modifier REV_CNTR_NDC_QTY_QLFR_CD.
	
## CBBF-108 FHIR Mapping Change (Hospice)

* Following FHIR Mapping changes were made:

	* The REV_CNTR_PMT_AMT_AMT code value was changed to read "Revenue Center Payment Amount" in the XML for Hospice/HHA/DME/Outpatient.
	
## CBBF-106 FHIR Mapping Change (Carrier)

* Following FHIR Mapping changes were made:

	* Carrier LPRPAYCD (Line Beneficiary Primary Payer Code) had extension URL and system value changed to point to LPRPAYCD.txt.

## CBBF-135 Map Carrier CARR_LINE_CLIA_LAB_NUM

* Following FHIR mapping changes were made:

	* The field CARR_LINE_CLIA_LAB_NUM for Carrier was remapped as a valueIdentifier from a valueCodeableConcept.

## CBBF-142 ICD codes have invalid Coding.system

* Following changes have been made:

	* IcdCode.getFhirSystem() had a condition comparing a string "" to a character '' resulting in the incorrect Coding.system. This was changed to compare a character '' to a character ''.
	* Test classes were created for Diagnosis and CCWProcedure, both of which extend IcdCode, to ensure that the two classes are functioning properly.
	
## CBBF-134 Map Carrier CARR_LINE_ANSTHSA_UNIT_CNT

* Following FHIR mapping changes were made:

	* The field CARR_ANSTHSA_UNIT_CNT (Carrier Line Anesthesia Unit Count) has been mapped to item.service.extension (`http://hl7.org/fhir/explanationofbenefit-definitions.html#ExplanationOfBenefit.item.service.extension`) only when the value is greater than zero.
	
## CBBF-146 Address FIXME's in Transformer like classes

* Following FHIR mapping changes were made:

	* The "FIXME this should be mapped as a valueQuantity, not a valueCoding" issues were addressed by creating a new common method for adding quantities to an extension instead of codeable concepts for these fields. The new method is called addExtensionValueQuantity in TransformerUtils.
	* The "FIXME this should be mapped as an extension valueIdentifier instead of as a valueCodeableConcept" issues were addressed by creating a new common method for adding identifiers to an extension instead of a codeable concept for these fields. The new method is called addExtensionValueIdentifier in TransformerUtils.
	* The "FIXME: check if this field is non-nullable and if not remove the 'if' check" issues were addressed by comparing the fields to their definition in the rif-layout-and-fhir-mapping.xlsx file. Most fields were found to be non-nullable and so the "if" check was removed.
 <|MERGE_RESOLUTION|>--- conflicted
+++ resolved
@@ -1,6 +1,5 @@
 # API Changelog
 
-<<<<<<< HEAD
 ## BFD-1518
 
 Added mapping for Revenue Status Code:
@@ -33,8 +32,6 @@
 }
 ```
 
-## BFD-1338 Add 2021 CPT Codes for SAMHSA Filtering
-=======
 ## BFD-1566: Add Patient.meta.tag entry for Some Patients
 
 Our system has delayed the processing of demographic and enrollment data
@@ -67,7 +64,6 @@
 ```
 
 ## BFD-1338: Add 2021 CPT Codes for SAMHSA Filtering
->>>>>>> 28cfe6ac
 
 Added three new codes to `codes-cpt.csv`:
 ```
