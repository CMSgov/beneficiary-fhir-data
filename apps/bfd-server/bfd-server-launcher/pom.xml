<project xmlns="http://maven.apache.org/POM/4.0.0" xmlns:xsi="http://www.w3.org/2001/XMLSchema-instance"
         xsi:schemaLocation="http://maven.apache.org/POM/4.0.0 http://maven.apache.org/xsd/maven-4.0.0.xsd">
    <modelVersion>4.0.0</modelVersion>

    <parent>
        <groupId>gov.cms.bfd</groupId>
        <artifactId>bfd-server-parent</artifactId>
        <version>1.0.0-SNAPSHOT</version>
    </parent>

    <artifactId>bfd-server-launcher</artifactId>
    <packaging>jar</packaging>

    <description>
        A Java JAR and assembly zip that packages up a Jetty runtime/launcher for the BFD Server WAR.
    </description>

    <dependencies>
        <dependency>
            <!-- The newrelic.jar javaagent dependency -->
            <groupId>com.newrelic.agent.java</groupId>
            <artifactId>newrelic-agent</artifactId>
        </dependency>
        <dependency>
            <!-- Jetty is the embedded web server that this project uses to run WARs. -->
            <groupId>org.eclipse.jetty</groupId>
            <artifactId>jetty-server</artifactId>
            <version>${jetty.version}</version>
        </dependency>
        <dependency>
            <!-- Jetty is the embedded web server that this project uses to run WARs. -->
            <groupId>org.eclipse.jetty</groupId>
            <artifactId>jetty-webapp</artifactId>
            <version>${jetty.version}</version>
        </dependency>
        <dependency>
            <!-- Jetty is the embedded web server that this project uses to run WARs. -->
            <groupId>org.eclipse.jetty</groupId>
            <artifactId>jetty-annotations</artifactId>
            <version>${jetty.version}</version>
        </dependency>

        <dependency>
            <!-- BFD Shared Utilities include a wrapper around MDC for logging. -->
            <groupId>gov.cms.bfd</groupId>
            <artifactId>bfd-server-shared-utils</artifactId>
            <version>${project.version}</version>
        </dependency>
        <dependency>
            <!-- Provides a sane facade for the giant mess of incompatible logging
                frameworks in Java. -->
            <groupId>org.slf4j</groupId>
            <artifactId>slf4j-api</artifactId>
        </dependency>
        <dependency>
            <!-- An implementation of the Log4J API that routes everything through
                to SLF4J, instead. -->
            <groupId>org.slf4j</groupId>
            <artifactId>log4j-over-slf4j</artifactId>
        </dependency>
        <dependency>
            <!-- Provides a JUL handler, SLF4JBridgeHandler, that routes everything
                to SLF4J, instead. -->
            <groupId>org.slf4j</groupId>
            <artifactId>jul-to-slf4j</artifactId>
        </dependency>
        <dependency>
            <groupId>org.slf4j</groupId>
            <artifactId>jcl-over-slf4j</artifactId>
        </dependency>

        <dependency>
            <!-- Logback is used as the logging target/backend for SLF4J during runtime:
                all logging events will be sent to it. -->
            <groupId>ch.qos.logback</groupId>
            <artifactId>logback-classic</artifactId>
        </dependency>
        <dependency>
            <!-- Provides a JSON layout (i.e. output format) for Logback. Provides
                ch.qos.logback.contrib.json.classic.JsonLayout, which is used in our logback.xml. -->
            <groupId>ch.qos.logback.contrib</groupId>
            <artifactId>logback-json-classic</artifactId>
        </dependency>
        <dependency>
            <!-- Required by logback-json-classic. -->
            <groupId>ch.qos.logback.contrib</groupId>
            <artifactId>logback-jackson</artifactId>
        </dependency>
        <dependency>
            <!-- Required by logback-jackson. -->
            <groupId>com.fasterxml.jackson.core</groupId>
            <artifactId>jackson-databind</artifactId>
        </dependency>

        <dependency>
            <!-- Used to monitor the JVM's memory usage, garbage collection, etc.
                at runtime. -->
            <groupId>io.dropwizard.metrics</groupId>
            <artifactId>metrics-jvm</artifactId>
        </dependency>

<<<<<<< HEAD
		<dependency>
			<!-- Used to run our unit and integration tests. -->
			<groupId>org.junit.jupiter</groupId>
			<artifactId>junit-jupiter-engine</artifactId>
			<scope>test</scope>
		</dependency>
		<dependency>
			<!-- Required by AWS SDK. -->
			<groupId>org.apache.httpcomponents</groupId>
			<artifactId>httpclient</artifactId>
			<version>4.5.14</version>
			<exclusions>
				<exclusion>
					<artifactId>commons-logging</artifactId>
					<groupId>commons-logging</groupId>
				</exclusion>
			</exclusions>
		</dependency>
		<dependency>
			<!-- Used for launching the server with Jetty 10. -->
			<groupId>javax.servlet</groupId>
			<artifactId>javax.servlet-api</artifactId>
		</dependency>
		<dependency>
			<!-- Used in tests to help with managing asynchronous behavior. Reference:
				https://github.com/awaitility/awaitility -->
			<groupId>org.awaitility</groupId>
			<artifactId>awaitility</artifactId>
			<version>${awaitility.version}</version>
			<scope>test</scope>
		</dependency>
=======
        <dependency>
            <!-- Used to run our unit and integration tests. -->
            <groupId>org.junit.jupiter</groupId>
            <artifactId>junit-jupiter-engine</artifactId>
            <scope>test</scope>
        </dependency>
        <dependency>
            <!-- Used in tests to verify that requests work as expected. -->
            <groupId>org.apache.httpcomponents</groupId>
            <artifactId>httpclient</artifactId>
            <version>${org.apache.httpcomponents.httpclient.version}</version>
            <scope>test</scope>
            <exclusions>
                <exclusion>
                    <artifactId>commons-logging</artifactId>
                    <groupId>commons-logging</groupId>
                </exclusion>
            </exclusions>
        </dependency>
        <dependency>
            <!-- Used for launching the server with Jetty 10. -->
            <groupId>javax.servlet</groupId>
            <artifactId>javax.servlet-api</artifactId>
        </dependency>
        <dependency>
            <!-- Used in tests to help with managing asynchronous behavior. Reference:
                https://github.com/awaitility/awaitility -->
            <groupId>org.awaitility</groupId>
            <artifactId>awaitility</artifactId>
            <scope>test</scope>
        </dependency>
>>>>>>> 62a3d983
        <dependency>
            <groupId>gov.cms.bfd</groupId>
            <artifactId>bfd-shared-test-utils</artifactId>
            <version>${project.version}</version>
            <scope>test</scope>
        </dependency>
    </dependencies>

    <build>
        <pluginManagement>
            <plugins>
                <plugin>
                    <groupId>org.apache.maven.plugins</groupId>
                    <artifactId>maven-assembly-plugin</artifactId>
                    <version>${maven.assembly.plugin.version}</version>
                    <configuration>
                        <appendAssemblyId>false</appendAssemblyId>
                        <descriptors>
                            <descriptor>src/main/assembly/zip.xml</descriptor>
                        </descriptors>
                    </configuration>
                </plugin>
                <plugin>
                    <!-- Configure the dependency plugin such that it can be used to grab
                        the test dependency artifacts, for manual testing or for use in integration
                        tests. -->
                    <groupId>org.apache.maven.plugins</groupId>
                    <artifactId>maven-dependency-plugin</artifactId>
                    <version>${maven.dependency.plugin.version}</version>
                    <configuration>
                        <overWriteReleases>false</overWriteReleases>
                        <overWriteSnapshots>true</overWriteSnapshots>
                    </configuration>
                </plugin>
            </plugins>
        </pluginManagement>
        <plugins>
            <plugin>
                <groupId>org.apache.maven.plugins</groupId>
                <artifactId>maven-assembly-plugin</artifactId>
                <executions>
                    <execution>
                        <id>build-assembly</id>
                        <phase>package</phase>
                        <goals>
                            <goal>single</goal>
                        </goals>
                    </execution>
                </executions>
            </plugin>
            <plugin>
                <groupId>org.apache.maven.plugins</groupId>
                <artifactId>maven-dependency-plugin</artifactId>
                <executions>
                    <execution>
                        <!-- Copy the BFD war file dependency for use in ITs. -->
                        <configuration>
                            <artifactItems>
                                <artifactItem>
                                    <groupId>${project.groupId}</groupId>
                                    <artifactId>${project.artifactId}-sample</artifactId>
                                    <version>${project.version}</version>
                                    <type>war</type>
                                    <outputDirectory>${project.build.directory}/sample</outputDirectory>
                                </artifactItem>
                            </artifactItems>
                        </configuration>
                        <id>server-copy-war</id>
                        <phase>pre-integration-test</phase>
                        <goals>
                            <goal>copy</goal>
                        </goals>
                    </execution>
                    <execution>
                        <!-- Unpack the assembly for use in ITs. -->
                        <configuration>
                            <artifactItems>
                                <artifactItem>
                                    <groupId>${project.groupId}</groupId>
                                    <artifactId>${project.artifactId}</artifactId>
                                    <version>${project.version}</version>
                                    <type>zip</type>
                                    <outputDirectory>${project.build.directory}/server-work</outputDirectory>
                                </artifactItem>
                            </artifactItems>
                        </configuration>
                        <id>server-unpack-assembly</id>
                        <phase>pre-integration-test</phase>
                        <goals>
                            <goal>unpack</goal>
                        </goals>
                    </execution>
                </executions>
            </plugin>
        </plugins>
    </build>

</project><|MERGE_RESOLUTION|>--- conflicted
+++ resolved
@@ -99,39 +99,6 @@
             <artifactId>metrics-jvm</artifactId>
         </dependency>
 
-<<<<<<< HEAD
-		<dependency>
-			<!-- Used to run our unit and integration tests. -->
-			<groupId>org.junit.jupiter</groupId>
-			<artifactId>junit-jupiter-engine</artifactId>
-			<scope>test</scope>
-		</dependency>
-		<dependency>
-			<!-- Required by AWS SDK. -->
-			<groupId>org.apache.httpcomponents</groupId>
-			<artifactId>httpclient</artifactId>
-			<version>4.5.14</version>
-			<exclusions>
-				<exclusion>
-					<artifactId>commons-logging</artifactId>
-					<groupId>commons-logging</groupId>
-				</exclusion>
-			</exclusions>
-		</dependency>
-		<dependency>
-			<!-- Used for launching the server with Jetty 10. -->
-			<groupId>javax.servlet</groupId>
-			<artifactId>javax.servlet-api</artifactId>
-		</dependency>
-		<dependency>
-			<!-- Used in tests to help with managing asynchronous behavior. Reference:
-				https://github.com/awaitility/awaitility -->
-			<groupId>org.awaitility</groupId>
-			<artifactId>awaitility</artifactId>
-			<version>${awaitility.version}</version>
-			<scope>test</scope>
-		</dependency>
-=======
         <dependency>
             <!-- Used to run our unit and integration tests. -->
             <groupId>org.junit.jupiter</groupId>
@@ -139,7 +106,7 @@
             <scope>test</scope>
         </dependency>
         <dependency>
-            <!-- Used in tests to verify that requests work as expected. -->
+			<!-- Used in tests to verify that requests work as expected. -->
             <groupId>org.apache.httpcomponents</groupId>
             <artifactId>httpclient</artifactId>
             <version>${org.apache.httpcomponents.httpclient.version}</version>
@@ -163,7 +130,6 @@
             <artifactId>awaitility</artifactId>
             <scope>test</scope>
         </dependency>
->>>>>>> 62a3d983
         <dependency>
             <groupId>gov.cms.bfd</groupId>
             <artifactId>bfd-shared-test-utils</artifactId>
