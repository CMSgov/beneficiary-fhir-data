--- conflicted
+++ resolved
@@ -16,11 +16,7 @@
 	</description>
 
 	<properties>
-<<<<<<< HEAD
 		<jetty.version>11.0.1</jetty.version>
-=======
-		<jetty.version>11.0.6</jetty.version>
->>>>>>> 8437ee98
 	</properties>
 
 	<dependencies>
