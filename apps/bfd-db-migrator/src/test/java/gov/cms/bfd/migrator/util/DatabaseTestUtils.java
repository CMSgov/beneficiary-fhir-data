--- conflicted
+++ resolved
@@ -47,11 +47,7 @@
    * <p>PUBLIC for hsql and public for postgres since they differ in caps sensitivity.
    */
   public static final ImmutableList<String> FLYWAY_CLEAN_SCHEMAS =
-<<<<<<< HEAD
-      ImmutableList.of("public", "PUBLIC", "pre_adj", "rda");
-=======
       ImmutableList.of("public", "PUBLIC", "rda");
->>>>>>> 2dcc6b98
 
   private static final String HSQL_SERVER_USERNAME = "test";
   private static final String HSQL_SERVER_PASSWORD = "test";
