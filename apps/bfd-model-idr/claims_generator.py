--- conflicted
+++ resolved
@@ -105,49 +105,9 @@
         (clm_prfnl,          "out/SYNTHETIC_CLM_PRFNL.csv",       NORMALIZE,    NO_CAST_LINE_NUM),
         (clm_line_prfnl,     "out/SYNTHETIC_CLM_LINE_PRFNL.csv",  NORMALIZE,    CAST_LINE_NUM),
         (clm_line_rx,        "out/SYNTHETIC_CLM_LINE_RX.csv",     NORMALIZE,    NO_CAST_LINE_NUM),
+        (prvdr_hstry,        "out/SYNTHETIC_PRVDR_HSTRY.csv",     NORMALIZE,    NO_CAST_LINE_NUM),
     ]
 
-<<<<<<< HEAD
-=======
-    for col in int_to_string_cols:
-        df[col] = (
-            df[col]
-            .astype("Int64")  # Handle floats like 1234.0 → 1234
-            .astype("string")  # Pandas nullable string type
-            .fillna("")  # Replace <NA> with empty string
-        )
-    df.to_csv("out/SYNTHETIC_CLM.csv", index=False)
-
-    df = pd.json_normalize(clm_line)
-    df["CLM_LINE_NUM"] = df["CLM_LINE_NUM"].astype("str")
-    df.to_csv("out/SYNTHETIC_CLM_LINE.csv", index=False)
-    df = pd.json_normalize(clm_val)
-    df.to_csv("out/SYNTHETIC_CLM_VAL.csv", index=False)
-    df = pd.json_normalize(clm_dt_sgntr)
-    df.to_csv("out/SYNTHETIC_CLM_DT_SGNTR.csv", index=False)
-    df = pd.json_normalize(clm_prod)
-    df.to_csv("out/SYNTHETIC_CLM_PROD.csv", index=False)
-    df = pd.json_normalize(clm_instnl)
-    df.to_csv("out/SYNTHETIC_CLM_INSTNL.csv", index=False)
-    df = pd.DataFrame(clm_line_instnl)
-    df["CLM_LINE_NUM"] = df["CLM_LINE_NUM"].astype("str")
-    df.to_csv("out/SYNTHETIC_CLM_LINE_INSTNL.csv", index=False)
-    df = pd.json_normalize(clm_dcmtn)
-    df.to_csv("out/SYNTHETIC_CLM_DCMTN.csv", index=False)
-    df = pd.json_normalize(clm_lctn_hstry)
-    df.to_csv("out/SYNTHETIC_CLM_LCTN_HSTRY.csv", index=False)
-    df = pd.json_normalize(clm_fiss)
-    df.to_csv("out/SYNTHETIC_CLM_FISS.csv", index=False)
-    df = pd.json_normalize(clm_prfnl)
-    df.to_csv("out/SYNTHETIC_CLM_PRFNL.csv", index=False)
-    df = pd.json_normalize(clm_line_prfnl)
-    df["CLM_LINE_NUM"] = df["CLM_LINE_NUM"].astype("str")
-    df.to_csv("out/SYNTHETIC_CLM_LINE_PRFNL.csv", index=False)
-    df = pd.json_normalize(clm_line_rx)
-    df.to_csv("out/SYNTHETIC_CLM_LINE_RX.csv", index=False)
-    df = pd.json_normalize(prvdr_hstry)
-    df.to_csv("out/SYNTHETIC_PRVDR_HSTRY.csv", index=False)
->>>>>>> 0f647208
     # these are mostly static
     shutil.copy("sample-data/SYNTHETIC_CLM_ANSI_SGNTR.csv", "out/SYNTHETIC_CLM_ANSI_SGNTR.csv")
 
@@ -1464,17 +1424,6 @@
         else None
     )
 
-def clean_int_columns(df, cols):
-    for col in cols:
-        if col in df.columns:
-            df[col] = (
-                pd.to_numeric(df[col], errors="coerce")
-                .round(0)
-                .astype("Int64")
-                .astype("string")
-                .fillna("")
-            )
-    return df
 
 def main():
     parser = argparse.ArgumentParser(
