import argparse
import copy
import os
import random
import shutil
import string
import subprocess
import sys
from datetime import date, datetime, timedelta
from pathlib import Path

import pandas as pd
import yaml
from faker import Faker
from pydantic import BaseModel, ConfigDict, Field, TypeAdapter

from generator_util import GeneratorUtil


class SecurityLabelModel(BaseModel):
    model_config = ConfigDict(coerce_numbers_to_str=True)

    system: str
    code: str
    start_date: datetime = Field(validation_alias="startDate")
    end_date: datetime = Field(validation_alias="endDate")

    @property
    def normalized_code(self) -> str:
        return self.code.replace(".", "")


SECURITY_LABELS_ICD10_PROCEDURE_SYSTEMS = ["http://www.cms.gov/Medicare/Coding/ICD10"]
SECURITY_LABELS_ICD10_DIAGNOSIS_SYSTEMS = ["http://hl7.org/fhir/sid/icd-10-cm"]
SECURITY_LABELS_HCPCS_SYSTEMS = ["https://www.cms.gov/Medicare/Coding/HCPCSReleaseCodeSets"]
SECURITY_LABELS_CPT_SYSTEMS = ["http://www.ama-assn.org/go/cpt"]
SECURITY_LABELS_DRG_SYSTEMS = [
    "https://www.cms.gov/Medicare/Medicare-Fee-for-Service-Payment/AcuteInpatientPPS/MS-DRG-Classifications-and-Software"
]
SECURITY_LABELS_YML = Path(os.path.realpath(__file__)).parent.joinpath("security_labels.yml")
SECURITY_LABELS = TypeAdapter(list[SecurityLabelModel]).validate_python(
    yaml.safe_load(SECURITY_LABELS_YML.read_text()), by_alias=True
)

generator = GeneratorUtil()
faker = Faker()


def save_output_files(
    clm,
    clm_line,
    clm_val,
    clm_dt_sgntr,
    clm_prod,
    clm_instnl,
    clm_line_instnl,
    clm_dcmtn,
    clm_fiss,
    clm_lctn_hstry,
    clm_prfnl,
    clm_line_prfnl,
    clm_line_rx,
):
    Path("out").mkdir(exist_ok=True)

    df = pd.json_normalize(clm)
    df["CLM_BLOOD_PT_FRNSH_QTY"] = df["CLM_BLOOD_PT_FRNSH_QTY"].astype("Int64")
    df["CLM_BLG_PRVDR_OSCAR_NUM"] = df["CLM_BLG_PRVDR_OSCAR_NUM"].astype("string")
    # Columns you want as string without decimal/nan
    int_to_string_cols = [
        "CLM_TYPE_CD",
        "CLM_NUM_SK",
        "PRVDR_PRSCRBNG_PRVDR_NPI_NUM",
        "PRVDR_RFRG_PRVDR_NPI_NUM",
        "PRVDR_BLG_PRVDR_NPI_NUM",
        "CLM_ATNDG_PRVDR_NPI_NUM",
        "CLM_OPRTG_PRVDR_NPI_NUM",
        "CLM_OTHR_PRVDR_NPI_NUM",
        "CLM_RNDRG_PRVDR_NPI_NUM",
    ]

    for col in int_to_string_cols:
        df[col] = (
            df[col]
            .astype("Int64")  # Handle floats like 1234.0 → 1234
            .astype("string")  # Pandas nullable string type
            .fillna("")  # Replace <NA> with empty string
        )
    df.to_csv("out/SYNTHETIC_CLM.csv", index=False)

    df = pd.json_normalize(clm_line)
    df["CLM_LINE_NUM"] = df["CLM_LINE_NUM"].astype("str")
    df.to_csv("out/SYNTHETIC_CLM_LINE.csv", index=False)
    df = pd.json_normalize(clm_val)
    df.to_csv("out/SYNTHETIC_CLM_VAL.csv", index=False)
    df = pd.json_normalize(clm_dt_sgntr)
    df.to_csv("out/SYNTHETIC_CLM_DT_SGNTR.csv", index=False)
    df = pd.json_normalize(clm_prod)
    df.to_csv("out/SYNTHETIC_CLM_PROD.csv", index=False)
    df = pd.json_normalize(clm_instnl)
    df.to_csv("out/SYNTHETIC_CLM_INSTNL.csv", index=False)
    df = pd.DataFrame(clm_line_instnl)
    df["CLM_LINE_NUM"] = df["CLM_LINE_NUM"].astype("str")
    df.to_csv("out/SYNTHETIC_CLM_LINE_INSTNL.csv", index=False)
    df = pd.json_normalize(clm_dcmtn)
    df.to_csv("out/SYNTHETIC_CLM_DCMTN.csv", index=False)
    df = pd.json_normalize(clm_lctn_hstry)
    df.to_csv("out/SYNTHETIC_CLM_LCTN_HSTRY.csv", index=False)
    df = pd.json_normalize(clm_fiss)
    df.to_csv("out/SYNTHETIC_CLM_FISS.csv", index=False)
    df = pd.json_normalize(clm_prfnl)
    df.to_csv("out/SYNTHETIC_CLM_PRFNL.csv", index=False)
    df = pd.json_normalize(clm_line_prfnl)
    df["CLM_LINE_NUM"] = df["CLM_LINE_NUM"].astype("str")
    df.to_csv("out/SYNTHETIC_CLM_LINE_PRFNL.csv", index=False)
    df = pd.json_normalize(clm_line_rx)
    df.to_csv("out/SYNTHETIC_CLM_LINE_RX.csv", index=False)
    # these are mostly static
    shutil.copy("sample-data/SYNTHETIC_CLM_ANSI_SGNTR.csv", "out/SYNTHETIC_CLM_ANSI_SGNTR.csv")


fiss_clm_type_cds = [
    1011,
    1041,
    1012,
    1013,
    1014,
    1022,
    1023,
    1034,
    1071,
    1072,
    1073,
    1074,
    1075,
    1076,
    1077,
    1083,
    1085,
    1087,
    1089,
    1032,
    1033,
    1081,
    1082,
    1021,
    1018,
    2011,
    2041,
    2012,
    2013,
    2014,
    2022,
    2023,
    2034,
    2071,
    2072,
    2073,
    2074,
    2075,
    2076,
    2077,
    2083,
    2085,
    2087,
    2089,
    2032,
    2033,
    2081,
    2082,
    2021,
    2018,
]
mcs_clm_type_cds = [1700, 2700]
vms_cds = [1800, 2800]

institutional_claim_types = [10, 20, 30, 40, 50, 60, 61, 62, 63, 64, *fiss_clm_type_cds]

type_1_npis = [
    1942945159,
    1437702123,
    1972944437,
    1447692959,
    1558719914,
    1730548868,
    1023051596,
    1003488552,
    1720749690,
]
type_2_npis = [
    1093792350,
    1548226988,
    1477643690,
    1104867175,
    1669572467,
    1508565987,
    1649041195,
]
avail_oscar_codes_institutional = [
    "39T14",
    "000000",
    "001500",
    "001502",
    "001503",
    "001504",
    "001505",
    "001509",
    "001510",
]

code_systems = {}

available_samhsa_icd_10_dgns_codes = [
    x.normalized_code  # IDR has codes without the dot
    for x in SECURITY_LABELS
    if x.system in SECURITY_LABELS_ICD10_DIAGNOSIS_SYSTEMS
]
available_non_samhsa_icd_10_dgns_codes = [
    "W6162",
    "V972",
    "V970",
    "W5922XA",
    "Z631",
    "W5541XA",
    "Y92311",
    "E1169",
    "R465",
    "V9733",
    "Y931",
    "R461",
    "E0170",
    "E0290",
    "W5529",
    "W213",
    "W5813XD",
    "W303XXA",
]
available_samhsa_icd_10_prcdr_codes = [
    x.normalized_code
    for x in SECURITY_LABELS
    if x.system in SECURITY_LABELS_ICD10_PROCEDURE_SYSTEMS
]
available_non_samhsa_icd_10_prcdr_codes = [
    "02HV33Z",
    "5A1D70Z",
    "30233N1",
    "B2111ZZ",
    "0BH17EZ",
    "4A023N7",
    "5A09357",
    "5A1955Z",
    "5A1945Z",
]
proc_codes_samhsa_cpt_hcpcs = [
    x.normalized_code
    for x in SECURITY_LABELS
    if x.system in SECURITY_LABELS_HCPCS_SYSTEMS or x.system in SECURITY_LABELS_CPT_SYSTEMS
]
proc_codes_non_samhsa_cpt_hcpcs = ["99213", "99453", "J2270"]
hcpcs_mods = ["1P", "22", "23", "28", "32", "U6", "US", "PC", "PD"]
available_ndc = [
    "00338004904",
    "00264180032",
    "00338011704",
    "00264180031",
    "00264780020",
]
clm_poa_ind_choices = ["N", "1", "U", "X", "W", "0", "~", "Z", "Y", ""]
avail_pbp_nums = ["001", "002", "003", "004", "005", "006", "007", "008", "009", "010"]
avail_clm_rlt_cond_sk = ["193064687", "117814", "193065597", "117853", "193074307"]

non_samhsa_dgns_drg_cds = list(range(43))
samhsa_dgns_drg_cds = [
    int(x.normalized_code) for x in SECURITY_LABELS if x.system in SECURITY_LABELS_DRG_SYSTEMS
]


# Choose SAMHSA codes 1% of the time
def get_icd_10_dgns_codes() -> list[str]:
    return random.choices(
        population=[available_samhsa_icd_10_dgns_codes, available_non_samhsa_icd_10_dgns_codes],
        weights=(1, 99),
        k=1,
    )[0]


def get_icd_10_prcdr_codes() -> list[str]:
    return random.choices(
        population=[available_samhsa_icd_10_prcdr_codes, available_non_samhsa_icd_10_prcdr_codes],
        weights=(1, 99),
        k=1,
    )[0]


def get_hcpcs_proc_codes() -> list[str]:
    return random.choices(
        population=[proc_codes_samhsa_cpt_hcpcs, proc_codes_non_samhsa_cpt_hcpcs],
        weights=(1, 99),
        k=1,
    )[0]


def get_drg_dgns_codes() -> list[int]:
    return random.choices(
        population=[samhsa_dgns_drg_cds, non_samhsa_dgns_drg_cds],
        weights=(1, 99),
        k=1,
    )[0]


def run_command(cmd, cwd=None):
    try:
        result = subprocess.run(
            cmd, cwd=cwd, shell=True, check=True, text=True, capture_output=True
        )
        return result.stdout, result.stderr
    except subprocess.CalledProcessError as e:
        print("Error running command:", cmd)
        if e.stderr:
            print("Error output:", e.stderr)
        else:
            print("Error info (not necessarily stderr):", e)
        sys.exit(1)


def random_date(start_date, end_date):
    start_formatted = date.fromisoformat(start_date).toordinal()
    end_formatted = date.fromisoformat(end_date).toordinal()
    rand_date = random.randint(start_formatted, end_formatted)
    return date.fromordinal(rand_date).isoformat()


def gen_thru_dt(frm_dt, max_days=30):
    from_date = date.fromisoformat(frm_dt)
    days_to_add = random.randint(0, max_days)
    return (from_date + timedelta(days=days_to_add)).isoformat()


def add_days(input_dt, days_to_add=0):
    return (date.fromisoformat(input_dt) + timedelta(days=days_to_add)).isoformat()


def add_diagnoses(clm_type_cd=-1):
    diagnosis_list = []
    num_diagnoses = 0
    if clm_type_cd in (10, 20, 30, 50, 60, 61, 62, 63, 64):
        # inpatient uses concepts of principal, admitting, other, external
        principal_diagnosis = {
            "CLM_DGNS_CD": random.choice(get_icd_10_dgns_codes()),
            "CLM_VAL_SQNC_NUM": "1",
            "CLM_DGNS_PRCDR_ICD_IND": "0",
            "CLM_PROD_TYPE_CD": "P",
            "CLM_POA_IND": "~",
        }
        first_diagnosis = {
            "CLM_DGNS_CD": principal_diagnosis["CLM_DGNS_CD"],
            "CLM_VAL_SQNC_NUM": "1",
            "CLM_DGNS_PRCDR_ICD_IND": "0",
            "CLM_PROD_TYPE_CD": "D",
            "CLM_POA_IND": random.choice(clm_poa_ind_choices),
        }
        admitting_diagnosis = {
            "CLM_DGNS_CD": random.choice(get_icd_10_dgns_codes()),
            "CLM_VAL_SQNC_NUM": "1",
            "CLM_DGNS_PRCDR_ICD_IND": "0",
            "CLM_PROD_TYPE_CD": "A",
            "CLM_POA_IND": "~",
        }
        external_1 = {
            "CLM_DGNS_CD": random.choice(get_icd_10_dgns_codes()),
            "CLM_VAL_SQNC_NUM": "1",
            "CLM_DGNS_PRCDR_ICD_IND": "0",
            "CLM_PROD_TYPE_CD": "E",
            "CLM_POA_IND": random.choice(clm_poa_ind_choices),
        }
        first_external = {
            "CLM_DGNS_CD": external_1["CLM_DGNS_CD"],
            "CLM_VAL_SQNC_NUM": "1",
            "CLM_DGNS_PRCDR_ICD_IND": "0",
            "CLM_PROD_TYPE_CD": "1",
            "CLM_POA_IND": "~",
        }
        diagnosis_list.append(principal_diagnosis)
        diagnosis_list.append(first_diagnosis)
        diagnosis_list.append(admitting_diagnosis)
        diagnosis_list.append(external_1)
        diagnosis_list.append(first_external)
        num_diagnoses = random.randint(2, 15)
    elif clm_type_cd == 40:
        # outpatient uses principal, other, external cause of injury, patient reason for visit
        principal_diagnosis = {
            "CLM_DGNS_CD": random.choice(get_icd_10_dgns_codes()),
            "CLM_VAL_SQNC_NUM": "1",
            "CLM_DGNS_PRCDR_ICD_IND": "0",
            "CLM_PROD_TYPE_CD": "P",
            "CLM_POA_IND": "~",
        }
        first_diagnosis = {
            "CLM_DGNS_CD": principal_diagnosis["CLM_DGNS_CD"],
            "CLM_VAL_SQNC_NUM": "1",
            "CLM_DGNS_PRCDR_ICD_IND": "0",
            "CLM_PROD_TYPE_CD": "D",
            "CLM_POA_IND": "~",
        }
        rfv_diag = {
            "CLM_DGNS_CD": principal_diagnosis["CLM_DGNS_CD"],
            "CLM_VAL_SQNC_NUM": "1",
            "CLM_DGNS_PRCDR_ICD_IND": "0",
            "CLM_PROD_TYPE_CD": "1",
            "CLM_POA_IND": "~",
        }
        diagnosis_list.append(principal_diagnosis)
        diagnosis_list.append(first_diagnosis)
        diagnosis_list.append(rfv_diag)
        num_diagnoses = random.randint(2, 15)
    elif clm_type_cd in (71, 72, 81, 82):
        # professional claims use principal diagnosis and other diagnoses
        principal_diagnosis = {
            "CLM_DGNS_CD": random.choice(get_icd_10_dgns_codes()),
            "CLM_VAL_SQNC_NUM": "1",
            "CLM_DGNS_PRCDR_ICD_IND": "0",
            "CLM_PROD_TYPE_CD": "P",
            "CLM_POA_IND": "~",
        }
        first_diagnosis = {
            "CLM_DGNS_CD": principal_diagnosis["CLM_DGNS_CD"],
            "CLM_VAL_SQNC_NUM": "1",
            "CLM_DGNS_PRCDR_ICD_IND": "0",
            "CLM_PROD_TYPE_CD": "D",
            "CLM_POA_IND": "~",
        }
        diagnosis_list.append(principal_diagnosis)
        diagnosis_list.append(first_diagnosis)
        num_diagnoses = random.randint(2, 8)  # Professional claims typically have fewer diagnoses

    if num_diagnoses > 1 and clm_type_cd in (10, 20, 30, 50, 60, 61, 62, 63, 64):
        for diagnosis_sqnc in range(2, num_diagnoses):
            diagnosis = {
                "CLM_DGNS_CD": random.choice(get_icd_10_dgns_codes()),
                "CLM_VAL_SQNC_NUM": diagnosis_sqnc,
                "CLM_DGNS_PRCDR_ICD_IND": "0",
                "CLM_PROD_TYPE_CD": "D",
                "CLM_POA_IND": random.choice(clm_poa_ind_choices),
            }
            diagnosis_list.append(diagnosis)
    elif clm_type_cd == 40:
        for diagnosis_sqnc in range(2, num_diagnoses):
            diagnosis = {
                "CLM_DGNS_CD": random.choice(get_icd_10_dgns_codes()),
                "CLM_VAL_SQNC_NUM": diagnosis_sqnc,
                "CLM_DGNS_PRCDR_ICD_IND": "0",
                "CLM_PROD_TYPE_CD": "D",
            }
            diagnosis_list.append(diagnosis)
    elif clm_type_cd in (71, 72, 81, 82):
        for diagnosis_sqnc in range(2, num_diagnoses):
            diagnosis = {
                "CLM_DGNS_CD": random.choice(get_icd_10_dgns_codes()),
                "CLM_VAL_SQNC_NUM": diagnosis_sqnc,
                "CLM_DGNS_PRCDR_ICD_IND": "0",
                "CLM_PROD_TYPE_CD": "D",
                "CLM_POA_IND": "~",
            }
            diagnosis_list.append(diagnosis)

    return diagnosis_list


def gen_procedure_icd10pcs():
    procedure = {}
    procedure["CLM_PROD_TYPE_CD"] = "S"
    procedure["CLM_PRCDR_CD"] = random.choice(get_icd_10_prcdr_codes())
    procedure["CLM_DGNS_PRCDR_ICD_IND"] = "0"
    return procedure


now = date.today()


def gen_claim(bene_sk="-1", min_date="2018-01-01", max_date=str(now)):
    claim = {
        "CLM": {},
        "CLM_LINE": [],
        "CLM_DT_SGNTR": {},
        "CLM_LINE_INSTNL": [],
        "CLM_DCMTN": {},
        "CLM_PRFNL": {},
        "CLM_LINE_PRFNL": [],
        "CLM_LINE_RX": [],
    }
    clm_dt_sgntr = {}
    clm_dt_sgntr["CLM_DT_SGNTR_SK"] = "".join(random.choices(string.digits, k=12))
    claim["CLM"]["CLM_DT_SGNTR_SK"] = clm_dt_sgntr["CLM_DT_SGNTR_SK"]
    claim["CLM"]["CLM_UNIQ_ID"] = "-" + "".join(random.choices(string.digits, k=13))
    # clm_type_cd = 60
    clm_type_cd = random.choice([1, 2, 3, 4, 10, 20, 30, 40, 50, 60, 71, 72, 81, 82])
    claim["CLM"]["CLM_TYPE_CD"] = clm_type_cd

    clm_src_id = -1
    clm_src_id = 20000
    claim["CLM"]["CLM_SRC_ID"] = clm_src_id
    claim["CLM"]["CLM_FROM_DT"] = random_date(min_date, max_date)
    claim["CLM"]["CLM_THRU_DT"] = gen_thru_dt(claim["CLM"]["CLM_FROM_DT"])

    # NON-PDE
    claim["CLM"]["CLM_CNTL_NUM"] = "".join(random.choices(string.digits, k=14)) + "".join(
        random.choices(string.ascii_uppercase, k=3)
    )
    # PDE -> diff Claim control number process.
    if clm_type_cd in (1, 2, 3, 4):
        claim["CLM"]["CLM_ORIG_CNTL_NUM"] = "".join(random.choices(string.digits, k=14)) + "".join(
            random.choices(string.ascii_uppercase, k=3)
        )
        claim["CLM"]["CLM_RLT_COND_SGNTR_SK"] = "-1"

    if clm_type_cd in (20, 30, 40, 60, 61, 62, 63, 71, 72):
        claim["CLM"]["CLM_BLOOD_PT_FRNSH_QTY"] = random.randint(0, 20)

    claim["CLM"]["CLM_NUM_SK"] = 1
    claim["CLM"]["CLM_EFCTV_DT"] = str(date.today())
    claim["CLM"]["CLM_IDR_LD_DT"] = random_date(claim["CLM"]["CLM_FROM_DT"], max_date)
    claim["CLM"]["CLM_OBSLT_DT"] = "9999-12-31"
    claim["CLM"]["GEO_BENE_SK"] = "".join(random.choices(string.digits, k=5))
    claim["CLM"]["BENE_SK"] = bene_sk
    claim["CLM"]["CLM_DISP_CD"] = random.choice(generator.code_systems["CLM_DISP_CD"])
    claim["CLM"]["CLM_QUERY_CD"] = random.choice(generator.code_systems["CLM_QUERY_CD"])
    claim["CLM"]["CLM_ADJSTMT_TYPE_CD"] = random.choice(
        generator.code_systems["CLM_ADJSTMT_TYPE_CD"]
    )

    if clm_type_cd in (1, 2, 3, 4):
        claim["CLM"]["CLM_SRVC_PRVDR_GNRC_ID_NUM"] = random.choice(type_2_npis)
        claim["CLM"]["CLM_PD_DT"] = random_date(
            claim["CLM"]["CLM_FROM_DT"], claim["CLM"]["CLM_THRU_DT"]
        )
        claim["CLM"]["PRVDR_PRSCRBNG_PRVDR_NPI_NUM"] = random.choice(type_1_npis)
        claim["CLM"]["CLM_SBMT_CHRG_AMT"] = round(random.uniform(1, 1000000), 2)
        claim["CLM"]["CLM_SBMT_FRMT_CD"] = random.choice(generator.code_systems["CLM_SBMT_FRMT_CD"])
        claim["CLM"]["CLM_SBMTR_CNTRCT_NUM"] = "Z0001"
        claim["CLM"]["CLM_SBMTR_CNTRCT_PBP_NUM"] = random.choice(avail_pbp_nums)
        claim["CLM"]["CLM_BENE_PMT_AMT"] = round(random.uniform(0, 1000), 2)
        claim["CLM"]["CLM_OTHR_TP_PD_AMT"] = round(random.uniform(0, 1000), 2)
        claim_line = {}
        claim_line["CLM_UNIQ_ID"] = claim["CLM"]["CLM_UNIQ_ID"]
        claim_line["CLM_NUM_SK"] = claim["CLM"]["CLM_NUM_SK"]
        claim_line["CLM_TYPE_CD"] = claim["CLM"]["CLM_TYPE_CD"]
        claim_line["GEO_BENE_SK"] = claim["CLM"]["GEO_BENE_SK"]
        claim_line["CLM_DT_SGNTR_SK"] = claim["CLM"]["CLM_DT_SGNTR_SK"]
        claim_line["CLM_LINE_CVRD_PD_AMT"] = round(random.uniform(1, 1000000), 2)
        claim_line["CLM_LINE_NCVRD_PD_AMT"] = round(random.uniform(1, 1000000), 2)
        claim_line["CLM_LINE_NCVRD_CHRG_AMT"] = round(random.uniform(0, 1500), 2)
        claim_line["CLM_LINE_NDC_CD"] = random.choice(available_ndc)
        claim_line["CLM_LINE_SRVC_UNIT_QTY"] = random.randint(1, 10)
        claim_line["CLM_LINE_FROM_DT"] = claim["CLM"]["CLM_FROM_DT"]
        claim_line["CLM_LINE_THRU_DT"] = claim["CLM"]["CLM_THRU_DT"]
        claim_line["CLM_LINE_NDC_QTY"] = random.randint(1, 10)
        claim_line["CLM_LINE_NDC_QTY_QLFYR_CD"] = "ML"
        claim_line["CLM_LINE_BENE_PD_AMT"] = round(random.uniform(1, 1000000), 2)
        claim_line["CLM_LINE_PRVDR_PMT_AMT"] = round(random.uniform(1, 1000000), 2)
        claim_line["CLM_LINE_SBMT_CHRG_AMT"] = round(random.uniform(0, 5), 2)
        claim_line["CLM_LINE_BENE_PMT_AMT"] = round(random.uniform(0, 5), 2)
        claim_line["CLM_LINE_BLOOD_DDCTBL_AMT"] = round(random.uniform(0, 15), 2)
        claim_line["CLM_LINE_MDCR_DDCTBL_AMT"] = round(random.uniform(0, 5), 2)
        claim_line["CLM_LINE_NUM"] = "1"
        claim_line["CLM_FROM_DT"] = claim["CLM"]["CLM_FROM_DT"]
<<<<<<< HEAD
        claim_line['CLM_LINE_RX_NUM'] = round(random.uniform(0,100000),2)
        claim_line["CLM_LINE_GRS_CVRD_CST_TOT_AMT"] = round(random.uniform(0, 1000), 2)
        claim_line["CLM_LINE_OTHR_TP_PD_AMT"] = round(random.uniform(0, 1000), 2)
=======
        claim_line["CLM_LINE_RX_NUM"] = round(random.uniform(0, 100000), 2)
>>>>>>> 6784bcb4

        claim_line_rx = {}
        claim_line_rx["CLM_UNIQ_ID"] = claim["CLM"]["CLM_UNIQ_ID"]
        claim_line_rx["CLM_NUM_SK"] = claim["CLM"]["CLM_NUM_SK"]
        claim_line_rx["CLM_TYPE_CD"] = claim["CLM"]["CLM_TYPE_CD"]
        claim_line_rx["GEO_BENE_SK"] = claim["CLM"]["GEO_BENE_SK"]
        claim_line_rx["CLM_LINE_NUM"] = "1"
        claim_line_rx["CLM_FROM_DT"] = claim["CLM"]["CLM_FROM_DT"]
        claim_line_rx["CLM_DSPNSNG_STUS_CD"] = random.choice(["P", "C"])
        claim_line_rx["CLM_LINE_RX_ORGN_CD"] = random.choice(
            generator.code_systems["CLM_LINE_RX_ORGN_CD"]
        )
        claim_line_rx["CLM_BRND_GNRC_CD"] = random.choice(
            generator.code_systems["CLM_BRND_GNRC_CD"]
        )
        claim_line_rx["CLM_PTNT_RSDNC_CD"] = random.choice(
            generator.code_systems["CLM_PTNT_RSDNC_CD"]
        )
        claim_line_rx["CLM_PHRMCY_SRVC_TYPE_CD"] = random.choice(
            generator.code_systems["CLM_PHRMCY_SRVC_TYPE_CD"]
        )
        claim_line_rx["CLM_LINE_AUTHRZD_FILL_NUM"] = (
            "0"  # for whatever reason, this is always zero in the IDR
        )
        claim_line_rx["CLM_LTC_DSPNSNG_MTHD_CD"] = random.choice(
            generator.code_systems["CLM_LTC_DSPNSNG_MTHD_CD"]
        )
        claim_line_rx["CLM_CMPND_CD"] = random.choice(generator.code_systems["CLM_CMPND_CD"])
        claim_line_rx["CLM_LINE_DAYS_SUPLY_QTY"] = random.randint(1, 10)
        claim_line_rx["CLM_LINE_RX_FILL_NUM"] = random.randint(1, 10)
        claim_line_rx["CLM_DAW_PROD_SLCTN_CD"] = random.choice([0, 1, 2, 3, 4, 5, 6, 7, 8, 9])
        claim_line_rx["CLM_DRUG_CVRG_STUS_CD"] = random.choice(
            generator.code_systems["CLM_DRUG_CVRG_STUS_CD"]
        )
        claim_line_rx["CLM_CTSTRPHC_CVRG_IND_CD"] = random.choice(
            generator.code_systems["CLM_CTSTRPHC_CVRG_IND_CD"]
        )
        claim_line_rx["CLM_LINE_GRS_ABOVE_THRSHLD_AMT"] = round(random.uniform(1, 1000000), 2)
        claim_line_rx["CLM_LINE_GRS_BLW_THRSHLD_AMT"] = round(random.uniform(1, 1000000), 2)
        claim_line_rx["CLM_LINE_LIS_AMT"] = round(random.uniform(1, 1000000), 2)
        claim_line_rx["CLM_LINE_TROOP_TOT_AMT"] = round(random.uniform(1, 1000000), 2)
        claim_line_rx["CLM_LINE_PLRO_AMT"] = round(random.uniform(1, 1000000), 2)
        claim_line_rx["CLM_RPTD_MFTR_DSCNT_AMT"] = round(random.uniform(1, 1000000), 2)
        claim_line_rx["CLM_LINE_INGRDNT_CST_AMT"] = round(random.uniform(1, 1000000), 2)
        claim_line_rx["CLM_LINE_VCCN_ADMIN_FEE_AMT"] = round(random.uniform(1, 1000000), 2)
        claim_line_rx["CLM_LINE_SRVC_CST_AMT"] = round(random.uniform(1, 1000000), 2)
        claim_line_rx["CLM_LINE_SLS_TAX_AMT"] = round(random.uniform(1, 1000000), 2)
        claim_line_rx["CLM_PRCNG_EXCPTN_CD"] = random.choice(["", "O", "M"])
        claim_line_rx["CLM_CMS_CALCD_MFTR_DSCNT_AMT"] = round(random.uniform(0, 1000), 2)
        claim_line_rx["CLM_LINE_REBT_PASSTHRU_POS_AMT"] = round(random.uniform(0, 1000), 2)
        claim_line_rx["CLM_PHRMCY_PRICE_DSCNT_AT_POS_AMT"] = round(random.uniform(0, 1000), 2)

        claim["CLM_LINE"].append(claim_line)
        claim["CLM_LINE_RX"].append(claim_line_rx)

    tob_code = random.choice(generator.code_systems["CLM_BILL_FREQ_CD"])
    claim["CLM"]["CLM_BILL_FAC_TYPE_CD"] = tob_code[0]
    claim["CLM"]["CLM_BILL_CLSFCTN_CD"] = tob_code[1]
    claim["CLM"]["CLM_BILL_FREQ_CD"] = tob_code[2]

    claim["CLM"]["CLM_CNTRCTR_NUM"] = random.choice(generator.code_systems["CLM_CNTRCTR_NUM"])
    claim["CLM"]["CLM_NCH_PRMRY_PYR_CD"] = random.choice(
        generator.code_systems["CLM_NCH_PRMRY_PYR_CD"]
    )

    add_meta_timestamps(claim["CLM"], claim["CLM"], max_date)
    add_meta_timestamps(clm_dt_sgntr, claim["CLM"], max_date)

    clm_finl_actn_ind = "N"
    if clm_type_cd in (1, 2, 3, 4, 10, 20, 30, 40, 50, 60, 61, 62, 63, 71, 72, 81, 82):
        clm_finl_actn_ind = "Y"
    elif clm_type_cd >= 2000 and clm_type_cd < 2800:
        clm_finl_actn_ind = random.choice(["Y", "N"])
    claim["CLM"]["CLM_FINL_ACTN_IND"] = clm_finl_actn_ind

    clm_ltst_clm_ind = "N"
    if clm_type_cd in (1, 2, 3, 4, 10, 20, 30, 40, 50, 60, 61, 62, 63, 71, 72, 81, 82):
        clm_ltst_clm_ind = random.choice(["Y", "N"])
    claim["CLM"]["CLM_LTST_CLM_IND"] = clm_ltst_clm_ind

    claim["CLM_DCMTN"]["CLM_DT_SGNTR_SK"] = claim["CLM"]["CLM_DT_SGNTR_SK"]
    claim["CLM_DCMTN"]["CLM_NUM_SK"] = claim["CLM"]["CLM_NUM_SK"]
    claim["CLM_DCMTN"]["GEO_BENE_SK"] = claim["CLM"]["GEO_BENE_SK"]
    claim["CLM_DCMTN"]["CLM_TYPE_CD"] = claim["CLM"]["CLM_TYPE_CD"]

    # CLM_RIC_CDs are generally tied to the claim type code.
    if clm_type_cd in (20, 30, 50, 60, 61, 62, 63, 64):
        # part A!
        claim["CLM_DCMTN"]["CLM_NRLN_RIC_CD"] = "V"  # inpatient
    elif clm_type_cd == 40:
        # outpatient
        claim["CLM_DCMTN"]["CLM_NRLN_RIC_CD"] = "W"  # outpatient
    elif clm_type_cd == 10:
        claim["CLM_DCMTN"]["CLM_NRLN_RIC_CD"] = random.choice(["U", "V", "W"])
    elif clm_type_cd in (71, 72):
        claim["CLM_DCMTN"]["CLM_NRLN_RIC_CD"] = "O"
    elif clm_type_cd in (81, 82):
        claim["CLM_DCMTN"]["CLM_NRLN_RIC_CD"] = "M"

    add_meta_timestamps(claim["CLM_DCMTN"], claim["CLM"], max_date)

    # provider elements:
    if (clm_type_cd < 65 and clm_type_cd >= 10) or clm_type_cd in fiss_clm_type_cds:
        claim["CLM"]["PRVDR_BLG_PRVDR_NPI_NUM"] = random.choice(type_2_npis)
        claim["CLM"]["CLM_ATNDG_PRVDR_NPI_NUM"] = random.choice(type_1_npis)
        claim["CLM"]["CLM_OPRTG_PRVDR_NPI_NUM"] = random.choice(type_1_npis)
        claim["CLM"]["CLM_OTHR_PRVDR_NPI_NUM"] = random.choice(type_1_npis)
        claim["CLM"]["CLM_RNDRG_PRVDR_NPI_NUM"] = random.choice(type_1_npis)
        claim["CLM"]["CLM_BLG_PRVDR_OSCAR_NUM"] = random.choice(avail_oscar_codes_institutional)
        claim["CLM"]["CLM_MDCR_COINSRNC_AMT"] = round(random.uniform(0, 25), 2)
        claim["CLM"]["CLM_BLG_PRVDR_ZIP5_CD"] = random.choice(["75205", "77550", "77005"])
        claim["CLM"]["CLM_RLT_COND_SGNTR_SK"] = random.choice(avail_clm_rlt_cond_sk)

    if clm_type_cd == 40 or (clm_type_cd > 70 and clm_type_cd <= 82):
        claim["CLM"]["PRVDR_RFRG_PRVDR_NPI_NUM"] = random.choice(type_1_npis)
    if clm_type_cd > 70 and clm_type_cd <= 82:
        claim["CLM"]["CLM_BLG_PRVDR_NPI_NUM"] = random.choice(type_1_npis)
        claim["CLM"]["CLM_RLT_COND_SGNTR_SK"] = "0"
        if random.choice([0, 1]):
            claim["CLM"]["CLM_BLG_PRVDR_NPI_NUM"] = random.choice(type_2_npis)

    # generate claim header financial elements here
    claim["CLM"]["CLM_SBMT_CHRG_AMT"] = round(random.uniform(1, 1000000), 2)
    if clm_type_cd == 71 or clm_type_cd == 72:
        claim["CLM"]["CLM_RFRG_PRVDR_PIN_NUM"] = random.choice([
            9181272397,
            9181272391,
            918127239123,
        ])
    if clm_type_cd > 70 and clm_type_cd <= 82:
        claim["CLM"]["CLM_ALOWD_CHRG_AMT"] = round(random.uniform(1, 1000000), 2)
        claim["CLM"]["CLM_BENE_PD_AMT"] = round(random.uniform(1, 1000000), 2)
        claim["CLM"]["CLM_BENE_PMT_AMT"] = round(random.uniform(1, 1000000), 2)
        claim["CLM"]["CLM_PRVDR_PMT_AMT"] = round(random.uniform(1, 1000000), 2)
    claim["CLM"]["CLM_PMT_AMT"] = round(random.uniform(1, claim["CLM"]["CLM_SBMT_CHRG_AMT"]), 2)
    claim["CLM"]["CLM_MDCR_DDCTBL_AMT"] = round(random.uniform(1, 1676), 2)
    claim["CLM"]["CLM_NCVRD_CHRG_AMT"] = round(
        claim["CLM"]["CLM_SBMT_CHRG_AMT"] - claim["CLM"]["CLM_PMT_AMT"], 2
    )
    claim["CLM"]["CLM_BLOOD_LBLTY_AMT"] = round(random.uniform(0, 25), 2)

    if clm_type_cd in (40, 71, 72, 81, 82):
        # be sure to check that DME claims meet the above.
        claim["CLM"]["CLM_PRVDR_PMT_AMT"] = round(random.uniform(0, 25), 2)

    if clm_type_cd in (71, 72, 81, 82):
        claim["CLM"]["CLM_BENE_INTRST_PD_AMT"] = round(random.uniform(0, 1000), 2)
    if clm_type_cd in (10, 20, 30, 40, 50, 60, 61, 62, 63, 64):
        claim["CLM"]["CLM_BENE_PMT_COINSRNC_AMT"] = round(random.uniform(0, 1000), 2)
    if clm_type_cd in (10, 20, 30, 50, 60, 61, 62, 63, 64):
        claim["CLM"]["CLM_BLOOD_CHRG_AMT"] = round(random.uniform(0, 500), 2)
        claim["CLM"]["CLM_BLOOD_NCVRD_CHRG_AMT"] = round(random.uniform(0, 500), 2)
    if clm_type_cd in (10, 20, 30, 40, 50, 60, 61, 62, 63, 64):
        claim["CLM"]["CLM_COB_PTNT_RESP_AMT"] = round(random.uniform(0, 1000), 2)
    if clm_type_cd in (81, 82):
        claim["CLM"]["CLM_OTHR_TP_PD_AMT"] = round(random.uniform(0, 1000), 2)
    if clm_type_cd in (10, 20, 30, 40, 50, 60, 61, 62, 63, 64, 71, 72, 81, 82):  
        claim["CLM"]["CLM_PRVDR_INTRST_PD_AMT"] = round(random.uniform(0, 1000), 2)
    if clm_type_cd in (10, 20, 30, 40, 50, 60, 61, 62, 63, 64): 
        claim["CLM"]["CLM_PRVDR_OTAF_AMT"] = round(random.uniform(0, 1000), 2)
    if clm_type_cd in (40, 50, 60, 61, 62, 63, 64, 81, 82): 
        claim["CLM"]["CLM_PRVDR_RMNG_DUE_AMT"] = round(random.uniform(0, 1000), 2)
    if clm_type_cd in (10, 20, 30, 40, 50, 60, 61, 62, 63, 64): 
        claim["CLM"]["CLM_TOT_CNTRCTL_AMT"] = round(random.uniform(0, 10000), 2)

    claim["CLM_VAL"] = []
    # CLM_OPRTNL_DSPRTNT_AMT + CLM_OPRTNL_IME_AMT
    if clm_type_cd in (20, 40, 60, 61, 62, 63, 64):
        # Note, this is a table we'll use sparsely, it appears. I've replaced the 5 key unique
        # identifier with CLM_UNIQ_ID.
        clm_val_dsprtnt = {
            "CLM_DT_SGNTR_SK": claim["CLM"]["CLM_DT_SGNTR_SK"],
            "CLM_NUM_SK": claim["CLM"]["CLM_NUM_SK"],
            "GEO_BENE_SK": claim["CLM"]["GEO_BENE_SK"],
            "CLM_TYPE_CD": claim["CLM"]["CLM_TYPE_CD"],
            "CLM_VAL_CD": 18,
            "CLM_VAL_AMT": round(random.uniform(1, 15000), 2),
            "CLM_VAL_SQNC_NUM": 14,
        }
        claim["CLM_VAL"].append(clm_val_dsprtnt)
        clm_val_ime = {
            "CLM_DT_SGNTR_SK": claim["CLM"]["CLM_DT_SGNTR_SK"],
            "CLM_NUM_SK": claim["CLM"]["CLM_NUM_SK"],
            "GEO_BENE_SK": claim["CLM"]["GEO_BENE_SK"],
            "CLM_TYPE_CD": claim["CLM"]["CLM_TYPE_CD"],
            "CLM_VAL_CD": 19,
            "CLM_VAL_AMT": round(random.uniform(1, 15000), 2),
            "CLM_VAL_SQNC_NUM": 3,
        }
        claim["CLM_VAL"].append(clm_val_ime)
        for clm_val in claim["CLM_VAL"]:
            add_meta_timestamps(clm_val, claim["CLM"], max_date)

    # Add procedures
    claim["CLM_PROD"] = []
    if clm_type_cd in (10, 20, 30, 40, 50, 60, 61, 62, 63, 64):
        num_procedures_to_add = random.randint(1, 5)
        for proc in range(1, num_procedures_to_add):
            procedure = gen_procedure_icd10pcs()
            procedure["CLM_PRCDR_PRFRM_DT"] = random_date(
                claim["CLM"]["CLM_FROM_DT"], claim["CLM"]["CLM_THRU_DT"]
            )
            procedure["CLM_VAL_SQNC_NUM"] = proc
            procedure["CLM_DT_SGNTR_SK"] = claim["CLM"]["CLM_DT_SGNTR_SK"]
            procedure["CLM_NUM_SK"] = claim["CLM"]["CLM_NUM_SK"]
            procedure["GEO_BENE_SK"] = claim["CLM"]["GEO_BENE_SK"]
            procedure["CLM_TYPE_CD"] = claim["CLM"]["CLM_TYPE_CD"]
            add_meta_timestamps(procedure, claim["CLM"], max_date)
            claim["CLM_PROD"].append(procedure)

    # add diagnoses
    diagnoses = add_diagnoses(clm_type_cd=clm_type_cd)
    for diagnosis in diagnoses:
        diagnosis["CLM_DT_SGNTR_SK"] = claim["CLM"]["CLM_DT_SGNTR_SK"]
        diagnosis["CLM_NUM_SK"] = claim["CLM"]["CLM_NUM_SK"]
        diagnosis["GEO_BENE_SK"] = claim["CLM"]["GEO_BENE_SK"]
        diagnosis["CLM_TYPE_CD"] = claim["CLM"]["CLM_TYPE_CD"]
        claim["CLM_PROD"].append(diagnosis)
        add_meta_timestamps(diagnosis, claim["CLM"], max_date)

    # clm_dt_sgntr info
    if clm_type_cd in (10, 20, 30, 50, 60, 61, 62, 63, 64):
        clm_dt_sgntr["CLM_ACTV_CARE_FROM_DT"] = claim["CLM"]["CLM_FROM_DT"]
        clm_dt_sgntr["CLM_DSCHRG_DT"] = claim["CLM"]["CLM_THRU_DT"]
        if clm_type_cd in (20, 30):
            if random.choice([0, 1]):
                clm_dt_sgntr["CLM_QLFY_STAY_FROM_DT"] = claim["CLM"]["CLM_FROM_DT"]
                clm_dt_sgntr["CLM_QLFY_STAY_THRU_DT"] = claim["CLM"]["CLM_THRU_DT"]
            else:
                clm_dt_sgntr["CLM_QLFY_STAY_FROM_DT"] = "1000-01-01"
                clm_dt_sgntr["CLM_QLFY_STAY_THRU_DT"] = "1000-01-01"

        if clm_type_cd in (50, 60, 61, 62, 63, 64):
            clm_dt_sgntr["CLM_MDCR_EXHSTD_DT"] = claim["CLM"]["CLM_THRU_DT"]
            if random.choice([0, 1]):
                clm_dt_sgntr["CLM_NCVRD_FROM_DT"] = claim["CLM"]["CLM_THRU_DT"]
                clm_dt_sgntr["CLM_NCVRD_THRU_DT"] = claim["CLM"]["CLM_THRU_DT"]
            else:
                clm_dt_sgntr["CLM_NCVRD_FROM_DT"] = "1000-01-01"
                clm_dt_sgntr["CLM_NCVRD_THRU_DT"] = "1000-01-01"
            if clm_type_cd >= 60:
                clm_dt_sgntr["CLM_ACTV_CARE_THRU_DT"] = claim["CLM"]["CLM_THRU_DT"]

    clm_dt_sgntr["CLM_SUBMSN_DT"] = claim["CLM"][
        "CLM_THRU_DT"
    ]  # This synthetic hospital is really on top of it!

    # clm_dt_sgntr['CLM_MDCR_NCH_PTNT_STUS_IND_CD'] =
    # random.choice(code_systems['CLM_MDCR_NCH_PTNT_STUS_IND_CD'])
    clm_dt_sgntr["CLM_CMS_PROC_DT"] = claim["CLM"]["CLM_THRU_DT"]
    clm_dt_sgntr["CLM_NCH_WKLY_PROC_DT"] = claim["CLM"]["CLM_THRU_DT"]
    claim["CLM_DT_SGNTR"] = clm_dt_sgntr

    if clm_type_cd in institutional_claim_types:
        institutional_parts = {}
        institutional_parts["GEO_BENE_SK"] = claim["CLM"]["GEO_BENE_SK"]
        institutional_parts["CLM_DT_SGNTR_SK"] = claim["CLM"]["CLM_DT_SGNTR_SK"]
        institutional_parts["CLM_TYPE_CD"] = claim["CLM"]["CLM_TYPE_CD"]
        institutional_parts["CLM_NUM_SK"] = claim["CLM"]["CLM_NUM_SK"]
        if clm_type_cd == 40:
            institutional_parts["CLM_OP_SRVC_TYPE_CD"] = random.choice(
                generator.code_systems["CLM_OP_SRVC_TYPE_CD"]
            )
        institutional_parts["CLM_FI_ACTN_CD"] = random.choice(
            generator.code_systems["CLM_FI_ACTN_CD"]
        )
        institutional_parts["CLM_ADMSN_TYPE_CD"] = random.choice(
            generator.code_systems["CLM_ADMSN_TYPE_CD"]
        )
        institutional_parts["BENE_PTNT_STUS_CD"] = random.choice(
            generator.code_systems["BENE_PTNT_STUS_CD"]
        )
        institutional_parts["CLM_MDCR_INSTNL_MCO_PD_SW"] = random.choice(
            generator.code_systems["CLM_MDCR_INSTNL_MCO_PD_SW"]
        )
        institutional_parts["CLM_ADMSN_SRC_CD"] = random.choice(
            generator.code_systems["CLM_ADMSN_SRC_CD"]
        )
        institutional_parts["DGNS_DRG_CD"] = random.choice(get_drg_dgns_codes())
        institutional_parts["DGNS_DRG_OUTLIER_CD"] = random.choice(
            generator.code_systems["DGNS_DRG_OUTLIER_CD"]
        )
        institutional_parts["CLM_INSTNL_CVRD_DAY_CNT"] = random.randint(0, 10)
        institutional_parts["CLM_MDCR_IP_LRD_USE_CNT"] = random.randint(0, 10)
        institutional_parts["CLM_INSTNL_PER_DIEM_AMT"] = round(random.uniform(0, 350), 2)
        institutional_parts["CLM_HIPPS_UNCOMPD_CARE_AMT"] = round(random.uniform(0, 350), 2)
        institutional_parts["CLM_MDCR_INSTNL_PRMRY_PYR_AMT"] = round(random.uniform(0, 3500), 2)
        institutional_parts["CLM_INSTNL_DRG_OUTLIER_AMT"] = round(random.uniform(0, 3500), 2)
        institutional_parts["CLM_MDCR_IP_PPS_DSPRPRTNT_AMT"] = round(random.uniform(0, 3500), 2)
        institutional_parts["CLM_INSTNL_MDCR_COINS_DAY_CNT"] = random.randint(0, 5)
        institutional_parts["CLM_INSTNL_NCVRD_DAY_CNT"] = random.randint(0, 5)
        institutional_parts["CLM_MDCR_IP_PPS_DRG_WT_NUM"] = round(random.uniform(0.5, 1.5), 2)
        institutional_parts["CLM_MDCR_IP_PPS_EXCPTN_AMT"] = round(random.uniform(0, 25), 2)
        institutional_parts["CLM_MDCR_IP_PPS_CPTL_FSP_AMT"] = round(random.uniform(0, 25), 2)
        institutional_parts["CLM_MDCR_IP_PPS_CPTL_IME_AMT"] = round(random.uniform(0, 25), 2)
        institutional_parts["CLM_MDCR_IP_PPS_OUTLIER_AMT"] = round(random.uniform(0, 25), 2)
        institutional_parts["CLM_MDCR_IP_PPS_CPTL_HRMLS_AMT"] = round(random.uniform(0, 25), 2)
        institutional_parts["CLM_MDCR_IP_PPS_CPTL_TOT_AMT"] = round(random.uniform(0, 25), 2)
        institutional_parts["CLM_MDCR_IP_BENE_DDCTBL_AMT"] = round(random.uniform(0, 25), 2)
        institutional_parts["CLM_PPS_IND_CD"] = random.choice(["", "2"])
        
        if clm_type_cd in (10, 20):
            institutional_parts["CLM_FINL_STDZD_PYMT_AMT"] = round(random.uniform(0, 10000), 2)
        if clm_type_cd == 20:
            institutional_parts["CLM_HAC_RDCTN_PYMT_AMT"] = round(random.uniform(0, 5000), 2)
            institutional_parts["CLM_HIPPS_MODEL_BNDLD_PMT_AMT"] = round(random.uniform(0, 10000), 2)
            institutional_parts["CLM_SITE_NTRL_CST_BSD_PYMT_AMT"] = round(random.uniform(0, 10000), 2)
            institutional_parts["CLM_SITE_NTRL_IP_PPS_PYMT_AMT"] = round(random.uniform(0, 10000), 2)
            institutional_parts["CLM_SS_OUTLIER_STD_PYMT_AMT"] = round(random.uniform(0, 10000), 2)
        if clm_type_cd in (20, 30, 60, 61, 62, 63, 64):
            institutional_parts["CLM_HIPPS_READMSN_RDCTN_AMT"] = round(random.uniform(0, 5000), 2)
            institutional_parts["CLM_HIPPS_VBP_AMT"] = round(random.uniform(0, 5000), 2)
            institutional_parts["CLM_INSTNL_LOW_VOL_PMT_AMT"] = round(random.uniform(0, 10000), 2)
            institutional_parts["CLM_MDCR_IP_1ST_YR_RATE_AMT"] = round(random.uniform(0, 10000), 2)
            institutional_parts["CLM_MDCR_IP_SCND_YR_RATE_AMT"] = round(random.uniform(0, 10000), 2)
            institutional_parts["CLM_PPS_MD_WVR_STDZD_VAL_AMT"] = round(random.uniform(0, 10000), 2)
        
        add_meta_timestamps(institutional_parts, claim["CLM"], max_date)

        if clm_type_cd == 10:
            if random.choice([0, 1]):
                institutional_parts["CLM_HHA_LUP_IND_CD"] = "L"
            institutional_parts["CLM_HHA_RFRL_CD"] = random.choice(
                generator.code_systems["CLM_HHA_RFRL_CD"]
            )
            institutional_parts["CLM_MDCR_HHA_TOT_VISIT_CNT"] = round(random.uniform(0, 25), 2)

        if clm_type_cd == 40:
            institutional_parts["CLM_MDCR_INSTNL_BENE_PD_AMT"] = round(random.uniform(0, 25), 2)

        if clm_type_cd == 50:
            institutional_parts["CLM_MDCR_HOSPC_PRD_CNT"] = random.choice(["1", "2", "3"])
        # We'll throw in a non-payment code on occasion
        if random.choice([0, 10]) > 1:
            institutional_parts["CLM_MDCR_NPMT_RSN_CD"] = random.choice(
                generator.code_systems["CLM_MDCR_NPMT_RSN_CD"]
            )
        claim["CLM_INSTNL"] = institutional_parts

    # professional "stuff"
    claim["CLM_PRFNL"]["CLM_DT_SGNTR_SK"] = claim["CLM"]["CLM_DT_SGNTR_SK"]
    claim["CLM_PRFNL"]["CLM_NUM_SK"] = claim["CLM"]["CLM_NUM_SK"]
    claim["CLM_PRFNL"]["GEO_BENE_SK"] = claim["CLM"]["GEO_BENE_SK"]
    claim["CLM_PRFNL"]["CLM_TYPE_CD"] = claim["CLM"]["CLM_TYPE_CD"]
    claim["CLM_PRFNL"]["CLM_CARR_PMT_DNL_CD"] = random.choice(
        generator.code_systems["CLM_CARR_PMT_DNL_CD"]
    )
    claim["CLM_PRFNL"]["CLM_MDCR_PRFNL_PRMRY_PYR_AMT"] = round(random.uniform(10, 1000), 2)
    claim["CLM_PRFNL"]["CLM_MDCR_PRFNL_PRVDR_ASGNMT_SW"] = random.choice(
        generator.code_systems["CLM_MDCR_PRFNL_PRVDR_ASGNMT_SW"]
    )
    claim["CLM_PRFNL"]["CLM_CLNCL_TRIL_NUM"] = str(random.randint(0, 10000))
    if clm_type_cd in (71, 72, 81, 82):
        claim["CLM_PRFNL"]["CLM_PRVDR_ACNT_RCVBL_OFST_AMT"] = round(random.uniform(0, 1000), 2)
    add_meta_timestamps(claim["CLM_PRFNL"], claim["CLM"], max_date)

    num_clm_lines = random.randint(1, 15)
    for line_num in range(1, num_clm_lines + 1):
        if clm_type_cd in (1, 2, 3, 4):
            # handled above
            continue
        claim_line = {}
        claim_line_inst = {}
        claim_line_prfnl = {}
        claim_line["GEO_BENE_SK"] = claim["CLM"]["GEO_BENE_SK"]
        claim_line["CLM_DT_SGNTR_SK"] = claim["CLM"]["CLM_DT_SGNTR_SK"]
        claim_line["CLM_TYPE_CD"] = claim["CLM"]["CLM_TYPE_CD"]
        claim_line["CLM_NUM_SK"] = claim["CLM"]["CLM_NUM_SK"]
        claim_line["CLM_FROM_DT"] = claim["CLM"]["CLM_FROM_DT"]
        claim_line["CLM_LINE_FROM_DT"] = claim["CLM"]["CLM_FROM_DT"]
        claim_line["CLM_LINE_THRU_DT"] = claim["CLM"]["CLM_THRU_DT"]
        if clm_type_cd >= 10 and clm_type_cd <= 64:
            claim_line_inst["GEO_BENE_SK"] = claim["CLM"]["GEO_BENE_SK"]
            claim_line_inst["CLM_DT_SGNTR_SK"] = claim["CLM"]["CLM_DT_SGNTR_SK"]
            claim_line_inst["CLM_TYPE_CD"] = claim["CLM"]["CLM_TYPE_CD"]
            claim_line_inst["CLM_NUM_SK"] = claim["CLM"]["CLM_NUM_SK"]

        if clm_type_cd >= 71 and clm_type_cd <= 82:
            claim_line["CLM_RNDRG_PRVDR_TYPE_CD"] = random.choice(
                generator.code_systems["CLM_PRVDR_TYPE_CD"]
            )
            claim_line_prfnl["GEO_BENE_SK"] = claim["CLM"]["GEO_BENE_SK"]
            claim_line_prfnl["CLM_DT_SGNTR_SK"] = claim["CLM"]["CLM_DT_SGNTR_SK"]
            claim_line_prfnl["CLM_TYPE_CD"] = claim["CLM"]["CLM_TYPE_CD"]
            claim_line_prfnl["CLM_NUM_SK"] = claim["CLM"]["CLM_NUM_SK"]

            claim_line_prfnl["CLM_BENE_PRMRY_PYR_PD_AMT"] = round(random.uniform(0, 10000), 2)
            claim_line_prfnl["CLM_SRVC_DDCTBL_SW"] = random.choice(
                generator.code_systems["CLM_SRVC_DDCTBL_SW"]
            )
            claim_line_prfnl["CLM_PRCSG_IND_CD"] = random.choice(
                generator.code_systems["CLM_PRCSG_IND_CD"]
            )
            claim_line_prfnl["CLM_PMT_80_100_CD"] = random.choice(
                generator.code_systems["CLM_PMT_80_100_CD"]
            )

            claim_line_prfnl["CLM_MTUS_IND_CD"] = random.choice(
                generator.code_systems["CLM_MTUS_IND_CD"]
            )
            claim_line_prfnl["CLM_LINE_PRFNL_MTUS_CNT"] = random.randint(0, 10)
            # claim_line_prfnl['CLM_PRCNG_LCLTY_CD'] =
            # random.choice(generator.code_systems['CLM_PRCNG_LCLTY_CD'])
            # not yet available from the IDR
            claim_line_prfnl["CLM_PHYSN_ASTNT_CD"] = random.choice(
                generator.code_systems["CLM_PHYSN_ASTNT_CD"]
            )

            if random.randint(0, 10) == 6:
                claim_line_prfnl["CLM_LINE_HCT_HGB_TYPE_CD"] = random.choice(["R1", "R2"])
                claim_line_prfnl["CLM_LINE_CARR_CLNCL_LAB_NUM"] = random.choice([
                    "11D1111111",
                    "22D2222222",
                ])

            # these don't have much variance in our synthetic data, but they are not strictly
            # the same in actual data!
            claim_line["CLM_LINE_MDCR_COINSRNC_AMT"] = round(random.uniform(0, 5), 2)

            # pick a random diagnosis.

            claim_line["CLM_LINE_DGNS_CD"] = random.choice(diagnoses)["CLM_DGNS_CD"]
            claim_line["CLM_POS_CD"] = random.choice(generator.code_systems["CLM_POS_CD"])
            claim_line["CLM_RNDRG_PRVDR_PRTCPTG_CD"] = random.choice(
                generator.code_systems["CLM_RNDRG_PRVDR_PRTCPTG_CD"]
            )

        if clm_type_cd >= 71 and clm_type_cd <= 72:
            claim_line["CLM_RNDRG_PRVDR_TAX_NUM"] = random.choice(["1928347912", "912834729"])
            claim_line["CLM_RNDRG_PRVDR_PIN_NUM"] = random.choice(["29364819", "19238747"])
            claim_line["CLM_RNDRG_PRVDR_NPI_NUM"] = random.choice(type_1_npis)
            if random.choice([0, 10]) == 7:
                claim_line["CLM_LINE_ANSTHSA_UNIT_CNT"] = random.uniform(0, 10)
            if random.choice([0, 15]) == 7:
                claim_line["CLM_LINE_RX_NUM"] = random.choice(["1234", "423482347"])

        if clm_type_cd == 81 or clm_type_cd == 82:
            claim_line_prfnl["CLM_LINE_DMERC_SCRN_SVGS_AMT"] = round(random.uniform(0, 10000), 2)
            claim_line_prfnl["CLM_SUPLR_TYPE_CD"] = random.choice(
                generator.code_systems["CLM_SUPLR_TYPE_CD"]
            )
            claim_line_prfnl["CLM_LINE_PRFNL_DME_PRICE_AMT"] = round(random.uniform(0, 10000), 2)
            claim_line["CLM_RNDRG_PRVDR_NPI_NUM"] = random.choice(type_1_npis)

        add_meta_timestamps(claim_line_prfnl, claim["CLM"], max_date)

        claim_line["CLM_LINE_HCPCS_CD"] = random.choice(get_hcpcs_proc_codes())
        num_mods = random.randint(0, 5)
        if num_mods:
            claim_line["HCPCS_1_MDFR_CD"] = random.choice(hcpcs_mods)
        if num_mods > 1:
            claim_line["HCPCS_2_MDFR_CD"] = random.choice(hcpcs_mods)
        if num_mods > 2:
            claim_line["HCPCS_3_MDFR_CD"] = random.choice(hcpcs_mods)
        if num_mods > 3:
            claim_line["HCPCS_4_MDFR_CD"] = random.choice(hcpcs_mods)
        if num_mods > 4:
            claim_line["HCPCS_5_MDFR_CD"] = random.choice(hcpcs_mods)
        if random.choice([0, 1]):
            claim_line["CLM_LINE_NDC_CD"] = random.choice(available_ndc)
            claim_line["CLM_LINE_NDC_QTY"] = round(random.uniform(1, 1000), 2)
            claim_line["CLM_LINE_NDC_QTY_QLFYR_CD"] = "ML"
        claim_line["CLM_LINE_SRVC_UNIT_QTY"] = round(random.uniform(0, 5), 2)
        claim_line["CLM_LINE_REV_CTR_CD"] = random.choice(generator.code_systems["CLM_REV_CNTR_CD"])
        claim_line["CLM_LINE_BENE_PMT_AMT"] = round(random.uniform(0, 5), 2)
        claim_line["CLM_LINE_BENE_PD_AMT"] = round(random.uniform(0, 5), 2)
        claim_line["CLM_LINE_ALOWD_CHRG_AMT"] = round(random.uniform(0, 5), 2)
        claim_line["CLM_LINE_SBMT_CHRG_AMT"] = round(random.uniform(0, 5), 2)
        claim_line["CLM_LINE_CVRD_PD_AMT"] = round(random.uniform(0, 5), 2)
        claim_line["CLM_LINE_BLOOD_DDCTBL_AMT"] = round(random.uniform(0, 15), 2)
        claim_line["CLM_LINE_MDCR_DDCTBL_AMT"] = round(random.uniform(0, 5), 2)

        claim_line["CLM_LINE_PRVDR_PMT_AMT"] = round(random.uniform(0, 1500), 2)
        claim_line["CLM_LINE_NCVRD_CHRG_AMT"] = round(random.uniform(0, 1500), 2)
        
        
        claim_line["CLM_LINE_FINL_ACTN_IND"] = random.choice(["Y", "N"])
        claim_line["CLM_LINE_LTST_CLM_IND"] = random.choice(["Y", "N"])
        if clm_type_cd in (20, 30, 40, 50, 60, 61, 62, 63, 64, 71, 72, 81, 82):
            claim_line["CLM_LINE_OTAF_AMT"] = round(random.uniform(0, 1000), 2)

        add_meta_timestamps(claim_line, claim["CLM"], max_date)

        claim_line_inst["CLM_LINE_INSTNL_ADJSTD_AMT"] = round(random.uniform(0, 1500), 2)
        claim_line_inst["CLM_LINE_INSTNL_RDCD_AMT"] = round(random.uniform(0, 1500), 2)
        claim_line_inst["CLM_DDCTBL_COINSRNC_CD"] = random.choice(
            generator.code_systems["CLM_DDCTBL_COINSRNC_CD"]
        )
        claim_line_inst["CLM_LINE_INSTNL_RATE_AMT"] = round(random.uniform(0, 15), 2)
        claim_line_inst["CLM_LINE_INSTNL_MSP1_PD_AMT"] = round(random.uniform(0, 15), 2)
        claim_line_inst["CLM_LINE_INSTNL_MSP2_PD_AMT"] = round(random.uniform(0, 2), 2)
        claim_line_inst["CLM_LINE_INSTNL_REV_CTR_DT"] = claim["CLM"]["CLM_FROM_DT"]

        # In contrast to v2 DD this appears to populated in many.
        claim_line_inst["CLM_REV_DSCNT_IND_CD"] = random.choice(
            generator.code_systems["CLM_REV_DSCNT_IND_CD"]
        )
        claim_line_inst["CLM_OTAF_ONE_IND_CD"] = random.choice(
            generator.code_systems["CLM_OTAF_IND_CD"]
        )
        claim_line_inst["CLM_REV_PACKG_IND_CD"] = random.choice(
            generator.code_systems["CLM_REV_PACKG_IND_CD"]
        )
        claim_line_inst["CLM_REV_PMT_MTHD_CD"] = random.choice(
            generator.code_systems["CLM_REV_PMT_MTHD_CD"]
        )
        claim_line_inst["CLM_REV_CNTR_STUS_CD"] = random.choice(
            generator.code_systems["CLM_REV_CNTR_STUS_CD"]
        )
        claim_line_inst["CLM_ANSI_SGNTR_SK"] = random.choice([
            "8585",
            "1",
            "4365",
            "1508",
            "5555",
            "9204",
            "6857",
            "5816",
            "11978",
        ])
        add_meta_timestamps(claim_line_inst, claim["CLM"], max_date)

        claim_line["CLM_UNIQ_ID"] = claim["CLM"]["CLM_UNIQ_ID"]
        claim_line["CLM_LINE_NUM"] = line_num
        claim_line_inst["CLM_LINE_NUM"] = line_num
        claim_line_prfnl["CLM_LINE_NUM"] = line_num
        claim["CLM_LINE"].append(claim_line)
        if clm_type_cd >= 10 and clm_type_cd <= 65:
            claim["CLM_LINE_INSTNL"].append(claim_line_inst)
        elif clm_type_cd >= 71 and clm_type_cd <= 82:
            claim["CLM_LINE_PRFNL"].append(claim_line_prfnl)

        # CLM_REV_APC_HIPPS_CD never populated for CLM_TYPE_CD 60 apart from null values (00000,0,~)
    return claim


def gen_pac_version_of_claim(claim, max_date):
    # note the fields to delete

    # Generating a Synthetic PAC claim is done in a rather naive way.
    # 1. Create a new CLM_UNIQ_ID
    # 2. Create a new 5 part key (eg GEO_BENE_SK, CLM_DT_SGNTR_SK)
    # 3. Update the relevant parts
    # 4. Delete information that's not accessible from that given source. This can probably be done
    # via config files in the future.

    pac_claim = copy.deepcopy(claim)
    pac_claim["CLM"]["CLM_UNIQ_ID"] = "".join(random.choices(string.digits, k=13))
    pac_clm_type_cd = int(pac_claim["CLM"]["CLM_TYPE_CD"])

    if pac_clm_type_cd in (60, 61, 62, 63, 64):
        pac_claim["CLM"]["CLM_TYPE_CD"] = random.choices(
            [1011, 2011, 1041, 2041], weights=[0.48, 0.48, 0.02, 0.02]
        )[0]

    if pac_clm_type_cd == 40:
        pac_claim["CLM"]["CLM_TYPE_CD"] = random.choices(
            [1013, 2013, 1071, 2071], weights=[0.48, 0.48, 0.02, 0.02]
        )[0]

    if pac_clm_type_cd == 10:
        pac_claim["CLM"]["CLM_TYPE_CD"] = random.choices(
            [1032, 2032, 1033, 2033], weights=[0.48, 0.48, 0.02, 0.02]
        )[0]

    if pac_clm_type_cd == 20:
        pac_claim["CLM"]["CLM_TYPE_CD"] = random.choice([1021, 2021])

    if pac_clm_type_cd == 30:
        pac_claim["CLM"]["CLM_TYPE_CD"] = random.choices([1018, 2018])[0]

    if pac_clm_type_cd == 50:
        pac_claim["CLM"]["CLM_TYPE_CD"] = random.choices(
            [1081, 2081, 1082, 2082], weights=[0.48, 0.48, 0.02, 0.02]
        )[0]

    if "CLM_BLOOD_PT_FRNSH_QTY" in pac_claim["CLM"]:
        pac_claim["CLM"].pop("CLM_BLOOD_PT_FRNSH_QTY")
    pac_claim["CLM"]["CLM_DT_SGNTR_SK"] = "".join(random.choices(string.digits, k=12))
    pac_claim["CLM_DT_SGNTR"]["CLM_DT_SGNTR_SK"] = pac_claim["CLM"]["CLM_DT_SGNTR_SK"]
    pac_claim["CLM"]["GEO_BENE_SK"] = "".join(random.choices(string.digits, k=5))
    pac_claim["CLM_FISS"] = {}
    pac_claim["CLM_FISS"]["CLM_DT_SGNTR_SK"] = pac_claim["CLM"]["CLM_DT_SGNTR_SK"]
    pac_claim["CLM_FISS"]["GEO_BENE_SK"] = pac_claim["CLM"]["GEO_BENE_SK"]
    pac_claim["CLM_FISS"]["CLM_NUM_SK"] = pac_claim["CLM"]["CLM_NUM_SK"]
    pac_claim["CLM_FISS"]["CLM_TYPE_CD"] = pac_claim["CLM"]["CLM_TYPE_CD"]
    pac_claim["CLM_FISS"]["CLM_CRNT_STUS_CD"] = random.choice([
        "A",
        "F",
        "I",
        "S",
        "M",
        "P",
        "R",
        "D",
        "T",
        "U",
    ])
    add_meta_timestamps(pac_claim["CLM_FISS"], claim["CLM"], max_date)

    pac_claim["CLM_LCTN_HSTRY"] = {}
    pac_claim["CLM_LCTN_HSTRY"]["CLM_DT_SGNTR_SK"] = pac_claim["CLM"]["CLM_DT_SGNTR_SK"]
    pac_claim["CLM_LCTN_HSTRY"]["GEO_BENE_SK"] = pac_claim["CLM"]["GEO_BENE_SK"]
    pac_claim["CLM_LCTN_HSTRY"]["CLM_NUM_SK"] = pac_claim["CLM"]["CLM_NUM_SK"]
    pac_claim["CLM_LCTN_HSTRY"]["CLM_TYPE_CD"] = pac_claim["CLM"]["CLM_TYPE_CD"]
    pac_claim["CLM_LCTN_HSTRY"]["CLM_LCTN_CD_SQNC_NUM"] = "1"
    pac_claim["CLM_LCTN_HSTRY"]["CLM_AUDT_TRL_STUS_CD"] = random.choice([
        "A",
        "F",
        "I",
        "S",
        "M",
        "P",
        "R",
        "D",
        "T",
        "U",
        "1",
        "2",
        "4",
        "8",
    ])
    add_meta_timestamps(pac_claim["CLM_LCTN_HSTRY"], claim["CLM"], max_date)

    for i in range(len(pac_claim["CLM_LINE"])):
        pac_claim["CLM_LINE"][i]["CLM_LINE_NUM"] = i + 1
        pac_claim["CLM_LINE"][i]["CLM_UNIQ_ID"] = pac_claim["CLM"]["CLM_UNIQ_ID"]
        pac_claim["CLM_LINE"][i]["GEO_BENE_SK"] = pac_claim["CLM"]["GEO_BENE_SK"]
        pac_claim["CLM_LINE"][i]["CLM_DT_SGNTR_SK"] = pac_claim["CLM"]["CLM_DT_SGNTR_SK"]
        pac_claim["CLM_LINE"][i]["CLM_TYPE_CD"] = pac_claim["CLM"]["CLM_TYPE_CD"]
    # Update CLM_LINE_INSTNL for institutional claims only
    if "CLM_LINE_INSTNL" in pac_claim and len(pac_claim["CLM_LINE_INSTNL"]) > 0:
        for i in range(len(pac_claim["CLM_LINE_INSTNL"])):
            pac_claim["CLM_LINE_INSTNL"][i]["GEO_BENE_SK"] = pac_claim["CLM"]["GEO_BENE_SK"]
            pac_claim["CLM_LINE_INSTNL"][i]["CLM_DT_SGNTR_SK"] = pac_claim["CLM"]["CLM_DT_SGNTR_SK"]
            pac_claim["CLM_LINE_INSTNL"][i]["CLM_TYPE_CD"] = pac_claim["CLM"]["CLM_TYPE_CD"]

    # Update CLM_LINE_PRFNL for professional claims only
    if "CLM_LINE_PRFNL" in pac_claim and len(pac_claim["CLM_LINE_PRFNL"]) > 0:
        for i in range(len(pac_claim["CLM_LINE_PRFNL"])):
            pac_claim["CLM_LINE_PRFNL"][i]["GEO_BENE_SK"] = pac_claim["CLM"]["GEO_BENE_SK"]
            pac_claim["CLM_LINE_PRFNL"][i]["CLM_DT_SGNTR_SK"] = pac_claim["CLM"]["CLM_DT_SGNTR_SK"]
            pac_claim["CLM_LINE_PRFNL"][i]["CLM_TYPE_CD"] = pac_claim["CLM"]["CLM_TYPE_CD"]

    for i in range(len(pac_claim["CLM_VAL"])):
        pac_claim["CLM_VAL"][i]["GEO_BENE_SK"] = pac_claim["CLM"]["GEO_BENE_SK"]
        pac_claim["CLM_VAL"][i]["CLM_DT_SGNTR_SK"] = pac_claim["CLM"]["CLM_DT_SGNTR_SK"]
        pac_claim["CLM_VAL"][i]["CLM_TYPE_CD"] = pac_claim["CLM"]["CLM_TYPE_CD"]

    # Update CLM_INSTNL for institutional claims only
    if pac_claim.get("CLM_INSTNL"):
        pac_claim["CLM_INSTNL"]["GEO_BENE_SK"] = pac_claim["CLM"]["GEO_BENE_SK"]
        pac_claim["CLM_INSTNL"]["CLM_DT_SGNTR_SK"] = pac_claim["CLM"]["CLM_DT_SGNTR_SK"]
        pac_claim["CLM_INSTNL"]["CLM_TYPE_CD"] = pac_claim["CLM"]["CLM_TYPE_CD"]

    for i in range(len(pac_claim["CLM_PROD"])):
        pac_claim["CLM_PROD"][i]["CLM_DT_SGNTR_SK"] = pac_claim["CLM"]["CLM_DT_SGNTR_SK"]
        pac_claim["CLM_PROD"][i]["GEO_BENE_SK"] = pac_claim["CLM"]["GEO_BENE_SK"]
        pac_claim["CLM_PROD"][i]["CLM_TYPE_CD"] = pac_claim["CLM"]["CLM_TYPE_CD"]
    if "CLM_MDCR_EXHSTD_DT" in pac_claim["CLM_DT_SGNTR"]:
        pac_claim["CLM_DT_SGNTR"].pop("CLM_MDCR_EXHSTD_DT")
    if "CLM_NCVRD_FROM_DT" in pac_claim["CLM_DT_SGNTR"]:
        pac_claim["CLM_DT_SGNTR"].pop("CLM_NCVRD_FROM_DT")
    if "CLM_NCVRD_THRU_DT" in pac_claim["CLM_DT_SGNTR"]:
        pac_claim["CLM_DT_SGNTR"].pop("CLM_NCVRD_THRU_DT")
    if "CLM_NCH_WKLY_PROC_DT" in pac_claim["CLM_DT_SGNTR"]:
        pac_claim["CLM_DT_SGNTR"].pop("CLM_NCH_WKLY_PROC_DT")
    if "CLM_ACTV_CARE_THRU_DT" in pac_claim["CLM_DT_SGNTR"]:
        pac_claim["CLM_DT_SGNTR"].pop("CLM_ACTV_CARE_THRU_DT")
    # Remove institutional-specific fields for institutional claims only
    if pac_claim.get("CLM_INSTNL"):
        if "CLM_MDCR_IP_BENE_DDCTBL_AMT" in pac_claim["CLM_INSTNL"]:
            pac_claim["CLM_INSTNL"].pop("CLM_MDCR_IP_BENE_DDCTBL_AMT")
        if "CLM_MDCR_INSTNL_PRMRY_PYR_AMT" in pac_claim["CLM_INSTNL"]:
            pac_claim["CLM_INSTNL"].pop("CLM_MDCR_INSTNL_PRMRY_PYR_AMT")
        if "CLM_PPS_IND_CD" in pac_claim["CLM_INSTNL"]:
            pac_claim["CLM_INSTNL"].pop("CLM_PPS_IND_CD")
        if "CLM_MDCR_HOSPC_PRD_CNT" in pac_claim["CLM_INSTNL"]:
            pac_claim["CLM_INSTNL"].pop("CLM_MDCR_HOSPC_PRD_CNT")
        if "CLM_INSTNL_DRG_OUTLIER_AMT" in pac_claim["CLM_INSTNL"]:
            pac_claim["CLM_INSTNL"].pop("CLM_INSTNL_DRG_OUTLIER_AMT")
        if "CLM_MDCR_HHA_TOT_VISIT_CNT" in pac_claim["CLM_INSTNL"]:
            pac_claim["CLM_INSTNL"].pop("CLM_MDCR_HHA_TOT_VISIT_CNT")
        if "CLM_HHA_LUP_IND_CD" in pac_claim["CLM_INSTNL"]:
            pac_claim["CLM_INSTNL"].pop("CLM_HHA_LUP_IND_CD")
        if "CLM_HHA_RFRL_CD" in pac_claim["CLM_INSTNL"]:
            pac_claim["CLM_INSTNL"].pop("CLM_HHA_RFRL_CD")
        if "CLM_MDCR_INSTNL_BENE_PD_AMT" in pac_claim["CLM_INSTNL"]:
            pac_claim["CLM_INSTNL"].pop("CLM_MDCR_INSTNL_BENE_PD_AMT")

    # Remove institutional line-specific fields for institutional claims only
    if "CLM_LINE_INSTNL" in pac_claim and len(pac_claim["CLM_LINE_INSTNL"]) > 0:
        for i in range(len(pac_claim["CLM_LINE_INSTNL"])):
            if i == len(pac_claim["CLM_LINE_INSTNL"]):
                continue
            if "CLM_ANSI_SGNTR_SK" in pac_claim["CLM_LINE_INSTNL"][i]:
                pac_claim["CLM_LINE_INSTNL"][i].pop("CLM_ANSI_SGNTR_SK")
            if "CLM_OTAF_ONE_IND_CD" in pac_claim["CLM_LINE_INSTNL"][i]:
                pac_claim["CLM_LINE_INSTNL"][i].pop("CLM_OTAF_ONE_IND_CD")
            if "CLM_REV_CNTR_STUS_CD" in pac_claim["CLM_LINE_INSTNL"][i]:
                pac_claim["CLM_LINE_INSTNL"][i].pop("CLM_REV_CNTR_STUS_CD")

    for i in range(len(pac_claim["CLM_LINE"])):
        if i == len(pac_claim["CLM_LINE"]):
            continue
        if "CLM_LINE_ANSTHSA_UNIT_CNT" in pac_claim["CLM_LINE"][i]:
            pac_claim["CLM_LINE"][i].pop("CLM_LINE_ANSTHSA_UNIT_CNT")
        if "CLM_RNDRG_PRVDR_PRTCPTG_CD" in pac_claim["CLM_LINE"][i]:
            pac_claim["CLM_LINE"][i].pop("CLM_RNDRG_PRVDR_PRTCPTG_CD")

    for i in range(len(pac_claim["CLM_LINE_PRFNL"])):
        if i == len(pac_claim["CLM_LINE_PRFNL"]):
            continue
        if "CLM_MTUS_IND_CD" in pac_claim["CLM_LINE_PRFNL"][i]:
            pac_claim["CLM_LINE_PRFNL"][i].pop("CLM_MTUS_IND_CD")
        if "CLM_PRCNG_LCLTY_CD" in pac_claim["CLM_LINE_PRFNL"][i]:
            pac_claim["CLM_LINE_PRFNL"][i].pop("CLM_PRCNG_LCLTY_CD")
        if "CLM_PHYSN_ASTNT_CD" in pac_claim["CLM_LINE_PRFNL"][i]:
            pac_claim["CLM_LINE_PRFNL"][i].pop("CLM_PHYSN_ASTNT_CD")
        if "CLM_LINE_PRFNL_MTUS_CNT" in pac_claim["CLM_LINE_PRFNL"][i]:
            pac_claim["CLM_LINE_PRFNL"][i].pop("CLM_LINE_PRFNL_MTUS_CNT")
        if "CLM_LINE_CARR_HPSA_SCRCTY_CD" in pac_claim["CLM_LINE_PRFNL"][i]:
            pac_claim["CLM_LINE_PRFNL"][i].pop("CLM_LINE_CARR_HPSA_SCRCTY_CD")
        if "CLM_PRMRY_PYR_CD" in pac_claim["CLM_LINE_PRFNL"][i]:
            pac_claim["CLM_LINE_PRFNL"][i].pop("CLM_PRMRY_PYR_CD")
        if "CLM_FED_TYPE_SRVC_CD" in pac_claim["CLM_LINE_PRFNL"][i]:
            pac_claim["CLM_LINE_PRFNL"][i].pop("CLM_FED_TYPE_SRVC_CD")
        if "CLM_PMT_80_100_CD" in pac_claim["CLM_LINE_PRFNL"][i]:
            pac_claim["CLM_LINE_PRFNL"][i].pop("CLM_PMT_80_100_CD")
        if "CLM_PRCSG_IND_CD" in pac_claim["CLM_LINE_PRFNL"][i]:
            pac_claim["CLM_LINE_PRFNL"][i].pop("CLM_PRCSG_IND_CD")
        if "CLM_PRVDR_SPCLTY_CD" in pac_claim["CLM_LINE_PRFNL"][i]:
            pac_claim["CLM_LINE_PRFNL"][i].pop("CLM_PRVDR_SPCLTY_CD")

    # Update CLM_INSTNL for institutional claims only
    if pac_claim.get("CLM_INSTNL"):
        # pac_claim['CLM_INSTNL']['CLM_UNIQ_ID'] = pac_claim['CLM']['CLM_UNIQ_ID']
        pac_claim["CLM_INSTNL"]["GEO_BENE_SK"] = pac_claim["CLM"]["GEO_BENE_SK"]
        pac_claim["CLM_INSTNL"]["CLM_DT_SGNTR_SK"] = pac_claim["CLM_DT_SGNTR"]["CLM_DT_SGNTR_SK"]

    if pac_claim["CLM"]["CLM_TYPE_CD"] in fiss_clm_type_cds:
        pac_claim["CLM"]["CLM_SRC_ID"] = 21000  # FISS
    elif pac_claim["CLM"]["CLM_TYPE_CD"] in mcs_clm_type_cds:
        pac_claim["CLM"]["CLM_SRC_ID"] = 22000  # MCS
    elif pac_claim["CLM"]["CLM_TYPE_CD"] in vms_cds:
        pac_claim["CLM"]["CLM_SRC_ID"] = 23000  # VMS

    if "CLM_DCMTN" in pac_claim:
        pac_claim.pop("CLM_DCMTN")

    return pac_claim


def add_meta_timestamps(obj, clm, max_date):
    if date.fromisoformat(clm["CLM_IDR_LD_DT"]) < date(2021, 4, 19):
        has_insrt_ts = random.random() > 0.5
    else:
        has_insrt_ts = True
    obj["IDR_INSRT_TS"] = (
        faker.date_time_between_dates(
            datetime.fromisoformat(clm["CLM_IDR_LD_DT"]),
            datetime.fromisoformat(max_date),
        )
        if has_insrt_ts
        else None
    )
    obj["IDR_UPDT_TS"] = (
        faker.date_time_between_dates(obj["IDR_INSRT_TS"], datetime.fromisoformat(max_date))
        if has_insrt_ts and random.random() > 0.8
        else None
    )


def main():
    parser = argparse.ArgumentParser(
        description="Generate Synthetic Data for Ingestion by the BFD v3 pipeline."
    )
    parser.add_argument(
        "--sushi",
        "-s",
        action="store_true",
        help="Generate new StructureDefinitions. Use when testing locally if new .fsh files "
        "have been added.",
    )
    parser.add_argument(
        "--benes",
        "-b",
        type=str,
        help="Pull BENE_SKs from the input file. Expected format is that of "
        "SYNTHETIC_BENE_HSTRY.csv",
    )
    parser.add_argument(
        "--min-claims", type=int, default=5, help="Minimum number of claims to generate per person"
    )
    parser.add_argument(
        "--max-claims", type=int, default=5, help="Maximum number of claims to generate per person"
    )

    args = parser.parse_args()
    if args.sushi:
        print("Running sushi build")
        _, stderr = run_command("sushi build", cwd="./sushi")
        if stderr:
            print("SUSHI errors:")
            print(stderr)

    bene_sk_list = [-1]
    if args.benes:
        df = pd.read_csv(args.benes)
        bene_sk_list = df["BENE_SK"].unique()

    CLM = []
    CLM_LINE = []
    CLM_VAL = []
    CLM_INSTNL = []
    CLM_LINE_INSTNL = []
    CLM_DT_SGNTR = []
    CLM_PROD = []
    CLM_DCMTN = []
    CLM_FISS = []
    CLM_LCTN_HSTRY = []
    CLM_PRFNL = []
    CLM_LINE_PRFNL = []
    CLM_LINE_RX = []
    pt_complete = 0
    min_claims = args.min_claims
    max_claims = args.max_claims
    if min_claims > max_claims:
        print(
            f"error: min claims value of {min_claims} is greater than "
            f"max claims value of {max_claims}"
        )
        sys.exit(1)
    max_date = str(date.today())
    for pt_complete, pt_bene_sk in enumerate(bene_sk_list):
        if (pt_complete) % 1000 == 0 and pt_complete > 0:
            print(
                f"Completed {pt_complete} patients with between {min_claims} and {max_claims} "
                "claims per patient."
            )
        for _ in range(random.randint(min_claims, max_claims)):
            clm_from_dt_min = "2018-01-01"
            claim = gen_claim(bene_sk=pt_bene_sk, min_date=clm_from_dt_min, max_date=max_date)
            CLM.append(claim["CLM"])
            CLM_LINE.extend(claim["CLM_LINE"])
            CLM_VAL.extend(claim["CLM_VAL"])
            CLM_DT_SGNTR.append(claim["CLM_DT_SGNTR"])
            CLM_PROD.extend(claim["CLM_PROD"])

            if "CLM_INSTNL" in claim:
                CLM_INSTNL.append(claim["CLM_INSTNL"])
            CLM_LINE_INSTNL.extend(claim["CLM_LINE_INSTNL"])
            CLM_DCMTN.append(claim["CLM_DCMTN"])
            # Only add professional data for non-Part D claims
            if claim["CLM"]["CLM_TYPE_CD"] not in (1, 2, 3, 4):
                CLM_PRFNL.append(claim["CLM_PRFNL"])
                CLM_LINE_PRFNL.extend(claim["CLM_LINE_PRFNL"])
                CLM_LINE_RX.extend(claim["CLM_LINE_RX"])
            # obviously we don't have pac claims for PD claims
            if random.choice([0, 1]) and claim["CLM"]["CLM_TYPE_CD"] not in (
                1,
                2,
                3,
                4,
            ):
                pac_claim = gen_pac_version_of_claim(claim, max_date)
                CLM.append(pac_claim["CLM"])
                CLM_LINE.extend(pac_claim["CLM_LINE"])
                CLM_VAL.extend(pac_claim["CLM_VAL"])
                CLM_DT_SGNTR.append(pac_claim["CLM_DT_SGNTR"])
                CLM_PROD.extend(pac_claim["CLM_PROD"])

                if pac_claim.get("CLM_INSTNL"):
                    CLM_INSTNL.append(pac_claim["CLM_INSTNL"])
                if "CLM_LINE_INSTNL" in pac_claim and len(pac_claim["CLM_LINE_INSTNL"]) > 0:
                    CLM_LINE_INSTNL.extend(pac_claim["CLM_LINE_INSTNL"])
                CLM_FISS.append(pac_claim["CLM_FISS"])
                CLM_LCTN_HSTRY.append(pac_claim["CLM_LCTN_HSTRY"])

    save_output_files(
        CLM,
        CLM_LINE,
        CLM_VAL,
        CLM_DT_SGNTR,
        CLM_PROD,
        CLM_INSTNL,
        CLM_LINE_INSTNL,
        CLM_DCMTN,
        CLM_FISS,
        CLM_LCTN_HSTRY,
        CLM_PRFNL,
        CLM_LINE_PRFNL,
        CLM_LINE_RX,
    )


if __name__ == "__main__":
    main()<|MERGE_RESOLUTION|>--- conflicted
+++ resolved
@@ -563,13 +563,9 @@
         claim_line["CLM_LINE_MDCR_DDCTBL_AMT"] = round(random.uniform(0, 5), 2)
         claim_line["CLM_LINE_NUM"] = "1"
         claim_line["CLM_FROM_DT"] = claim["CLM"]["CLM_FROM_DT"]
-<<<<<<< HEAD
         claim_line['CLM_LINE_RX_NUM'] = round(random.uniform(0,100000),2)
         claim_line["CLM_LINE_GRS_CVRD_CST_TOT_AMT"] = round(random.uniform(0, 1000), 2)
         claim_line["CLM_LINE_OTHR_TP_PD_AMT"] = round(random.uniform(0, 1000), 2)
-=======
-        claim_line["CLM_LINE_RX_NUM"] = round(random.uniform(0, 100000), 2)
->>>>>>> 6784bcb4
 
         claim_line_rx = {}
         claim_line_rx["CLM_UNIQ_ID"] = claim["CLM"]["CLM_UNIQ_ID"]
