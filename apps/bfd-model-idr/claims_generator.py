import argparse
import copy
import random
import shutil
import string
import subprocess
import sys
from datetime import date, datetime, timedelta
from pathlib import Path

import pandas as pd
from faker import Faker
from generator_util import GeneratorUtil

generator = GeneratorUtil()
faker = Faker()


def save_output_files(
    clm,
    clm_line,
    clm_val,
    clm_dt_sgntr,
    clm_prod,
    clm_instnl,
    clm_line_instnl,
    clm_dcmtn,
    clm_fiss,
    clm_lctn_hstry,
    clm_prfnl,
    clm_line_prfnl,
    clm_line_rx,
):
    Path("out").mkdir(exist_ok=True)

    df = pd.json_normalize(clm)
    df["CLM_BLOOD_PT_FRNSH_QTY"] = df["CLM_BLOOD_PT_FRNSH_QTY"].astype("Int64")
    df["CLM_BLG_PRVDR_OSCAR_NUM"] = df["CLM_BLG_PRVDR_OSCAR_NUM"].astype("string")
    # Columns you want as string without decimal/nan
    int_to_string_cols = [
        "CLM_TYPE_CD",
        "CLM_NUM_SK",
        "PRVDR_PRSCRBNG_PRVDR_NPI_NUM",
        "PRVDR_RFRG_PRVDR_NPI_NUM",
        "PRVDR_BLG_PRVDR_NPI_NUM",
        "CLM_ATNDG_PRVDR_NPI_NUM",
        "CLM_OPRTG_PRVDR_NPI_NUM",
        "CLM_OTHR_PRVDR_NPI_NUM",
        "CLM_RNDRG_PRVDR_NPI_NUM",
    ]

    for col in int_to_string_cols:
        df[col] = (
            df[col]
            .astype("Int64")  # Handle floats like 1234.0 → 1234
            .astype("string")  # Pandas nullable string type
            .fillna("")  # Replace <NA> with empty string
        )
    df.to_csv("out/SYNTHETIC_CLM.csv", index=False)

    df = pd.json_normalize(clm_line)
    df["CLM_LINE_NUM"] = df["CLM_LINE_NUM"].astype("str")
    df.to_csv("out/SYNTHETIC_CLM_LINE.csv", index=False)
    df = pd.json_normalize(clm_val)
    df.to_csv("out/SYNTHETIC_CLM_VAL.csv", index=False)
    df = pd.json_normalize(clm_dt_sgntr)
    df.to_csv("out/SYNTHETIC_CLM_DT_SGNTR.csv", index=False)
    df = pd.json_normalize(clm_prod)
    df.to_csv("out/SYNTHETIC_CLM_PROD.csv", index=False)
    df = pd.json_normalize(clm_instnl)
    df.to_csv("out/SYNTHETIC_CLM_INSTNL.csv", index=False)
    df = pd.DataFrame(clm_line_instnl)
    df["CLM_LINE_NUM"] = df["CLM_LINE_NUM"].astype("str")
    df.to_csv("out/SYNTHETIC_CLM_LINE_INSTNL.csv", index=False)
    df = pd.json_normalize(clm_dcmtn)
    df.to_csv("out/SYNTHETIC_CLM_DCMTN.csv", index=False)
    df = pd.json_normalize(clm_lctn_hstry)
    df.to_csv("out/SYNTHETIC_CLM_LCTN_HSTRY.csv", index=False)
    df = pd.json_normalize(clm_fiss)
    df.to_csv("out/SYNTHETIC_CLM_FISS.csv", index=False)
    df = pd.json_normalize(clm_prfnl)
    df.to_csv("out/SYNTHETIC_CLM_PRFNL.csv", index=False)
    df = pd.json_normalize(clm_line_prfnl)
    df["CLM_LINE_NUM"] = df["CLM_LINE_NUM"].astype("str")
    df.to_csv("out/SYNTHETIC_CLM_LINE_PRFNL.csv", index=False)
    df = pd.json_normalize(clm_line_rx)
    df.to_csv("out/SYNTHETIC_CLM_LINE_RX.csv", index=False)
    # these are mostly static
    shutil.copy("sample-data/SYNTHETIC_CLM_ANSI_SGNTR.csv", "out/SYNTHETIC_CLM_ANSI_SGNTR.csv")


fiss_clm_type_cds = [
    1011,
    1041,
    1012,
    1013,
    1014,
    1022,
    1023,
    1034,
    1071,
    1072,
    1073,
    1074,
    1075,
    1076,
    1077,
    1083,
    1085,
    1087,
    1089,
    1032,
    1033,
    1081,
    1082,
    1021,
    1018,
    2011,
    2041,
    2012,
    2013,
    2014,
    2022,
    2023,
    2034,
    2071,
    2072,
    2073,
    2074,
    2075,
    2076,
    2077,
    2083,
    2085,
    2087,
    2089,
    2032,
    2033,
    2081,
    2082,
    2021,
    2018,
]
mcs_clm_type_cds = [1700, 2700]
vms_cds = [1800, 2800]

institutional_claim_types = [10, 20, 30, 40, 50, 60, 61, 62, 63, 64, *fiss_clm_type_cds]

type_1_npis = [
    1942945159,
    1437702123,
    1972944437,
    1447692959,
    1558719914,
    1730548868,
    1023051596,
    1003488552,
    1720749690,
]
type_2_npis = [
    1093792350,
    1548226988,
    1477643690,
    1104867175,
    1669572467,
    1508565987,
    1649041195,
]
avail_oscar_codes_institutional = [
    "39T14",
    "000000",
    "001500",
    "001502",
    "001503",
    "001504",
    "001505",
    "001509",
    "001510",
]

code_systems = {}

available_icd_10_codes = [
    "W6162",
    "V972",
    "V970",
    "W5922XA",
    "Z631",
    "W5541XA",
    "Y92311",
    "E1169",
    "R465",
    "V9733",
    "Y931",
    "R461",
    "E0170",
    "E0290",
    "W5529",
    "W213",
    "W5813XD",
    "W303XXA",
]
available_procedure_codes_icd10_pcs = [
    "02HV33Z",
    "5A1D70Z",
    "30233N1",
    "B2111ZZ",
    "0BH17EZ",
    "4A023N7",
    "5A09357",
    "5A1955Z",
    "5A1945Z",
]
proc_codes_cpt_hcpcs = ["99213", "99453", "J2270"]
hcpcs_mods = ["1P", "22", "23", "28", "32", "U6", "US", "PC", "PD"]
available_ndc = [
    "00338004904",
    "00264180032",
    "00338011704",
    "00264180031",
    "00264780020",
]
clm_poa_ind_choices = ["N", "1", "U", "X", "W", "0", "~", "Z", "Y", ""]
avail_pbp_nums = ["001", "002", "003", "004", "005", "006", "007", "008", "009", "010"]
avail_clm_rlt_cond_sk = ["193064687", "117814", "193065597", "117853", "193074307"]


def run_command(cmd, cwd=None):
    try:
        result = subprocess.run(
            cmd, cwd=cwd, shell=True, check=True, text=True, capture_output=True
        )
        return result.stdout, result.stderr
    except subprocess.CalledProcessError as e:
        print("Error running command:", cmd)
        if e.stderr:
            print("Error output:", e.stderr)
        else:
            print("Error info (not necessarily stderr):", e)
        sys.exit(1)


def random_date(start_date, end_date):
    start_formatted = date.fromisoformat(start_date).toordinal()
    end_formatted = date.fromisoformat(end_date).toordinal()
    rand_date = random.randint(start_formatted, end_formatted)
    return date.fromordinal(rand_date).isoformat()


def gen_thru_dt(frm_dt, max_days=30):
    from_date = date.fromisoformat(frm_dt)
    days_to_add = random.randint(0, max_days)
    return (from_date + timedelta(days=days_to_add)).isoformat()


def add_days(input_dt, days_to_add=0):
    return (date.fromisoformat(input_dt) + timedelta(days=days_to_add)).isoformat()


def add_diagnoses(clm_type_cd=-1):
    diagnosis_list = []
    num_diagnoses = 0
    if clm_type_cd in (10, 20, 30, 50, 60, 61, 62, 63, 64):
        # inpatient uses concepts of principal, admitting, other, external
        principal_diagnosis = {
            "CLM_DGNS_CD": random.choice(available_icd_10_codes),
            "CLM_VAL_SQNC_NUM": "1",
            "CLM_DGNS_PRCDR_ICD_IND": "0",
            "CLM_PROD_TYPE_CD": "P",
            "CLM_POA_IND": "~",
        }
        first_diagnosis = {
            "CLM_DGNS_CD": principal_diagnosis["CLM_DGNS_CD"],
            "CLM_VAL_SQNC_NUM": "1",
            "CLM_DGNS_PRCDR_ICD_IND": "0",
            "CLM_PROD_TYPE_CD": "D",
            "CLM_POA_IND": random.choice(clm_poa_ind_choices),
        }
        admitting_diagnosis = {
            "CLM_DGNS_CD": random.choice(available_icd_10_codes),
            "CLM_VAL_SQNC_NUM": "1",
            "CLM_DGNS_PRCDR_ICD_IND": "0",
            "CLM_PROD_TYPE_CD": "A",
            "CLM_POA_IND": "~",
        }
        external_1 = {
            "CLM_DGNS_CD": random.choice(available_icd_10_codes),
            "CLM_VAL_SQNC_NUM": "1",
            "CLM_DGNS_PRCDR_ICD_IND": "0",
            "CLM_PROD_TYPE_CD": "E",
            "CLM_POA_IND": random.choice(clm_poa_ind_choices),
        }
        first_external = {
            "CLM_DGNS_CD": external_1["CLM_DGNS_CD"],
            "CLM_VAL_SQNC_NUM": "1",
            "CLM_DGNS_PRCDR_ICD_IND": "0",
            "CLM_PROD_TYPE_CD": "1",
            "CLM_POA_IND": "~",
        }
        diagnosis_list.append(principal_diagnosis)
        diagnosis_list.append(first_diagnosis)
        diagnosis_list.append(admitting_diagnosis)
        diagnosis_list.append(external_1)
        diagnosis_list.append(first_external)
        num_diagnoses = random.randint(2, 15)
    elif clm_type_cd == 40:
        # outpatient uses principal, other, external cause of injury, patient reason for visit
        principal_diagnosis = {
            "CLM_DGNS_CD": random.choice(available_icd_10_codes),
            "CLM_VAL_SQNC_NUM": "1",
            "CLM_DGNS_PRCDR_ICD_IND": "0",
            "CLM_PROD_TYPE_CD": "P",
            "CLM_POA_IND": "~",
        }
        first_diagnosis = {
            "CLM_DGNS_CD": principal_diagnosis["CLM_DGNS_CD"],
            "CLM_VAL_SQNC_NUM": "1",
            "CLM_DGNS_PRCDR_ICD_IND": "0",
            "CLM_PROD_TYPE_CD": "D",
            "CLM_POA_IND": "~",
        }
        rfv_diag = {
            "CLM_DGNS_CD": principal_diagnosis["CLM_DGNS_CD"],
            "CLM_VAL_SQNC_NUM": "1",
            "CLM_DGNS_PRCDR_ICD_IND": "0",
            "CLM_PROD_TYPE_CD": "1",
            "CLM_POA_IND": "~",
        }
        diagnosis_list.append(principal_diagnosis)
        diagnosis_list.append(first_diagnosis)
        diagnosis_list.append(rfv_diag)
        num_diagnoses = random.randint(2, 15)
    elif clm_type_cd in (71, 72, 81, 82):
        # professional claims use principal diagnosis and other diagnoses
        principal_diagnosis = {
            "CLM_DGNS_CD": random.choice(available_icd_10_codes),
            "CLM_VAL_SQNC_NUM": "1",
            "CLM_DGNS_PRCDR_ICD_IND": "0",
            "CLM_PROD_TYPE_CD": "P",
            "CLM_POA_IND": "~",
        }
        first_diagnosis = {
            "CLM_DGNS_CD": principal_diagnosis["CLM_DGNS_CD"],
            "CLM_VAL_SQNC_NUM": "1",
            "CLM_DGNS_PRCDR_ICD_IND": "0",
            "CLM_PROD_TYPE_CD": "D",
            "CLM_POA_IND": "~",
        }
        diagnosis_list.append(principal_diagnosis)
        diagnosis_list.append(first_diagnosis)
        num_diagnoses = random.randint(2, 8)  # Professional claims typically have fewer diagnoses

    if num_diagnoses > 1 and clm_type_cd in (10, 20, 30, 50, 60, 61, 62, 63, 64):
        for diagnosis_sqnc in range(2, num_diagnoses):
            diagnosis = {
                "CLM_DGNS_CD": random.choice(available_icd_10_codes),
                "CLM_VAL_SQNC_NUM": diagnosis_sqnc,
                "CLM_DGNS_PRCDR_ICD_IND": "0",
                "CLM_PROD_TYPE_CD": "D",
                "CLM_POA_IND": random.choice(clm_poa_ind_choices),
            }
            diagnosis_list.append(diagnosis)
    elif clm_type_cd == 40:
        for diagnosis_sqnc in range(2, num_diagnoses):
            diagnosis = {
                "CLM_DGNS_CD": random.choice(available_icd_10_codes),
                "CLM_VAL_SQNC_NUM": diagnosis_sqnc,
                "CLM_DGNS_PRCDR_ICD_IND": "0",
                "CLM_PROD_TYPE_CD": "D",
            }
            diagnosis_list.append(diagnosis)
    elif clm_type_cd in (71, 72, 81, 82):
        for diagnosis_sqnc in range(2, num_diagnoses):
            diagnosis = {
                "CLM_DGNS_CD": random.choice(available_icd_10_codes),
                "CLM_VAL_SQNC_NUM": diagnosis_sqnc,
                "CLM_DGNS_PRCDR_ICD_IND": "0",
                "CLM_PROD_TYPE_CD": "D",
                "CLM_POA_IND": "~",
            }
            diagnosis_list.append(diagnosis)

    return diagnosis_list


def gen_procedure_icd10pcs():
    procedure = {}
    procedure["CLM_PROD_TYPE_CD"] = "S"
    procedure["CLM_PRCDR_CD"] = random.choice(available_procedure_codes_icd10_pcs)
    procedure["CLM_DGNS_PRCDR_ICD_IND"] = "0"
    return procedure


now = date.today()


def gen_claim(bene_sk="-1", min_date="2018-01-01", max_date=str(now)):
    claim = {
        "CLM": {},
        "CLM_LINE": [],
        "CLM_DT_SGNTR": {},
        "CLM_LINE_INSTNL": [],
        "CLM_DCMTN": {},
        "CLM_PRFNL": {},
        "CLM_LINE_PRFNL": [],
        "CLM_LINE_RX": [],
    }
    clm_dt_sgntr = {}
    clm_dt_sgntr["CLM_DT_SGNTR_SK"] = "".join(random.choices(string.digits, k=12))
    claim["CLM"]["CLM_DT_SGNTR_SK"] = clm_dt_sgntr["CLM_DT_SGNTR_SK"]
    claim["CLM"]["CLM_UNIQ_ID"] = "-" + "".join(random.choices(string.digits, k=13))
    # clm_type_cd = 60
    clm_type_cd = random.choice([1, 2, 3, 4, 10, 20, 30, 40, 50, 60, 71, 72, 81, 82])
    claim["CLM"]["CLM_TYPE_CD"] = clm_type_cd

    clm_src_id = -1
    clm_src_id = 20000
    claim["CLM"]["CLM_SRC_ID"] = clm_src_id
    claim["CLM"]["CLM_FROM_DT"] = random_date(min_date, max_date)
    claim["CLM"]["CLM_THRU_DT"] = gen_thru_dt(claim["CLM"]["CLM_FROM_DT"])

    # NON-PDE
    claim["CLM"]["CLM_CNTL_NUM"] = "".join(random.choices(string.digits, k=14)) + "".join(
        random.choices(string.ascii_uppercase, k=3)
    )
    # PDE -> diff Claim control number process.
    if clm_type_cd in (1, 2, 3, 4):
        claim["CLM"]["CLM_ORIG_CNTL_NUM"] = "".join(random.choices(string.digits, k=14)) + "".join(
            random.choices(string.ascii_uppercase, k=3)
        )
        claim['CLM']['CLM_RLT_COND_SGNTR_SK'] = '-1'

    if clm_type_cd in (20, 30, 40, 60, 61, 62, 63, 71, 72):
        claim["CLM"]["CLM_BLOOD_PT_FRNSH_QTY"] = random.randint(0, 20)

    claim["CLM"]["CLM_NUM_SK"] = 1
    claim["CLM"]["CLM_EFCTV_DT"] = str(date.today())
    claim["CLM"]["CLM_IDR_LD_DT"] = random_date(claim["CLM"]["CLM_FROM_DT"], max_date)
    claim["CLM"]["CLM_OBSLT_DT"] = "9999-12-31"
    claim["CLM"]["GEO_BENE_SK"] = "".join(random.choices(string.digits, k=5))
    claim["CLM"]["BENE_SK"] = bene_sk
    claim["CLM"]["CLM_DISP_CD"] = random.choice(generator.code_systems["CLM_DISP_CD"])
    claim["CLM"]["CLM_QUERY_CD"] = random.choice(generator.code_systems["CLM_QUERY_CD"])
    claim["CLM"]["CLM_ADJSTMT_TYPE_CD"] = random.choice(
        generator.code_systems["CLM_ADJSTMT_TYPE_CD"]
    )

    if clm_type_cd in (1, 2, 3, 4):
        claim["CLM"]["CLM_SRVC_PRVDR_GNRC_ID_NUM"] = random.choice(type_2_npis)
        claim["CLM"]["CLM_PD_DT"] = random_date(
            claim["CLM"]["CLM_FROM_DT"], claim["CLM"]["CLM_THRU_DT"]
        )
        claim["CLM"]["PRVDR_PRSCRBNG_PRVDR_NPI_NUM"] = random.choice(type_1_npis)
        claim["CLM"]["CLM_SBMT_CHRG_AMT"] = round(random.uniform(1, 1000000), 2)
        claim["CLM"]["CLM_SBMT_FRMT_CD"] = random.choice(generator.code_systems["CLM_SBMT_FRMT_CD"])
        claim["CLM"]["CLM_SBMTR_CNTRCT_NUM"] = "Z0001"
        claim["CLM"]["CLM_SBMTR_CNTRCT_PBP_NUM"] = random.choice(avail_pbp_nums)
        claim_line = {}
        claim_line["CLM_UNIQ_ID"] = claim["CLM"]["CLM_UNIQ_ID"]
        claim_line["CLM_NUM_SK"] = claim["CLM"]["CLM_NUM_SK"]
        claim_line["CLM_TYPE_CD"] = claim["CLM"]["CLM_TYPE_CD"]
        claim_line["GEO_BENE_SK"] = claim["CLM"]["GEO_BENE_SK"]
        claim_line["CLM_DT_SGNTR_SK"] = claim["CLM"]["CLM_DT_SGNTR_SK"]
        claim_line["CLM_LINE_CVRD_PD_AMT"] = round(random.uniform(1, 1000000), 2)
        claim_line["CLM_LINE_NCVRD_PD_AMT"] = round(random.uniform(1, 1000000), 2)
        claim_line["CLM_LINE_NCVRD_CHRG_AMT"] = round(random.uniform(0, 1500), 2)
        claim_line["CLM_LINE_NDC_CD"] = random.choice(available_ndc)
        claim_line["CLM_LINE_SRVC_UNIT_QTY"] = random.randint(1, 10)
        claim_line["CLM_LINE_FROM_DT"] = claim["CLM"]["CLM_FROM_DT"]
        claim_line["CLM_LINE_THRU_DT"] = claim["CLM"]["CLM_THRU_DT"]
        claim_line["CLM_LINE_NDC_QTY"] = random.randint(1, 10)
        claim_line["CLM_LINE_NDC_QTY_QLFYR_CD"] = "ML"
        claim_line["CLM_LINE_BENE_PD_AMT"] = round(random.uniform(1, 1000000), 2)
        claim_line["CLM_LINE_PRVDR_PMT_AMT"] = round(random.uniform(1, 1000000), 2)
        claim_line["CLM_LINE_SBMT_CHRG_AMT"] = round(random.uniform(0, 5), 2)
        claim_line["CLM_LINE_BENE_PMT_AMT"] = round(random.uniform(0, 5), 2)
        claim_line["CLM_LINE_BLOOD_DDCTBL_AMT"] = round(random.uniform(0, 15), 2)
        claim_line["CLM_LINE_MDCR_DDCTBL_AMT"] = round(random.uniform(0, 5), 2)
        claim_line["CLM_LINE_NUM"] = "1"
        claim_line["CLM_FROM_DT"] = claim["CLM"]["CLM_FROM_DT"]
        claim_line["CLM_LINE_RX_NUM"] = round(random.uniform(0, 100000), 2)

        claim_line_rx = {}
        claim_line_rx["CLM_UNIQ_ID"] = claim["CLM"]["CLM_UNIQ_ID"]
        claim_line_rx["CLM_NUM_SK"] = claim["CLM"]["CLM_NUM_SK"]
        claim_line_rx["CLM_TYPE_CD"] = claim["CLM"]["CLM_TYPE_CD"]
        claim_line_rx["GEO_BENE_SK"] = claim["CLM"]["GEO_BENE_SK"]
        claim_line_rx["CLM_LINE_NUM"] = "1"
        claim_line_rx["CLM_FROM_DT"] = claim["CLM"]["CLM_FROM_DT"]
        claim_line_rx["CLM_DSPNSNG_STUS_CD"] = random.choice(["P", "C"])
        claim_line_rx["CLM_LINE_RX_ORGN_CD"] = random.choice(
            generator.code_systems["CLM_LINE_RX_ORGN_CD"]
        )
        claim_line_rx["CLM_BRND_GNRC_CD"] = random.choice(
            generator.code_systems["CLM_BRND_GNRC_CD"]
        )
        claim_line_rx["CLM_PTNT_RSDNC_CD"] = random.choice(
            generator.code_systems["CLM_PTNT_RSDNC_CD"]
        )
        claim_line_rx["CLM_PHRMCY_SRVC_TYPE_CD"] = random.choice(
            generator.code_systems["CLM_PHRMCY_SRVC_TYPE_CD"]
        )
        claim_line_rx["CLM_LINE_AUTHRZD_FILL_NUM"] = (
            "0"  # for whatever reason, this is always zero in the IDR
        )
        claim_line_rx["CLM_LTC_DSPNSNG_MTHD_CD"] = random.choice(
            generator.code_systems["CLM_LTC_DSPNSNG_MTHD_CD"]
        )
        claim_line_rx["CLM_CMPND_CD"] = random.choice(generator.code_systems["CLM_CMPND_CD"])
        claim_line_rx["CLM_LINE_DAYS_SUPLY_QTY"] = random.randint(1, 10)
        claim_line_rx["CLM_LINE_RX_FILL_NUM"] = random.randint(1, 10)
        claim_line_rx["CLM_DAW_PROD_SLCTN_CD"] = random.choice([0, 1, 2, 3, 4, 5, 6, 7, 8, 9])
        claim_line_rx["CLM_DRUG_CVRG_STUS_CD"] = random.choice(
            generator.code_systems["CLM_DRUG_CVRG_STUS_CD"]
        )
        claim_line_rx["CLM_CTSTRPHC_CVRG_IND_CD"] = random.choice(
            generator.code_systems["CLM_CTSTRPHC_CVRG_IND_CD"]
        )
        claim_line_rx["CLM_LINE_GRS_ABOVE_THRSHLD_AMT"] = round(random.uniform(1, 1000000), 2)
        claim_line_rx["CLM_LINE_GRS_BLW_THRSHLD_AMT"] = round(random.uniform(1, 1000000), 2)
        claim_line_rx["CLM_LINE_LIS_AMT"] = round(random.uniform(1, 1000000), 2)
        claim_line_rx["CLM_LINE_TROOP_TOT_AMT"] = round(random.uniform(1, 1000000), 2)
        claim_line_rx["CLM_LINE_PLRO_AMT"] = round(random.uniform(1, 1000000), 2)
        claim_line_rx["CLM_RPTD_MFTR_DSCNT_AMT"] = round(random.uniform(1, 1000000), 2)
        claim_line_rx["CLM_LINE_INGRDNT_CST_AMT"] = round(random.uniform(1, 1000000), 2)
        claim_line_rx["CLM_LINE_VCCN_ADMIN_FEE_AMT"] = round(random.uniform(1, 1000000), 2)
        claim_line_rx["CLM_LINE_SRVC_CST_AMT"] = round(random.uniform(1, 1000000), 2)
        claim_line_rx["CLM_LINE_SLS_TAX_AMT"] = round(random.uniform(1, 1000000), 2)
        claim_line_rx["CLM_PRCNG_EXCPTN_CD"] = random.choice(["", "O", "M"])

        claim["CLM_LINE"].append(claim_line)
        claim["CLM_LINE_RX"].append(claim_line_rx)

    tob_code = random.choice(generator.code_systems["CLM_BILL_FREQ_CD"])
    claim["CLM"]["CLM_BILL_FAC_TYPE_CD"] = tob_code[0]
    claim["CLM"]["CLM_BILL_CLSFCTN_CD"] = tob_code[1]
    claim["CLM"]["CLM_BILL_FREQ_CD"] = tob_code[2]

    claim["CLM"]["CLM_CNTRCTR_NUM"] = random.choice(generator.code_systems["CLM_CNTRCTR_NUM"])
    claim["CLM"]["CLM_NCH_PRMRY_PYR_CD"] = random.choice(
        generator.code_systems["CLM_NCH_PRMRY_PYR_CD"]
    )

    add_meta_timestamps(claim["CLM"], claim["CLM"], max_date)
    add_meta_timestamps(clm_dt_sgntr, claim["CLM"], max_date)

    clm_finl_actn_ind = "N"
    if clm_type_cd in (1, 2, 3, 4, 10, 20, 30, 40, 50, 60, 61, 62, 63, 71, 72, 81, 82):
        clm_finl_actn_ind = "Y"
    elif clm_type_cd >= 2000 and clm_type_cd < 2800:
        clm_finl_actn_ind = random.choice(["Y", "N"])
    claim["CLM"]["CLM_FINL_ACTN_IND"] = clm_finl_actn_ind

    clm_ltst_clm_ind = "N"
    if clm_type_cd in (1, 2, 3, 4, 10, 20, 30, 40, 50, 60, 61, 62, 63, 71, 72, 81, 82):
        clm_ltst_clm_ind = random.choice(["Y", "N"])
    claim["CLM"]["CLM_LTST_CLM_IND"] = clm_ltst_clm_ind

    claim["CLM_DCMTN"]["CLM_DT_SGNTR_SK"] = claim["CLM"]["CLM_DT_SGNTR_SK"]
    claim["CLM_DCMTN"]["CLM_NUM_SK"] = claim["CLM"]["CLM_NUM_SK"]
    claim["CLM_DCMTN"]["GEO_BENE_SK"] = claim["CLM"]["GEO_BENE_SK"]
    claim["CLM_DCMTN"]["CLM_TYPE_CD"] = claim["CLM"]["CLM_TYPE_CD"]

    # CLM_RIC_CDs are generally tied to the claim type code.
    if clm_type_cd in (20, 30, 50, 60, 61, 62, 63, 64):
        # part A!
        claim["CLM_DCMTN"]["CLM_NRLN_RIC_CD"] = "V"  # inpatient
    elif clm_type_cd == 40:
        # outpatient
        claim["CLM_DCMTN"]["CLM_NRLN_RIC_CD"] = "W"  # outpatient
    elif clm_type_cd == 10:
        claim["CLM_DCMTN"]["CLM_NRLN_RIC_CD"] = random.choice(["U", "V", "W"])
    elif clm_type_cd in (71, 72):
        claim["CLM_DCMTN"]["CLM_NRLN_RIC_CD"] = "O"
    elif clm_type_cd in (81, 82):
        claim["CLM_DCMTN"]["CLM_NRLN_RIC_CD"] = "M"

    add_meta_timestamps(claim["CLM_DCMTN"], claim["CLM"], max_date)

    # provider elements:
    if (clm_type_cd < 65 and clm_type_cd >= 10) or clm_type_cd in fiss_clm_type_cds:
        claim["CLM"]["PRVDR_BLG_PRVDR_NPI_NUM"] = random.choice(type_2_npis)
        claim["CLM"]["CLM_ATNDG_PRVDR_NPI_NUM"] = random.choice(type_1_npis)
        claim["CLM"]["CLM_OPRTG_PRVDR_NPI_NUM"] = random.choice(type_1_npis)
        claim["CLM"]["CLM_OTHR_PRVDR_NPI_NUM"] = random.choice(type_1_npis)
        claim["CLM"]["CLM_RNDRG_PRVDR_NPI_NUM"] = random.choice(type_1_npis)
        claim["CLM"]["CLM_BLG_PRVDR_OSCAR_NUM"] = random.choice(avail_oscar_codes_institutional)
        claim["CLM"]["CLM_MDCR_COINSRNC_AMT"] = round(random.uniform(0, 25), 2)
<<<<<<< HEAD
        claim["CLM"]["CLM_BLG_PRVDR_ZIP5_CD"] = random.choice(["75205", "77550", "77005"])
=======
        claim['CLM']['CLM_BLG_PRVDR_ZIP5_CD'] = random.choice(['75205','77550','77005'])
        claim['CLM']['CLM_RLT_COND_SGNTR_SK'] = random.choice(avail_clm_rlt_cond_sk)
>>>>>>> 9c1e6ad5

    if clm_type_cd == 40 or (clm_type_cd > 70 and clm_type_cd <= 82):
        claim["CLM"]["PRVDR_RFRG_PRVDR_NPI_NUM"] = random.choice(type_1_npis)
    if clm_type_cd > 70 and clm_type_cd <= 82:
        claim["CLM"]["CLM_BLG_PRVDR_NPI_NUM"] = random.choice(type_1_npis)
        claim['CLM']['CLM_RLT_COND_SGNTR_SK'] = '0'
        if random.choice([0, 1]):
            claim["CLM"]["CLM_BLG_PRVDR_NPI_NUM"] = random.choice(type_2_npis)

    # generate claim header financial elements here
    claim["CLM"]["CLM_SBMT_CHRG_AMT"] = round(random.uniform(1, 1000000), 2)
    if clm_type_cd == 71 or clm_type_cd == 72:
        claim["CLM"]["CLM_RFRG_PRVDR_PIN_NUM"] = random.choice(
            [9181272397, 9181272391, 918127239123]
        )
    if clm_type_cd > 70 and clm_type_cd <= 82:
        claim["CLM"]["CLM_ALOWD_CHRG_AMT"] = round(random.uniform(1, 1000000), 2)
        claim["CLM"]["CLM_BENE_PD_AMT"] = round(random.uniform(1, 1000000), 2)
        claim["CLM"]["CLM_BENE_PMT_AMT"] = round(random.uniform(1, 1000000), 2)
        claim["CLM"]["CLM_PRVDR_PMT_AMT"] = round(random.uniform(1, 1000000), 2)
    claim["CLM"]["CLM_PMT_AMT"] = round(random.uniform(1, claim["CLM"]["CLM_SBMT_CHRG_AMT"]), 2)
    claim["CLM"]["CLM_MDCR_DDCTBL_AMT"] = round(random.uniform(1, 1676), 2)
    claim["CLM"]["CLM_NCVRD_CHRG_AMT"] = round(
        claim["CLM"]["CLM_SBMT_CHRG_AMT"] - claim["CLM"]["CLM_PMT_AMT"], 2
    )
    claim["CLM"]["CLM_BLOOD_LBLTY_AMT"] = round(random.uniform(0, 25), 2)

    if clm_type_cd in (40, 71, 72, 81, 82):
        # be sure to check that DME claims meet the above.
        claim["CLM"]["CLM_PRVDR_PMT_AMT"] = round(random.uniform(0, 25), 2)

    claim["CLM_VAL"] = []
    # CLM_OPRTNL_DSPRTNT_AMT + CLM_OPRTNL_IME_AMT
    if clm_type_cd in (20, 40, 60, 61, 62, 63, 64):
        # Note, this is a table we'll use sparsely, it appears. I've replaced the 5 key unique
        # identifier with CLM_UNIQ_ID.
        clm_val_dsprtnt = {
            "CLM_DT_SGNTR_SK": claim["CLM"]["CLM_DT_SGNTR_SK"],
            "CLM_NUM_SK": claim["CLM"]["CLM_NUM_SK"],
            "GEO_BENE_SK": claim["CLM"]["GEO_BENE_SK"],
            "CLM_TYPE_CD": claim["CLM"]["CLM_TYPE_CD"],
            "CLM_VAL_CD": 18,
            "CLM_VAL_AMT": round(random.uniform(1, 15000), 2),
            "CLM_VAL_SQNC_NUM": 14,
        }
        claim["CLM_VAL"].append(clm_val_dsprtnt)
        clm_val_ime = {
            "CLM_DT_SGNTR_SK": claim["CLM"]["CLM_DT_SGNTR_SK"],
            "CLM_NUM_SK": claim["CLM"]["CLM_NUM_SK"],
            "GEO_BENE_SK": claim["CLM"]["GEO_BENE_SK"],
            "CLM_TYPE_CD": claim["CLM"]["CLM_TYPE_CD"],
            "CLM_VAL_CD": 19,
            "CLM_VAL_AMT": round(random.uniform(1, 15000), 2),
            "CLM_VAL_SQNC_NUM": 3,
        }
        claim["CLM_VAL"].append(clm_val_ime)
        for clm_val in claim["CLM_VAL"]:
            add_meta_timestamps(clm_val, claim["CLM"], max_date)

    # Add procedures
    claim["CLM_PROD"] = []
    if clm_type_cd in (10, 20, 30, 40, 50, 60, 61, 62, 63, 64):
        num_procedures_to_add = random.randint(1, 5)
        for proc in range(1, num_procedures_to_add):
            procedure = gen_procedure_icd10pcs()
            procedure["CLM_PRCDR_PRFRM_DT"] = random_date(
                claim["CLM"]["CLM_FROM_DT"], claim["CLM"]["CLM_THRU_DT"]
            )
            procedure["CLM_VAL_SQNC_NUM"] = proc
            procedure["CLM_DT_SGNTR_SK"] = claim["CLM"]["CLM_DT_SGNTR_SK"]
            procedure["CLM_NUM_SK"] = claim["CLM"]["CLM_NUM_SK"]
            procedure["GEO_BENE_SK"] = claim["CLM"]["GEO_BENE_SK"]
            procedure["CLM_TYPE_CD"] = claim["CLM"]["CLM_TYPE_CD"]
            add_meta_timestamps(procedure, claim["CLM"], max_date)
            claim["CLM_PROD"].append(procedure)

    # add diagnoses
    diagnoses = add_diagnoses(clm_type_cd=clm_type_cd)
    for diagnosis in diagnoses:
        diagnosis["CLM_DT_SGNTR_SK"] = claim["CLM"]["CLM_DT_SGNTR_SK"]
        diagnosis["CLM_NUM_SK"] = claim["CLM"]["CLM_NUM_SK"]
        diagnosis["GEO_BENE_SK"] = claim["CLM"]["GEO_BENE_SK"]
        diagnosis["CLM_TYPE_CD"] = claim["CLM"]["CLM_TYPE_CD"]
        claim["CLM_PROD"].append(diagnosis)
        add_meta_timestamps(diagnosis, claim["CLM"], max_date)

    # clm_dt_sgntr info
    if clm_type_cd in (10, 20, 30, 50, 60, 61, 62, 63, 64):
        clm_dt_sgntr["CLM_ACTV_CARE_FROM_DT"] = claim["CLM"]["CLM_FROM_DT"]
        clm_dt_sgntr["CLM_DSCHRG_DT"] = claim["CLM"]["CLM_THRU_DT"]
        if clm_type_cd in (20, 30):
            if random.choice([0, 1]):
                clm_dt_sgntr["CLM_QLFY_STAY_FROM_DT"] = claim["CLM"]["CLM_FROM_DT"]
                clm_dt_sgntr["CLM_QLFY_STAY_THRU_DT"] = claim["CLM"]["CLM_THRU_DT"]
            else:
                clm_dt_sgntr["CLM_QLFY_STAY_FROM_DT"] = "1000-01-01"
                clm_dt_sgntr["CLM_QLFY_STAY_THRU_DT"] = "1000-01-01"

        if clm_type_cd in (50, 60, 61, 62, 63, 64):
            clm_dt_sgntr["CLM_MDCR_EXHSTD_DT"] = claim["CLM"]["CLM_THRU_DT"]
            if random.choice([0, 1]):
                clm_dt_sgntr["CLM_NCVRD_FROM_DT"] = claim["CLM"]["CLM_THRU_DT"]
                clm_dt_sgntr["CLM_NCVRD_THRU_DT"] = claim["CLM"]["CLM_THRU_DT"]
            else:
                clm_dt_sgntr["CLM_NCVRD_FROM_DT"] = "1000-01-01"
                clm_dt_sgntr["CLM_NCVRD_THRU_DT"] = "1000-01-01"
            if clm_type_cd >= 60:
                clm_dt_sgntr["CLM_ACTV_CARE_THRU_DT"] = claim["CLM"]["CLM_THRU_DT"]

    clm_dt_sgntr["CLM_SUBMSN_DT"] = claim["CLM"][
        "CLM_THRU_DT"
    ]  # This synthetic hospital is really on top of it!

    # clm_dt_sgntr['CLM_MDCR_NCH_PTNT_STUS_IND_CD'] =
    # random.choice(code_systems['CLM_MDCR_NCH_PTNT_STUS_IND_CD'])
    clm_dt_sgntr["CLM_CMS_PROC_DT"] = claim["CLM"]["CLM_THRU_DT"]
    clm_dt_sgntr["CLM_NCH_WKLY_PROC_DT"] = claim["CLM"]["CLM_THRU_DT"]
    claim["CLM_DT_SGNTR"] = clm_dt_sgntr

    if clm_type_cd in institutional_claim_types:
        institutional_parts = {}
        institutional_parts["GEO_BENE_SK"] = claim["CLM"]["GEO_BENE_SK"]
        institutional_parts["CLM_DT_SGNTR_SK"] = claim["CLM"]["CLM_DT_SGNTR_SK"]
        institutional_parts["CLM_TYPE_CD"] = claim["CLM"]["CLM_TYPE_CD"]
        institutional_parts["CLM_NUM_SK"] = claim["CLM"]["CLM_NUM_SK"]
        if clm_type_cd == 40:
            institutional_parts["CLM_OP_SRVC_TYPE_CD"] = random.choice(
                generator.code_systems["CLM_OP_SRVC_TYPE_CD"]
            )
        institutional_parts["CLM_FI_ACTN_CD"] = random.choice(
            generator.code_systems["CLM_FI_ACTN_CD"]
        )
        institutional_parts["CLM_ADMSN_TYPE_CD"] = random.choice(
            generator.code_systems["CLM_ADMSN_TYPE_CD"]
        )
        institutional_parts["BENE_PTNT_STUS_CD"] = random.choice(
            generator.code_systems["BENE_PTNT_STUS_CD"]
        )
        institutional_parts["CLM_MDCR_INSTNL_MCO_PD_SW"] = random.choice(
            generator.code_systems["CLM_MDCR_INSTNL_MCO_PD_SW"]
        )
        institutional_parts["CLM_ADMSN_SRC_CD"] = random.choice(
            generator.code_systems["CLM_ADMSN_SRC_CD"]
        )
        institutional_parts["DGNS_DRG_CD"] = random.randint(0, 42)
        institutional_parts["DGNS_DRG_OUTLIER_CD"] = random.choice(
            generator.code_systems["DGNS_DRG_OUTLIER_CD"]
        )
        institutional_parts["CLM_INSTNL_CVRD_DAY_CNT"] = random.randint(0, 10)
        institutional_parts["CLM_MDCR_IP_LRD_USE_CNT"] = random.randint(0, 10)
        institutional_parts["CLM_INSTNL_PER_DIEM_AMT"] = round(random.uniform(0, 350), 2)
        institutional_parts["CLM_HIPPS_UNCOMPD_CARE_AMT"] = round(random.uniform(0, 350), 2)
        institutional_parts["CLM_MDCR_INSTNL_PRMRY_PYR_AMT"] = round(random.uniform(0, 3500), 2)
        institutional_parts["CLM_INSTNL_DRG_OUTLIER_AMT"] = round(random.uniform(0, 3500), 2)
        institutional_parts["CLM_MDCR_IP_PPS_DSPRPRTNT_AMT"] = round(random.uniform(0, 3500), 2)
        institutional_parts["CLM_INSTNL_MDCR_COINS_DAY_CNT"] = random.randint(0, 5)
        institutional_parts["CLM_INSTNL_NCVRD_DAY_CNT"] = random.randint(0, 5)
        institutional_parts["CLM_MDCR_IP_PPS_DRG_WT_NUM"] = round(random.uniform(0.5, 1.5), 2)
        institutional_parts["CLM_MDCR_IP_PPS_EXCPTN_AMT"] = round(random.uniform(0, 25), 2)
        institutional_parts["CLM_MDCR_IP_PPS_CPTL_FSP_AMT"] = round(random.uniform(0, 25), 2)
        institutional_parts["CLM_MDCR_IP_PPS_CPTL_IME_AMT"] = round(random.uniform(0, 25), 2)
        institutional_parts["CLM_MDCR_IP_PPS_OUTLIER_AMT"] = round(random.uniform(0, 25), 2)
        institutional_parts["CLM_MDCR_IP_PPS_CPTL_HRMLS_AMT"] = round(random.uniform(0, 25), 2)
        institutional_parts["CLM_MDCR_IP_PPS_CPTL_TOT_AMT"] = round(random.uniform(0, 25), 2)
        institutional_parts["CLM_MDCR_IP_BENE_DDCTBL_AMT"] = round(random.uniform(0, 25), 2)
        institutional_parts["CLM_PPS_IND_CD"] = random.choice(["", "2"])
        add_meta_timestamps(institutional_parts, claim["CLM"], max_date)

        if clm_type_cd == 10:
            if random.choice([0, 1]):
                institutional_parts["CLM_HHA_LUP_IND_CD"] = "L"
            institutional_parts["CLM_HHA_RFRL_CD"] = random.choice(
                generator.code_systems["CLM_HHA_RFRL_CD"]
            )
            institutional_parts["CLM_MDCR_HHA_TOT_VISIT_CNT"] = round(random.uniform(0, 25), 2)

        if clm_type_cd == 40:
            institutional_parts["CLM_MDCR_INSTNL_BENE_PD_AMT"] = round(random.uniform(0, 25), 2)

        if clm_type_cd == 50:
            institutional_parts["CLM_MDCR_HOSPC_PRD_CNT"] = random.choice(["1", "2", "3"])
        # We'll throw in a non-payment code on occasion
        if random.choice([0, 10]) > 1:
            institutional_parts["CLM_MDCR_NPMT_RSN_CD"] = random.choice(
                generator.code_systems["CLM_MDCR_NPMT_RSN_CD"]
            )
        claim["CLM_INSTNL"] = institutional_parts

    # professional "stuff"
    claim["CLM_PRFNL"]["CLM_DT_SGNTR_SK"] = claim["CLM"]["CLM_DT_SGNTR_SK"]
    claim["CLM_PRFNL"]["CLM_NUM_SK"] = claim["CLM"]["CLM_NUM_SK"]
    claim["CLM_PRFNL"]["GEO_BENE_SK"] = claim["CLM"]["GEO_BENE_SK"]
    claim["CLM_PRFNL"]["CLM_TYPE_CD"] = claim["CLM"]["CLM_TYPE_CD"]
    claim["CLM_PRFNL"]["CLM_CARR_PMT_DNL_CD"] = random.choice(
        generator.code_systems["CLM_CARR_PMT_DNL_CD"]
    )
    claim["CLM_PRFNL"]["CLM_MDCR_PRFNL_PRMRY_PYR_AMT"] = round(random.uniform(10, 1000), 2)
    claim["CLM_PRFNL"]["CLM_MDCR_PRFNL_PRVDR_ASGNMT_SW"] = random.choice(
        generator.code_systems["CLM_MDCR_PRFNL_PRVDR_ASGNMT_SW"]
    )
    claim["CLM_PRFNL"]["CLM_CLNCL_TRIL_NUM"] = str(random.randint(0, 10000))
    add_meta_timestamps(claim["CLM_PRFNL"], claim["CLM"], max_date)

    num_clm_lines = random.randint(1, 15)
    for line_num in range(1, num_clm_lines + 1):
        if clm_type_cd in (1, 2, 3, 4):
            # handled above
            continue
        claim_line = {}
        claim_line_inst = {}
        claim_line_prfnl = {}
        claim_line["GEO_BENE_SK"] = claim["CLM"]["GEO_BENE_SK"]
        claim_line["CLM_DT_SGNTR_SK"] = claim["CLM"]["CLM_DT_SGNTR_SK"]
        claim_line["CLM_TYPE_CD"] = claim["CLM"]["CLM_TYPE_CD"]
        claim_line["CLM_NUM_SK"] = claim["CLM"]["CLM_NUM_SK"]
        claim_line["CLM_FROM_DT"] = claim["CLM"]["CLM_FROM_DT"]
        claim_line["CLM_LINE_FROM_DT"] = claim["CLM"]["CLM_FROM_DT"]
        claim_line["CLM_LINE_THRU_DT"] = claim["CLM"]["CLM_THRU_DT"]
        if clm_type_cd >= 10 and clm_type_cd <= 64:
            claim_line_inst["GEO_BENE_SK"] = claim["CLM"]["GEO_BENE_SK"]
            claim_line_inst["CLM_DT_SGNTR_SK"] = claim["CLM"]["CLM_DT_SGNTR_SK"]
            claim_line_inst["CLM_TYPE_CD"] = claim["CLM"]["CLM_TYPE_CD"]
            claim_line_inst["CLM_NUM_SK"] = claim["CLM"]["CLM_NUM_SK"]

        if clm_type_cd >= 71 and clm_type_cd <= 82:
            claim_line["CLM_RNDRG_PRVDR_TYPE_CD"] = random.choice(
                generator.code_systems["CLM_PRVDR_TYPE_CD"]
            )
            claim_line_prfnl["GEO_BENE_SK"] = claim["CLM"]["GEO_BENE_SK"]
            claim_line_prfnl["CLM_DT_SGNTR_SK"] = claim["CLM"]["CLM_DT_SGNTR_SK"]
            claim_line_prfnl["CLM_TYPE_CD"] = claim["CLM"]["CLM_TYPE_CD"]
            claim_line_prfnl["CLM_NUM_SK"] = claim["CLM"]["CLM_NUM_SK"]

            claim_line_prfnl["CLM_BENE_PRMRY_PYR_PD_AMT"] = round(random.uniform(0, 10000), 2)
            claim_line_prfnl["CLM_SRVC_DDCTBL_SW"] = random.choice(
                generator.code_systems["CLM_SRVC_DDCTBL_SW"]
            )
            claim_line_prfnl["CLM_PRCSG_IND_CD"] = random.choice(
                generator.code_systems["CLM_PRCSG_IND_CD"]
            )
            claim_line_prfnl["CLM_PMT_80_100_CD"] = random.choice(
                generator.code_systems["CLM_PMT_80_100_CD"]
            )

            claim_line_prfnl["CLM_MTUS_IND_CD"] = random.choice(
                generator.code_systems["CLM_MTUS_IND_CD"]
            )
            claim_line_prfnl["CLM_LINE_PRFNL_MTUS_CNT"] = random.randint(0, 10)
            # claim_line_prfnl['CLM_PRCNG_LCLTY_CD'] =
            # random.choice(generator.code_systems['CLM_PRCNG_LCLTY_CD'])
            # not yet available from the IDR
            claim_line_prfnl["CLM_PHYSN_ASTNT_CD"] = random.choice(
                generator.code_systems["CLM_PHYSN_ASTNT_CD"]
            )

            if random.randint(0, 10) == 6:
                claim_line_prfnl["CLM_LINE_HCT_HGB_TYPE_CD"] = random.choice(["R1", "R2"])
                claim_line_prfnl["CLM_LINE_CARR_CLNCL_LAB_NUM"] = random.choice(
                    ["11D1111111", "22D2222222"]
                )

            # these don't have much variance in our synthetic data, but they are not strictly
            # the same in actual data!
            claim_line["CLM_LINE_MDCR_COINSRNC_AMT"] = round(random.uniform(0, 5), 2)

            # pick a random diagnosis.

            claim_line["CLM_LINE_DGNS_CD"] = random.choice(diagnoses)["CLM_DGNS_CD"]
            claim_line["CLM_POS_CD"] = random.choice(generator.code_systems["CLM_POS_CD"])
            claim_line["CLM_RNDRG_PRVDR_PRTCPTG_CD"] = random.choice(
                generator.code_systems["CLM_RNDRG_PRVDR_PRTCPTG_CD"]
            )

        if clm_type_cd >= 71 and clm_type_cd <= 72:
            claim_line["CLM_RNDRG_PRVDR_TAX_NUM"] = random.choice(["1928347912", "912834729"])
            claim_line["CLM_RNDRG_PRVDR_PIN_NUM"] = random.choice(["29364819", "19238747"])
            claim_line["CLM_RNDRG_PRVDR_NPI_NUM"] = random.choice(type_1_npis)
            if random.choice([0, 10]) == 7:
                claim_line["CLM_LINE_ANSTHSA_UNIT_CNT"] = random.uniform(0, 10)
            if random.choice([0, 15]) == 7:
                claim_line["CLM_LINE_RX_NUM"] = random.choice(["1234", "423482347"])

        if clm_type_cd == 81 or clm_type_cd == 82:
            claim_line_prfnl["CLM_LINE_DMERC_SCRN_SVGS_AMT"] = round(random.uniform(0, 10000), 2)
            claim_line_prfnl["CLM_SUPLR_TYPE_CD"] = random.choice(
                generator.code_systems["CLM_SUPLR_TYPE_CD"]
            )
            claim_line_prfnl["CLM_LINE_PRFNL_DME_PRICE_AMT"] = round(random.uniform(0, 10000), 2)
            claim_line["CLM_RNDRG_PRVDR_NPI_NUM"] = random.choice(type_1_npis)

        add_meta_timestamps(claim_line_prfnl, claim["CLM"], max_date)

        claim_line["CLM_LINE_HCPCS_CD"] = random.choice(proc_codes_cpt_hcpcs)
        num_mods = random.randint(0, 5)
        if num_mods:
            claim_line["HCPCS_1_MDFR_CD"] = random.choice(hcpcs_mods)
        if num_mods > 1:
            claim_line["HCPCS_2_MDFR_CD"] = random.choice(hcpcs_mods)
        if num_mods > 2:
            claim_line["HCPCS_3_MDFR_CD"] = random.choice(hcpcs_mods)
        if num_mods > 3:
            claim_line["HCPCS_4_MDFR_CD"] = random.choice(hcpcs_mods)
        if num_mods > 4:
            claim_line["HCPCS_5_MDFR_CD"] = random.choice(hcpcs_mods)
        if random.choice([0, 1]):
            claim_line["CLM_LINE_NDC_CD"] = random.choice(available_ndc)
            claim_line["CLM_LINE_NDC_QTY"] = round(random.uniform(1, 1000), 2)
            claim_line["CLM_LINE_NDC_QTY_QLFYR_CD"] = "ML"
        claim_line["CLM_LINE_SRVC_UNIT_QTY"] = round(random.uniform(0, 5), 2)
        claim_line["CLM_LINE_REV_CTR_CD"] = random.choice(generator.code_systems["CLM_REV_CNTR_CD"])
        claim_line["CLM_LINE_BENE_PMT_AMT"] = round(random.uniform(0, 5), 2)
        claim_line["CLM_LINE_BENE_PD_AMT"] = round(random.uniform(0, 5), 2)
        claim_line["CLM_LINE_ALOWD_CHRG_AMT"] = round(random.uniform(0, 5), 2)
        claim_line["CLM_LINE_SBMT_CHRG_AMT"] = round(random.uniform(0, 5), 2)
        claim_line["CLM_LINE_CVRD_PD_AMT"] = round(random.uniform(0, 5), 2)
        claim_line["CLM_LINE_BLOOD_DDCTBL_AMT"] = round(random.uniform(0, 15), 2)
        claim_line["CLM_LINE_MDCR_DDCTBL_AMT"] = round(random.uniform(0, 5), 2)

        claim_line["CLM_LINE_PRVDR_PMT_AMT"] = round(random.uniform(0, 1500), 2)
        claim_line["CLM_LINE_NCVRD_CHRG_AMT"] = round(random.uniform(0, 1500), 2)

        add_meta_timestamps(claim_line, claim["CLM"], max_date)

        claim_line_inst["CLM_LINE_INSTNL_ADJSTD_AMT"] = round(random.uniform(0, 1500), 2)
        claim_line_inst["CLM_LINE_INSTNL_RDCD_AMT"] = round(random.uniform(0, 1500), 2)
        claim_line_inst["CLM_DDCTBL_COINSRNC_CD"] = random.choice(
            generator.code_systems["CLM_DDCTBL_COINSRNC_CD"]
        )
        claim_line_inst["CLM_LINE_INSTNL_RATE_AMT"] = round(random.uniform(0, 15), 2)
        claim_line_inst["CLM_LINE_INSTNL_MSP1_PD_AMT"] = round(random.uniform(0, 15), 2)
        claim_line_inst["CLM_LINE_INSTNL_MSP2_PD_AMT"] = round(random.uniform(0, 2), 2)
        claim_line_inst["CLM_LINE_INSTNL_REV_CTR_DT"] = claim["CLM"]["CLM_FROM_DT"]

        # In contrast to v2 DD this appears to populated in many.
        claim_line_inst["CLM_REV_DSCNT_IND_CD"] = random.choice(
            generator.code_systems["CLM_REV_DSCNT_IND_CD"]
        )
        claim_line_inst["CLM_OTAF_ONE_IND_CD"] = random.choice(
            generator.code_systems["CLM_OTAF_IND_CD"]
        )
        claim_line_inst["CLM_REV_PACKG_IND_CD"] = random.choice(
            generator.code_systems["CLM_REV_PACKG_IND_CD"]
        )
        claim_line_inst["CLM_REV_PMT_MTHD_CD"] = random.choice(
            generator.code_systems["CLM_REV_PMT_MTHD_CD"]
        )
        claim_line_inst["CLM_REV_CNTR_STUS_CD"] = random.choice(
            generator.code_systems["CLM_REV_CNTR_STUS_CD"]
        )
        claim_line_inst["CLM_ANSI_SGNTR_SK"] = random.choice(
            ["8585", "1", "4365", "1508", "5555", "9204", "6857", "5816", "11978"]
        )
        add_meta_timestamps(claim_line_inst, claim["CLM"], max_date)

        claim_line["CLM_UNIQ_ID"] = claim["CLM"]["CLM_UNIQ_ID"]
        claim_line["CLM_LINE_NUM"] = line_num
        claim_line_inst["CLM_LINE_NUM"] = line_num
        claim_line_prfnl["CLM_LINE_NUM"] = line_num
        claim["CLM_LINE"].append(claim_line)
        if clm_type_cd >= 10 and clm_type_cd <= 65:
            claim["CLM_LINE_INSTNL"].append(claim_line_inst)
        elif clm_type_cd >= 71 and clm_type_cd <= 82:
            claim["CLM_LINE_PRFNL"].append(claim_line_prfnl)

        # CLM_REV_APC_HIPPS_CD never populated for CLM_TYPE_CD 60 apart from null values (00000,0,~)
    return claim


def gen_pac_version_of_claim(claim, max_date):
    # note the fields to delete

    # Generating a Synthetic PAC claim is done in a rather naive way.
    # 1. Create a new CLM_UNIQ_ID
    # 2. Create a new 5 part key (eg GEO_BENE_SK, CLM_DT_SGNTR_SK)
    # 3. Update the relevant parts
    # 4. Delete information that's not accessible from that given source. This can probably be done
    # via config files in the future.

    pac_claim = copy.deepcopy(claim)
    pac_claim["CLM"]["CLM_UNIQ_ID"] = "".join(random.choices(string.digits, k=13))
    pac_clm_type_cd = int(pac_claim["CLM"]["CLM_TYPE_CD"])

    if pac_clm_type_cd in (60, 61, 62, 63, 64):
        pac_claim["CLM"]["CLM_TYPE_CD"] = random.choices(
            [1011, 2011, 1041, 2041], weights=[0.48, 0.48, 0.02, 0.02]
        )[0]

    if pac_clm_type_cd == 40:
        pac_claim["CLM"]["CLM_TYPE_CD"] = random.choices(
            [1013, 2013, 1071, 2071], weights=[0.48, 0.48, 0.02, 0.02]
        )[0]

    if pac_clm_type_cd == 10:
        pac_claim["CLM"]["CLM_TYPE_CD"] = random.choices(
            [1032, 2032, 1033, 2033], weights=[0.48, 0.48, 0.02, 0.02]
        )[0]

    if pac_clm_type_cd == 20:
        pac_claim["CLM"]["CLM_TYPE_CD"] = random.choice([1021, 2021])

    if pac_clm_type_cd == 30:
        pac_claim["CLM"]["CLM_TYPE_CD"] = random.choices([1018, 2018])[0]

    if pac_clm_type_cd == 50:
        pac_claim["CLM"]["CLM_TYPE_CD"] = random.choices(
            [1081, 2081, 1082, 2082], weights=[0.48, 0.48, 0.02, 0.02]
        )[0]

    if "CLM_BLOOD_PT_FRNSH_QTY" in pac_claim["CLM"]:
        pac_claim["CLM"].pop("CLM_BLOOD_PT_FRNSH_QTY")
    pac_claim["CLM"]["CLM_DT_SGNTR_SK"] = "".join(random.choices(string.digits, k=12))
    pac_claim["CLM_DT_SGNTR"]["CLM_DT_SGNTR_SK"] = pac_claim["CLM"]["CLM_DT_SGNTR_SK"]
    pac_claim["CLM"]["GEO_BENE_SK"] = "".join(random.choices(string.digits, k=5))
    pac_claim["CLM_FISS"] = {}
    pac_claim["CLM_FISS"]["CLM_DT_SGNTR_SK"] = pac_claim["CLM"]["CLM_DT_SGNTR_SK"]
    pac_claim["CLM_FISS"]["GEO_BENE_SK"] = pac_claim["CLM"]["GEO_BENE_SK"]
    pac_claim["CLM_FISS"]["CLM_NUM_SK"] = pac_claim["CLM"]["CLM_NUM_SK"]
    pac_claim["CLM_FISS"]["CLM_TYPE_CD"] = pac_claim["CLM"]["CLM_TYPE_CD"]
    pac_claim["CLM_FISS"]["CLM_CRNT_STUS_CD"] = random.choice(
        ["A", "F", "I", "S", "M", "P", "R", "D", "T", "U"]
    )
    add_meta_timestamps(pac_claim["CLM_FISS"], claim["CLM"], max_date)

    pac_claim["CLM_LCTN_HSTRY"] = {}
    pac_claim["CLM_LCTN_HSTRY"]["CLM_DT_SGNTR_SK"] = pac_claim["CLM"]["CLM_DT_SGNTR_SK"]
    pac_claim["CLM_LCTN_HSTRY"]["GEO_BENE_SK"] = pac_claim["CLM"]["GEO_BENE_SK"]
    pac_claim["CLM_LCTN_HSTRY"]["CLM_NUM_SK"] = pac_claim["CLM"]["CLM_NUM_SK"]
    pac_claim["CLM_LCTN_HSTRY"]["CLM_TYPE_CD"] = pac_claim["CLM"]["CLM_TYPE_CD"]
    pac_claim["CLM_LCTN_HSTRY"]["CLM_LCTN_CD_SQNC_NUM"] = "1"
    pac_claim["CLM_LCTN_HSTRY"]["CLM_AUDT_TRL_STUS_CD"] = random.choice(
        ["A", "F", "I", "S", "M", "P", "R", "D", "T", "U", "1", "2", "4", "8"]
    )
    add_meta_timestamps(pac_claim["CLM_LCTN_HSTRY"], claim["CLM"], max_date)

    for i in range(len(pac_claim["CLM_LINE"])):
        pac_claim["CLM_LINE"][i]["CLM_LINE_NUM"] = i + 1
        pac_claim["CLM_LINE"][i]["CLM_UNIQ_ID"] = pac_claim["CLM"]["CLM_UNIQ_ID"]
        pac_claim["CLM_LINE"][i]["GEO_BENE_SK"] = pac_claim["CLM"]["GEO_BENE_SK"]
        pac_claim["CLM_LINE"][i]["CLM_DT_SGNTR_SK"] = pac_claim["CLM"]["CLM_DT_SGNTR_SK"]
        pac_claim["CLM_LINE"][i]["CLM_TYPE_CD"] = pac_claim["CLM"]["CLM_TYPE_CD"]
    # Update CLM_LINE_INSTNL for institutional claims only
    if "CLM_LINE_INSTNL" in pac_claim and len(pac_claim["CLM_LINE_INSTNL"]) > 0:
        for i in range(len(pac_claim["CLM_LINE_INSTNL"])):
            pac_claim["CLM_LINE_INSTNL"][i]["GEO_BENE_SK"] = pac_claim["CLM"]["GEO_BENE_SK"]
            pac_claim["CLM_LINE_INSTNL"][i]["CLM_DT_SGNTR_SK"] = pac_claim["CLM"]["CLM_DT_SGNTR_SK"]
            pac_claim["CLM_LINE_INSTNL"][i]["CLM_TYPE_CD"] = pac_claim["CLM"]["CLM_TYPE_CD"]

    # Update CLM_LINE_PRFNL for professional claims only
    if "CLM_LINE_PRFNL" in pac_claim and len(pac_claim["CLM_LINE_PRFNL"]) > 0:
        for i in range(len(pac_claim["CLM_LINE_PRFNL"])):
            pac_claim["CLM_LINE_PRFNL"][i]["GEO_BENE_SK"] = pac_claim["CLM"]["GEO_BENE_SK"]
            pac_claim["CLM_LINE_PRFNL"][i]["CLM_DT_SGNTR_SK"] = pac_claim["CLM"]["CLM_DT_SGNTR_SK"]
            pac_claim["CLM_LINE_PRFNL"][i]["CLM_TYPE_CD"] = pac_claim["CLM"]["CLM_TYPE_CD"]

    for i in range(len(pac_claim["CLM_VAL"])):
        pac_claim["CLM_VAL"][i]["GEO_BENE_SK"] = pac_claim["CLM"]["GEO_BENE_SK"]
        pac_claim["CLM_VAL"][i]["CLM_DT_SGNTR_SK"] = pac_claim["CLM"]["CLM_DT_SGNTR_SK"]
        pac_claim["CLM_VAL"][i]["CLM_TYPE_CD"] = pac_claim["CLM"]["CLM_TYPE_CD"]

    # Update CLM_INSTNL for institutional claims only
    if pac_claim.get("CLM_INSTNL"):
        pac_claim["CLM_INSTNL"]["GEO_BENE_SK"] = pac_claim["CLM"]["GEO_BENE_SK"]
        pac_claim["CLM_INSTNL"]["CLM_DT_SGNTR_SK"] = pac_claim["CLM"]["CLM_DT_SGNTR_SK"]
        pac_claim["CLM_INSTNL"]["CLM_TYPE_CD"] = pac_claim["CLM"]["CLM_TYPE_CD"]

    for i in range(len(pac_claim["CLM_PROD"])):
        pac_claim["CLM_PROD"][i]["CLM_DT_SGNTR_SK"] = pac_claim["CLM"]["CLM_DT_SGNTR_SK"]
        pac_claim["CLM_PROD"][i]["GEO_BENE_SK"] = pac_claim["CLM"]["GEO_BENE_SK"]
        pac_claim["CLM_PROD"][i]["CLM_TYPE_CD"] = pac_claim["CLM"]["CLM_TYPE_CD"]
    if "CLM_MDCR_EXHSTD_DT" in pac_claim["CLM_DT_SGNTR"]:
        pac_claim["CLM_DT_SGNTR"].pop("CLM_MDCR_EXHSTD_DT")
    if "CLM_NCVRD_FROM_DT" in pac_claim["CLM_DT_SGNTR"]:
        pac_claim["CLM_DT_SGNTR"].pop("CLM_NCVRD_FROM_DT")
    if "CLM_NCVRD_THRU_DT" in pac_claim["CLM_DT_SGNTR"]:
        pac_claim["CLM_DT_SGNTR"].pop("CLM_NCVRD_THRU_DT")
    if "CLM_NCH_WKLY_PROC_DT" in pac_claim["CLM_DT_SGNTR"]:
        pac_claim["CLM_DT_SGNTR"].pop("CLM_NCH_WKLY_PROC_DT")
    if "CLM_ACTV_CARE_THRU_DT" in pac_claim["CLM_DT_SGNTR"]:
        pac_claim["CLM_DT_SGNTR"].pop("CLM_ACTV_CARE_THRU_DT")
    # Remove institutional-specific fields for institutional claims only
    if pac_claim.get("CLM_INSTNL"):
        if "CLM_MDCR_IP_BENE_DDCTBL_AMT" in pac_claim["CLM_INSTNL"]:
            pac_claim["CLM_INSTNL"].pop("CLM_MDCR_IP_BENE_DDCTBL_AMT")
        if "CLM_MDCR_INSTNL_PRMRY_PYR_AMT" in pac_claim["CLM_INSTNL"]:
            pac_claim["CLM_INSTNL"].pop("CLM_MDCR_INSTNL_PRMRY_PYR_AMT")
        if "CLM_PPS_IND_CD" in pac_claim["CLM_INSTNL"]:
            pac_claim["CLM_INSTNL"].pop("CLM_PPS_IND_CD")
        if "CLM_MDCR_HOSPC_PRD_CNT" in pac_claim["CLM_INSTNL"]:
            pac_claim["CLM_INSTNL"].pop("CLM_MDCR_HOSPC_PRD_CNT")
        if "CLM_INSTNL_DRG_OUTLIER_AMT" in pac_claim["CLM_INSTNL"]:
            pac_claim["CLM_INSTNL"].pop("CLM_INSTNL_DRG_OUTLIER_AMT")
        if "CLM_MDCR_HHA_TOT_VISIT_CNT" in pac_claim["CLM_INSTNL"]:
            pac_claim["CLM_INSTNL"].pop("CLM_MDCR_HHA_TOT_VISIT_CNT")
        if "CLM_HHA_LUP_IND_CD" in pac_claim["CLM_INSTNL"]:
            pac_claim["CLM_INSTNL"].pop("CLM_HHA_LUP_IND_CD")
        if "CLM_HHA_RFRL_CD" in pac_claim["CLM_INSTNL"]:
            pac_claim["CLM_INSTNL"].pop("CLM_HHA_RFRL_CD")
        if "CLM_MDCR_INSTNL_BENE_PD_AMT" in pac_claim["CLM_INSTNL"]:
            pac_claim["CLM_INSTNL"].pop("CLM_MDCR_INSTNL_BENE_PD_AMT")

    # Remove institutional line-specific fields for institutional claims only
    if "CLM_LINE_INSTNL" in pac_claim and len(pac_claim["CLM_LINE_INSTNL"]) > 0:
        for i in range(len(pac_claim["CLM_LINE_INSTNL"])):
            if i == len(pac_claim["CLM_LINE_INSTNL"]):
                continue
            if "CLM_ANSI_SGNTR_SK" in pac_claim["CLM_LINE_INSTNL"][i]:
                pac_claim["CLM_LINE_INSTNL"][i].pop("CLM_ANSI_SGNTR_SK")
            if "CLM_OTAF_ONE_IND_CD" in pac_claim["CLM_LINE_INSTNL"][i]:
                pac_claim["CLM_LINE_INSTNL"][i].pop("CLM_OTAF_ONE_IND_CD")
            if "CLM_REV_CNTR_STUS_CD" in pac_claim["CLM_LINE_INSTNL"][i]:
                pac_claim["CLM_LINE_INSTNL"][i].pop("CLM_REV_CNTR_STUS_CD")

    for i in range(len(pac_claim["CLM_LINE"])):
        if i == len(pac_claim["CLM_LINE"]):
            continue
        if "CLM_LINE_ANSTHSA_UNIT_CNT" in pac_claim["CLM_LINE"][i]:
            pac_claim["CLM_LINE"][i].pop("CLM_LINE_ANSTHSA_UNIT_CNT")
        if "CLM_RNDRG_PRVDR_PRTCPTG_CD" in pac_claim["CLM_LINE"][i]:
            pac_claim["CLM_LINE"][i].pop("CLM_RNDRG_PRVDR_PRTCPTG_CD")

    for i in range(len(pac_claim["CLM_LINE_PRFNL"])):
        if i == len(pac_claim["CLM_LINE_PRFNL"]):
            continue
        if "CLM_MTUS_IND_CD" in pac_claim["CLM_LINE_PRFNL"][i]:
            pac_claim["CLM_LINE_PRFNL"][i].pop("CLM_MTUS_IND_CD")
        if "CLM_PRCNG_LCLTY_CD" in pac_claim["CLM_LINE_PRFNL"][i]:
            pac_claim["CLM_LINE_PRFNL"][i].pop("CLM_PRCNG_LCLTY_CD")
        if "CLM_PHYSN_ASTNT_CD" in pac_claim["CLM_LINE_PRFNL"][i]:
            pac_claim["CLM_LINE_PRFNL"][i].pop("CLM_PHYSN_ASTNT_CD")
        if "CLM_LINE_PRFNL_MTUS_CNT" in pac_claim["CLM_LINE_PRFNL"][i]:
            pac_claim["CLM_LINE_PRFNL"][i].pop("CLM_LINE_PRFNL_MTUS_CNT")
        if "CLM_LINE_CARR_HPSA_SCRCTY_CD" in pac_claim["CLM_LINE_PRFNL"][i]:
            pac_claim["CLM_LINE_PRFNL"][i].pop("CLM_LINE_CARR_HPSA_SCRCTY_CD")
        if "CLM_PRMRY_PYR_CD" in pac_claim["CLM_LINE_PRFNL"][i]:
            pac_claim["CLM_LINE_PRFNL"][i].pop("CLM_PRMRY_PYR_CD")
        if "CLM_FED_TYPE_SRVC_CD" in pac_claim["CLM_LINE_PRFNL"][i]:
            pac_claim["CLM_LINE_PRFNL"][i].pop("CLM_FED_TYPE_SRVC_CD")
        if "CLM_PMT_80_100_CD" in pac_claim["CLM_LINE_PRFNL"][i]:
            pac_claim["CLM_LINE_PRFNL"][i].pop("CLM_PMT_80_100_CD")
        if "CLM_PRCSG_IND_CD" in pac_claim["CLM_LINE_PRFNL"][i]:
            pac_claim["CLM_LINE_PRFNL"][i].pop("CLM_PRCSG_IND_CD")
        if "CLM_PRVDR_SPCLTY_CD" in pac_claim["CLM_LINE_PRFNL"][i]:
            pac_claim["CLM_LINE_PRFNL"][i].pop("CLM_PRVDR_SPCLTY_CD")

    # Update CLM_INSTNL for institutional claims only
    if pac_claim.get("CLM_INSTNL"):
        # pac_claim['CLM_INSTNL']['CLM_UNIQ_ID'] = pac_claim['CLM']['CLM_UNIQ_ID']
        pac_claim["CLM_INSTNL"]["GEO_BENE_SK"] = pac_claim["CLM"]["GEO_BENE_SK"]
        pac_claim["CLM_INSTNL"]["CLM_DT_SGNTR_SK"] = pac_claim["CLM_DT_SGNTR"]["CLM_DT_SGNTR_SK"]

    if pac_claim["CLM"]["CLM_TYPE_CD"] in fiss_clm_type_cds:
        pac_claim["CLM"]["CLM_SRC_ID"] = 21000  # FISS
    elif pac_claim["CLM"]["CLM_TYPE_CD"] in mcs_clm_type_cds:
        pac_claim["CLM"]["CLM_SRC_ID"] = 22000  # MCS
    elif pac_claim["CLM"]["CLM_TYPE_CD"] in vms_cds:
        pac_claim["CLM"]["CLM_SRC_ID"] = 23000  # VMS

    if "CLM_DCMTN" in pac_claim:
        pac_claim.pop("CLM_DCMTN")

    return pac_claim


def add_meta_timestamps(obj, clm, max_date):
    if date.fromisoformat(clm["CLM_IDR_LD_DT"]) < date(2021, 4, 19):
        has_insrt_ts = random.random() > 0.5
    else:
        has_insrt_ts = True
    obj["IDR_INSRT_TS"] = (
        faker.date_time_between_dates(
            datetime.fromisoformat(clm["CLM_IDR_LD_DT"]),
            datetime.fromisoformat(max_date),
        )
        if has_insrt_ts
        else None
    )
    obj["IDR_UPDT_TS"] = (
        faker.date_time_between_dates(obj["IDR_INSRT_TS"], datetime.fromisoformat(max_date))
        if has_insrt_ts and random.random() > 0.8
        else None
    )


def main():
    parser = argparse.ArgumentParser(
        description="Generate Synthetic Data for Ingestion by the BFD v3 pipeline."
    )
    parser.add_argument(
        "--sushi",
        "-s",
        action="store_true",
        help="Generate new StructureDefinitions. Use when testing locally if new .fsh files "
        "have been added.",
    )
    parser.add_argument(
        "--benes",
        "-b",
        type=str,
        help="Pull BENE_SKs from the input file. Expected format is that of "
        "SYNTHETIC_BENE_HSTRY.csv",
    )
    parser.add_argument(
        "--min-claims", type=int, default=5, help="Minimum number of claims to generate per person"
    )
    parser.add_argument(
        "--max-claims", type=int, default=5, help="Maximum number of claims to generate per person"
    )

    args = parser.parse_args()
    if args.sushi:
        print("Running sushi build")
        _, stderr = run_command("sushi build", cwd="./sushi")
        if stderr:
            print("SUSHI errors:")
            print(stderr)

    bene_sk_list = [-1]
    if args.benes:
        df = pd.read_csv(args.benes)
        bene_sk_list = df["BENE_SK"].unique()

    CLM = []
    CLM_LINE = []
    CLM_VAL = []
    CLM_INSTNL = []
    CLM_LINE_INSTNL = []
    CLM_DT_SGNTR = []
    CLM_PROD = []
    CLM_DCMTN = []
    CLM_FISS = []
    CLM_LCTN_HSTRY = []
    CLM_PRFNL = []
    CLM_LINE_PRFNL = []
    CLM_LINE_RX = []
    pt_complete = 0
    min_claims = args.min_claims
    max_claims = args.max_claims
    if min_claims > max_claims:
        print(
            f"error: min claims value of {min_claims} is greater than "
            f"max claims value of {max_claims}"
        )
        sys.exit(1)
    max_date = str(date.today())
    for pt_complete, pt_bene_sk in enumerate(bene_sk_list):
        if (pt_complete) % 1000 == 0 and pt_complete > 0:
            print(
                f"Completed {pt_complete} patients with between {min_claims} and {max_claims} "
                "claims per patient."
            )
        for _ in range(random.randint(min_claims, max_claims)):
            clm_from_dt_min = "2018-01-01"
            claim = gen_claim(bene_sk=pt_bene_sk, min_date=clm_from_dt_min, max_date=max_date)
            CLM.append(claim["CLM"])
            CLM_LINE.extend(claim["CLM_LINE"])
            CLM_VAL.extend(claim["CLM_VAL"])
            CLM_DT_SGNTR.append(claim["CLM_DT_SGNTR"])
            CLM_PROD.extend(claim["CLM_PROD"])

            if "CLM_INSTNL" in claim:
                CLM_INSTNL.append(claim["CLM_INSTNL"])
            CLM_LINE_INSTNL.extend(claim["CLM_LINE_INSTNL"])
            CLM_DCMTN.append(claim["CLM_DCMTN"])
            # Only add professional data for non-Part D claims
            if claim["CLM"]["CLM_TYPE_CD"] not in (1, 2, 3, 4):
                CLM_PRFNL.append(claim["CLM_PRFNL"])
                CLM_LINE_PRFNL.extend(claim["CLM_LINE_PRFNL"])
                CLM_LINE_RX.extend(claim["CLM_LINE_RX"])
            # obviously we don't have pac claims for PD claims
            if random.choice([0, 1]) and claim["CLM"]["CLM_TYPE_CD"] not in (
                1,
                2,
                3,
                4,
            ):
                pac_claim = gen_pac_version_of_claim(claim, max_date)
                CLM.append(pac_claim["CLM"])
                CLM_LINE.extend(pac_claim["CLM_LINE"])
                CLM_VAL.extend(pac_claim["CLM_VAL"])
                CLM_DT_SGNTR.append(pac_claim["CLM_DT_SGNTR"])
                CLM_PROD.extend(pac_claim["CLM_PROD"])

                if pac_claim.get("CLM_INSTNL"):
                    CLM_INSTNL.append(pac_claim["CLM_INSTNL"])
                if "CLM_LINE_INSTNL" in pac_claim and len(pac_claim["CLM_LINE_INSTNL"]) > 0:
                    CLM_LINE_INSTNL.extend(pac_claim["CLM_LINE_INSTNL"])
                CLM_FISS.append(pac_claim["CLM_FISS"])
                CLM_LCTN_HSTRY.append(pac_claim["CLM_LCTN_HSTRY"])

    save_output_files(
        CLM,
        CLM_LINE,
        CLM_VAL,
        CLM_DT_SGNTR,
        CLM_PROD,
        CLM_INSTNL,
        CLM_LINE_INSTNL,
        CLM_DCMTN,
        CLM_FISS,
        CLM_LCTN_HSTRY,
        CLM_PRFNL,
        CLM_LINE_PRFNL,
        CLM_LINE_RX,
    )


if __name__ == "__main__":
    main()<|MERGE_RESOLUTION|>--- conflicted
+++ resolved
@@ -586,12 +586,8 @@
         claim["CLM"]["CLM_RNDRG_PRVDR_NPI_NUM"] = random.choice(type_1_npis)
         claim["CLM"]["CLM_BLG_PRVDR_OSCAR_NUM"] = random.choice(avail_oscar_codes_institutional)
         claim["CLM"]["CLM_MDCR_COINSRNC_AMT"] = round(random.uniform(0, 25), 2)
-<<<<<<< HEAD
-        claim["CLM"]["CLM_BLG_PRVDR_ZIP5_CD"] = random.choice(["75205", "77550", "77005"])
-=======
         claim['CLM']['CLM_BLG_PRVDR_ZIP5_CD'] = random.choice(['75205','77550','77005'])
         claim['CLM']['CLM_RLT_COND_SGNTR_SK'] = random.choice(avail_clm_rlt_cond_sk)
->>>>>>> 9c1e6ad5
 
     if clm_type_cd == 40 or (clm_type_cd > 70 and clm_type_cd <= 82):
         claim["CLM"]["PRVDR_RFRG_PRVDR_NPI_NUM"] = random.choice(type_1_npis)
