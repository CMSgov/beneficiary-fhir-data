import argparse
import copy
import os
import random
import shutil
import string
import subprocess
import sys
from datetime import date, datetime, timedelta
from pathlib import Path

import pandas as pd
import yaml
from faker import Faker
<<<<<<< HEAD
=======
from pydantic import BaseModel, ConfigDict, Field, TypeAdapter

>>>>>>> 70812f3d
from generator_util import GeneratorUtil


class SecurityLabelModel(BaseModel):
    model_config = ConfigDict(coerce_numbers_to_str=True)

    system: str
    code: str
    start_date: datetime = Field(validation_alias="startDate")
    end_date: datetime = Field(validation_alias="endDate")

    @property
    def normalized_code(self) -> str:
        return self.code.replace(".", "")


SECURITY_LABELS_ICD10_PROCEDURE_SYSTEMS = ["http://www.cms.gov/Medicare/Coding/ICD10"]
SECURITY_LABELS_ICD10_DIAGNOSIS_SYSTEMS = ["http://hl7.org/fhir/sid/icd-10-cm"]
SECURITY_LABELS_HCPCS_SYSTEMS = ["https://www.cms.gov/Medicare/Coding/HCPCSReleaseCodeSets"]
SECURITY_LABELS_CPT_SYSTEMS = ["http://www.ama-assn.org/go/cpt"]
SECURITY_LABELS_DRG_SYSTEMS = [
    "https://www.cms.gov/Medicare/Medicare-Fee-for-Service-Payment/AcuteInpatientPPS/MS-DRG-Classifications-and-Software"
]
SECURITY_LABELS_YML = Path(os.path.realpath(__file__)).parent.joinpath("security_labels.yml")
SECURITY_LABELS = TypeAdapter(list[SecurityLabelModel]).validate_python(
    yaml.safe_load(SECURITY_LABELS_YML.read_text()), by_alias=True
)

generator = GeneratorUtil()
faker = Faker()


def save_output_files(
    clm,
    clm_line,
    clm_val,
    clm_dt_sgntr,
    clm_prod,
    clm_instnl,
    clm_line_instnl,
    clm_dcmtn,
    clm_fiss,
    clm_lctn_hstry,
    clm_prfnl,
    clm_line_prfnl,
    clm_line_rx,
):
    Path("out").mkdir(exist_ok=True)

    df = pd.json_normalize(clm)
    df["CLM_BLOOD_PT_FRNSH_QTY"] = df["CLM_BLOOD_PT_FRNSH_QTY"].astype("Int64")
    df["CLM_BLG_PRVDR_OSCAR_NUM"] = df["CLM_BLG_PRVDR_OSCAR_NUM"].astype("string")
    # Columns you want as string without decimal/nan
    int_to_string_cols = [
        "CLM_TYPE_CD",
        "CLM_NUM_SK",
        "PRVDR_PRSCRBNG_PRVDR_NPI_NUM",
        "PRVDR_RFRG_PRVDR_NPI_NUM",
        "PRVDR_BLG_PRVDR_NPI_NUM",
        "CLM_ATNDG_PRVDR_NPI_NUM",
        "CLM_OPRTG_PRVDR_NPI_NUM",
        "CLM_OTHR_PRVDR_NPI_NUM",
        "CLM_RNDRG_PRVDR_NPI_NUM",
    ]

    for col in int_to_string_cols:
        df[col] = (
            df[col]
            .astype("Int64")  # Handle floats like 1234.0 → 1234
            .astype("string")  # Pandas nullable string type
            .fillna("")  # Replace <NA> with empty string
        )
    df.to_csv("out/SYNTHETIC_CLM.csv", index=False)

    df = pd.json_normalize(clm_line)
    df["CLM_LINE_NUM"] = df["CLM_LINE_NUM"].astype("str")
    df.to_csv("out/SYNTHETIC_CLM_LINE.csv", index=False)
    df = pd.json_normalize(clm_val)
    df.to_csv("out/SYNTHETIC_CLM_VAL.csv", index=False)
    df = pd.json_normalize(clm_dt_sgntr)
    df.to_csv("out/SYNTHETIC_CLM_DT_SGNTR.csv", index=False)
    df = pd.json_normalize(clm_prod)
    df.to_csv("out/SYNTHETIC_CLM_PROD.csv", index=False)
    df = pd.json_normalize(clm_instnl)
    df.to_csv("out/SYNTHETIC_CLM_INSTNL.csv", index=False)
    df = pd.DataFrame(clm_line_instnl)
    df["CLM_LINE_NUM"] = df["CLM_LINE_NUM"].astype("str")
    df.to_csv("out/SYNTHETIC_CLM_LINE_INSTNL.csv", index=False)
    df = pd.json_normalize(clm_dcmtn)
    df.to_csv("out/SYNTHETIC_CLM_DCMTN.csv", index=False)
    df = pd.json_normalize(clm_lctn_hstry)
    df.to_csv("out/SYNTHETIC_CLM_LCTN_HSTRY.csv", index=False)
    df = pd.json_normalize(clm_fiss)
    df.to_csv("out/SYNTHETIC_CLM_FISS.csv", index=False)
    df = pd.json_normalize(clm_prfnl)
    df.to_csv("out/SYNTHETIC_CLM_PRFNL.csv", index=False)
    df = pd.json_normalize(clm_line_prfnl)
    df["CLM_LINE_NUM"] = df["CLM_LINE_NUM"].astype("str")
    df.to_csv("out/SYNTHETIC_CLM_LINE_PRFNL.csv", index=False)
    df = pd.json_normalize(clm_line_rx)
    df.to_csv("out/SYNTHETIC_CLM_LINE_RX.csv", index=False)
    # these are mostly static
    shutil.copy("sample-data/SYNTHETIC_CLM_ANSI_SGNTR.csv", "out/SYNTHETIC_CLM_ANSI_SGNTR.csv")


fiss_clm_type_cds = [
    1011,
    1041,
    1012,
    1013,
    1014,
    1022,
    1023,
    1034,
    1071,
    1072,
    1073,
    1074,
    1075,
    1076,
    1077,
    1083,
    1085,
    1087,
    1089,
    1032,
    1033,
    1081,
    1082,
    1021,
    1018,
    2011,
    2041,
    2012,
    2013,
    2014,
    2022,
    2023,
    2034,
    2071,
    2072,
    2073,
    2074,
    2075,
    2076,
    2077,
    2083,
    2085,
    2087,
    2089,
    2032,
    2033,
    2081,
    2082,
    2021,
    2018,
]
mcs_clm_type_cds = [1700, 2700]
vms_cds = [1800, 2800]

institutional_claim_types = [10, 20, 30, 40, 50, 60, 61, 62, 63, 64, *fiss_clm_type_cds]

type_1_npis = [
    1942945159,
    1437702123,
    1972944437,
    1447692959,
    1558719914,
    1730548868,
    1023051596,
    1003488552,
    1720749690,
]
type_2_npis = [
    1093792350,
    1548226988,
    1477643690,
    1104867175,
    1669572467,
    1508565987,
    1649041195,
]
avail_oscar_codes_institutional = [
    "39T14",
    "000000",
    "001500",
    "001502",
    "001503",
    "001504",
    "001505",
    "001509",
    "001510",
]

code_systems = {}

available_samhsa_icd_10_dgns_codes = [
    x.normalized_code  # IDR has codes without the dot
    for x in SECURITY_LABELS
    if x.system in SECURITY_LABELS_ICD10_DIAGNOSIS_SYSTEMS
]
available_non_samhsa_icd_10_dgns_codes = [
    "W6162",
    "V972",
    "V970",
    "W5922XA",
    "Z631",
    "W5541XA",
    "Y92311",
    "E1169",
    "R465",
    "V9733",
    "Y931",
    "R461",
    "E0170",
    "E0290",
    "W5529",
    "W213",
    "W5813XD",
    "W303XXA",
]
available_samhsa_icd_10_prcdr_codes = [
    x.normalized_code
    for x in SECURITY_LABELS
    if x.system in SECURITY_LABELS_ICD10_PROCEDURE_SYSTEMS
]
available_non_samhsa_icd_10_prcdr_codes = [
    "02HV33Z",
    "5A1D70Z",
    "30233N1",
    "B2111ZZ",
    "0BH17EZ",
    "4A023N7",
    "5A09357",
    "5A1955Z",
    "5A1945Z",
]
proc_codes_samhsa_cpt_hcpcs = [
    x.normalized_code
    for x in SECURITY_LABELS
    if x.system in SECURITY_LABELS_HCPCS_SYSTEMS or x.system in SECURITY_LABELS_CPT_SYSTEMS
]
proc_codes_non_samhsa_cpt_hcpcs = ["99213", "99453", "J2270"]
hcpcs_mods = ["1P", "22", "23", "28", "32", "U6", "US", "PC", "PD"]
available_ndc = [
    "00338004904",
    "00264180032",
    "00338011704",
    "00264180031",
    "00264780020",
]
clm_poa_ind_choices = ["N", "1", "U", "X", "W", "0", "~", "Z", "Y", ""]
avail_pbp_nums = ["001", "002", "003", "004", "005", "006", "007", "008", "009", "010"]
avail_clm_rlt_cond_sk = ["193064687", "117814", "193065597", "117853", "193074307"]

non_samhsa_dgns_drg_cds = list(range(43))
samhsa_dgns_drg_cds = [
    int(x.normalized_code) for x in SECURITY_LABELS if x.system in SECURITY_LABELS_DRG_SYSTEMS
]


# Choose SAMHSA codes 1% of the time
def get_icd_10_dgns_codes() -> list[str]:
    return random.choices(
        population=[available_samhsa_icd_10_dgns_codes, available_non_samhsa_icd_10_dgns_codes],
        weights=(1, 99),
        k=1,
    )[0]


def get_icd_10_prcdr_codes() -> list[str]:
    return random.choices(
        population=[available_samhsa_icd_10_prcdr_codes, available_non_samhsa_icd_10_prcdr_codes],
        weights=(1, 99),
        k=1,
    )[0]


def get_hcpcs_proc_codes() -> list[str]:
    return random.choices(
        population=[proc_codes_samhsa_cpt_hcpcs, proc_codes_non_samhsa_cpt_hcpcs],
        weights=(1, 99),
        k=1,
    )[0]


def get_drg_dgns_codes() -> list[int]:
    return random.choices(
        population=[samhsa_dgns_drg_cds, non_samhsa_dgns_drg_cds],
        weights=(1, 99),
        k=1,
    )[0]


def run_command(cmd, cwd=None):
    try:
        result = subprocess.run(
            cmd, cwd=cwd, shell=True, check=True, text=True, capture_output=True
        )
        return result.stdout, result.stderr
    except subprocess.CalledProcessError as e:
        print("Error running command:", cmd)
        if e.stderr:
            print("Error output:", e.stderr)
        else:
            print("Error info (not necessarily stderr):", e)
        sys.exit(1)


def random_date(start_date, end_date):
    start_formatted = date.fromisoformat(start_date).toordinal()
    end_formatted = date.fromisoformat(end_date).toordinal()
    rand_date = random.randint(start_formatted, end_formatted)
    return date.fromordinal(rand_date).isoformat()


def gen_thru_dt(frm_dt, max_days=30):
    from_date = date.fromisoformat(frm_dt)
    days_to_add = random.randint(0, max_days)
    return (from_date + timedelta(days=days_to_add)).isoformat()


def add_days(input_dt, days_to_add=0):
    return (date.fromisoformat(input_dt) + timedelta(days=days_to_add)).isoformat()


def add_diagnoses(clm_type_cd=-1):
    diagnosis_list = []
    num_diagnoses = 0
    if clm_type_cd in (10, 20, 30, 50, 60, 61, 62, 63, 64):
        # inpatient uses concepts of principal, admitting, other, external
        principal_diagnosis = {
            "CLM_DGNS_CD": random.choice(get_icd_10_dgns_codes()),
            "CLM_VAL_SQNC_NUM": "1",
            "CLM_DGNS_PRCDR_ICD_IND": "0",
            "CLM_PROD_TYPE_CD": "P",
            "CLM_POA_IND": "~",
        }
        first_diagnosis = {
            "CLM_DGNS_CD": principal_diagnosis["CLM_DGNS_CD"],
            "CLM_VAL_SQNC_NUM": "1",
            "CLM_DGNS_PRCDR_ICD_IND": "0",
            "CLM_PROD_TYPE_CD": "D",
            "CLM_POA_IND": random.choice(clm_poa_ind_choices),
        }
        admitting_diagnosis = {
            "CLM_DGNS_CD": random.choice(get_icd_10_dgns_codes()),
            "CLM_VAL_SQNC_NUM": "1",
            "CLM_DGNS_PRCDR_ICD_IND": "0",
            "CLM_PROD_TYPE_CD": "A",
            "CLM_POA_IND": "~",
        }
        external_1 = {
            "CLM_DGNS_CD": random.choice(get_icd_10_dgns_codes()),
            "CLM_VAL_SQNC_NUM": "1",
            "CLM_DGNS_PRCDR_ICD_IND": "0",
            "CLM_PROD_TYPE_CD": "E",
            "CLM_POA_IND": random.choice(clm_poa_ind_choices),
        }
        first_external = {
            "CLM_DGNS_CD": external_1["CLM_DGNS_CD"],
            "CLM_VAL_SQNC_NUM": "1",
            "CLM_DGNS_PRCDR_ICD_IND": "0",
            "CLM_PROD_TYPE_CD": "1",
            "CLM_POA_IND": "~",
        }
        diagnosis_list.append(principal_diagnosis)
        diagnosis_list.append(first_diagnosis)
        diagnosis_list.append(admitting_diagnosis)
        diagnosis_list.append(external_1)
        diagnosis_list.append(first_external)
        num_diagnoses = random.randint(2, 15)
    elif clm_type_cd == 40:
        # outpatient uses principal, other, external cause of injury, patient reason for visit
        principal_diagnosis = {
            "CLM_DGNS_CD": random.choice(get_icd_10_dgns_codes()),
            "CLM_VAL_SQNC_NUM": "1",
            "CLM_DGNS_PRCDR_ICD_IND": "0",
            "CLM_PROD_TYPE_CD": "P",
            "CLM_POA_IND": "~",
        }
        first_diagnosis = {
            "CLM_DGNS_CD": principal_diagnosis["CLM_DGNS_CD"],
            "CLM_VAL_SQNC_NUM": "1",
            "CLM_DGNS_PRCDR_ICD_IND": "0",
            "CLM_PROD_TYPE_CD": "D",
            "CLM_POA_IND": "~",
        }
        rfv_diag = {
            "CLM_DGNS_CD": principal_diagnosis["CLM_DGNS_CD"],
            "CLM_VAL_SQNC_NUM": "1",
            "CLM_DGNS_PRCDR_ICD_IND": "0",
            "CLM_PROD_TYPE_CD": "1",
            "CLM_POA_IND": "~",
        }
        diagnosis_list.append(principal_diagnosis)
        diagnosis_list.append(first_diagnosis)
        diagnosis_list.append(rfv_diag)
        num_diagnoses = random.randint(2, 15)
    elif clm_type_cd in (71, 72, 81, 82):
        # professional claims use principal diagnosis and other diagnoses
        principal_diagnosis = {
            "CLM_DGNS_CD": random.choice(get_icd_10_dgns_codes()),
            "CLM_VAL_SQNC_NUM": "1",
            "CLM_DGNS_PRCDR_ICD_IND": "0",
            "CLM_PROD_TYPE_CD": "P",
            "CLM_POA_IND": "~",
        }
        first_diagnosis = {
            "CLM_DGNS_CD": principal_diagnosis["CLM_DGNS_CD"],
            "CLM_VAL_SQNC_NUM": "1",
            "CLM_DGNS_PRCDR_ICD_IND": "0",
            "CLM_PROD_TYPE_CD": "D",
            "CLM_POA_IND": "~",
        }
        diagnosis_list.append(principal_diagnosis)
        diagnosis_list.append(first_diagnosis)
        num_diagnoses = random.randint(2, 8)  # Professional claims typically have fewer diagnoses

    if num_diagnoses > 1 and clm_type_cd in (10, 20, 30, 50, 60, 61, 62, 63, 64):
        for diagnosis_sqnc in range(2, num_diagnoses):
            diagnosis = {
                "CLM_DGNS_CD": random.choice(get_icd_10_dgns_codes()),
                "CLM_VAL_SQNC_NUM": diagnosis_sqnc,
                "CLM_DGNS_PRCDR_ICD_IND": "0",
                "CLM_PROD_TYPE_CD": "D",
                "CLM_POA_IND": random.choice(clm_poa_ind_choices),
            }
            diagnosis_list.append(diagnosis)
    elif clm_type_cd == 40:
        for diagnosis_sqnc in range(2, num_diagnoses):
            diagnosis = {
                "CLM_DGNS_CD": random.choice(get_icd_10_dgns_codes()),
                "CLM_VAL_SQNC_NUM": diagnosis_sqnc,
                "CLM_DGNS_PRCDR_ICD_IND": "0",
                "CLM_PROD_TYPE_CD": "D",
            }
            diagnosis_list.append(diagnosis)
    elif clm_type_cd in (71, 72, 81, 82):
        for diagnosis_sqnc in range(2, num_diagnoses):
            diagnosis = {
                "CLM_DGNS_CD": random.choice(get_icd_10_dgns_codes()),
                "CLM_VAL_SQNC_NUM": diagnosis_sqnc,
                "CLM_DGNS_PRCDR_ICD_IND": "0",
                "CLM_PROD_TYPE_CD": "D",
                "CLM_POA_IND": "~",
            }
            diagnosis_list.append(diagnosis)

    return diagnosis_list


def gen_procedure_icd10pcs():
    procedure = {}
    procedure["CLM_PROD_TYPE_CD"] = "S"
    procedure["CLM_PRCDR_CD"] = random.choice(get_icd_10_prcdr_codes())
    procedure["CLM_DGNS_PRCDR_ICD_IND"] = "0"
    return procedure


now = date.today()


def gen_claim(bene_sk="-1", min_date="2018-01-01", max_date=str(now)):
    claim = {
        "CLM": {},
        "CLM_LINE": [],
        "CLM_DT_SGNTR": {},
        "CLM_LINE_INSTNL": [],
        "CLM_DCMTN": {},
        "CLM_PRFNL": {},
        "CLM_LINE_PRFNL": [],
        "CLM_LINE_RX": [],
    }
    clm_dt_sgntr = {}
    clm_dt_sgntr["CLM_DT_SGNTR_SK"] = "".join(random.choices(string.digits, k=12))
    claim["CLM"]["CLM_DT_SGNTR_SK"] = clm_dt_sgntr["CLM_DT_SGNTR_SK"]
    claim["CLM"]["CLM_UNIQ_ID"] = "-" + "".join(random.choices(string.digits, k=13))
    # clm_type_cd = 60
    clm_type_cd = random.choice([1, 2, 3, 4, 10, 20, 30, 40, 50, 60, 71, 72, 81, 82])
    claim["CLM"]["CLM_TYPE_CD"] = clm_type_cd

    clm_src_id = -1
    clm_src_id = 20000
    claim["CLM"]["CLM_SRC_ID"] = clm_src_id
    claim["CLM"]["CLM_FROM_DT"] = random_date(min_date, max_date)
    claim["CLM"]["CLM_THRU_DT"] = gen_thru_dt(claim["CLM"]["CLM_FROM_DT"])

    # NON-PDE
    claim["CLM"]["CLM_CNTL_NUM"] = "".join(random.choices(string.digits, k=14)) + "".join(
        random.choices(string.ascii_uppercase, k=3)
    )
    # PDE -> diff Claim control number process.
    if clm_type_cd in (1, 2, 3, 4):
        claim["CLM"]["CLM_ORIG_CNTL_NUM"] = "".join(random.choices(string.digits, k=14)) + "".join(
            random.choices(string.ascii_uppercase, k=3)
        )
        claim["CLM"]["CLM_RLT_COND_SGNTR_SK"] = "-1"

    if clm_type_cd in (20, 30, 40, 60, 61, 62, 63, 71, 72):
        claim["CLM"]["CLM_BLOOD_PT_FRNSH_QTY"] = random.randint(0, 20)

    claim["CLM"]["CLM_NUM_SK"] = 1
    claim["CLM"]["CLM_EFCTV_DT"] = str(date.today())
    claim["CLM"]["CLM_IDR_LD_DT"] = random_date(claim["CLM"]["CLM_FROM_DT"], max_date)
    claim["CLM"]["CLM_OBSLT_DT"] = "9999-12-31"
    claim["CLM"]["GEO_BENE_SK"] = "".join(random.choices(string.digits, k=5))
    claim["CLM"]["BENE_SK"] = bene_sk
    claim["CLM"]["CLM_DISP_CD"] = random.choice(generator.code_systems["CLM_DISP_CD"])
    claim["CLM"]["CLM_QUERY_CD"] = random.choice(generator.code_systems["CLM_QUERY_CD"])
    claim["CLM"]["CLM_ADJSTMT_TYPE_CD"] = random.choice(
        generator.code_systems["CLM_ADJSTMT_TYPE_CD"]
    )

    if clm_type_cd in (1, 2, 3, 4):
        claim["CLM"]["CLM_SRVC_PRVDR_GNRC_ID_NUM"] = random.choice(type_2_npis)
        claim["CLM"]["CLM_PD_DT"] = random_date(
            claim["CLM"]["CLM_FROM_DT"], claim["CLM"]["CLM_THRU_DT"]
        )
        claim["CLM"]["PRVDR_PRSCRBNG_PRVDR_NPI_NUM"] = random.choice(type_1_npis)
        claim["CLM"]["CLM_SBMT_CHRG_AMT"] = round(random.uniform(1, 1000000), 2)
        claim["CLM"]["CLM_SBMT_FRMT_CD"] = random.choice(generator.code_systems["CLM_SBMT_FRMT_CD"])
        claim["CLM"]["CLM_SBMTR_CNTRCT_NUM"] = "Z0001"
        claim["CLM"]["CLM_SBMTR_CNTRCT_PBP_NUM"] = random.choice(avail_pbp_nums)
        claim_line = {}
        claim_line["CLM_UNIQ_ID"] = claim["CLM"]["CLM_UNIQ_ID"]
        claim_line["CLM_NUM_SK"] = claim["CLM"]["CLM_NUM_SK"]
        claim_line["CLM_TYPE_CD"] = claim["CLM"]["CLM_TYPE_CD"]
        claim_line["GEO_BENE_SK"] = claim["CLM"]["GEO_BENE_SK"]
        claim_line["CLM_DT_SGNTR_SK"] = claim["CLM"]["CLM_DT_SGNTR_SK"]
        claim_line["CLM_LINE_CVRD_PD_AMT"] = round(random.uniform(1, 1000000), 2)
        claim_line["CLM_LINE_NCVRD_PD_AMT"] = round(random.uniform(1, 1000000), 2)
        claim_line["CLM_LINE_NCVRD_CHRG_AMT"] = round(random.uniform(0, 1500), 2)
        claim_line["CLM_LINE_NDC_CD"] = random.choice(available_ndc)
        claim_line["CLM_LINE_SRVC_UNIT_QTY"] = random.randint(1, 10)
        claim_line["CLM_LINE_FROM_DT"] = claim["CLM"]["CLM_FROM_DT"]
        claim_line["CLM_LINE_THRU_DT"] = claim["CLM"]["CLM_THRU_DT"]
        claim_line["CLM_LINE_NDC_QTY"] = random.randint(1, 10)
        claim_line["CLM_LINE_NDC_QTY_QLFYR_CD"] = "ML"
        claim_line["CLM_LINE_BENE_PD_AMT"] = round(random.uniform(1, 1000000), 2)
        claim_line["CLM_LINE_PRVDR_PMT_AMT"] = round(random.uniform(1, 1000000), 2)
        claim_line["CLM_LINE_SBMT_CHRG_AMT"] = round(random.uniform(0, 5), 2)
        claim_line["CLM_LINE_BENE_PMT_AMT"] = round(random.uniform(0, 5), 2)
        claim_line["CLM_LINE_BLOOD_DDCTBL_AMT"] = round(random.uniform(0, 15), 2)
        claim_line["CLM_LINE_MDCR_DDCTBL_AMT"] = round(random.uniform(0, 5), 2)
        claim_line["CLM_LINE_NUM"] = "1"
        claim_line["CLM_FROM_DT"] = claim["CLM"]["CLM_FROM_DT"]
        claim_line["CLM_LINE_RX_NUM"] = round(random.uniform(0, 100000), 2)

        claim_line_rx = {}
        claim_line_rx["CLM_UNIQ_ID"] = claim["CLM"]["CLM_UNIQ_ID"]
        claim_line_rx["CLM_NUM_SK"] = claim["CLM"]["CLM_NUM_SK"]
        claim_line_rx["CLM_TYPE_CD"] = claim["CLM"]["CLM_TYPE_CD"]
        claim_line_rx["GEO_BENE_SK"] = claim["CLM"]["GEO_BENE_SK"]
        claim_line_rx["CLM_LINE_NUM"] = "1"
        claim_line_rx["CLM_FROM_DT"] = claim["CLM"]["CLM_FROM_DT"]
        claim_line_rx["CLM_DSPNSNG_STUS_CD"] = random.choice(["P", "C"])
        claim_line_rx["CLM_LINE_RX_ORGN_CD"] = random.choice(
            generator.code_systems["CLM_LINE_RX_ORGN_CD"]
        )
        claim_line_rx["CLM_BRND_GNRC_CD"] = random.choice(
            generator.code_systems["CLM_BRND_GNRC_CD"]
        )
        claim_line_rx["CLM_PTNT_RSDNC_CD"] = random.choice(
            generator.code_systems["CLM_PTNT_RSDNC_CD"]
        )
        claim_line_rx["CLM_PHRMCY_SRVC_TYPE_CD"] = random.choice(
            generator.code_systems["CLM_PHRMCY_SRVC_TYPE_CD"]
        )
        claim_line_rx["CLM_LINE_AUTHRZD_FILL_NUM"] = (
            "0"  # for whatever reason, this is always zero in the IDR
        )
        claim_line_rx["CLM_LTC_DSPNSNG_MTHD_CD"] = random.choice(
            generator.code_systems["CLM_LTC_DSPNSNG_MTHD_CD"]
        )
        claim_line_rx["CLM_CMPND_CD"] = random.choice(generator.code_systems["CLM_CMPND_CD"])
        claim_line_rx["CLM_LINE_DAYS_SUPLY_QTY"] = random.randint(1, 10)
        claim_line_rx["CLM_LINE_RX_FILL_NUM"] = random.randint(1, 10)
        claim_line_rx["CLM_DAW_PROD_SLCTN_CD"] = random.choice([0, 1, 2, 3, 4, 5, 6, 7, 8, 9])
        claim_line_rx["CLM_DRUG_CVRG_STUS_CD"] = random.choice(
            generator.code_systems["CLM_DRUG_CVRG_STUS_CD"]
        )
        claim_line_rx["CLM_CTSTRPHC_CVRG_IND_CD"] = random.choice(
            generator.code_systems["CLM_CTSTRPHC_CVRG_IND_CD"]
        )
        claim_line_rx["CLM_LINE_GRS_ABOVE_THRSHLD_AMT"] = round(random.uniform(1, 1000000), 2)
        claim_line_rx["CLM_LINE_GRS_BLW_THRSHLD_AMT"] = round(random.uniform(1, 1000000), 2)
        claim_line_rx["CLM_LINE_LIS_AMT"] = round(random.uniform(1, 1000000), 2)
        claim_line_rx["CLM_LINE_TROOP_TOT_AMT"] = round(random.uniform(1, 1000000), 2)
        claim_line_rx["CLM_LINE_PLRO_AMT"] = round(random.uniform(1, 1000000), 2)
        claim_line_rx["CLM_RPTD_MFTR_DSCNT_AMT"] = round(random.uniform(1, 1000000), 2)
        claim_line_rx["CLM_LINE_INGRDNT_CST_AMT"] = round(random.uniform(1, 1000000), 2)
        claim_line_rx["CLM_LINE_VCCN_ADMIN_FEE_AMT"] = round(random.uniform(1, 1000000), 2)
        claim_line_rx["CLM_LINE_SRVC_CST_AMT"] = round(random.uniform(1, 1000000), 2)
        claim_line_rx["CLM_LINE_SLS_TAX_AMT"] = round(random.uniform(1, 1000000), 2)
        claim_line_rx["CLM_PRCNG_EXCPTN_CD"] = random.choice(["", "O", "M"])

        claim["CLM_LINE"].append(claim_line)
        claim["CLM_LINE_RX"].append(claim_line_rx)

    tob_code = random.choice(generator.code_systems["CLM_BILL_FREQ_CD"])
    claim["CLM"]["CLM_BILL_FAC_TYPE_CD"] = tob_code[0]
    claim["CLM"]["CLM_BILL_CLSFCTN_CD"] = tob_code[1]
    claim["CLM"]["CLM_BILL_FREQ_CD"] = tob_code[2]

    claim["CLM"]["CLM_CNTRCTR_NUM"] = random.choice(generator.code_systems["CLM_CNTRCTR_NUM"])
    claim["CLM"]["CLM_NCH_PRMRY_PYR_CD"] = random.choice(
        generator.code_systems["CLM_NCH_PRMRY_PYR_CD"]
    )

    add_meta_timestamps(claim["CLM"], claim["CLM"], max_date)
    add_meta_timestamps(clm_dt_sgntr, claim["CLM"], max_date)

    clm_finl_actn_ind = "N"
    if clm_type_cd in (1, 2, 3, 4, 10, 20, 30, 40, 50, 60, 61, 62, 63, 71, 72, 81, 82):
        clm_finl_actn_ind = "Y"
    elif clm_type_cd >= 2000 and clm_type_cd < 2800:
        clm_finl_actn_ind = random.choice(["Y", "N"])
    claim["CLM"]["CLM_FINL_ACTN_IND"] = clm_finl_actn_ind

    clm_ltst_clm_ind = "N"
    if clm_type_cd in (1, 2, 3, 4, 10, 20, 30, 40, 50, 60, 61, 62, 63, 71, 72, 81, 82):
        clm_ltst_clm_ind = random.choice(["Y", "N"])
    claim["CLM"]["CLM_LTST_CLM_IND"] = clm_ltst_clm_ind

    claim["CLM_DCMTN"]["CLM_DT_SGNTR_SK"] = claim["CLM"]["CLM_DT_SGNTR_SK"]
    claim["CLM_DCMTN"]["CLM_NUM_SK"] = claim["CLM"]["CLM_NUM_SK"]
    claim["CLM_DCMTN"]["GEO_BENE_SK"] = claim["CLM"]["GEO_BENE_SK"]
    claim["CLM_DCMTN"]["CLM_TYPE_CD"] = claim["CLM"]["CLM_TYPE_CD"]

    # CLM_RIC_CDs are generally tied to the claim type code.
    if clm_type_cd in (20, 30, 50, 60, 61, 62, 63, 64):
        # part A!
        claim["CLM_DCMTN"]["CLM_NRLN_RIC_CD"] = "V"  # inpatient
    elif clm_type_cd == 40:
        # outpatient
        claim["CLM_DCMTN"]["CLM_NRLN_RIC_CD"] = "W"  # outpatient
    elif clm_type_cd == 10:
        claim["CLM_DCMTN"]["CLM_NRLN_RIC_CD"] = random.choice(["U", "V", "W"])
    elif clm_type_cd in (71, 72):
        claim["CLM_DCMTN"]["CLM_NRLN_RIC_CD"] = "O"
    elif clm_type_cd in (81, 82):
        claim["CLM_DCMTN"]["CLM_NRLN_RIC_CD"] = "M"

    add_meta_timestamps(claim["CLM_DCMTN"], claim["CLM"], max_date)

    # provider elements:
    if (clm_type_cd < 65 and clm_type_cd >= 10) or clm_type_cd in fiss_clm_type_cds:
        claim["CLM"]["PRVDR_BLG_PRVDR_NPI_NUM"] = random.choice(type_2_npis)
        claim["CLM"]["CLM_ATNDG_PRVDR_NPI_NUM"] = random.choice(type_1_npis)
        claim["CLM"]["CLM_OPRTG_PRVDR_NPI_NUM"] = random.choice(type_1_npis)
        claim["CLM"]["CLM_OTHR_PRVDR_NPI_NUM"] = random.choice(type_1_npis)
        claim["CLM"]["CLM_RNDRG_PRVDR_NPI_NUM"] = random.choice(type_1_npis)
        claim["CLM"]["CLM_BLG_PRVDR_OSCAR_NUM"] = random.choice(avail_oscar_codes_institutional)
        claim["CLM"]["CLM_MDCR_COINSRNC_AMT"] = round(random.uniform(0, 25), 2)
        claim["CLM"]["CLM_BLG_PRVDR_ZIP5_CD"] = random.choice(["75205", "77550", "77005"])
        claim["CLM"]["CLM_RLT_COND_SGNTR_SK"] = random.choice(avail_clm_rlt_cond_sk)

    if clm_type_cd == 40 or (clm_type_cd > 70 and clm_type_cd <= 82):
        claim["CLM"]["PRVDR_RFRG_PRVDR_NPI_NUM"] = random.choice(type_1_npis)
    if clm_type_cd > 70 and clm_type_cd <= 82:
        claim["CLM"]["CLM_BLG_PRVDR_NPI_NUM"] = random.choice(type_1_npis)
        claim["CLM"]["CLM_RLT_COND_SGNTR_SK"] = "0"
        if random.choice([0, 1]):
            claim["CLM"]["CLM_BLG_PRVDR_NPI_NUM"] = random.choice(type_2_npis)

    # generate claim header financial elements here
    claim["CLM"]["CLM_SBMT_CHRG_AMT"] = round(random.uniform(1, 1000000), 2)
    if clm_type_cd == 71 or clm_type_cd == 72:
        claim["CLM"]["CLM_RFRG_PRVDR_PIN_NUM"] = random.choice([
            9181272397,
            9181272391,
            918127239123,
        ])
    if clm_type_cd > 70 and clm_type_cd <= 82:
        claim["CLM"]["CLM_ALOWD_CHRG_AMT"] = round(random.uniform(1, 1000000), 2)
        claim["CLM"]["CLM_BENE_PD_AMT"] = round(random.uniform(1, 1000000), 2)
        claim["CLM"]["CLM_BENE_PMT_AMT"] = round(random.uniform(1, 1000000), 2)
        claim["CLM"]["CLM_PRVDR_PMT_AMT"] = round(random.uniform(1, 1000000), 2)
    claim["CLM"]["CLM_PMT_AMT"] = round(random.uniform(1, claim["CLM"]["CLM_SBMT_CHRG_AMT"]), 2)
    claim["CLM"]["CLM_MDCR_DDCTBL_AMT"] = round(random.uniform(1, 1676), 2)
    claim["CLM"]["CLM_NCVRD_CHRG_AMT"] = round(
        claim["CLM"]["CLM_SBMT_CHRG_AMT"] - claim["CLM"]["CLM_PMT_AMT"], 2
    )
    claim["CLM"]["CLM_BLOOD_LBLTY_AMT"] = round(random.uniform(0, 25), 2)

    if clm_type_cd in (40, 71, 72, 81, 82):
        # be sure to check that DME claims meet the above.
        claim["CLM"]["CLM_PRVDR_PMT_AMT"] = round(random.uniform(0, 25), 2)

    claim["CLM_VAL"] = []
    # CLM_OPRTNL_DSPRTNT_AMT + CLM_OPRTNL_IME_AMT
    if clm_type_cd in (20, 40, 60, 61, 62, 63, 64):
        # Note, this is a table we'll use sparsely, it appears. I've replaced the 5 key unique
        # identifier with CLM_UNIQ_ID.
        clm_val_dsprtnt = {
            "CLM_DT_SGNTR_SK": claim["CLM"]["CLM_DT_SGNTR_SK"],
            "CLM_NUM_SK": claim["CLM"]["CLM_NUM_SK"],
            "GEO_BENE_SK": claim["CLM"]["GEO_BENE_SK"],
            "CLM_TYPE_CD": claim["CLM"]["CLM_TYPE_CD"],
            "CLM_VAL_CD": 18,
            "CLM_VAL_AMT": round(random.uniform(1, 15000), 2),
            "CLM_VAL_SQNC_NUM": 14,
        }
        claim["CLM_VAL"].append(clm_val_dsprtnt)
        clm_val_ime = {
            "CLM_DT_SGNTR_SK": claim["CLM"]["CLM_DT_SGNTR_SK"],
            "CLM_NUM_SK": claim["CLM"]["CLM_NUM_SK"],
            "GEO_BENE_SK": claim["CLM"]["GEO_BENE_SK"],
            "CLM_TYPE_CD": claim["CLM"]["CLM_TYPE_CD"],
            "CLM_VAL_CD": 19,
            "CLM_VAL_AMT": round(random.uniform(1, 15000), 2),
            "CLM_VAL_SQNC_NUM": 3,
        }
        claim["CLM_VAL"].append(clm_val_ime)
        for clm_val in claim["CLM_VAL"]:
            add_meta_timestamps(clm_val, claim["CLM"], max_date)

    # Add procedures
    claim["CLM_PROD"] = []
    if clm_type_cd in (10, 20, 30, 40, 50, 60, 61, 62, 63, 64):
        num_procedures_to_add = random.randint(1, 5)
        for proc in range(1, num_procedures_to_add):
            procedure = gen_procedure_icd10pcs()
            procedure["CLM_PRCDR_PRFRM_DT"] = random_date(
                claim["CLM"]["CLM_FROM_DT"], claim["CLM"]["CLM_THRU_DT"]
            )
            procedure["CLM_VAL_SQNC_NUM"] = proc
            procedure["CLM_DT_SGNTR_SK"] = claim["CLM"]["CLM_DT_SGNTR_SK"]
            procedure["CLM_NUM_SK"] = claim["CLM"]["CLM_NUM_SK"]
            procedure["GEO_BENE_SK"] = claim["CLM"]["GEO_BENE_SK"]
            procedure["CLM_TYPE_CD"] = claim["CLM"]["CLM_TYPE_CD"]
            add_meta_timestamps(procedure, claim["CLM"], max_date)
            claim["CLM_PROD"].append(procedure)

    # add diagnoses
    diagnoses = add_diagnoses(clm_type_cd=clm_type_cd)
    for diagnosis in diagnoses:
        diagnosis["CLM_DT_SGNTR_SK"] = claim["CLM"]["CLM_DT_SGNTR_SK"]
        diagnosis["CLM_NUM_SK"] = claim["CLM"]["CLM_NUM_SK"]
        diagnosis["GEO_BENE_SK"] = claim["CLM"]["GEO_BENE_SK"]
        diagnosis["CLM_TYPE_CD"] = claim["CLM"]["CLM_TYPE_CD"]
        claim["CLM_PROD"].append(diagnosis)
        add_meta_timestamps(diagnosis, claim["CLM"], max_date)

    # clm_dt_sgntr info
    if clm_type_cd in (10, 20, 30, 50, 60, 61, 62, 63, 64):
        clm_dt_sgntr["CLM_ACTV_CARE_FROM_DT"] = claim["CLM"]["CLM_FROM_DT"]
        clm_dt_sgntr["CLM_DSCHRG_DT"] = claim["CLM"]["CLM_THRU_DT"]
        if clm_type_cd in (20, 30):
            if random.choice([0, 1]):
                clm_dt_sgntr["CLM_QLFY_STAY_FROM_DT"] = claim["CLM"]["CLM_FROM_DT"]
                clm_dt_sgntr["CLM_QLFY_STAY_THRU_DT"] = claim["CLM"]["CLM_THRU_DT"]
            else:
                clm_dt_sgntr["CLM_QLFY_STAY_FROM_DT"] = "1000-01-01"
                clm_dt_sgntr["CLM_QLFY_STAY_THRU_DT"] = "1000-01-01"

        if clm_type_cd in (50, 60, 61, 62, 63, 64):
            clm_dt_sgntr["CLM_MDCR_EXHSTD_DT"] = claim["CLM"]["CLM_THRU_DT"]
            if random.choice([0, 1]):
                clm_dt_sgntr["CLM_NCVRD_FROM_DT"] = claim["CLM"]["CLM_THRU_DT"]
                clm_dt_sgntr["CLM_NCVRD_THRU_DT"] = claim["CLM"]["CLM_THRU_DT"]
            else:
                clm_dt_sgntr["CLM_NCVRD_FROM_DT"] = "1000-01-01"
                clm_dt_sgntr["CLM_NCVRD_THRU_DT"] = "1000-01-01"
            if clm_type_cd >= 60:
                clm_dt_sgntr["CLM_ACTV_CARE_THRU_DT"] = claim["CLM"]["CLM_THRU_DT"]

    clm_dt_sgntr["CLM_SUBMSN_DT"] = claim["CLM"][
        "CLM_THRU_DT"
    ]  # This synthetic hospital is really on top of it!

    # clm_dt_sgntr['CLM_MDCR_NCH_PTNT_STUS_IND_CD'] =
    # random.choice(code_systems['CLM_MDCR_NCH_PTNT_STUS_IND_CD'])
    clm_dt_sgntr["CLM_CMS_PROC_DT"] = claim["CLM"]["CLM_THRU_DT"]
    clm_dt_sgntr["CLM_NCH_WKLY_PROC_DT"] = claim["CLM"]["CLM_THRU_DT"]
    claim["CLM_DT_SGNTR"] = clm_dt_sgntr

    if clm_type_cd in institutional_claim_types:
        institutional_parts = {}
        institutional_parts["GEO_BENE_SK"] = claim["CLM"]["GEO_BENE_SK"]
        institutional_parts["CLM_DT_SGNTR_SK"] = claim["CLM"]["CLM_DT_SGNTR_SK"]
        institutional_parts["CLM_TYPE_CD"] = claim["CLM"]["CLM_TYPE_CD"]
        institutional_parts["CLM_NUM_SK"] = claim["CLM"]["CLM_NUM_SK"]
        if clm_type_cd == 40:
            institutional_parts["CLM_OP_SRVC_TYPE_CD"] = random.choice(
                generator.code_systems["CLM_OP_SRVC_TYPE_CD"]
            )
        institutional_parts["CLM_FI_ACTN_CD"] = random.choice(
            generator.code_systems["CLM_FI_ACTN_CD"]
        )
        institutional_parts["CLM_ADMSN_TYPE_CD"] = random.choice(
            generator.code_systems["CLM_ADMSN_TYPE_CD"]
        )
        institutional_parts["BENE_PTNT_STUS_CD"] = random.choice(
            generator.code_systems["BENE_PTNT_STUS_CD"]
        )
        institutional_parts["CLM_MDCR_INSTNL_MCO_PD_SW"] = random.choice(
            generator.code_systems["CLM_MDCR_INSTNL_MCO_PD_SW"]
        )
        institutional_parts["CLM_ADMSN_SRC_CD"] = random.choice(
            generator.code_systems["CLM_ADMSN_SRC_CD"]
        )
<<<<<<< HEAD
        institutional_parts["DGNS_DRG_CD"] = random.randint(0, 42)
=======
        institutional_parts["DGNS_DRG_CD"] = random.choice(get_drg_dgns_codes())
>>>>>>> 70812f3d
        institutional_parts["DGNS_DRG_OUTLIER_CD"] = random.choice(
            generator.code_systems["DGNS_DRG_OUTLIER_CD"]
        )
        institutional_parts["CLM_INSTNL_CVRD_DAY_CNT"] = random.randint(0, 10)
        institutional_parts["CLM_MDCR_IP_LRD_USE_CNT"] = random.randint(0, 10)
        institutional_parts["CLM_INSTNL_PER_DIEM_AMT"] = round(random.uniform(0, 350), 2)
        institutional_parts["CLM_HIPPS_UNCOMPD_CARE_AMT"] = round(random.uniform(0, 350), 2)
        institutional_parts["CLM_MDCR_INSTNL_PRMRY_PYR_AMT"] = round(random.uniform(0, 3500), 2)
        institutional_parts["CLM_INSTNL_DRG_OUTLIER_AMT"] = round(random.uniform(0, 3500), 2)
        institutional_parts["CLM_MDCR_IP_PPS_DSPRPRTNT_AMT"] = round(random.uniform(0, 3500), 2)
        institutional_parts["CLM_INSTNL_MDCR_COINS_DAY_CNT"] = random.randint(0, 5)
        institutional_parts["CLM_INSTNL_NCVRD_DAY_CNT"] = random.randint(0, 5)
        institutional_parts["CLM_MDCR_IP_PPS_DRG_WT_NUM"] = round(random.uniform(0.5, 1.5), 2)
        institutional_parts["CLM_MDCR_IP_PPS_EXCPTN_AMT"] = round(random.uniform(0, 25), 2)
        institutional_parts["CLM_MDCR_IP_PPS_CPTL_FSP_AMT"] = round(random.uniform(0, 25), 2)
        institutional_parts["CLM_MDCR_IP_PPS_CPTL_IME_AMT"] = round(random.uniform(0, 25), 2)
        institutional_parts["CLM_MDCR_IP_PPS_OUTLIER_AMT"] = round(random.uniform(0, 25), 2)
        institutional_parts["CLM_MDCR_IP_PPS_CPTL_HRMLS_AMT"] = round(random.uniform(0, 25), 2)
        institutional_parts["CLM_MDCR_IP_PPS_CPTL_TOT_AMT"] = round(random.uniform(0, 25), 2)
        institutional_parts["CLM_MDCR_IP_BENE_DDCTBL_AMT"] = round(random.uniform(0, 25), 2)
        institutional_parts["CLM_PPS_IND_CD"] = random.choice(["", "2"])
        add_meta_timestamps(institutional_parts, claim["CLM"], max_date)

        if clm_type_cd == 10:
            if random.choice([0, 1]):
                institutional_parts["CLM_HHA_LUP_IND_CD"] = "L"
            institutional_parts["CLM_HHA_RFRL_CD"] = random.choice(
                generator.code_systems["CLM_HHA_RFRL_CD"]
            )
            institutional_parts["CLM_MDCR_HHA_TOT_VISIT_CNT"] = round(random.uniform(0, 25), 2)

        if clm_type_cd == 40:
            institutional_parts["CLM_MDCR_INSTNL_BENE_PD_AMT"] = round(random.uniform(0, 25), 2)

        if clm_type_cd == 50:
            institutional_parts["CLM_MDCR_HOSPC_PRD_CNT"] = random.choice(["1", "2", "3"])
        # We'll throw in a non-payment code on occasion
        if random.choice([0, 10]) > 1:
            institutional_parts["CLM_MDCR_NPMT_RSN_CD"] = random.choice(
                generator.code_systems["CLM_MDCR_NPMT_RSN_CD"]
            )
        claim["CLM_INSTNL"] = institutional_parts

    # professional "stuff"
    claim["CLM_PRFNL"]["CLM_DT_SGNTR_SK"] = claim["CLM"]["CLM_DT_SGNTR_SK"]
    claim["CLM_PRFNL"]["CLM_NUM_SK"] = claim["CLM"]["CLM_NUM_SK"]
    claim["CLM_PRFNL"]["GEO_BENE_SK"] = claim["CLM"]["GEO_BENE_SK"]
    claim["CLM_PRFNL"]["CLM_TYPE_CD"] = claim["CLM"]["CLM_TYPE_CD"]
    claim["CLM_PRFNL"]["CLM_CARR_PMT_DNL_CD"] = random.choice(
        generator.code_systems["CLM_CARR_PMT_DNL_CD"]
    )
    claim["CLM_PRFNL"]["CLM_MDCR_PRFNL_PRMRY_PYR_AMT"] = round(random.uniform(10, 1000), 2)
    claim["CLM_PRFNL"]["CLM_MDCR_PRFNL_PRVDR_ASGNMT_SW"] = random.choice(
        generator.code_systems["CLM_MDCR_PRFNL_PRVDR_ASGNMT_SW"]
    )
    claim["CLM_PRFNL"]["CLM_CLNCL_TRIL_NUM"] = str(random.randint(0, 10000))
    add_meta_timestamps(claim["CLM_PRFNL"], claim["CLM"], max_date)

    num_clm_lines = random.randint(1, 15)
    for line_num in range(1, num_clm_lines + 1):
        if clm_type_cd in (1, 2, 3, 4):
            # handled above
            continue
        claim_line = {}
        claim_line_inst = {}
        claim_line_prfnl = {}
        claim_line["GEO_BENE_SK"] = claim["CLM"]["GEO_BENE_SK"]
        claim_line["CLM_DT_SGNTR_SK"] = claim["CLM"]["CLM_DT_SGNTR_SK"]
        claim_line["CLM_TYPE_CD"] = claim["CLM"]["CLM_TYPE_CD"]
        claim_line["CLM_NUM_SK"] = claim["CLM"]["CLM_NUM_SK"]
        claim_line["CLM_FROM_DT"] = claim["CLM"]["CLM_FROM_DT"]
        claim_line["CLM_LINE_FROM_DT"] = claim["CLM"]["CLM_FROM_DT"]
        claim_line["CLM_LINE_THRU_DT"] = claim["CLM"]["CLM_THRU_DT"]
        if clm_type_cd >= 10 and clm_type_cd <= 64:
            claim_line_inst["GEO_BENE_SK"] = claim["CLM"]["GEO_BENE_SK"]
            claim_line_inst["CLM_DT_SGNTR_SK"] = claim["CLM"]["CLM_DT_SGNTR_SK"]
            claim_line_inst["CLM_TYPE_CD"] = claim["CLM"]["CLM_TYPE_CD"]
            claim_line_inst["CLM_NUM_SK"] = claim["CLM"]["CLM_NUM_SK"]

        if clm_type_cd >= 71 and clm_type_cd <= 82:
            claim_line["CLM_RNDRG_PRVDR_TYPE_CD"] = random.choice(
                generator.code_systems["CLM_PRVDR_TYPE_CD"]
            )
            claim_line_prfnl["GEO_BENE_SK"] = claim["CLM"]["GEO_BENE_SK"]
            claim_line_prfnl["CLM_DT_SGNTR_SK"] = claim["CLM"]["CLM_DT_SGNTR_SK"]
            claim_line_prfnl["CLM_TYPE_CD"] = claim["CLM"]["CLM_TYPE_CD"]
            claim_line_prfnl["CLM_NUM_SK"] = claim["CLM"]["CLM_NUM_SK"]

            claim_line_prfnl["CLM_BENE_PRMRY_PYR_PD_AMT"] = round(random.uniform(0, 10000), 2)
            claim_line_prfnl["CLM_SRVC_DDCTBL_SW"] = random.choice(
                generator.code_systems["CLM_SRVC_DDCTBL_SW"]
            )
            claim_line_prfnl["CLM_PRCSG_IND_CD"] = random.choice(
                generator.code_systems["CLM_PRCSG_IND_CD"]
            )
            claim_line_prfnl["CLM_PMT_80_100_CD"] = random.choice(
                generator.code_systems["CLM_PMT_80_100_CD"]
            )

            claim_line_prfnl["CLM_MTUS_IND_CD"] = random.choice(
                generator.code_systems["CLM_MTUS_IND_CD"]
            )
            claim_line_prfnl["CLM_LINE_PRFNL_MTUS_CNT"] = random.randint(0, 10)
            # claim_line_prfnl['CLM_PRCNG_LCLTY_CD'] =
            # random.choice(generator.code_systems['CLM_PRCNG_LCLTY_CD'])
            # not yet available from the IDR
            claim_line_prfnl["CLM_PHYSN_ASTNT_CD"] = random.choice(
                generator.code_systems["CLM_PHYSN_ASTNT_CD"]
            )

            if random.randint(0, 10) == 6:
                claim_line_prfnl["CLM_LINE_HCT_HGB_TYPE_CD"] = random.choice(["R1", "R2"])
                claim_line_prfnl["CLM_LINE_CARR_CLNCL_LAB_NUM"] = random.choice([
                    "11D1111111",
                    "22D2222222",
                ])

            # these don't have much variance in our synthetic data, but they are not strictly
            # the same in actual data!
            claim_line["CLM_LINE_MDCR_COINSRNC_AMT"] = round(random.uniform(0, 5), 2)

            # pick a random diagnosis.

            claim_line["CLM_LINE_DGNS_CD"] = random.choice(diagnoses)["CLM_DGNS_CD"]
            claim_line["CLM_POS_CD"] = random.choice(generator.code_systems["CLM_POS_CD"])
            claim_line["CLM_RNDRG_PRVDR_PRTCPTG_CD"] = random.choice(
                generator.code_systems["CLM_RNDRG_PRVDR_PRTCPTG_CD"]
            )

        if clm_type_cd >= 71 and clm_type_cd <= 72:
            claim_line["CLM_RNDRG_PRVDR_TAX_NUM"] = random.choice(["1928347912", "912834729"])
            claim_line["CLM_RNDRG_PRVDR_PIN_NUM"] = random.choice(["29364819", "19238747"])
            claim_line["CLM_RNDRG_PRVDR_NPI_NUM"] = random.choice(type_1_npis)
            if random.choice([0, 10]) == 7:
                claim_line["CLM_LINE_ANSTHSA_UNIT_CNT"] = random.uniform(0, 10)
            if random.choice([0, 15]) == 7:
                claim_line["CLM_LINE_RX_NUM"] = random.choice(["1234", "423482347"])

        if clm_type_cd == 81 or clm_type_cd == 82:
            claim_line_prfnl["CLM_LINE_DMERC_SCRN_SVGS_AMT"] = round(random.uniform(0, 10000), 2)
            claim_line_prfnl["CLM_SUPLR_TYPE_CD"] = random.choice(
                generator.code_systems["CLM_SUPLR_TYPE_CD"]
            )
            claim_line_prfnl["CLM_LINE_PRFNL_DME_PRICE_AMT"] = round(random.uniform(0, 10000), 2)
            claim_line["CLM_RNDRG_PRVDR_NPI_NUM"] = random.choice(type_1_npis)

        add_meta_timestamps(claim_line_prfnl, claim["CLM"], max_date)

        claim_line["CLM_LINE_HCPCS_CD"] = random.choice(get_hcpcs_proc_codes())
        num_mods = random.randint(0, 5)
        if num_mods:
            claim_line["HCPCS_1_MDFR_CD"] = random.choice(hcpcs_mods)
        if num_mods > 1:
            claim_line["HCPCS_2_MDFR_CD"] = random.choice(hcpcs_mods)
        if num_mods > 2:
            claim_line["HCPCS_3_MDFR_CD"] = random.choice(hcpcs_mods)
        if num_mods > 3:
            claim_line["HCPCS_4_MDFR_CD"] = random.choice(hcpcs_mods)
        if num_mods > 4:
            claim_line["HCPCS_5_MDFR_CD"] = random.choice(hcpcs_mods)
        if random.choice([0, 1]):
            claim_line["CLM_LINE_NDC_CD"] = random.choice(available_ndc)
            claim_line["CLM_LINE_NDC_QTY"] = round(random.uniform(1, 1000), 2)
            claim_line["CLM_LINE_NDC_QTY_QLFYR_CD"] = "ML"
        claim_line["CLM_LINE_SRVC_UNIT_QTY"] = round(random.uniform(0, 5), 2)
        claim_line["CLM_LINE_REV_CTR_CD"] = random.choice(generator.code_systems["CLM_REV_CNTR_CD"])
        claim_line["CLM_LINE_BENE_PMT_AMT"] = round(random.uniform(0, 5), 2)
        claim_line["CLM_LINE_BENE_PD_AMT"] = round(random.uniform(0, 5), 2)
        claim_line["CLM_LINE_ALOWD_CHRG_AMT"] = round(random.uniform(0, 5), 2)
        claim_line["CLM_LINE_SBMT_CHRG_AMT"] = round(random.uniform(0, 5), 2)
        claim_line["CLM_LINE_CVRD_PD_AMT"] = round(random.uniform(0, 5), 2)
        claim_line["CLM_LINE_BLOOD_DDCTBL_AMT"] = round(random.uniform(0, 15), 2)
        claim_line["CLM_LINE_MDCR_DDCTBL_AMT"] = round(random.uniform(0, 5), 2)

        claim_line["CLM_LINE_PRVDR_PMT_AMT"] = round(random.uniform(0, 1500), 2)
        claim_line["CLM_LINE_NCVRD_CHRG_AMT"] = round(random.uniform(0, 1500), 2)

        add_meta_timestamps(claim_line, claim["CLM"], max_date)

        claim_line_inst["CLM_LINE_INSTNL_ADJSTD_AMT"] = round(random.uniform(0, 1500), 2)
        claim_line_inst["CLM_LINE_INSTNL_RDCD_AMT"] = round(random.uniform(0, 1500), 2)
        claim_line_inst["CLM_DDCTBL_COINSRNC_CD"] = random.choice(
            generator.code_systems["CLM_DDCTBL_COINSRNC_CD"]
        )
        claim_line_inst["CLM_LINE_INSTNL_RATE_AMT"] = round(random.uniform(0, 15), 2)
        claim_line_inst["CLM_LINE_INSTNL_MSP1_PD_AMT"] = round(random.uniform(0, 15), 2)
        claim_line_inst["CLM_LINE_INSTNL_MSP2_PD_AMT"] = round(random.uniform(0, 2), 2)
        claim_line_inst["CLM_LINE_INSTNL_REV_CTR_DT"] = claim["CLM"]["CLM_FROM_DT"]

        # In contrast to v2 DD this appears to populated in many.
        claim_line_inst["CLM_REV_DSCNT_IND_CD"] = random.choice(
            generator.code_systems["CLM_REV_DSCNT_IND_CD"]
        )
        claim_line_inst["CLM_OTAF_ONE_IND_CD"] = random.choice(
            generator.code_systems["CLM_OTAF_IND_CD"]
        )
        claim_line_inst["CLM_REV_PACKG_IND_CD"] = random.choice(
            generator.code_systems["CLM_REV_PACKG_IND_CD"]
        )
        claim_line_inst["CLM_REV_PMT_MTHD_CD"] = random.choice(
            generator.code_systems["CLM_REV_PMT_MTHD_CD"]
        )
        claim_line_inst["CLM_REV_CNTR_STUS_CD"] = random.choice(
            generator.code_systems["CLM_REV_CNTR_STUS_CD"]
        )
        claim_line_inst["CLM_ANSI_SGNTR_SK"] = random.choice([
            "8585",
            "1",
            "4365",
            "1508",
            "5555",
            "9204",
            "6857",
            "5816",
            "11978",
        ])
        add_meta_timestamps(claim_line_inst, claim["CLM"], max_date)

        claim_line["CLM_UNIQ_ID"] = claim["CLM"]["CLM_UNIQ_ID"]
        claim_line["CLM_LINE_NUM"] = line_num
        claim_line_inst["CLM_LINE_NUM"] = line_num
        claim_line_prfnl["CLM_LINE_NUM"] = line_num
        claim["CLM_LINE"].append(claim_line)
        if clm_type_cd >= 10 and clm_type_cd <= 65:
            claim["CLM_LINE_INSTNL"].append(claim_line_inst)
        elif clm_type_cd >= 71 and clm_type_cd <= 82:
            claim["CLM_LINE_PRFNL"].append(claim_line_prfnl)

        # CLM_REV_APC_HIPPS_CD never populated for CLM_TYPE_CD 60 apart from null values (00000,0,~)
    return claim


def gen_pac_version_of_claim(claim, max_date):
    # note the fields to delete

    # Generating a Synthetic PAC claim is done in a rather naive way.
    # 1. Create a new CLM_UNIQ_ID
    # 2. Create a new 5 part key (eg GEO_BENE_SK, CLM_DT_SGNTR_SK)
    # 3. Update the relevant parts
    # 4. Delete information that's not accessible from that given source. This can probably be done
    # via config files in the future.

    pac_claim = copy.deepcopy(claim)
    pac_claim["CLM"]["CLM_UNIQ_ID"] = "".join(random.choices(string.digits, k=13))
    pac_clm_type_cd = int(pac_claim["CLM"]["CLM_TYPE_CD"])

    if pac_clm_type_cd in (60, 61, 62, 63, 64):
        pac_claim["CLM"]["CLM_TYPE_CD"] = random.choices(
            [1011, 2011, 1041, 2041], weights=[0.48, 0.48, 0.02, 0.02]
        )[0]

    if pac_clm_type_cd == 40:
        pac_claim["CLM"]["CLM_TYPE_CD"] = random.choices(
            [1013, 2013, 1071, 2071], weights=[0.48, 0.48, 0.02, 0.02]
        )[0]

    if pac_clm_type_cd == 10:
        pac_claim["CLM"]["CLM_TYPE_CD"] = random.choices(
            [1032, 2032, 1033, 2033], weights=[0.48, 0.48, 0.02, 0.02]
        )[0]

    if pac_clm_type_cd == 20:
        pac_claim["CLM"]["CLM_TYPE_CD"] = random.choice([1021, 2021])

    if pac_clm_type_cd == 30:
        pac_claim["CLM"]["CLM_TYPE_CD"] = random.choices([1018, 2018])[0]

    if pac_clm_type_cd == 50:
        pac_claim["CLM"]["CLM_TYPE_CD"] = random.choices(
            [1081, 2081, 1082, 2082], weights=[0.48, 0.48, 0.02, 0.02]
        )[0]

    if "CLM_BLOOD_PT_FRNSH_QTY" in pac_claim["CLM"]:
        pac_claim["CLM"].pop("CLM_BLOOD_PT_FRNSH_QTY")
    pac_claim["CLM"]["CLM_DT_SGNTR_SK"] = "".join(random.choices(string.digits, k=12))
    pac_claim["CLM_DT_SGNTR"]["CLM_DT_SGNTR_SK"] = pac_claim["CLM"]["CLM_DT_SGNTR_SK"]
    pac_claim["CLM"]["GEO_BENE_SK"] = "".join(random.choices(string.digits, k=5))
    pac_claim["CLM_FISS"] = {}
    pac_claim["CLM_FISS"]["CLM_DT_SGNTR_SK"] = pac_claim["CLM"]["CLM_DT_SGNTR_SK"]
    pac_claim["CLM_FISS"]["GEO_BENE_SK"] = pac_claim["CLM"]["GEO_BENE_SK"]
    pac_claim["CLM_FISS"]["CLM_NUM_SK"] = pac_claim["CLM"]["CLM_NUM_SK"]
    pac_claim["CLM_FISS"]["CLM_TYPE_CD"] = pac_claim["CLM"]["CLM_TYPE_CD"]
    pac_claim["CLM_FISS"]["CLM_CRNT_STUS_CD"] = random.choice([
        "A",
        "F",
        "I",
        "S",
        "M",
        "P",
        "R",
        "D",
        "T",
        "U",
    ])
    add_meta_timestamps(pac_claim["CLM_FISS"], claim["CLM"], max_date)

    pac_claim["CLM_LCTN_HSTRY"] = {}
    pac_claim["CLM_LCTN_HSTRY"]["CLM_DT_SGNTR_SK"] = pac_claim["CLM"]["CLM_DT_SGNTR_SK"]
    pac_claim["CLM_LCTN_HSTRY"]["GEO_BENE_SK"] = pac_claim["CLM"]["GEO_BENE_SK"]
    pac_claim["CLM_LCTN_HSTRY"]["CLM_NUM_SK"] = pac_claim["CLM"]["CLM_NUM_SK"]
    pac_claim["CLM_LCTN_HSTRY"]["CLM_TYPE_CD"] = pac_claim["CLM"]["CLM_TYPE_CD"]
    pac_claim["CLM_LCTN_HSTRY"]["CLM_LCTN_CD_SQNC_NUM"] = "1"
    pac_claim["CLM_LCTN_HSTRY"]["CLM_AUDT_TRL_STUS_CD"] = random.choice([
        "A",
        "F",
        "I",
        "S",
        "M",
        "P",
        "R",
        "D",
        "T",
        "U",
        "1",
        "2",
        "4",
        "8",
    ])
    add_meta_timestamps(pac_claim["CLM_LCTN_HSTRY"], claim["CLM"], max_date)

    for i in range(len(pac_claim["CLM_LINE"])):
        pac_claim["CLM_LINE"][i]["CLM_LINE_NUM"] = i + 1
        pac_claim["CLM_LINE"][i]["CLM_UNIQ_ID"] = pac_claim["CLM"]["CLM_UNIQ_ID"]
        pac_claim["CLM_LINE"][i]["GEO_BENE_SK"] = pac_claim["CLM"]["GEO_BENE_SK"]
        pac_claim["CLM_LINE"][i]["CLM_DT_SGNTR_SK"] = pac_claim["CLM"]["CLM_DT_SGNTR_SK"]
        pac_claim["CLM_LINE"][i]["CLM_TYPE_CD"] = pac_claim["CLM"]["CLM_TYPE_CD"]
    # Update CLM_LINE_INSTNL for institutional claims only
    if "CLM_LINE_INSTNL" in pac_claim and len(pac_claim["CLM_LINE_INSTNL"]) > 0:
        for i in range(len(pac_claim["CLM_LINE_INSTNL"])):
            pac_claim["CLM_LINE_INSTNL"][i]["GEO_BENE_SK"] = pac_claim["CLM"]["GEO_BENE_SK"]
            pac_claim["CLM_LINE_INSTNL"][i]["CLM_DT_SGNTR_SK"] = pac_claim["CLM"]["CLM_DT_SGNTR_SK"]
            pac_claim["CLM_LINE_INSTNL"][i]["CLM_TYPE_CD"] = pac_claim["CLM"]["CLM_TYPE_CD"]

    # Update CLM_LINE_PRFNL for professional claims only
    if "CLM_LINE_PRFNL" in pac_claim and len(pac_claim["CLM_LINE_PRFNL"]) > 0:
        for i in range(len(pac_claim["CLM_LINE_PRFNL"])):
            pac_claim["CLM_LINE_PRFNL"][i]["GEO_BENE_SK"] = pac_claim["CLM"]["GEO_BENE_SK"]
            pac_claim["CLM_LINE_PRFNL"][i]["CLM_DT_SGNTR_SK"] = pac_claim["CLM"]["CLM_DT_SGNTR_SK"]
            pac_claim["CLM_LINE_PRFNL"][i]["CLM_TYPE_CD"] = pac_claim["CLM"]["CLM_TYPE_CD"]

    for i in range(len(pac_claim["CLM_VAL"])):
        pac_claim["CLM_VAL"][i]["GEO_BENE_SK"] = pac_claim["CLM"]["GEO_BENE_SK"]
        pac_claim["CLM_VAL"][i]["CLM_DT_SGNTR_SK"] = pac_claim["CLM"]["CLM_DT_SGNTR_SK"]
        pac_claim["CLM_VAL"][i]["CLM_TYPE_CD"] = pac_claim["CLM"]["CLM_TYPE_CD"]

    # Update CLM_INSTNL for institutional claims only
    if pac_claim.get("CLM_INSTNL"):
        pac_claim["CLM_INSTNL"]["GEO_BENE_SK"] = pac_claim["CLM"]["GEO_BENE_SK"]
        pac_claim["CLM_INSTNL"]["CLM_DT_SGNTR_SK"] = pac_claim["CLM"]["CLM_DT_SGNTR_SK"]
        pac_claim["CLM_INSTNL"]["CLM_TYPE_CD"] = pac_claim["CLM"]["CLM_TYPE_CD"]

    for i in range(len(pac_claim["CLM_PROD"])):
        pac_claim["CLM_PROD"][i]["CLM_DT_SGNTR_SK"] = pac_claim["CLM"]["CLM_DT_SGNTR_SK"]
        pac_claim["CLM_PROD"][i]["GEO_BENE_SK"] = pac_claim["CLM"]["GEO_BENE_SK"]
        pac_claim["CLM_PROD"][i]["CLM_TYPE_CD"] = pac_claim["CLM"]["CLM_TYPE_CD"]
    if "CLM_MDCR_EXHSTD_DT" in pac_claim["CLM_DT_SGNTR"]:
        pac_claim["CLM_DT_SGNTR"].pop("CLM_MDCR_EXHSTD_DT")
    if "CLM_NCVRD_FROM_DT" in pac_claim["CLM_DT_SGNTR"]:
        pac_claim["CLM_DT_SGNTR"].pop("CLM_NCVRD_FROM_DT")
    if "CLM_NCVRD_THRU_DT" in pac_claim["CLM_DT_SGNTR"]:
        pac_claim["CLM_DT_SGNTR"].pop("CLM_NCVRD_THRU_DT")
    if "CLM_NCH_WKLY_PROC_DT" in pac_claim["CLM_DT_SGNTR"]:
        pac_claim["CLM_DT_SGNTR"].pop("CLM_NCH_WKLY_PROC_DT")
    if "CLM_ACTV_CARE_THRU_DT" in pac_claim["CLM_DT_SGNTR"]:
        pac_claim["CLM_DT_SGNTR"].pop("CLM_ACTV_CARE_THRU_DT")
    # Remove institutional-specific fields for institutional claims only
    if pac_claim.get("CLM_INSTNL"):
        if "CLM_MDCR_IP_BENE_DDCTBL_AMT" in pac_claim["CLM_INSTNL"]:
            pac_claim["CLM_INSTNL"].pop("CLM_MDCR_IP_BENE_DDCTBL_AMT")
        if "CLM_MDCR_INSTNL_PRMRY_PYR_AMT" in pac_claim["CLM_INSTNL"]:
            pac_claim["CLM_INSTNL"].pop("CLM_MDCR_INSTNL_PRMRY_PYR_AMT")
        if "CLM_PPS_IND_CD" in pac_claim["CLM_INSTNL"]:
            pac_claim["CLM_INSTNL"].pop("CLM_PPS_IND_CD")
        if "CLM_MDCR_HOSPC_PRD_CNT" in pac_claim["CLM_INSTNL"]:
            pac_claim["CLM_INSTNL"].pop("CLM_MDCR_HOSPC_PRD_CNT")
        if "CLM_INSTNL_DRG_OUTLIER_AMT" in pac_claim["CLM_INSTNL"]:
            pac_claim["CLM_INSTNL"].pop("CLM_INSTNL_DRG_OUTLIER_AMT")
        if "CLM_MDCR_HHA_TOT_VISIT_CNT" in pac_claim["CLM_INSTNL"]:
            pac_claim["CLM_INSTNL"].pop("CLM_MDCR_HHA_TOT_VISIT_CNT")
        if "CLM_HHA_LUP_IND_CD" in pac_claim["CLM_INSTNL"]:
            pac_claim["CLM_INSTNL"].pop("CLM_HHA_LUP_IND_CD")
        if "CLM_HHA_RFRL_CD" in pac_claim["CLM_INSTNL"]:
            pac_claim["CLM_INSTNL"].pop("CLM_HHA_RFRL_CD")
        if "CLM_MDCR_INSTNL_BENE_PD_AMT" in pac_claim["CLM_INSTNL"]:
            pac_claim["CLM_INSTNL"].pop("CLM_MDCR_INSTNL_BENE_PD_AMT")

    # Remove institutional line-specific fields for institutional claims only
    if "CLM_LINE_INSTNL" in pac_claim and len(pac_claim["CLM_LINE_INSTNL"]) > 0:
        for i in range(len(pac_claim["CLM_LINE_INSTNL"])):
            if i == len(pac_claim["CLM_LINE_INSTNL"]):
                continue
            if "CLM_ANSI_SGNTR_SK" in pac_claim["CLM_LINE_INSTNL"][i]:
                pac_claim["CLM_LINE_INSTNL"][i].pop("CLM_ANSI_SGNTR_SK")
            if "CLM_OTAF_ONE_IND_CD" in pac_claim["CLM_LINE_INSTNL"][i]:
                pac_claim["CLM_LINE_INSTNL"][i].pop("CLM_OTAF_ONE_IND_CD")
            if "CLM_REV_CNTR_STUS_CD" in pac_claim["CLM_LINE_INSTNL"][i]:
                pac_claim["CLM_LINE_INSTNL"][i].pop("CLM_REV_CNTR_STUS_CD")

    for i in range(len(pac_claim["CLM_LINE"])):
        if i == len(pac_claim["CLM_LINE"]):
            continue
        if "CLM_LINE_ANSTHSA_UNIT_CNT" in pac_claim["CLM_LINE"][i]:
            pac_claim["CLM_LINE"][i].pop("CLM_LINE_ANSTHSA_UNIT_CNT")
        if "CLM_RNDRG_PRVDR_PRTCPTG_CD" in pac_claim["CLM_LINE"][i]:
            pac_claim["CLM_LINE"][i].pop("CLM_RNDRG_PRVDR_PRTCPTG_CD")

    for i in range(len(pac_claim["CLM_LINE_PRFNL"])):
        if i == len(pac_claim["CLM_LINE_PRFNL"]):
            continue
        if "CLM_MTUS_IND_CD" in pac_claim["CLM_LINE_PRFNL"][i]:
            pac_claim["CLM_LINE_PRFNL"][i].pop("CLM_MTUS_IND_CD")
        if "CLM_PRCNG_LCLTY_CD" in pac_claim["CLM_LINE_PRFNL"][i]:
            pac_claim["CLM_LINE_PRFNL"][i].pop("CLM_PRCNG_LCLTY_CD")
        if "CLM_PHYSN_ASTNT_CD" in pac_claim["CLM_LINE_PRFNL"][i]:
            pac_claim["CLM_LINE_PRFNL"][i].pop("CLM_PHYSN_ASTNT_CD")
        if "CLM_LINE_PRFNL_MTUS_CNT" in pac_claim["CLM_LINE_PRFNL"][i]:
            pac_claim["CLM_LINE_PRFNL"][i].pop("CLM_LINE_PRFNL_MTUS_CNT")
        if "CLM_LINE_CARR_HPSA_SCRCTY_CD" in pac_claim["CLM_LINE_PRFNL"][i]:
            pac_claim["CLM_LINE_PRFNL"][i].pop("CLM_LINE_CARR_HPSA_SCRCTY_CD")
        if "CLM_PRMRY_PYR_CD" in pac_claim["CLM_LINE_PRFNL"][i]:
            pac_claim["CLM_LINE_PRFNL"][i].pop("CLM_PRMRY_PYR_CD")
        if "CLM_FED_TYPE_SRVC_CD" in pac_claim["CLM_LINE_PRFNL"][i]:
            pac_claim["CLM_LINE_PRFNL"][i].pop("CLM_FED_TYPE_SRVC_CD")
        if "CLM_PMT_80_100_CD" in pac_claim["CLM_LINE_PRFNL"][i]:
            pac_claim["CLM_LINE_PRFNL"][i].pop("CLM_PMT_80_100_CD")
        if "CLM_PRCSG_IND_CD" in pac_claim["CLM_LINE_PRFNL"][i]:
            pac_claim["CLM_LINE_PRFNL"][i].pop("CLM_PRCSG_IND_CD")
        if "CLM_PRVDR_SPCLTY_CD" in pac_claim["CLM_LINE_PRFNL"][i]:
            pac_claim["CLM_LINE_PRFNL"][i].pop("CLM_PRVDR_SPCLTY_CD")

    # Update CLM_INSTNL for institutional claims only
    if pac_claim.get("CLM_INSTNL"):
        # pac_claim['CLM_INSTNL']['CLM_UNIQ_ID'] = pac_claim['CLM']['CLM_UNIQ_ID']
        pac_claim["CLM_INSTNL"]["GEO_BENE_SK"] = pac_claim["CLM"]["GEO_BENE_SK"]
        pac_claim["CLM_INSTNL"]["CLM_DT_SGNTR_SK"] = pac_claim["CLM_DT_SGNTR"]["CLM_DT_SGNTR_SK"]

    if pac_claim["CLM"]["CLM_TYPE_CD"] in fiss_clm_type_cds:
        pac_claim["CLM"]["CLM_SRC_ID"] = 21000  # FISS
    elif pac_claim["CLM"]["CLM_TYPE_CD"] in mcs_clm_type_cds:
        pac_claim["CLM"]["CLM_SRC_ID"] = 22000  # MCS
    elif pac_claim["CLM"]["CLM_TYPE_CD"] in vms_cds:
        pac_claim["CLM"]["CLM_SRC_ID"] = 23000  # VMS

    if "CLM_DCMTN" in pac_claim:
        pac_claim.pop("CLM_DCMTN")

    return pac_claim


def add_meta_timestamps(obj, clm, max_date):
    if date.fromisoformat(clm["CLM_IDR_LD_DT"]) < date(2021, 4, 19):
        has_insrt_ts = random.random() > 0.5
    else:
        has_insrt_ts = True
    obj["IDR_INSRT_TS"] = (
        faker.date_time_between_dates(
            datetime.fromisoformat(clm["CLM_IDR_LD_DT"]),
            datetime.fromisoformat(max_date),
        )
        if has_insrt_ts
        else None
    )
    obj["IDR_UPDT_TS"] = (
        faker.date_time_between_dates(obj["IDR_INSRT_TS"], datetime.fromisoformat(max_date))
        if has_insrt_ts and random.random() > 0.8
        else None
    )


def main():
    parser = argparse.ArgumentParser(
        description="Generate Synthetic Data for Ingestion by the BFD v3 pipeline."
    )
    parser.add_argument(
        "--sushi",
        "-s",
        action="store_true",
        help="Generate new StructureDefinitions. Use when testing locally if new .fsh files "
        "have been added.",
    )
    parser.add_argument(
        "--benes",
        "-b",
        type=str,
        help="Pull BENE_SKs from the input file. Expected format is that of "
        "SYNTHETIC_BENE_HSTRY.csv",
    )
    parser.add_argument(
        "--min-claims", type=int, default=5, help="Minimum number of claims to generate per person"
    )
    parser.add_argument(
        "--max-claims", type=int, default=5, help="Maximum number of claims to generate per person"
    )

    args = parser.parse_args()
    if args.sushi:
        print("Running sushi build")
        _, stderr = run_command("sushi build", cwd="./sushi")
        if stderr:
            print("SUSHI errors:")
            print(stderr)

    bene_sk_list = [-1]
    if args.benes:
        df = pd.read_csv(args.benes)
        bene_sk_list = df["BENE_SK"].unique()

    CLM = []
    CLM_LINE = []
    CLM_VAL = []
    CLM_INSTNL = []
    CLM_LINE_INSTNL = []
    CLM_DT_SGNTR = []
    CLM_PROD = []
    CLM_DCMTN = []
    CLM_FISS = []
    CLM_LCTN_HSTRY = []
    CLM_PRFNL = []
    CLM_LINE_PRFNL = []
    CLM_LINE_RX = []
    pt_complete = 0
    min_claims = args.min_claims
    max_claims = args.max_claims
    if min_claims > max_claims:
        print(
            f"error: min claims value of {min_claims} is greater than "
            f"max claims value of {max_claims}"
        )
        sys.exit(1)
    max_date = str(date.today())
    for pt_complete, pt_bene_sk in enumerate(bene_sk_list):
        if (pt_complete) % 1000 == 0 and pt_complete > 0:
            print(
                f"Completed {pt_complete} patients with between {min_claims} and {max_claims} "
                "claims per patient."
            )
        for _ in range(random.randint(min_claims, max_claims)):
            clm_from_dt_min = "2018-01-01"
            claim = gen_claim(bene_sk=pt_bene_sk, min_date=clm_from_dt_min, max_date=max_date)
            CLM.append(claim["CLM"])
            CLM_LINE.extend(claim["CLM_LINE"])
            CLM_VAL.extend(claim["CLM_VAL"])
            CLM_DT_SGNTR.append(claim["CLM_DT_SGNTR"])
            CLM_PROD.extend(claim["CLM_PROD"])

            if "CLM_INSTNL" in claim:
                CLM_INSTNL.append(claim["CLM_INSTNL"])
            CLM_LINE_INSTNL.extend(claim["CLM_LINE_INSTNL"])
            CLM_DCMTN.append(claim["CLM_DCMTN"])
            # Only add professional data for non-Part D claims
            if claim["CLM"]["CLM_TYPE_CD"] not in (1, 2, 3, 4):
                CLM_PRFNL.append(claim["CLM_PRFNL"])
                CLM_LINE_PRFNL.extend(claim["CLM_LINE_PRFNL"])
                CLM_LINE_RX.extend(claim["CLM_LINE_RX"])
            # obviously we don't have pac claims for PD claims
            if random.choice([0, 1]) and claim["CLM"]["CLM_TYPE_CD"] not in (
                1,
                2,
                3,
                4,
            ):
                pac_claim = gen_pac_version_of_claim(claim, max_date)
                CLM.append(pac_claim["CLM"])
                CLM_LINE.extend(pac_claim["CLM_LINE"])
                CLM_VAL.extend(pac_claim["CLM_VAL"])
                CLM_DT_SGNTR.append(pac_claim["CLM_DT_SGNTR"])
                CLM_PROD.extend(pac_claim["CLM_PROD"])

                if pac_claim.get("CLM_INSTNL"):
                    CLM_INSTNL.append(pac_claim["CLM_INSTNL"])
                if "CLM_LINE_INSTNL" in pac_claim and len(pac_claim["CLM_LINE_INSTNL"]) > 0:
                    CLM_LINE_INSTNL.extend(pac_claim["CLM_LINE_INSTNL"])
                CLM_FISS.append(pac_claim["CLM_FISS"])
                CLM_LCTN_HSTRY.append(pac_claim["CLM_LCTN_HSTRY"])

    save_output_files(
        CLM,
        CLM_LINE,
        CLM_VAL,
        CLM_DT_SGNTR,
        CLM_PROD,
        CLM_INSTNL,
        CLM_LINE_INSTNL,
        CLM_DCMTN,
        CLM_FISS,
        CLM_LCTN_HSTRY,
        CLM_PRFNL,
        CLM_LINE_PRFNL,
        CLM_LINE_RX,
    )


if __name__ == "__main__":
    main()<|MERGE_RESOLUTION|>--- conflicted
+++ resolved
@@ -12,11 +12,8 @@
 import pandas as pd
 import yaml
 from faker import Faker
-<<<<<<< HEAD
-=======
 from pydantic import BaseModel, ConfigDict, Field, TypeAdapter
 
->>>>>>> 70812f3d
 from generator_util import GeneratorUtil
 
 
@@ -820,11 +817,7 @@
         institutional_parts["CLM_ADMSN_SRC_CD"] = random.choice(
             generator.code_systems["CLM_ADMSN_SRC_CD"]
         )
-<<<<<<< HEAD
-        institutional_parts["DGNS_DRG_CD"] = random.randint(0, 42)
-=======
         institutional_parts["DGNS_DRG_CD"] = random.choice(get_drg_dgns_codes())
->>>>>>> 70812f3d
         institutional_parts["DGNS_DRG_OUTLIER_CD"] = random.choice(
             generator.code_systems["DGNS_DRG_OUTLIER_CD"]
         )
