--- conflicted
+++ resolved
@@ -2624,11 +2624,7 @@
     - DMERC_LINE_MTUS_CNT
   sourceView: V2_MDCR_CLM_LINE_PRFNL
   sourceColumn: CLM_LINE_PRFNL_MTUS_CNT
-<<<<<<< HEAD
   fhirPath: ExplanationOfBenefit.item.extension.where(url='https://bluebutton.cms.gov/fhir/StructureDefinition/CLM-LINE-PRFNL-MTUS-CNT').value
-=======
-  fhirPath: <add>
->>>>>>> b4492402
 - inputPath: LineItemComponent.CLM_PRCNG_LCLTY_CD
   appliesTo:
     - Carrier
