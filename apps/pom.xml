--- conflicted
+++ resolved
@@ -68,12 +68,8 @@
         <!-- Create a standard (but fake) timestamp for use in creating build artifacts so that
             they are reproducible bit-by-bit no matter when/where they are generated.
             See https://maven.apache.org/guides/mini/guide-reproducible-builds.html -->
-<<<<<<< HEAD
-        <project.build.outputTimestamp>2023-12-18T21:23:07Z</project.build.outputTimestamp>
-=======
+
         <project.build.outputTimestamp>2023-12-20T22:00:53Z</project.build.outputTimestamp>
-        <maven.jacoco.plugin.version>0.8.11</maven.jacoco.plugin.version>
->>>>>>> b85a5dc4
         <!-- Disable jacoco until automated coverage generation is desired -->
         <maven.jacoco.skip>true</maven.jacoco.skip>
         <sonar.java.coveragePlugin>jacoco</sonar.java.coveragePlugin>
