<project xmlns="http://maven.apache.org/POM/4.0.0" xmlns:xsi="http://www.w3.org/2001/XMLSchema-instance"
         xsi:schemaLocation="http://maven.apache.org/POM/4.0.0 http://maven.apache.org/xsd/maven-4.0.0.xsd">
    <modelVersion>4.0.0</modelVersion>

    <groupId>gov.cms.bfd</groupId>
    <artifactId>bfd-parent</artifactId>
    <version>1.0.0-SNAPSHOT</version>
    <packaging>pom</packaging>

    <name>bfd-parent</name>
    <description>
        A parent POM for the CMS Beneficiary FHIR Data projects/applications.
    </description>
    <url>https://github.com/CMSgov/beneficiary-fhir-data</url>
    <organization>
        <name>Centers for Medicare &amp; Medicaid Services</name>
    </organization>
    <licenses>
        <license>
            <name>Creative Commons Zero v1.0 Universal</name>
            <url>http://spdx.org/licenses/CC0-1.0.html</url>
        </license>
    </licenses>

    <issueManagement>
        <!-- There doesn't seem to be any tooling support for this yet, but it
            doesn't hurt to include it. -->
        <system>JIRA</system>
        <url>https://jira.cms.gov/browse/BLUEBUTTON</url>
    </issueManagement>

    <ciManagement>
        <!-- Per http://stackoverflow.com/questions/14754372/whats-the-purpose-of-the-maven-3-cimanagement-configuration#comment20752353_14762245,
            Sonar (at least) can use this information. -->
        <system>jenkins</system>
        <url>https://builds.bfd-management.oeda.cmscloud.local/jenkins</url>
    </ciManagement>

    <scm>
        <!-- URL format taken from http://www.sonatype.com/people/2009/09/maven-tips-and-tricks-using-github/ -->
        <connection>scm:git:git@github.com:CMSgov/beneficiary-fhir-data.git</connection>
        <developerConnection>scm:git:git@github.com:CMSgov/beneficiary-fhir-data.git</developerConnection>
        <url>https://github.com/CMSgov/beneficiary-fhir-data</url>
        <tag>HEAD</tag>
    </scm>

    <modules>
        <module>bfd-shared-utils</module>
        <module>bfd-shared-test-utils</module>
        <module>bfd-model</module>
        <module>bfd-pipeline</module>
        <module>bfd-server</module>
        <module>bfd-db-migrator</module>
    </modules>

    <properties>
        <!-- As specified in http://docs.codehaus.org/display/MAVENUSER/POM+Element+for+Source+File+Encoding,
            this property is used by many different plugins to specify the source file
            encoding. We're forcing that to UTF-8, because it's the only sane choice. -->
        <project.build.sourceEncoding>UTF-8</project.build.sourceEncoding>
        <project.reporting.outputEncoding>${project.build.sourceEncoding}</project.reporting.outputEncoding>

        <!-- The version of Java that we'll use for everything. -->
        <javaSourceVersion>17</javaSourceVersion>

        <!-- Create a standard (but fake) timestamp for use in creating build artifacts so that
            they are reproducible bit-by-bit no matter when/where they are generated.
            See https://maven.apache.org/guides/mini/guide-reproducible-builds.html -->
        <project.build.outputTimestamp>2022-01-01T00:00:00Z</project.build.outputTimestamp>
        <maven.jacoco.plugin.version>0.8.10</maven.jacoco.plugin.version>
        <!-- Disable jacoco until automated coverage generation is desired -->
        <maven.jacoco.skip>true</maven.jacoco.skip>
        <sonar.java.coveragePlugin>jacoco</sonar.java.coveragePlugin>
        <sonar.dynamicAnalysis>reuseReports</sonar.dynamicAnalysis>
        <sonar.jacoco.reportPath>${project.build.directory}/coverage-reports/jacoco-ut.exec</sonar.jacoco.reportPath>
        <sonar.jacoco.itReportPath>${project.build.directory}/coverage-reports/jacoco-it.exec</sonar.jacoco.itReportPath>
        <micrometer.version>1.11.2</micrometer.version>
        <metrics.version>4.2.19</metrics.version>
        <dropwizard-metrics-newrelic.version>0.9.0</dropwizard-metrics-newrelic.version>
        <telemetry-http-okhttp.version>0.15.0</telemetry-http-okhttp.version>
        <aws-java-sdk-bom.version>2.20.62</aws-java-sdk-bom.version>
        <aws.crt.version>0.23.2</aws.crt.version>
        <spring-data-jpa.version>2.7.14</spring-data-jpa.version>
        <spring-framework.version>5.3.23</spring-framework.version>

        <!-- Newer (6.0) release versions for hibernate are available for some hibernate components
        but not all (in particular, entity-manager does not have a 6.0 version available yet).
        Staying on latest 5.x version until all components have 6.0 versions available. -->
        <hibernate.version>5.6.15.Final</hibernate.version>
        <junit.version>5.10.0</junit.version>
        <javadoc.version>3.5.0</javadoc.version>
        <testcontainers.version>1.18.3</testcontainers.version>
        <maven.dependency.plugin.version>2.10</maven.dependency.plugin.version>
        <maven.resources.plugin.version>3.1.0</maven.resources.plugin.version>
        <maven.assembly.plugin.version>3.3.0</maven.assembly.plugin.version>
        <maven.antrun.plugin.version>1.1</maven.antrun.plugin.version>
        <lifecycle.mapping.version>1.0.0</lifecycle.mapping.version>
        <lifecycle.mapping.versionRange>[1.0.0,)</lifecycle.mapping.versionRange>
        <exec.maven.plugin.version>1.6.0</exec.maven.plugin.version>
        <exec.maven.plugin.versionRange>[1.6.0,)</exec.maven.plugin.versionRange>

        <!-- Jackson versions should be kept in sync when possible but can diverge slightly
            when vulnerabilities or other fixes affect some but not all components -->
        <jackson-databind.version>2.15.2</jackson-databind.version>
        <jackson-datatype-jdk8.version>2.15.2</jackson-datatype-jdk8.version>
        <jackson-dataformat-yaml.version>2.15.2</jackson-dataformat-yaml.version>
        <jackson-datatype-jsr310.version>2.15.2</jackson-datatype-jsr310.version>
        <jackson-annotations.version>2.15.2</jackson-annotations.version>
        <!-- This snakeyaml version overrides the one normally imported by jackson-dataformat-yaml. -->
        <snakeyaml.version>2.0</snakeyaml.version>

        <jakarta.xml.bind.api.version>2.3.3</jakarta.xml.bind.api.version>
        <org.glassfish.jaxb.runtime.version>2.3.8</org.glassfish.jaxb.runtime.version>
        <jakarta.annotation.api.version>1.3.5</jakarta.annotation.api.version>

        <logback.jackson.version>0.1.5</logback.jackson.version>
        <logback.json.classic.version>0.1.5</logback.json.classic.version>
        <mockito.version>5.4.0</mockito.version>
        <mockito-inline.version>5.2.0</mockito-inline.version>
        <rest-assured.version>5.3.1</rest-assured.version>
        <assertj.version>3.24.2</assertj.version>
        <system-lambda-version>1.2.1</system-lambda-version>
        <postgresql.version>42.6.0</postgresql.version>
        <hsqldb.version>2.7.2</hsqldb.version>
        <slf4j.version>2.0.7</slf4j.version>
        <hikari.version>5.0.1</hikari.version>
        <flyway.version>9.19.4</flyway.version>
        <newrelic.agent.version>8.5.0</newrelic.agent.version>
        <checkstyle.version>10.12.1</checkstyle.version>
        <checkstyle.plugin.version>3.1.2</checkstyle.plugin.version>
        <guava.version>32.1.2-jre</guava.version>
        <logback.classic.version>1.4.8</logback.classic.version>
        <zjsonpatch.version>0.4.14</zjsonpatch.version>
        <freemarker.version>2.3.32</freemarker.version>
        <reflections.version>0.10.2</reflections.version>
        <itextpdf.version>5.5.13.3</itextpdf.version>
        <auto-service.version>1.1.1</auto-service.version>
<<<<<<< HEAD
        <maven-plugin-api.version>3.9.3</maven-plugin-api.version>
        <maven-core.version>3.9.4</maven-core.version>
=======
        <maven-plugin-api.version>3.9.4</maven-plugin-api.version>
        <maven-core.version>3.9.3</maven-core.version>
>>>>>>> a11eefa5
        <maven-plugin-annotations.version>3.9.0</maven-plugin-annotations.version>
        <maven.plugin.version>3.7.1</maven.plugin.version>
        <hibernate.validator.version>8.0.1.Final</hibernate.validator.version>
        <jakarta.el.version>4.0.2</jakarta.el.version>
        <poi.version>5.2.3</poi.version>
        <javapoet.version>1.13.0</javapoet.version>
        <!-- Using Jetty 10 LTS over Jetty 11 because Jetty 11 moves to the jakarta namespace for the servlet API which causes a problem for HAPI-->
        <jetty.version>10.0.15</jetty.version>
        <org.apache.httpcomponents.httpclient.version>4.5.14</org.apache.httpcomponents.httpclient.version>
        <maven.surefire.plugin.version>3.0.0-M5</maven.surefire.plugin.version>
        <maven.failsafe.plugin.version>3.0.0-M9</maven.failsafe.plugin.version>
        <datasource-proxy.version>1.9</datasource-proxy.version>
        <cors.filter.version>1.0.1</cors.filter.version>
        <org.apache.spark.version>3.4.1</org.apache.spark.version>
        <build.helper.maven.plugin.version>1.12</build.helper.maven.plugin.version>
        <build.helper.maven.plugin.versionRange>[1.12,)</build.helper.maven.plugin.versionRange>
        <hapi-fhir.version>6.6.2</hapi-fhir.version>
        <thymeleaf.version>3.1.2.RELEASE</thymeleaf.version>
        <jersey.version>2.25.1</jersey.version>

        <!--  Dependencies required for org.apache.commons -->
        <commons.lang3.version>3.13.0</commons.lang3.version>
        <commons.csv.version>1.10.0</commons.csv.version>
        <commons.io.version>2.13.0</commons.io.version>
        <commons.collections4.version>4.4</commons.collections4.version>
        <commons-codec.version>1.16.0</commons-codec.version>
        <hamcrest-library.version>2.2</hamcrest-library.version>
        <awaitility.version>4.2.0</awaitility.version>
        <lombok.version>1.18.28</lombok.version>
        <jaxb.java.time.adapters.version>1.1.3</jaxb.java.time.adapters.version>
        <javax.activation.version>1.1.1</javax.activation.version>
        <commons-cli.version>1.5.0</commons-cli.version>

        <hibernate.jpa.2.1.api.version>1.0.2.Final</hibernate.jpa.2.1.api.version>
        <jpa.version>1.0.2.Final</jpa.version>
        <protobuf.maven.plugin.version>0.6.1</protobuf.maven.plugin.version>

        <!-- Dependencies required for connecting to a gRPC API -->
        <grpc_java.version>1.57.2</grpc_java.version>
        <protoc.version>3.21.12</protoc.version>
        <protobuf.version>3.23.4</protobuf.version>

        <!-- The default DB that will be used in integration tests. -->
        <!-- Note: See gov.cms.bfd.model.rif.schema.DatabaseTestHelper for details
            on the default 'jdbc:bfd-test:' URL here. -->
        <its.db.url>jdbc:bfd-test:tc</its.db.url>
        <its.db.username/>
        <its.db.password/>
        <!-- Docker image used with testcontainers to provide a working database for testing. -->
        <!-- This has a default value in gov.cms.bfd.DatabaseTestUtils that must also be changed when changing this property. -->
        <its.testcontainer.db.image>postgres:14.7-alpine</its.testcontainer.db.image>
        <!-- Docker image used with testcontainers to simulate AWS services for testing. -->
        <!-- This has a default value in gov.cms.bfd.AbstractLocalStackTest that must also be changed when changing this property. -->
        <its.testcontainer.aws.image>localstack/localstack:2.2.0</its.testcontainer.aws.image>

        <!-- Whether the partially adjudicated claims endpoints should be enabled -->
        <local.pac.enabled>true</local.pac.enabled>

        <!-- Whether the old MBI hash query feature should be enabled -->
        <local.pac.oldMbiHash.enabled>true</local.pac.oldMbiHash.enabled>

        <!-- The source types to enable for PAC resources -->
        <local.pac.claimSourceTypes>fiss,mcs</local.pac.claimSourceTypes>

        <!-- Functional-reactive programming api for concurrent claim ingestion. -->
        <reactor.version>3.5.8</reactor.version>

        <!-- Default number of threads that we can overridden as needed in module poms. -->
        <compile.thread.count>4</compile.thread.count>
        <tests.thread.count>4</tests.thread.count>
        <!-- The jib maven plugin produces optimized docker images from maven projects. -->
        <!-- https://github.com/GoogleContainerTools/jib/tree/master/jib-maven-plugin#quickstart -->
        <jib.version>3.3.2</jib.version>
        <!-- The base image (FROM) used to build images with jib. -->
        <jib.from>amazoncorretto:17.0.7-alpine</jib.from>
        <!--
          The goal to use with the jib plugin.   Override on command line to change behavior:
          dockerBuild: build on local docker only
          build: build and push to container repository
        -->
        <jib.goal>dockerBuild</jib.goal>
        <!-- Additional image tag for images built by jib.  (e.g. release number or commit hash)-->
        <jib.tag>latest</jib.tag>
        <!-- Optional image namespace. -->
        <jib.namespace/>
        <!-- Skip by default.  Override to allow images to be built. -->
        <jib.skip>true</jib.skip>
    </properties>

    <dependencyManagement>
        <dependencies>
            <dependency>
                <!-- Functional-reactive programming api for concurrent claim ingestion. -->
                <groupId>io.projectreactor</groupId>
                <artifactId>reactor-core</artifactId>
                <version>${reactor.version}</version>
            </dependency>
            <dependency>
                <!-- The newrelic.jar javaagent dependency -->
                <groupId>com.newrelic.agent.java</groupId>
                <artifactId>newrelic-agent</artifactId>
                <version>${newrelic.agent.version}</version>
            </dependency>
            <dependency>
                <groupId>org.thymeleaf</groupId>
                <artifactId>thymeleaf</artifactId>
                <version>${thymeleaf.version}</version>
            </dependency>
            <dependency>
                <!-- Adds java-8 types to jackson. -->
                <groupId>com.fasterxml.jackson.datatype</groupId>
                <artifactId>jackson-datatype-jdk8</artifactId>
                <version>${jackson-datatype-jdk8.version}</version>
            </dependency>
            <dependency>
                <!-- Adds java-8 date/time classes to jackson. -->
                <groupId>com.fasterxml.jackson.datatype</groupId>
                <artifactId>jackson-datatype-jsr310</artifactId>
                <version>${jackson-datatype-jsr310.version}</version>
            </dependency>
            <dependency>
                <!-- Used to annotate classes for JSON deserialization. -->
                <groupId>com.fasterxml.jackson.core</groupId>
                <artifactId>jackson-annotations</artifactId>
                <version>${jackson-annotations.version}</version>
            </dependency>
            <dependency>
                <!-- JDBC driver for working with PostgreSQL DBs on Java 8+ (JDBC 4.2). -->
                <groupId>org.awaitility</groupId>
                <artifactId>awaitility</artifactId>
                <version>${awaitility.version}</version>
            </dependency>
            <dependency>
                <!-- Required by logback-jackson. -->
                <groupId>com.fasterxml.jackson.core</groupId>
                <artifactId>jackson-databind</artifactId>
                <version>${jackson-databind.version}</version>
            </dependency>
            <dependency>
                <groupId>org.flywaydb</groupId>
                <artifactId>flyway-core</artifactId>
                <version>${flyway.version}</version>
            </dependency>
            <dependency>
                <!-- Used to create mock objects for unit tests. -->
                <groupId>org.mockito</groupId>
                <artifactId>mockito-core</artifactId>
                <version>${mockito.version}</version>
            </dependency>
            <dependency>
                <groupId>org.mockito</groupId>
                <artifactId>mockito-inline</artifactId>
                <version>${mockito-inline.version}</version>
            </dependency>
            <dependency>
                <!-- Used to write fluent assertions in unit tests. -->
                <groupId>org.assertj</groupId>
                <artifactId>assertj-core</artifactId>
                <version>${assertj.version}</version>
            </dependency>
            <dependency>
                <!-- Provides BOMInputStream, and other basic I/O utilities. -->
                <groupId>commons-io</groupId>
                <artifactId>commons-io</artifactId>
                <version>${commons.io.version}</version>
            </dependency>
            <dependency>
                <!-- Provides some extra collections, e.g. the CircularFifoQueue being used in DataSetMonitorWorker. -->
                <groupId>org.apache.commons</groupId>
                <artifactId>commons-collections4</artifactId>
                <version>${commons.collections4.version}</version>
            </dependency>
            <dependency>
                <groupId>org.junit.jupiter</groupId>
                <artifactId>junit-jupiter-api</artifactId>
                <version>${junit.version}</version>
            </dependency>
            <dependency>
                <!-- Provides a sane facade for the giant mess of incompatible logging
                    frameworks in Java. -->
                <groupId>org.slf4j</groupId>
                <artifactId>slf4j-api</artifactId>
                <version>${slf4j.version}</version>
            </dependency>
            <dependency>
                <!-- An implementation of the JCL API that routes everything through to
                    SLF4J, instead. -->
                <groupId>org.slf4j</groupId>
                <artifactId>jcl-over-slf4j</artifactId>
                <version>${slf4j.version}</version>
            </dependency>
            <dependency>
                <!-- Adds convenience features for working with mocks in tests -->
                <groupId>org.mockito</groupId>
                <artifactId>mockito-junit-jupiter</artifactId>
                <version>${mockito.version}</version>
            </dependency>
            <dependency>
                <!-- An implementation of the Log4J API that routes everything through
                    to SLF4J, instead. -->
                <groupId>org.slf4j</groupId>
                <artifactId>log4j-over-slf4j</artifactId>
                <version>${slf4j.version}</version>
            </dependency>
            <dependency>
                <!-- Provides a JUL handler, SLF4JBridgeHandler, that routes everything
                    to SLF4J, instead. -->
                <groupId>org.slf4j</groupId>
                <artifactId>jul-to-slf4j</artifactId>
                <version>${slf4j.version}</version>
            </dependency>

            <dependency>
                <!-- Used as a logging backed/target for SLF4J. -->
                <groupId>ch.qos.logback</groupId>
                <artifactId>logback-classic</artifactId>
                <version>${logback.classic.version}</version>
            </dependency>

            <dependency>
                <!-- Used to measure performance and collect other runtime statistics
                    within these projects. -->
                <groupId>io.dropwizard.metrics</groupId>
                <artifactId>metrics-core</artifactId>
                <version>${metrics.version}</version>
            </dependency>
            <dependency>
                <!-- Used to monitor the JVM's memory usage, garbage collection, etc.
                    at runtime. -->
                <groupId>io.dropwizard.metrics</groupId>
                <artifactId>metrics-jvm</artifactId>
                <version>${metrics.version}</version>
            </dependency>
            <dependency>
                <!-- Used to collect metrics in a registry that can be transmitted to CloudWatch efficiently. -->
                <groupId>io.micrometer</groupId>
                <artifactId>micrometer-core</artifactId>
                <version>${micrometer.version}</version>
            </dependency>
            <dependency>
                <!-- Used to transmit metrics to JMX for local testing. -->
                <groupId>io.micrometer</groupId>
                <artifactId>micrometer-registry-jmx</artifactId>
                <version>${micrometer.version}</version>
            </dependency>
            <dependency>
                <!-- Used to transmit metrics to CloudWatch for alerts and dashboards. -->
                <groupId>io.micrometer</groupId>
                <artifactId>micrometer-registry-cloudwatch2</artifactId>
                <version>${micrometer.version}</version>
            </dependency>
            <dependency>
                <!-- Required by logback-json-classic. -->
                <groupId>ch.qos.logback.contrib</groupId>
                <artifactId>logback-jackson</artifactId>
                <version>${logback.jackson.version}</version>
            </dependency>
            <dependency>
                <!-- Provides a JSON layout (i.e. output format) for Logback. Provides
                     ch.qos.logback.contrib.json.classic.JsonLayout, which is used in our logback.xml. -->
                <groupId>ch.qos.logback.contrib</groupId>
                <artifactId>logback-json-classic</artifactId>
                <version>${logback.json.classic.version}</version>
            </dependency>
            <dependency>
                <!-- Used to transmit metrics to NewRelic for alerts and dashboards. -->
                <groupId>io.micrometer</groupId>
                <artifactId>micrometer-registry-newrelic</artifactId>
                <version>${micrometer.version}</version>
            </dependency>


            <!-- We lock down the versions of all the various Spring components that
                child projects use, as incompatibility problems with Spring are common. -->
            <dependency>
                <!-- Lock & harmonize the versions of the various Spring Framework modules.
                    We look to HAPI for a guide on what release series to use: ca.uhn.hapi.fhir:hapi-fhir-base:pom:6.1.3
                    uses the 5.3.23 version of the Spring Framework. -->
                <groupId>org.springframework</groupId>
                <artifactId>spring-framework-bom</artifactId>
                <version>${spring-framework.version}</version>
                <type>pom</type>
                <scope>import</scope>
            </dependency>
            <dependency>
                <!-- This is the latest release compatible with the version of Spring
                    Framework that we're using, per https://docs.spring.io/spring-data/jpa/docs/2.7.0/reference/html/#dependencies.spring-framework. -->
                <groupId>org.springframework.data</groupId>
                <artifactId>spring-data-jpa</artifactId>
                <version>${spring-data-jpa.version}</version>
            </dependency>

            <dependency>
                <!-- Lock & harmonize the versions of the various AWS SDK components,
                    per http://docs.aws.amazon.com/java-sdk/latest/developer-guide/setup-project-maven.html. -->
                <!-- When checking for dependencies to upgrade, java-sdk-swf-libraries will show up, however
                the AWS SDK Bom contains an older version for unknown reasons, so it can be ignored. -->
                <groupId>software.amazon.awssdk</groupId>
                <artifactId>bom</artifactId>
                <version>${aws-java-sdk-bom.version}</version>
                <type>pom</type>
                <scope>import</scope>
            </dependency>

            <dependency>
                <!-- The JPA 2.1 API. (Does not provide a JPA implementation by itself;
                    Hibernate is used for that in our projects.) -->
                <artifactId>hibernate-jpa-2.1-api</artifactId>
                <groupId>org.hibernate.javax.persistence</groupId>
                <version>${hibernate.jpa.2.1.api.version}</version>
            </dependency>

            <dependency>
                <!-- Hibernate's JPA implementation is used to manage most database usage
                    in our applications. -->
                <groupId>org.hibernate</groupId>
                <artifactId>hibernate-entitymanager</artifactId>
                <version>${hibernate.version}</version>
            </dependency>
            <dependency>
                <!-- This is included as a transitive dependency of org.hibernate:hibernate-entitymanager,
                    but may occassionally be needed separately. -->
                <groupId>org.hibernate</groupId>
                <artifactId>hibernate-core</artifactId>
                <version>${hibernate.version}</version>
            </dependency>
            <dependency>
                <!-- The Hibernate JPA Model Generator, which will produce MetaModel
                    classes for JPA entities. This happens happens automagically via javac's
                    annotation processor. -->
                <groupId>org.hibernate</groupId>
                <artifactId>hibernate-jpamodelgen</artifactId>
                <version>${hibernate.version}</version>
            </dependency>

            <!-- JavaEE dependencies that were included in the JRE prior to Java 11 -->
            <dependency>
                <groupId>javax.activation</groupId>
                <artifactId>activation</artifactId>
                <version>${javax.activation.version}</version>
            </dependency>

            <!-- BFD currently uses Jetty 10 which is compatible with Java EE 8 and predates the move to the
            jakarta namespace that comes with Jakarta EE 9. For the sake of consistency, the other EE APIs
            and implementations are also being held at their Java EE 8 compatible, pre-jakarta namespaced versions.
            Once BFD moves to Jetty 11 (which is dependent on the HAPI dependency becoming compliant with Jakarta EE 9),
            these dependencies below should be updated as well which will necessitate moving all BFD javax imports to the jakarta versions. -->
            <dependency>
                <groupId>jakarta.xml.bind</groupId>
                <artifactId>jakarta.xml.bind-api</artifactId>
                <version>${jakarta.xml.bind.api.version}</version>
            </dependency>
            <dependency>
                <groupId>org.glassfish.jaxb</groupId>
                <artifactId>jaxb-runtime</artifactId>
                <version>${org.glassfish.jaxb.runtime.version}</version>
            </dependency>
            <dependency>
                <groupId>jakarta.annotation</groupId>
                <artifactId>jakarta.annotation-api</artifactId>
                <version>${jakarta.annotation.api.version}</version>
            </dependency>

            <dependency>
                <!-- JDBC driver for working with PostgreSQL DBs on Java 8+ (JDBC 4.2). -->
                <groupId>org.postgresql</groupId>
                <artifactId>postgresql</artifactId>
                <version>${postgresql.version}</version>
            </dependency>
            <dependency>
                <!-- In-memory database that is used in some tests to speed things up. -->
                <groupId>org.hsqldb</groupId>
                <artifactId>hsqldb</artifactId>
                <version>${hsqldb.version}</version>
                <scope>test</scope>
            </dependency>
            <dependency>
                <!-- Used to provide DB connection pooling. See https://github.com/brettwooldridge/HikariCP
                    for details. -->
                <groupId>com.zaxxer</groupId>
                <artifactId>HikariCP</artifactId>
                <version>${hikari.version}</version>
            </dependency>

            <dependency>
                <!-- Used implicitly by jackson-dataformat-yaml.  -->
                <!-- Defining it here to override older version referenced by jackson-dataformat-yaml. -->
                <groupId>org.yaml</groupId>
                <artifactId>snakeyaml</artifactId>
                <version>${snakeyaml.version}</version>
            </dependency>
            <dependency>
                <!-- Add YAML support to jackson -->
                <groupId>com.fasterxml.jackson.dataformat</groupId>
                <artifactId>jackson-dataformat-yaml</artifactId>
                <version>${jackson-dataformat-yaml.version}</version>
            </dependency>

            <dependency>
                <!-- Just useful. -->
                <groupId>com.google.guava</groupId>
                <artifactId>guava</artifactId>
                <version>${guava.version}</version>
            </dependency>

            <dependency>
                <!-- Compile Time only dependency to simplify creation of simple POJOs -->
                <groupId>org.projectlombok</groupId>
                <artifactId>lombok</artifactId>
                <version>${lombok.version}</version>
                <scope>provided</scope>
            </dependency>

            <dependency>
                <!-- Common utility classes -->
                <groupId>org.apache.commons</groupId>
                <artifactId>commons-lang3</artifactId>
                <version>${commons.lang3.version}</version>
            </dependency>

            <dependency>
                <!-- Used to parse and read the RIF data files. -->
                <groupId>org.apache.commons</groupId>
                <artifactId>commons-csv</artifactId>
                <version>${commons.csv.version}</version>
            </dependency>

            <dependency>
                <!-- Used to parse and read hex encoded data. -->
                <groupId>commons-codec</groupId>
                <artifactId>commons-codec</artifactId>
                <version>${commons-codec.version}</version>
            </dependency>

            <dependency>
                <!-- Used for endpoint testing automation -->
                <groupId>io.rest-assured</groupId>
                <artifactId>rest-assured</artifactId>
                <version>${rest-assured.version}</version>
                <scope>test</scope>
            </dependency>

            <dependency>
                <!-- The test framework used for unit and integration tests. -->
                <groupId>org.junit.jupiter</groupId>
                <artifactId>junit-jupiter-engine</artifactId>
                <version>${junit.version}</version>
                <scope>test</scope>
            </dependency>
            <dependency>
                <!-- Needed for parameterized unit tests. -->
                <groupId>org.junit.jupiter</groupId>
                <artifactId>junit-jupiter-params</artifactId>
                <version>${junit.version}</version>
                <scope>test</scope>
            </dependency>

            <dependency>
                <!-- Used to create mock objects for unit tests. -->
                <groupId>org.mockito</groupId>
                <artifactId>mockito-core</artifactId>
                <version>${mockito.version}</version>
                <scope>test</scope>
            </dependency>
            <dependency>
                <!-- Configures mockito to use the inline implementation, which allows mocking
        of final classes, etc.  Without this, the fallback implementation results in
        illegal reflection access (JDK9+) in certain circumstances -->
                <groupId>org.mockito</groupId>
                <artifactId>mockito-inline</artifactId>
                <version>${mockito-inline.version}</version>
                <scope>test</scope>
            </dependency>
            <dependency>
                <!-- Adds convenience features for working with mocks in tests -->
                <groupId>org.mockito</groupId>
                <artifactId>mockito-junit-jupiter</artifactId>
                <version>${mockito.version}</version>
                <scope>test</scope>
            </dependency>
            <dependency>
                <groupId>com.newrelic.telemetry</groupId>
                <artifactId>dropwizard-metrics-newrelic</artifactId>
                <version>${dropwizard-metrics-newrelic.version}</version>
            </dependency>

            <dependency>
                <groupId>com.newrelic.telemetry</groupId>
                <artifactId>telemetry-http-okhttp</artifactId>
                <version>${telemetry-http-okhttp.version}</version>
            </dependency>

            <!-- These dependencies are necessary to build stubs from proto file and to call a gRPC server. -->
            <dependency>
                <groupId>io.grpc</groupId>
                <artifactId>grpc-netty-shaded</artifactId>
                <version>${grpc_java.version}</version>
            </dependency>
            <dependency>
                <groupId>io.grpc</groupId>
                <artifactId>grpc-protobuf</artifactId>
                <version>${grpc_java.version}</version>
            </dependency>
            <dependency>
                <groupId>io.grpc</groupId>
                <artifactId>grpc-stub</artifactId>
                <version>${grpc_java.version}</version>
            </dependency>
            <dependency>
                <!-- Provides core protobuf library.  -->
                <groupId>com.google.protobuf</groupId>
                <artifactId>protobuf-java</artifactId>
                <version>${protobuf.version}</version>
            </dependency>
            <dependency>
                <!-- provides JsonFormat and JsonParser -->
                <groupId>com.google.protobuf</groupId>
                <artifactId>protobuf-java-util</artifactId>
                <version>${protobuf.version}</version>
            </dependency>
            <dependency>
                <!-- A test code coverage plugin that can operate as a Java agent (and thus doesn't require class
                    file instrumentation). -->
                <groupId>org.jacoco</groupId>
                <artifactId>org.jacoco.agent</artifactId>
                <classifier>runtime</classifier>
                <version>${jacoco.version}</version>
                <scope>test</scope>
            </dependency>
        </dependencies>
    </dependencyManagement>

    <build>
        <resources>
            <resource>
                <!-- Enable Maven's resource filtering for text files in 'src/main/resources/'.
                    This will replace properties in text files with their values, e.g. "${project.groupId}"
                    will be replaced with "gov.cms.beneficiaryfhirdata". -->
                <directory>src/main/resources</directory>
                <filtering>true</filtering>
            </resource>
        </resources>
        <testResources>
            <testResource>
                <!-- Enable Maven's resource filtering for text files in 'src/test/resources/'.
                    This will replace properties in text files with their values, e.g. "${project.groupId}"
                    will be replaced with "gov.cms.beneficiaryfhirdata". -->
                <directory>src/test/resources</directory>
                <filtering>true</filtering>
            </testResource>
        </testResources>
        <pluginManagement>
            <plugins>
                <!-- It adds a lot of noise to this file, but we specify the version
                    of all plugins used in the module builds here to help ensure that the builds
                    are always reproducible. This is actually enforced down below by the maven-enforcer-plugin
                    execution. -->
                <plugin>
                    <groupId>org.apache.maven.plugins</groupId>
                    <artifactId>maven-enforcer-plugin</artifactId>
                    <version>1.4.1</version>
                </plugin>
                <plugin>
                    <!-- Can be used to select which JDK to use (amongst other things).
                        Options must be specified in `~/.m2/toolchains.xml`. -->
                    <groupId>org.apache.maven.plugins</groupId>
                    <artifactId>maven-toolchains-plugin</artifactId>
                    <version>1.1</version>
                    <configuration>
                        <toolchains>
                            <jdk>
                                <!-- Use a Java 17 JDK, by default. -->
                                <version>${javaSourceVersion}</version>
                            </jdk>
                        </toolchains>
                    </configuration>
                </plugin>
                <plugin>
                    <groupId>org.apache.maven.plugins</groupId>
                    <artifactId>maven-clean-plugin</artifactId>
                    <version>3.0.0</version>
                </plugin>
                <plugin>
                    <groupId>org.apache.maven.plugins</groupId>
                    <artifactId>maven-resources-plugin</artifactId>
                    <!-- Don't use 2.7, due to https://issues.apache.org/jira/browse/MRESOURCES-192. -->
                    <version>${maven.resources.plugin.version}</version>
                </plugin>
                <plugin>
                    <groupId>com.spotify.fmt</groupId>
                    <artifactId>fmt-maven-plugin</artifactId>
                    <version>2.18</version>
                </plugin>
                <plugin>
                    <groupId>com.rudikershaw.gitbuildhook</groupId>
                    <artifactId>git-build-hook-maven-plugin</artifactId>
                    <version>3.4.1</version>
                    <configuration>
                        <installHooks>
                            <!-- Install git hooks; this only works from the top apps directory during an install (build). -->
                            <pre-commit>../.github/scripts/pre-commit.sh</pre-commit>
                            <pre-push>../.github/scripts/pre-push.sh</pre-push>
                        </installHooks>
                    </configuration>
                    <executions>
                        <execution>
                            <goals>
                                <goal>install</goal>
                            </goals>
                        </execution>
                    </executions>
                </plugin>
                <plugin>
                    <groupId>org.apache.maven.plugins</groupId>
                    <artifactId>maven-compiler-plugin</artifactId>
                    <version>3.8.1</version>
                    <configuration>
                        <!-- Set the Java source version used by the compiler. -->
                        <source>${javaSourceVersion}</source>
                        <target>${javaSourceVersion}</target>
                    </configuration>
                </plugin>
                <plugin>
                    <groupId>org.apache.maven.plugins</groupId>
                    <artifactId>maven-surefire-plugin</artifactId>
                    <version>${maven.surefire.plugin.version}</version>
                    <configuration>
                        <!-- The intent here is to provide a property that can be set in `settings.xml`,
                            to specify environment-specific JVM arguments for tests. For example, one
                            might want to configure the max heap size and/or proxy server settings for
                            tests run on a system. -->
                        <argLine>${maven-test.jvm-args.env-specific}</argLine>
                        <trimStackTrace>false</trimStackTrace>
                        <redirectTestOutputToFile>true</redirectTestOutputToFile>
                        <!-- run ITs w/multiple threads -->
                        <useUnlimitedThreads>true</useUnlimitedThreads>
                        <parallel>all</parallel>
                        <threadCountClasses>8</threadCountClasses>
                        <threadCountMethods>10</threadCountMethods>
                    </configuration>
                </plugin>
                <plugin>
                    <groupId>org.apache.maven.plugins</groupId>
                    <artifactId>maven-failsafe-plugin</artifactId>
                    <version>${maven.failsafe.plugin.version}</version>
                    <configuration>
                        <!-- The intent here is to provide a property that can be set in `settings.xml`,
                            to specify environment-specific JVM arguments for tests. For example, one
                            might want to configure the max heap size and/or proxy server settings for
                            tests run on a system. -->
                        <argLine>${maven-test.jvm-args.env-specific}</argLine>
                        <!-- Sets the VM argument line used when integration tests are run. -->
                        <argLine>${failsafe.jacoco.args}</argLine>
                        <trimStackTrace>false</trimStackTrace>
                        <redirectTestOutputToFile>true</redirectTestOutputToFile>
                        <systemPropertyVariables>
                            <its.db.url>${its.db.url}</its.db.url>
                            <its.db.username>${its.db.username}</its.db.username>
                            <its.db.password>${its.db.password}</its.db.password>
                            <its.testcontainer.db.image>${its.testcontainer.db.image}</its.testcontainer.db.image>
                            <its.testcontainer.aws.image>${its.testcontainer.aws.image}</its.testcontainer.aws.image>
                        </systemPropertyVariables>
                        <includes>
                            <include>**/*IT.java</include>
                            <include>**/*E2E.java</include>
                        </includes>

                        <!-- Needed to avoid test failures when comparing ETL timestamps. -->
                        <environmentVariables>
                            <TZ>UTC</TZ>
                        </environmentVariables>
                    </configuration>
                </plugin>
                <plugin>
                    <groupId>org.apache.maven.plugins</groupId>
                    <artifactId>maven-jar-plugin</artifactId>
                    <version>3.2.2</version>
                    <configuration>
                        <!-- Add some extra information to the JAR manifests. Helpful for folks
                            looking at a JAR, trying to figure out what it is. -->
                        <archive>
                            <manifest>
                                <addDefaultImplementationEntries>true</addDefaultImplementationEntries>
                                <addDefaultSpecificationEntries>true</addDefaultSpecificationEntries>
                            </manifest>
                        </archive>
                    </configuration>
                </plugin>
                <plugin>
                    <groupId>org.apache.maven.plugins</groupId>
                    <artifactId>maven-war-plugin</artifactId>
                    <version>3.3.2</version>
                </plugin>
                <plugin>
                    <groupId>org.apache.maven.plugins</groupId>
                    <artifactId>maven-javadoc-plugin</artifactId>
                    <version>${javadoc.version}</version>
                </plugin>
                <plugin>
                    <groupId>org.apache.maven.plugins</groupId>
                    <artifactId>maven-source-plugin</artifactId>
                    <version>3.2.1</version>
                </plugin>
                <plugin>
                    <groupId>org.apache.maven.plugins</groupId>
                    <artifactId>maven-install-plugin</artifactId>
                    <version>3.1.0</version>
                </plugin>
                <plugin>
                    <groupId>org.apache.maven.plugins</groupId>
                    <artifactId>maven-deploy-plugin</artifactId>
                    <version>3.0.0</version>
                    <configuration>
                        <!-- Delay deployment of build artifacts until after all modules build successfully. -->
                        <deployAtEnd>true</deployAtEnd>
                    </configuration>
                </plugin>
                <plugin>
                    <groupId>org.apache.maven.plugins</groupId>
                    <artifactId>maven-site-plugin</artifactId>
                    <version>3.4</version>
                </plugin>
                <plugin>
                    <groupId>org.apache.maven.plugins</groupId>
                    <artifactId>maven-scm-plugin</artifactId>
                    <version>1.9.4</version>
                </plugin>
                <plugin>
                    <groupId>org.apache.maven.plugins</groupId>
                    <artifactId>maven-release-plugin</artifactId>
                    <version>2.5.3</version>
                    <configuration>
                        <!-- Require manual pushes after releases. Makes it easier to clean
                            things up if releases fail. -->
                        <pushChanges>false</pushChanges>
                        <localCheckout>true</localCheckout>
                    </configuration>
                </plugin>
                <plugin>
                    <groupId>org.apache.maven.plugins</groupId>
                    <artifactId>maven-checkstyle-plugin</artifactId>
                    <configuration>
                        <configLocation>checkstyle.xml</configLocation>
                        <!-- Only look in source directories, basically ignores generated code -->
                        <sourceDirectories>
                            <sourceDirectory>${project.build.sourceDirectory}</sourceDirectory>
                            <sourceDirectory>${project.build.testSourceDirectory}</sourceDirectory>
                        </sourceDirectories>
                    </configuration>
                    <version>${checkstyle.plugin.version}</version>
                    <dependencies>
                        <dependency>
                            <groupId>com.puppycrawl.tools</groupId>
                            <artifactId>checkstyle</artifactId>
                            <version>${checkstyle.version}</version>
                        </dependency>
                    </dependencies>
                </plugin>
                <plugin>
                    <!-- Used to build docker images for a project. -->
                    <groupId>com.google.cloud.tools</groupId>
                    <artifactId>jib-maven-plugin</artifactId>
                    <version>${jib.version}</version>
                    <configuration>
                        <to>
                            <image>${jib.namespace}${project.artifactId}:${project.version}</image>
                            <tags>
                                <tag>${jib.tag}</tag>
                            </tags>
                        </to>
                        <from>
                            <image>${jib.from}</image>
                        </from>
                        <containerizingMode>packaged</containerizingMode>
                    </configuration>
                </plugin>
            </plugins>
        </pluginManagement>
        <plugins>
            <!-- This plugin configuration allows us to scan all of the pom files
                 to find any dependencies that have newer versions available
                 that are not alpha, beta, or other commonly used pre-release version tags.
                 To invoke this plugin to find the out of data dependencies,
                 run: "mvn versions:display-dependency-updates" from the apps folder. -->
            <plugin>
                <groupId>org.codehaus.mojo</groupId>
                <artifactId>versions-maven-plugin</artifactId>
                <version>2.11.0</version>
                <configuration>
                    <rulesUri>file://${maven.multiModuleProjectDirectory}/rules.xml</rulesUri>
                </configuration>
            </plugin>
            <plugin>
                <groupId>com.rudikershaw.gitbuildhook</groupId>
                <artifactId>git-build-hook-maven-plugin</artifactId>
            </plugin>
            <plugin>
                <groupId>org.apache.maven.plugins</groupId>
                <artifactId>maven-enforcer-plugin</artifactId>
                <executions>
                    <execution>
                        <!-- Use the enforcer plugin to help ensure that builds are always
                            reproducible. -->
                        <id>enforce-plugin-versions</id>
                        <inherited>true</inherited>
                        <goals>
                            <goal>enforce</goal>
                        </goals>
                        <configuration>
                            <rules>
                                <requirePluginVersions>
                                    <message>Undefined plugin versions can lead to un-reproducible
                                        builds.
                                    </message>
                                    <banTimestamps>false</banTimestamps>
                                    <!-- Allow SNAPSHOT version of theses plugins since we build them in our own project rather than pulling from a repository. -->
                                    <unCheckedPluginList>gov.cms.bfd:bfd-model-dsl-codegen-plugin,gov.cms.bfd:bfd-model-codebook-plugin</unCheckedPluginList>
                                </requirePluginVersions>
                            </rules>
                        </configuration>
                    </execution>
                </executions>
            </plugin>
            <plugin>
                <!-- Activate the toolchain specified above. -->
                <groupId>org.apache.maven.plugins</groupId>
                <artifactId>maven-toolchains-plugin</artifactId>
                <executions>
                    <execution>
                        <id>toolchain-default</id>
                        <goals>
                            <goal>toolchain</goal>
                        </goals>
                    </execution>
                </executions>
            </plugin>
            <plugin>
                <groupId>com.spotify.fmt</groupId>
                <artifactId>fmt-maven-plugin</artifactId>
                <executions>
                    <execution>
                        <goals>
                            <!-- Use this plugin to run https://github.com/google/google-java-format
                                on every build, which will auto-format all of our Java source code. Note
                                that we have a Git pre-commit hook that will also do this. -->
                            <goal>format</goal>
                        </goals>
                    </execution>
                </executions>
            </plugin>
            <plugin>
                <groupId>org.apache.maven.plugins</groupId>
                <artifactId>maven-source-plugin</artifactId>
                <executions>
                    <execution>
                        <!-- Always generate a source JAR. This is a best practice, but is
                            also required by OSSRH/Maven Central. -->
                        <id>attach-sources</id>
                        <goals>
                            <goal>jar-no-fork</goal>
                        </goals>
                    </execution>
                </executions>
            </plugin>
            <plugin>
                <groupId>org.apache.maven.plugins</groupId>
                <artifactId>maven-javadoc-plugin</artifactId>
                <configuration>
                    <failOnWarnings>false</failOnWarnings>
                    <detectJavaApiLink>false</detectJavaApiLink>
                    <!-- Exclude javadocs on certain generated files, reduces build warnings -->
                    <excludePackageNames>gov.cms.mpsm.rda.*</excludePackageNames>
                    <excludePackageNames>gov.cms.bfd.model.rif.entities.*</excludePackageNames>
                    <excludePackageNames>gov.cms.bfd.model.rda.entities.*</excludePackageNames>
                    <quiet>true</quiet>
                    <!-- This notimestamp option does not make our *-javadoc.jar files completely
                        reproducible, but the option is recommended by Maven for a reproducible
                        build in general. However, we are not using the javadocs in any of the war
                        and zip artifacts that we need to be reproducible.
                        See https://maven.apache.org/guides/mini/guide-reproducible-builds.html
                     -->
                    <notimestamp>true</notimestamp>
                </configuration>
                <executions>
                    <execution>
                        <!-- Always generate a Javadoc JAR. This is a best practice, but is
                            also required by OSSRH/Maven Central. -->
                        <id>attach-javadocs</id>
                        <goals>
                            <goal>jar</goal>
                        </goals>
                    </execution>
                </executions>
            </plugin>
            <plugin>
                <groupId>org.apache.maven.plugins</groupId>
                <artifactId>maven-checkstyle-plugin</artifactId>
                <executions>
                    <execution>
                        <id>verify</id>
                        <phase>verify</phase>
                        <goals>
                            <goal>check</goal>
                        </goals>
                    </execution>
                </executions>
            </plugin>
            <plugin>
                <!-- Will run the `*IT.java` integration tests in the modules, as part
                    of the build. -->
                <groupId>org.apache.maven.plugins</groupId>
                <artifactId>maven-failsafe-plugin</artifactId>
                <executions>
                    <execution>
                        <goals>
                            <goal>integration-test</goal>
                            <goal>verify</goal>
                        </goals>
                    </execution>
                </executions>
            </plugin>
            <plugin>
                <groupId>org.jacoco</groupId>
                <artifactId>jacoco-maven-plugin</artifactId>
                <version>${maven.jacoco.plugin.version}</version>
                <configuration>
                    <skip>${maven.jacoco.skip}</skip>
                </configuration>
                <executions>
                    <!--
                        Prepares the property pointing to the JaCoCo runtime agent which
                        is passed as VM argument when Maven the Surefire plugin is executed.
                    -->
                    <execution>
                        <id>pre-unit-test</id>
                        <goals>
                            <goal>prepare-agent</goal>
                        </goals>
                        <configuration>
                            <!-- Sets the path to the file which contains the execution data. -->
                            <destFile>${project.build.directory}/coverage-reports/jacoco-ut.exec</destFile>
                            <!--
                                Sets the name of the property containing the settings
                                for JaCoCo runtime agent.
                            -->
                            <propertyName>surefire.jacoco.args</propertyName>
                        </configuration>
                    </execution>
                    <!--
                        Ensures that the code coverage report for unit tests is created after
                        unit tests have been run.
                    -->
                    <execution>
                    <id>post-unit-test</id>
                    <phase>test</phase>
                    <goals>
                        <goal>report</goal>
                    </goals>
                    <configuration>
                        <!-- Sets the path to the file which contains the execution data. -->
                        <dataFile>${project.build.directory}/coverage-reports/jacoco-ut.exec</dataFile>
                        <outputDirectory>${project.build.directory}/coverage-reports/jacoco-ut</outputDirectory>
                        <!-- Only generate the XML version of the report -->
                        <formats>XML</formats>
                    </configuration>
                    </execution>
                    <!--
                        Prepares the property pointing to the JaCoCo runtime agent which
                        is passed as VM argument when Maven the Failsafe plugin is executed.
                    -->
                    <execution>
                        <id>pre-integration-test</id>
                        <phase>pre-integration-test</phase>
                        <goals>
                            <goal>prepare-agent-integration</goal>
                        </goals>
                        <configuration>
                            <!-- Sets the path to the file which contains the execution data. -->
                            <destFile>${project.build.directory}/coverage-reports/jacoco-it.exec</destFile>
                            <!--
                                Sets the name of the property containing the settings
                                for JaCoCo runtime agent.
                            -->
                            <propertyName>failsafe.jacoco.args</propertyName>
                        </configuration>
                    </execution>
                    <!--
                        Ensures that the code coverage report for integration tests after
                        integration tests have been run.
                    -->
                    <execution>
                        <id>post-integration-test</id>
                        <phase>post-integration-test</phase>
                        <goals>
                            <goal>report-integration</goal>
                        </goals>
                        <configuration>
                            <!-- Sets the path to the file which contains the execution data. -->
                            <dataFile>${project.build.directory}/coverage-reports/jacoco-it.exec</dataFile>
                            <!-- Sets the output directory for the code coverage report. -->
                            <outputDirectory>${project.build.directory}/coverage-reports/jacoco-it</outputDirectory>
                            <!-- Only generate the XML version of the report -->
                            <formats>XML</formats>
                        </configuration>
                    </execution>
                    <!-- Merges the Jacoco .exec files to be aggregated. -->
                    <execution>
                        <id>merge-results</id>
                        <phase>verify</phase>
                        <goals>
                            <goal>merge</goal>
                        </goals>
                        <configuration>
                            <fileSets>
                                <fileSet>
                                    <!-- Sets the path to the file which contains the execution data. -->
                                    <directory>${project.build.directory}/coverage-reports</directory>
                                    <includes>
                                        <include>*.exec</include>
                                    </includes>
                                </fileSet>
                            </fileSets>
                            <destFile>${project.build.directory}/coverage-reports/aggregate.exec</destFile>
                        </configuration>
                    </execution>
                    <!-- Generates the aggregated XML file -->
                    <execution>
                        <id>post-merge-report</id>
                        <phase>verify</phase>
                        <goals>
                            <goal>report-aggregate</goal>
                        </goals>
                        <configuration>
                            <!-- Sets the path to the file which contains the aggregated report. -->
                            <outputDirectory>${project.build.directory}/coverage-reports/jacoco-aggregate</outputDirectory>
                            <formats>XML</formats>
                        </configuration>
                    </execution>
                </executions>
            </plugin>
            <plugin>
                <groupId>org.apache.maven.plugins</groupId>
                <artifactId>maven-surefire-plugin</artifactId>
                <version>${maven.surefire.plugin.version}</version>
                <configuration>
                    <!-- Sets the VM argument line used when unit tests are run. -->
                    <argLine>${surefire.jacoco.args}</argLine>
                    <!-- Excludes integration tests when unit tests are run. -->
                    <excludes>
                        <exclude>**/IT.java</exclude>
                        <exclude>**/E2E.java</exclude>
                    </excludes>
                </configuration>
            </plugin>
        </plugins>
        <extensions>
            <extension>
                <!-- Used by the bfd-pipeline-rda-grpc-apps and bfd-pipeline-rda-grpc modules, but
                defined here to workaround https://issues.apache.org/jira/browse/MDEPLOY-193. -->
                <groupId>kr.motd.maven</groupId>
                <artifactId>os-maven-plugin</artifactId>
                <version>1.6.2</version>
            </extension>
        </extensions>
    </build>

    <profiles>
        <profile>
            <!-- This profile will only be active for builds inside of Eclipse (managed
                by m2e). It's primarily used to manage the execution of plugins in that environment. -->
            <id>m2e-manage-executions</id>
            <activation>
                <property>
                    <name>m2e.version</name>
                </property>
            </activation>
            <build>
                <pluginManagement>
                    <plugins>
                        <plugin>
                            <!--This plugin's configuration is used to store Eclipse m2e settings
                                only. It has no influence on the Maven build itself. -->
                            <groupId>org.eclipse.m2e</groupId>
                            <artifactId>lifecycle-mapping</artifactId>
                            <version>${lifecycle.mapping.version}</version>
                            <configuration>
                                <lifecycleMappingMetadata>
                                    <pluginExecutions>
                                        <pluginExecution>
                                            <pluginExecutionFilter>
                                                <groupId>org.apache.maven.plugins</groupId>
                                                <artifactId>maven-enforcer-plugin</artifactId>
                                                <versionRange>${lifecycle.mapping.versionRange}</versionRange>
                                                <goals>
                                                    <goal>enforce</goal>
                                                </goals>
                                            </pluginExecutionFilter>
                                            <action>
                                                <!-- Don't run this plugin inside m2e; necessary to disable a
                                                    POM warning in Eclipse. -->
                                                <ignore/>
                                            </action>
                                        </pluginExecution>
                                        <pluginExecution>
                                            <pluginExecutionFilter>
                                                <groupId>org.apache.maven.plugins</groupId>
                                                <artifactId>maven-toolchains-plugin</artifactId>
                                                <versionRange>[1.1,)</versionRange>
                                                <goals>
                                                    <goal>toolchain</goal>
                                                </goals>
                                            </pluginExecutionFilter>
                                            <action>
                                                <!-- Don't run this plugin inside m2e; necessary to disable a
                                                    POM warning in Eclipse. -->
                                                <ignore/>
                                            </action>
                                        </pluginExecution>
                                        <pluginExecution>
                                            <pluginExecutionFilter>
                                                <groupId>com.spotify.fmt</groupId>
                                                <artifactId>fmt-maven-plugin</artifactId>
                                                <versionRange>[2.18,)</versionRange>
                                                <goals>
                                                    <goal>format</goal>
                                                </goals>
                                            </pluginExecutionFilter>
                                            <action>
                                                <!-- Don't run this plugin automatically on every build inside m2e. -->
                                                <ignore/>
                                            </action>
                                        </pluginExecution>
                                    </pluginExecutions>
                                </lifecycleMappingMetadata>
                            </configuration>
                        </plugin>
                    </plugins>
                </pluginManagement>
            </build>
        </profile>
    </profiles>

</project><|MERGE_RESOLUTION|>--- conflicted
+++ resolved
@@ -135,13 +135,8 @@
         <reflections.version>0.10.2</reflections.version>
         <itextpdf.version>5.5.13.3</itextpdf.version>
         <auto-service.version>1.1.1</auto-service.version>
-<<<<<<< HEAD
-        <maven-plugin-api.version>3.9.3</maven-plugin-api.version>
+        <maven-plugin-api.version>3.9.4</maven-plugin-api.version>
         <maven-core.version>3.9.4</maven-core.version>
-=======
-        <maven-plugin-api.version>3.9.4</maven-plugin-api.version>
-        <maven-core.version>3.9.3</maven-core.version>
->>>>>>> a11eefa5
         <maven-plugin-annotations.version>3.9.0</maven-plugin-annotations.version>
         <maven.plugin.version>3.7.1</maven.plugin.version>
         <hibernate.validator.version>8.0.1.Final</hibernate.validator.version>
