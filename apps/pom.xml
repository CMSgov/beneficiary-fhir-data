<project xmlns="http://maven.apache.org/POM/4.0.0" xmlns:xsi="http://www.w3.org/2001/XMLSchema-instance"
         xsi:schemaLocation="http://maven.apache.org/POM/4.0.0 http://maven.apache.org/xsd/maven-4.0.0.xsd">
    <modelVersion>4.0.0</modelVersion>

    <groupId>gov.cms.bfd</groupId>
    <artifactId>bfd-parent</artifactId>
    <version>1.0.0-SNAPSHOT</version>
    <packaging>pom</packaging>

    <name>bfd-parent</name>
    <description>
        A parent POM for the CMS Beneficiary FHIR Data projects/applications.
    </description>
    <url>https://github.com/CMSgov/beneficiary-fhir-data</url>
    <organization>
        <name>Centers for Medicare &amp; Medicaid Services</name>
    </organization>
    <licenses>
        <license>
            <name>Creative Commons Zero v1.0 Universal</name>
            <url>http://spdx.org/licenses/CC0-1.0.html</url>
        </license>
    </licenses>

    <issueManagement>
        <!-- There doesn't seem to be any tooling support for this yet, but it
            doesn't hurt to include it. -->
        <system>JIRA</system>
        <url>https://jira.cms.gov/browse/BLUEBUTTON</url>
    </issueManagement>

    <ciManagement>
        <!-- Per http://stackoverflow.com/questions/14754372/whats-the-purpose-of-the-maven-3-cimanagement-configuration#comment20752353_14762245,
            Sonar (at least) can use this information. -->
        <system>jenkins</system>
        <url>https://builds.bfd-management.oeda.cmscloud.local/jenkins</url>
    </ciManagement>

    <scm>
        <!-- URL format taken from http://www.sonatype.com/people/2009/09/maven-tips-and-tricks-using-github/ -->
        <connection>scm:git:git@github.com:CMSgov/beneficiary-fhir-data.git</connection>
        <developerConnection>scm:git:git@github.com:CMSgov/beneficiary-fhir-data.git</developerConnection>
        <url>https://github.com/CMSgov/beneficiary-fhir-data</url>
        <tag>HEAD</tag>
    </scm>

    <modules>
        <module>bfd-shared-utils</module>
        <module>bfd-shared-test-utils</module>
        <module>bfd-model</module>
        <module>bfd-pipeline</module>
        <module>bfd-server</module>
        <module>bfd-db-migrator</module>
    </modules>

    <properties>
        <!-- As specified in http://docs.codehaus.org/display/MAVENUSER/POM+Element+for+Source+File+Encoding,
            this property is used by many different plugins to specify the source file
            encoding. We're forcing that to UTF-8, because it's the only sane choice. -->
        <project.build.sourceEncoding>UTF-8</project.build.sourceEncoding>
        <project.reporting.outputEncoding>${project.build.sourceEncoding}</project.reporting.outputEncoding>

        <!-- The version of Java that we'll use for everything. -->
        <javaSourceVersion>17</javaSourceVersion>

        <!-- Create a standard (but fake) timestamp for use in creating build artifacts so that
            they are reproducible bit-by-bit no matter when/where they are generated.
            See https://maven.apache.org/guides/mini/guide-reproducible-builds.html -->
        <project.build.outputTimestamp>2022-01-01T00:00:00Z</project.build.outputTimestamp>

        <!-- Configure Sonar such that projects evaluated by it against it will
            use JaCoCo to compute the code coverage of any unit and integration tests. -->
        <sonar.java.coveragePlugin>jacoco</sonar.java.coveragePlugin>
        <sonar.dynamicAnalysis>reuseReports</sonar.dynamicAnalysis>
        <sonar.jacoco.reportPath>target/jacoco.exec</sonar.jacoco.reportPath>
        <sonar.jacoco.itReportPath>target/jacoco-it.exec</sonar.jacoco.itReportPath>

        <micrometer.version>1.10.6</micrometer.version>
        <metrics.version>4.2.18</metrics.version>
        <dropwizard-metrics-newrelic.version>0.9.0</dropwizard-metrics-newrelic.version>
        <telemetry-http-okhttp.version>0.15.0</telemetry-http-okhttp.version>
        <aws-java-sdk-bom.version>2.20.62</aws-java-sdk-bom.version>
        <aws.crt.version>0.21.17</aws.crt.version>
        <spring-data-jpa.version>2.7.11</spring-data-jpa.version>
        <spring-framework.version>5.3.23</spring-framework.version>

        <!-- Newer (6.0) release versions for hibernate are available for some hibernate components
        but not all (in particular, entity-manager does not have a 6.0 version available yet).
        Staying on latest 5.x version until all components have 6.0 versions available. -->
        <hibernate.version>5.6.10.Final</hibernate.version>
        <junit.version>5.9.2</junit.version>
        <javadoc.version>3.5.0</javadoc.version>
        <testcontainers.version>1.18.0</testcontainers.version>
        <maven.dependency.plugin.version>2.10</maven.dependency.plugin.version>
        <maven.resources.plugin.version>3.1.0</maven.resources.plugin.version>
        <maven.assembly.plugin.version>3.3.0</maven.assembly.plugin.version>
        <maven.antrun.plugin.version>1.1</maven.antrun.plugin.version>
        <lifecycle.mapping.version>1.0.0</lifecycle.mapping.version>
        <lifecycle.mapping.versionRange>[1.0.0,)</lifecycle.mapping.versionRange>
        <exec.maven.plugin.version>1.6.0</exec.maven.plugin.version>
        <exec.maven.plugin.versionRange>[1.6.0,)</exec.maven.plugin.versionRange>

        <!-- Jackson versions should be kept in sync when possible but can diverge slightly
            when vulnerabilities or other fixes affect some but not all components -->
        <jackson-databind.version>2.15.0</jackson-databind.version>
        <jackson-datatype-jdk8.version>2.15.0</jackson-datatype-jdk8.version>
        <jackson-dataformat-yaml.version>2.15.0</jackson-dataformat-yaml.version>
        <jackson-datatype-jsr310.version>2.15.0</jackson-datatype-jsr310.version>
        <!-- This snakeyaml version overrides the one normally imported by jackson-dataformat-yaml. -->
        <snakeyaml.version>2.0</snakeyaml.version>

        <jakarta.xml.bind.api.version>2.3.2</jakarta.xml.bind.api.version>
        <org.glassfish.jaxb.runtime.version>2.3.1</org.glassfish.jaxb.runtime.version>
        <jakarta.annotation.api.version>1.3.5</jakarta.annotation.api.version>

        <logback.jackson.version>0.1.5</logback.jackson.version>
        <logback.json.classic.version>0.1.5</logback.json.classic.version>
        <mockito.version>5.3.1</mockito.version>
        <mockito-inline.version>5.2.0</mockito-inline.version>
        <system-lambda-version>1.2.1</system-lambda-version>
        <postgresql.version>42.6.0</postgresql.version>
        <hsqldb.version>2.7.1</hsqldb.version>
        <slf4j.version>2.0.7</slf4j.version>
        <hikari.version>5.0.1</hikari.version>
        <flyway.version>9.16.1</flyway.version>
        <newrelic.agent.version>8.1.0</newrelic.agent.version>
        <checkstyle.version>10.9.3</checkstyle.version>
        <checkstyle.plugin.version>3.1.2</checkstyle.plugin.version>
        <guava.version>31.1-jre</guava.version>
        <logback.classic.version>1.4.7</logback.classic.version>
        <zjsonpatch.version>0.4.14</zjsonpatch.version>
        <freemarker.version>2.3.32</freemarker.version>
        <reflections.version>0.10.2</reflections.version>
        <itextpdf.version>5.5.13.3</itextpdf.version>
        <auto-service.version>1.0.1</auto-service.version>
        <maven-plugin-api.version>3.9.1</maven-plugin-api.version>
        <maven-core.version>3.9.1</maven-core.version>
        <maven-plugin-annotations.version>3.8.2</maven-plugin-annotations.version>
        <maven.plugin.version>3.7.1</maven.plugin.version>
        <hibernate.validator.version>8.0.0.Final</hibernate.validator.version>
        <jakarta.el.version>4.0.2</jakarta.el.version>
        <poi.version>5.2.3</poi.version>
        <javapoet.version>1.13.0</javapoet.version>
        <!-- Using Jetty 10 LTS over Jetty 11 because Jetty 11 moves to the jakarta namespace for the servlet API which causes a problem for HAPI-->
        <jetty.version>10.0.14</jetty.version>
        <org.apache.httpcomponents.httpclient.version>4.5.14</org.apache.httpcomponents.httpclient.version>
        <maven.surefire.plugin.version>3.0.0-M5</maven.surefire.plugin.version>
        <datasource-proxy.version>1.9</datasource-proxy.version>
        <cors.filter.version>1.0.1</cors.filter.version>
        <org.apache.spark.version>3.4.0</org.apache.spark.version>
        <build.helper.maven.plugin.version>1.12</build.helper.maven.plugin.version>
        <build.helper.maven.plugin.versionRange>[1.12,)</build.helper.maven.plugin.versionRange>
        <hapi-fhir.version>6.4.4</hapi-fhir.version>
        <jersey.version>2.25.1</jersey.version>

        <!--  Dependencies required for org.apache.commons -->
        <commons.lang3.version>3.12.0</commons.lang3.version>
        <commons.csv.version>1.10.0</commons.csv.version>
        <commons.io.version>2.11.0</commons.io.version>
        <commons.collections4.version>4.4</commons.collections4.version>
        <commons-codec.version>1.15</commons-codec.version>
        <hamcrest-library.version>2.2</hamcrest-library.version>
        <awaitility.version>4.2.0</awaitility.version>
        <lombok.version>1.18.26</lombok.version>
        <jaxb.java.time.adapters.version>1.1.3</jaxb.java.time.adapters.version>
        <javax.activation.version>1.1.1</javax.activation.version>
        <commons-cli.version>1.5.0</commons-cli.version>

        <hibernate.jpa.2.1.api.version>1.0.2.Final</hibernate.jpa.2.1.api.version>
        <jpa.version>1.0.2.Final</jpa.version>
        <protobuf.maven.plugin.version>0.6.1</protobuf.maven.plugin.version>

        <!-- Dependencies required for connecting to a gRPC API -->
        <grpc_java.version>1.54.1</grpc_java.version>
        <protoc.version>3.21.12</protoc.version>
        <protobuf.version>3.22.3</protobuf.version>

        <!-- The default DB that will be used in integration tests. -->
        <!-- Note: See gov.cms.bfd.model.rif.schema.DatabaseTestHelper for details
            on the default 'jdbc:bfd-test:' URL here. -->
        <its.db.url>jdbc:bfd-test:tc</its.db.url>
        <its.db.username/>
        <its.db.password/>
        <its.testcontainer.db.image>postgres:14.6-alpine</its.testcontainer.db.image>

        <!-- Whether the partially adjudicated claims endpoints should be enabled -->
        <local.pac.enabled>true</local.pac.enabled>

        <!-- Whether the old MBI hash query feature should be enabled -->
        <local.pac.oldMbiHash.enabled>true</local.pac.oldMbiHash.enabled>

        <!-- The source types to enable for PAC resources -->
        <local.pac.claimSourceTypes>fiss,mcs</local.pac.claimSourceTypes>

        <!-- Functional-reactive programming api for concurrent claim ingestion. -->
        <reactor.version>3.5.5</reactor.version>

        <!-- Default number of threads that we can overridden as needed in module poms. -->
        <compile.thread.count>4</compile.thread.count>
        <tests.thread.count>4</tests.thread.count>
    </properties>

    <dependencyManagement>
        <dependencies>
            <dependency>
                <!-- Functional-reactive programming api for concurrent claim ingestion. -->
                <groupId>io.projectreactor</groupId>
                <artifactId>reactor-core</artifactId>
                <version>${reactor.version}</version>
            </dependency>
            <dependency>
                <!-- The newrelic.jar javaagent dependency -->
                <groupId>com.newrelic.agent.java</groupId>
                <artifactId>newrelic-agent</artifactId>
                <version>${newrelic.agent.version}</version>
            </dependency>
            <dependency>
                <!-- Adds java-8 types to jackson. -->
                <groupId>com.fasterxml.jackson.datatype</groupId>
                <artifactId>jackson-datatype-jdk8</artifactId>
                <version>${jackson-datatype-jdk8.version}</version>
            </dependency>
            <dependency>
                <!-- Adds java-8 date/time classes to jackson. -->
                <groupId>com.fasterxml.jackson.datatype</groupId>
                <artifactId>jackson-datatype-jsr310</artifactId>
                <version>${jackson-datatype-jsr310.version}</version>
            </dependency>
            <dependency>
                <!-- JDBC driver for working with PostgreSQL DBs on Java 8+ (JDBC 4.2). -->
                <groupId>org.awaitility</groupId>
                <artifactId>awaitility</artifactId>
                <version>${awaitility.version}</version>
            </dependency>
            <dependency>
                <!-- Required by logback-jackson. -->
                <groupId>com.fasterxml.jackson.core</groupId>
                <artifactId>jackson-databind</artifactId>
                <version>${jackson-databind.version}</version>
            </dependency>
            <dependency>
                <groupId>org.flywaydb</groupId>
                <artifactId>flyway-core</artifactId>
                <version>${flyway.version}</version>
            </dependency>
            <dependency>
                <!-- Used to create mock objects for unit tests. -->
                <groupId>org.mockito</groupId>
                <artifactId>mockito-core</artifactId>
                <version>${mockito.version}</version>
            </dependency>
            <dependency>
                <groupId>org.mockito</groupId>
                <artifactId>mockito-inline</artifactId>
                <version>${mockito-inline.version}</version>
            </dependency>
            <dependency>
                <!-- Provides BOMInputStream, and other basic I/O utilities. -->
                <groupId>commons-io</groupId>
                <artifactId>commons-io</artifactId>
                <version>${commons.io.version}</version>
            </dependency>
            <dependency>
                <!-- Provides some extra collections, e.g. the CircularFifoQueue being used in DataSetMonitorWorker. -->
                <groupId>org.apache.commons</groupId>
                <artifactId>commons-collections4</artifactId>
                <version>${commons.collections4.version}</version>
            </dependency>
            <dependency>
                <groupId>org.junit.jupiter</groupId>
                <artifactId>junit-jupiter-api</artifactId>
                <version>${junit.version}</version>
            </dependency>
            <dependency>
                <!-- Provides a sane facade for the giant mess of incompatible logging
                    frameworks in Java. -->
                <groupId>org.slf4j</groupId>
                <artifactId>slf4j-api</artifactId>
                <version>${slf4j.version}</version>
            </dependency>
            <dependency>
                <!-- An implementation of the JCL API that routes everything through to
                    SLF4J, instead. -->
                <groupId>org.slf4j</groupId>
                <artifactId>jcl-over-slf4j</artifactId>
                <version>${slf4j.version}</version>
            </dependency>
            <dependency>
                <!-- Adds convenience features for working with mocks in tests -->
                <groupId>org.mockito</groupId>
                <artifactId>mockito-junit-jupiter</artifactId>
                <version>${mockito.version}</version>
            </dependency>
            <dependency>
                <!-- An implementation of the Log4J API that routes everything through
                    to SLF4J, instead. -->
                <groupId>org.slf4j</groupId>
                <artifactId>log4j-over-slf4j</artifactId>
                <version>${slf4j.version}</version>
            </dependency>
            <dependency>
                <!-- Provides a JUL handler, SLF4JBridgeHandler, that routes everything
                    to SLF4J, instead. -->
                <groupId>org.slf4j</groupId>
                <artifactId>jul-to-slf4j</artifactId>
                <version>${slf4j.version}</version>
            </dependency>

            <dependency>
                <!-- Used as a logging backed/target for SLF4J. -->
                <groupId>ch.qos.logback</groupId>
                <artifactId>logback-classic</artifactId>
                <version>${logback.classic.version}</version>
            </dependency>

            <dependency>
                <!-- Used to measure performance and collect other runtime statistics
                    within these projects. -->
                <groupId>io.dropwizard.metrics</groupId>
                <artifactId>metrics-core</artifactId>
                <version>${metrics.version}</version>
            </dependency>
            <dependency>
                <!-- Used to monitor the JVM's memory usage, garbage collection, etc.
                    at runtime. -->
                <groupId>io.dropwizard.metrics</groupId>
                <artifactId>metrics-jvm</artifactId>
                <version>${metrics.version}</version>
            </dependency>
            <dependency>
                <!-- Used to collect metrics in a registry that can be transmitted to CloudWatch efficiently. -->
                <groupId>io.micrometer</groupId>
                <artifactId>micrometer-core</artifactId>
                <version>${micrometer.version}</version>
            </dependency>
            <dependency>
                <!-- Used to transmit metrics to JMX for local testing. -->
                <groupId>io.micrometer</groupId>
                <artifactId>micrometer-registry-jmx</artifactId>
                <version>${micrometer.version}</version>
            </dependency>
            <dependency>
                <!-- Used to transmit metrics to CloudWatch for alerts and dashboards. -->
                <groupId>io.micrometer</groupId>
                <artifactId>micrometer-registry-cloudwatch2</artifactId>
                <version>${micrometer.version}</version>
            </dependency>
            <dependency>
                <!-- Required by logback-json-classic. -->
                <groupId>ch.qos.logback.contrib</groupId>
                <artifactId>logback-jackson</artifactId>
                <version>${logback.jackson.version}</version>
            </dependency>
            <dependency>
                <!-- Provides a JSON layout (i.e. output format) for Logback. Provides
                     ch.qos.logback.contrib.json.classic.JsonLayout, which is used in our logback.xml. -->
                <groupId>ch.qos.logback.contrib</groupId>
                <artifactId>logback-json-classic</artifactId>
                <version>${logback.json.classic.version}</version>
            </dependency>
            <dependency>
                <!-- Used to transmit metrics to NewRelic for alerts and dashboards. -->
                <groupId>io.micrometer</groupId>
                <artifactId>micrometer-registry-newrelic</artifactId>
                <version>${micrometer.version}</version>
            </dependency>


            <!-- We lock down the versions of all the various Spring components that
                child projects use, as incompatibility problems with Spring are common. -->
            <dependency>
                <!-- Lock & harmonize the versions of the various Spring Framework modules.
                    We look to HAPI for a guide on what release series to use: ca.uhn.hapi.fhir:hapi-fhir-base:pom:6.1.3
                    uses the 5.3.23 version of the Spring Framework. -->
                <groupId>org.springframework</groupId>
                <artifactId>spring-framework-bom</artifactId>
                <version>${spring-framework.version}</version>
                <type>pom</type>
                <scope>import</scope>
            </dependency>
            <dependency>
                <!-- This is the latest release compatible with the version of Spring
                    Framework that we're using, per https://docs.spring.io/spring-data/jpa/docs/2.7.0/reference/html/#dependencies.spring-framework. -->
                <groupId>org.springframework.data</groupId>
                <artifactId>spring-data-jpa</artifactId>
                <version>${spring-data-jpa.version}</version>
            </dependency>

            <dependency>
                <!-- Lock & harmonize the versions of the various AWS SDK components,
                    per http://docs.aws.amazon.com/java-sdk/latest/developer-guide/setup-project-maven.html. -->
                <!-- When checking for dependencies to upgrade, java-sdk-swf-libraries will show up, however
                the AWS SDK Bom contains an older version for unknown reasons, so it can be ignored. -->
                <groupId>software.amazon.awssdk</groupId>
                <artifactId>bom</artifactId>
                <version>${aws-java-sdk-bom.version}</version>
                <type>pom</type>
                <scope>import</scope>
            </dependency>

            <dependency>
                <!-- The JPA 2.1 API. (Does not provide a JPA implementation by itself;
                    Hibernate is used for that in our projects.) -->
                <artifactId>hibernate-jpa-2.1-api</artifactId>
                <groupId>org.hibernate.javax.persistence</groupId>
                <version>${hibernate.jpa.2.1.api.version}</version>
            </dependency>

            <dependency>
                <!-- Hibernate's JPA implementation is used to manage most database usage
                    in our applications. -->
                <groupId>org.hibernate</groupId>
                <artifactId>hibernate-entitymanager</artifactId>
                <version>${hibernate.version}</version>
            </dependency>
            <dependency>
                <!-- This is included as a transitive dependency of org.hibernate:hibernate-entitymanager,
                    but may occassionally be needed separately. -->
                <groupId>org.hibernate</groupId>
                <artifactId>hibernate-core</artifactId>
                <version>${hibernate.version}</version>
            </dependency>
            <dependency>
                <!-- The Hibernate JPA Model Generator, which will produce MetaModel
                    classes for JPA entities. This happens happens automagically via javac's
                    annotation processor. -->
                <groupId>org.hibernate</groupId>
                <artifactId>hibernate-jpamodelgen</artifactId>
                <version>${hibernate.version}</version>
            </dependency>

            <!-- JavaEE dependencies that were included in the JRE prior to Java 11 -->
            <dependency>
                <groupId>javax.activation</groupId>
                <artifactId>activation</artifactId>
                <version>${javax.activation.version}</version>
            </dependency>

            <!-- BFD currently uses Jetty 10 which is compatible with Java EE 8 and predates the move to the
            jakarta namespace that comes with Jakarta EE 9. For the sake of consistency, the other EE APIs
            and implementations are also being held at their Java EE 8 compatible, pre-jakarta namespaced versions.
            Once BFD moves to Jetty 11 (which is dependent on the HAPI dependency becoming compliant with Jakarta EE 9),
            these dependencies below should be updated as well which will necessitate moving all BFD javax imports to the jakarta versions. -->
            <dependency>
                <groupId>jakarta.xml.bind</groupId>
                <artifactId>jakarta.xml.bind-api</artifactId>
                <version>${jakarta.xml.bind.api.version}</version>
            </dependency>
            <dependency>
                <groupId>org.glassfish.jaxb</groupId>
                <artifactId>jaxb-runtime</artifactId>
                <version>${org.glassfish.jaxb.runtime.version}</version>
            </dependency>
            <dependency>
                <groupId>jakarta.annotation</groupId>
                <artifactId>jakarta.annotation-api</artifactId>
                <version>${jakarta.annotation.api.version}</version>
            </dependency>

            <dependency>
                <!-- JDBC driver for working with PostgreSQL DBs on Java 8+ (JDBC 4.2). -->
                <groupId>org.postgresql</groupId>
                <artifactId>postgresql</artifactId>
                <version>${postgresql.version}</version>
            </dependency>
            <dependency>
                <!-- In-memory database that is used in some tests to speed things up. -->
                <groupId>org.hsqldb</groupId>
                <artifactId>hsqldb</artifactId>
                <version>${hsqldb.version}</version>
                <scope>test</scope>
            </dependency>
            <dependency>
                <!-- Used to provide DB connection pooling. See https://github.com/brettwooldridge/HikariCP
                    for details. -->
                <groupId>com.zaxxer</groupId>
                <artifactId>HikariCP</artifactId>
                <version>${hikari.version}</version>
            </dependency>

            <dependency>
                <!-- Used implicitly by jackson-dataformat-yaml.  -->
                <!-- Defining it here to override older version referenced by jackson-dataformat-yaml. -->
                <groupId>org.yaml</groupId>
                <artifactId>snakeyaml</artifactId>
                <version>${snakeyaml.version}</version>
            </dependency>
            <dependency>
                <!-- Add YAML support to jackson -->
                <groupId>com.fasterxml.jackson.dataformat</groupId>
                <artifactId>jackson-dataformat-yaml</artifactId>
                <version>${jackson-dataformat-yaml.version}</version>
            </dependency>

            <dependency>
                <!-- Just useful. -->
                <groupId>com.google.guava</groupId>
                <artifactId>guava</artifactId>
                <version>${guava.version}</version>
            </dependency>

            <dependency>
                <!-- Compile Time only dependency to simplify creation of simple POJOs -->
                <groupId>org.projectlombok</groupId>
                <artifactId>lombok</artifactId>
                <version>${lombok.version}</version>
                <scope>provided</scope>
            </dependency>

            <dependency>
                <!-- Common utility classes -->
                <groupId>org.apache.commons</groupId>
                <artifactId>commons-lang3</artifactId>
                <version>${commons.lang3.version}</version>
            </dependency>

<<<<<<< HEAD
			<dependency>
				<!-- Used to parse and read hex encoded data. -->
				<groupId>commons-codec</groupId>
				<artifactId>commons-codec</artifactId>
				<version>${commons-codec.version}</version>
			</dependency>

			<dependency>
				<!-- The test framework used for unit and integration tests. -->
				<groupId>org.junit.jupiter</groupId>
				<artifactId>junit-jupiter-engine</artifactId>
				<version>${junit.version}</version>
				<scope>test</scope>
			</dependency>
			<dependency>
				<!-- Needed for parameterized unit tests. -->
				<groupId>org.junit.jupiter</groupId>
				<artifactId>junit-jupiter-params</artifactId>
				<version>${junit.version}</version>
				<scope>test</scope>
			</dependency>
=======
            <dependency>
                <!-- Used to parse and read the RIF data files. -->
                <groupId>org.apache.commons</groupId>
                <artifactId>commons-csv</artifactId>
                <version>${commons.csv.version}</version>
            </dependency>
>>>>>>> 62a3d983

            <dependency>
                <!-- The test framework used for unit and integration tests. -->
                <groupId>org.junit.jupiter</groupId>
                <artifactId>junit-jupiter-engine</artifactId>
                <version>${junit.version}</version>
                <scope>test</scope>
            </dependency>
            <dependency>
                <!-- Needed for parameterized unit tests. -->
                <groupId>org.junit.jupiter</groupId>
                <artifactId>junit-jupiter-params</artifactId>
                <version>${junit.version}</version>
                <scope>test</scope>
            </dependency>

            <dependency>
                <groupId>com.newrelic.telemetry</groupId>
                <artifactId>dropwizard-metrics-newrelic</artifactId>
                <version>${dropwizard-metrics-newrelic.version}</version>
            </dependency>

            <dependency>
                <groupId>com.newrelic.telemetry</groupId>
                <artifactId>telemetry-http-okhttp</artifactId>
                <version>${telemetry-http-okhttp.version}</version>
            </dependency>

            <!-- These dependencies are necessary to build stubs from proto file and to call a gRPC server. -->
            <dependency>
                <groupId>io.grpc</groupId>
                <artifactId>grpc-netty-shaded</artifactId>
                <version>${grpc_java.version}</version>
            </dependency>
            <dependency>
                <groupId>io.grpc</groupId>
                <artifactId>grpc-protobuf</artifactId>
                <version>${grpc_java.version}</version>
            </dependency>
            <dependency>
                <groupId>io.grpc</groupId>
                <artifactId>grpc-stub</artifactId>
                <version>${grpc_java.version}</version>
            </dependency>
            <dependency>
                <!-- Provides core protobuf library.  -->
                <groupId>com.google.protobuf</groupId>
                <artifactId>protobuf-java</artifactId>
                <version>${protobuf.version}</version>
            </dependency>
            <dependency>
                <!-- provides JsonFormat and JsonParser -->
                <groupId>com.google.protobuf</groupId>
                <artifactId>protobuf-java-util</artifactId>
                <version>${protobuf.version}</version>
            </dependency>
        </dependencies>
    </dependencyManagement>

    <build>
        <resources>
            <resource>
                <!-- Enable Maven's resource filtering for text files in 'src/main/resources/'.
                    This will replace properties in text files with their values, e.g. "${project.groupId}"
                    will be replaced with "gov.cms.beneficiaryfhirdata". -->
                <directory>src/main/resources</directory>
                <filtering>true</filtering>
            </resource>
        </resources>
        <testResources>
            <testResource>
                <!-- Enable Maven's resource filtering for text files in 'src/test/resources/'.
                    This will replace properties in text files with their values, e.g. "${project.groupId}"
                    will be replaced with "gov.cms.beneficiaryfhirdata". -->
                <directory>src/test/resources</directory>
                <filtering>true</filtering>
            </testResource>
        </testResources>
        <pluginManagement>
            <plugins>
                <!-- It adds a lot of noise to this file, but we specify the version
                    of all plugins used in the module builds here to help ensure that the builds
                    are always reproducible. This is actually enforced down below by the maven-enforcer-plugin
                    execution. -->
                <plugin>
                    <groupId>org.apache.maven.plugins</groupId>
                    <artifactId>maven-enforcer-plugin</artifactId>
                    <version>1.4.1</version>
                </plugin>
                <plugin>
                    <!-- Can be used to select which JDK to use (amongst other things).
                        Options must be specified in `~/.m2/toolchains.xml`. -->
                    <groupId>org.apache.maven.plugins</groupId>
                    <artifactId>maven-toolchains-plugin</artifactId>
                    <version>1.1</version>
                    <configuration>
                        <toolchains>
                            <jdk>
                                <!-- Use a Java 17 JDK, by default. -->
                                <version>${javaSourceVersion}</version>
                            </jdk>
                        </toolchains>
                    </configuration>
                </plugin>
                <plugin>
                    <groupId>org.apache.maven.plugins</groupId>
                    <artifactId>maven-clean-plugin</artifactId>
                    <version>3.0.0</version>
                </plugin>
                <plugin>
                    <groupId>org.apache.maven.plugins</groupId>
                    <artifactId>maven-resources-plugin</artifactId>
                    <!-- Don't use 2.7, due to https://issues.apache.org/jira/browse/MRESOURCES-192. -->
                    <version>${maven.resources.plugin.version}</version>
                </plugin>
                <plugin>
                    <groupId>com.spotify.fmt</groupId>
                    <artifactId>fmt-maven-plugin</artifactId>
                    <version>2.18</version>
                </plugin>
                <plugin>
                    <groupId>io.github.phillipuniverse</groupId>
                    <artifactId>githook-maven-plugin</artifactId>
                    <version>1.0.4</version>
                    <configuration>
                        <hooks>
                            <pre-commit><![CDATA[
#!/usr/bin/env bash
set -e

checkSecretFilesForPlainText() {
  echo 'Verifying secret files are not in plaintext...'
  set +e
  # read list of files containing secrets
  IFS=$'\n' read -d '' -r -a secrets < .secrets

  # make list of files to be committed by printing out a newline
  # separated list of files staged for commit to a temporary file
  # and reading it as an array
  tmpfile=$(mktemp)
  git diff --cached --name-only --diff-filter=ACM > $tmpfile
  IFS=$'\n' read -d '' -r -a commits < $tmpfile

  # for all files to be committed which are a secret file,
  # grep for the header "$ANSIBLE_VAULT;1.1;AES256"
  # if it's not there, abort.
  for commitFile in ${commits[@]}; do
    for secretFile in ${secrets[@]}; do
      if [ $commitFile == $secretFile ]; then
        header=$(echo "$(git show :./$secretFile)" | grep "\$ANSIBLE_VAULT;1.1;AES256")
        if [ -z $header ]; then
          echo "attempting to commit an unencrypted secret: $secretFile; aborting"
          exit 1
        fi
      fi
    done
  done
  set -e
}

checkSecretFilesForPlainText
							]]></pre-commit>
                            <pre-push><![CDATA[
#!/usr/bin/env bash
set -e

checkJavaFormat() {
  echo 'Verifying Java source code format...'
  branch_name="$(git rev-parse --abbrev-ref HEAD 2>&1)"

  git fetch origin 2>&1
  localChanges=''
  doesRemoteExist="$(git ls-remote origin ${branch_name})"

  if [ "$doesRemoteExist" = '' ]; then
    echo 'No Remote exists, checking apps directory on local for changes.'
    localChanges="$(git log origin/master..HEAD apps)"
  else
     localChanges="$(git diff --name-only "origin/${branch_name}:apps" "${branch_name}:apps" 2>&1)"
  fi

  echo "Verifying Java source code format for branch: ${branch_name} ..."
  if [ "$localChanges" = '' ]; then
    echo 'No changes detected. Exiting.'
  else
    set +e

    echo 'Relevant app-directory changes detected. Running fmt plugin check.'
    if mvn -f apps/ com.spotify.fmt:fmt-maven-plugin:check >/dev/null 2>&1; then
      echo 'Verified Java source code format: a-okay.'
    else
      echo "Inconsistencies discovered in formatting check. Run 'mvn com.spotify.fmt:fmt-maven-plugin:check' for details or 'mvn com.spotify.fmt:fmt-maven-plugin:format' to automatically apply the required formatting."
      return 1
    fi
  fi
  return 0
}

checkJavaFormat
							]]>
                            </pre-push>
                        </hooks>
                    </configuration>
                </plugin>
                <plugin>
                    <groupId>org.apache.maven.plugins</groupId>
                    <artifactId>maven-compiler-plugin</artifactId>
                    <version>3.8.1</version>
                    <configuration>
                        <!-- Set the Java source version used by the compiler. -->
                        <source>${javaSourceVersion}</source>
                        <target>${javaSourceVersion}</target>
                    </configuration>
                </plugin>
                <plugin>
                    <groupId>org.apache.maven.plugins</groupId>
                    <artifactId>maven-surefire-plugin</artifactId>
                    <version>${maven.surefire.plugin.version}</version>
                    <configuration>
                        <!-- The intent here is to provide a property that can be set in `settings.xml`,
                            to specify environment-specific JVM arguments for tests. For example, one
                            might want to configure the max heap size and/or proxy server settings for
                            tests run on a system. -->
                        <argLine>${maven-test.jvm-args.env-specific}</argLine>
                        <trimStackTrace>false</trimStackTrace>
                        <redirectTestOutputToFile>true</redirectTestOutputToFile>
                        <!-- run ITs w/multiple threads -->
                        <useUnlimitedThreads>true</useUnlimitedThreads>
                        <parallel>all</parallel>
                        <threadCountClasses>8</threadCountClasses>
                        <threadCountMethods>10</threadCountMethods>
                    </configuration>
                </plugin>
                <plugin>
                    <groupId>org.apache.maven.plugins</groupId>
                    <artifactId>maven-failsafe-plugin</artifactId>
                    <version>3.0.0-M9</version>
                    <configuration>
                        <!-- The intent here is to provide a property that can be set in `settings.xml`,
                            to specify environment-specific JVM arguments for tests. For example, one
                            might want to configure the max heap size and/or proxy server settings for
                            tests run on a system. -->
                        <argLine>${maven-test.jvm-args.env-specific}</argLine>
                        <trimStackTrace>false</trimStackTrace>
                        <redirectTestOutputToFile>true</redirectTestOutputToFile>
                        <systemPropertyVariables>
                            <its.db.url>${its.db.url}</its.db.url>
                            <its.db.username>${its.db.username}</its.db.username>
                            <its.db.password>${its.db.password}</its.db.password>
                            <its.testcontainer.db.image>${its.testcontainer.db.image}</its.testcontainer.db.image>
                        </systemPropertyVariables>
                        <includes>
                            <include>**/*IT.java</include>
                            <include>**/*E2E.java</include>
                        </includes>

                        <!-- Needed to avoid test failures when comparing ETL timestamps. -->
                        <environmentVariables>
                            <TZ>UTC</TZ>
                        </environmentVariables>
                    </configuration>
                </plugin>
                <plugin>
                    <!-- A test code coverage plugin that can operate as a Java agent (and
                        thus doesn't require class file instrumentation). -->
                    <groupId>org.jacoco</groupId>
                    <artifactId>jacoco-maven-plugin</artifactId>
                    <version>0.7.5.201505241946</version>
                </plugin>
                <plugin>
                    <groupId>org.apache.maven.plugins</groupId>
                    <artifactId>maven-jar-plugin</artifactId>
                    <version>3.2.2</version>
                    <configuration>
                        <!-- Add some extra information to the JAR manifests. Helpful for folks
                            looking at a JAR, trying to figure out what it is. -->
                        <archive>
                            <manifest>
                                <addDefaultImplementationEntries>true</addDefaultImplementationEntries>
                                <addDefaultSpecificationEntries>true</addDefaultSpecificationEntries>
                            </manifest>
                        </archive>
                    </configuration>
                </plugin>
                <plugin>
                    <groupId>org.apache.maven.plugins</groupId>
                    <artifactId>maven-war-plugin</artifactId>
                    <version>3.3.2</version>
                </plugin>
                <plugin>
                    <groupId>org.apache.maven.plugins</groupId>
                    <artifactId>maven-javadoc-plugin</artifactId>
                    <version>${javadoc.version}</version>
                </plugin>
                <plugin>
                    <groupId>org.apache.maven.plugins</groupId>
                    <artifactId>maven-source-plugin</artifactId>
                    <version>3.2.1</version>
                </plugin>
                <plugin>
                    <groupId>org.apache.maven.plugins</groupId>
                    <artifactId>maven-install-plugin</artifactId>
                    <version>3.1.0</version>
                </plugin>
                <plugin>
                    <groupId>org.apache.maven.plugins</groupId>
                    <artifactId>maven-deploy-plugin</artifactId>
                    <version>3.0.0</version>
                    <configuration>
                        <!-- Delay deployment of build artifacts until after all modules build successfully. -->
                        <deployAtEnd>true</deployAtEnd>
                    </configuration>
                </plugin>
                <plugin>
                    <groupId>org.apache.maven.plugins</groupId>
                    <artifactId>maven-site-plugin</artifactId>
                    <version>3.4</version>
                </plugin>
                <plugin>
                    <groupId>org.apache.maven.plugins</groupId>
                    <artifactId>maven-scm-plugin</artifactId>
                    <version>1.9.4</version>
                </plugin>
                <plugin>
                    <groupId>org.apache.maven.plugins</groupId>
                    <artifactId>maven-release-plugin</artifactId>
                    <version>2.5.3</version>
                    <configuration>
                        <!-- Require manual pushes after releases. Makes it easier to clean
                            things up if releases fail. -->
                        <pushChanges>false</pushChanges>
                        <localCheckout>true</localCheckout>
                    </configuration>
                </plugin>
                <plugin>
                    <groupId>org.apache.maven.plugins</groupId>
                    <artifactId>maven-checkstyle-plugin</artifactId>
                    <configuration>
                        <configLocation>checkstyle.xml</configLocation>
                        <!-- Only look in source directories, basically ignores generated code -->
                        <sourceDirectories>
                            <sourceDirectory>${project.build.sourceDirectory}</sourceDirectory>
                            <sourceDirectory>${project.build.testSourceDirectory}</sourceDirectory>
                        </sourceDirectories>
                    </configuration>
                    <version>${checkstyle.plugin.version}</version>
                    <dependencies>
                        <dependency>
                            <groupId>com.puppycrawl.tools</groupId>
                            <artifactId>checkstyle</artifactId>
                            <version>${checkstyle.version}</version>
                        </dependency>
                    </dependencies>
                </plugin>
            </plugins>
        </pluginManagement>
        <plugins>
            <!-- This plugin configuration allows us to scan all of the pom files
                 to find any dependencies that have newer versions available
                 that are not alpha, beta, or other commonly used pre-release version tags.
                 To invoke this plugin to find the out of data dependencies,
                 run: "mvn versions:display-dependency-updates" from the apps folder. -->
            <plugin>
                <groupId>org.codehaus.mojo</groupId>
                <artifactId>versions-maven-plugin</artifactId>
                <version>2.11.0</version>
                <configuration>
                    <rulesUri>file://${maven.multiModuleProjectDirectory}/rules.xml</rulesUri>
                </configuration>
            </plugin>
            <plugin>
                <groupId>org.apache.maven.plugins</groupId>
                <artifactId>maven-enforcer-plugin</artifactId>
                <executions>
                    <execution>
                        <!-- Use the enforcer plugin to help ensure that builds are always
                            reproducible. -->
                        <id>enforce-plugin-versions</id>
                        <inherited>true</inherited>
                        <goals>
                            <goal>enforce</goal>
                        </goals>
                        <configuration>
                            <rules>
                                <requirePluginVersions>
                                    <message>Undefined plugin versions can lead to un-reproducible
                                        builds.
                                    </message>
                                    <banTimestamps>false</banTimestamps>
                                    <!-- Allow SNAPSHOT version of this plugin since we build it in our own project rather than pulling from a repository. -->
                                    <unCheckedPluginList>gov.cms.bfd:bfd-model-dsl-codegen-plugin</unCheckedPluginList>
                                </requirePluginVersions>
                            </rules>
                        </configuration>
                    </execution>
                </executions>
            </plugin>
            <plugin>
                <!-- Activate the toolchain specified above. -->
                <groupId>org.apache.maven.plugins</groupId>
                <artifactId>maven-toolchains-plugin</artifactId>
                <executions>
                    <execution>
                        <id>toolchain-default</id>
                        <goals>
                            <goal>toolchain</goal>
                        </goals>
                    </execution>
                </executions>
            </plugin>
            <plugin>
                <groupId>com.spotify.fmt</groupId>
                <artifactId>fmt-maven-plugin</artifactId>
                <executions>
                    <execution>
                        <goals>
                            <!-- Use this plugin to run https://github.com/google/google-java-format
                                on every build, which will auto-format all of our Java source code. Note
                                that we have a Git pre-commit hook that will also do this. -->
                            <goal>format</goal>
                        </goals>
                    </execution>
                </executions>
            </plugin>
            <plugin>
                <groupId>io.github.phillipuniverse</groupId>
                <artifactId>githook-maven-plugin</artifactId>
                <executions>
                    <execution>
                        <inherited>false</inherited>
                        <goals>
                            <!-- Verify source code formatting prior to commit. -->
                            <goal>install</goal>
                        </goals>
                    </execution>
                </executions>
            </plugin>
            <plugin>
                <groupId>org.apache.maven.plugins</groupId>
                <artifactId>maven-source-plugin</artifactId>
                <executions>
                    <execution>
                        <!-- Always generate a source JAR. This is a best practice, but is
                            also required by OSSRH/Maven Central. -->
                        <id>attach-sources</id>
                        <goals>
                            <goal>jar-no-fork</goal>
                        </goals>
                    </execution>
                </executions>
            </plugin>
            <plugin>
                <groupId>org.apache.maven.plugins</groupId>
                <artifactId>maven-javadoc-plugin</artifactId>
                <configuration>
                    <failOnWarnings>false</failOnWarnings>
                    <detectJavaApiLink>false</detectJavaApiLink>
                    <!-- Exclude javadocs on certain generated files, reduces build warnings -->
                    <excludePackageNames>gov.cms.mpsm.rda.*</excludePackageNames>
                    <quiet>true</quiet>
                    <!-- This notimestamp option does not make our *-javadoc.jar files completely
                        reproducible, but the option is recommended by Maven for a reproducible
                        build in general. However, we are not using the javadocs in any of the war
                        and zip artifacts that we need to be reproducible.
                        See https://maven.apache.org/guides/mini/guide-reproducible-builds.html
                     -->
                    <notimestamp>true</notimestamp>
                </configuration>
                <executions>
                    <execution>
                        <!-- Always generate a Javadoc JAR. This is a best practice, but is
                            also required by OSSRH/Maven Central. -->
                        <id>attach-javadocs</id>
                        <goals>
                            <goal>jar</goal>
                        </goals>
                    </execution>
                </executions>
            </plugin>
            <plugin>
                <groupId>org.apache.maven.plugins</groupId>
                <artifactId>maven-checkstyle-plugin</artifactId>
                <executions>
                    <execution>
                        <id>verify</id>
                        <phase>verify</phase>
                        <goals>
                            <goal>check</goal>
                        </goals>
                    </execution>
                </executions>
            </plugin>
            <plugin>
                <!-- Will run the `*IT.java` integration tests in the modules, as part
                    of the build. -->
                <groupId>org.apache.maven.plugins</groupId>
                <artifactId>maven-failsafe-plugin</artifactId>
                <executions>
                    <execution>
                        <goals>
                            <goal>integration-test</goal>
                            <goal>verify</goal>
                        </goals>
                    </execution>
                </executions>
            </plugin>
        </plugins>
        <extensions>
            <extension>
                <!-- Used by the bfd-pipeline-rda-grpc-apps and bfd-pipeline-rda-grpc modules, but
                defined here to workaround https://issues.apache.org/jira/browse/MDEPLOY-193. -->
                <groupId>kr.motd.maven</groupId>
                <artifactId>os-maven-plugin</artifactId>
                <version>1.6.2</version>
            </extension>
        </extensions>
    </build>

    <profiles>
        <profile>
            <!-- This profile will only be active for builds inside of Eclipse (managed
                by m2e). It's primarily used to manage the execution of plugins in that environment. -->
            <id>m2e-manage-executions</id>
            <activation>
                <property>
                    <name>m2e.version</name>
                </property>
            </activation>
            <build>
                <pluginManagement>
                    <plugins>
                        <plugin>
                            <!--This plugin's configuration is used to store Eclipse m2e settings
                                only. It has no influence on the Maven build itself. -->
                            <groupId>org.eclipse.m2e</groupId>
                            <artifactId>lifecycle-mapping</artifactId>
                            <version>${lifecycle.mapping.version}</version>
                            <configuration>
                                <lifecycleMappingMetadata>
                                    <pluginExecutions>
                                        <pluginExecution>
                                            <pluginExecutionFilter>
                                                <groupId>org.apache.maven.plugins</groupId>
                                                <artifactId>maven-enforcer-plugin</artifactId>
                                                <versionRange>${lifecycle.mapping.versionRange}</versionRange>
                                                <goals>
                                                    <goal>enforce</goal>
                                                </goals>
                                            </pluginExecutionFilter>
                                            <action>
                                                <!-- Don't run this plugin inside m2e; necessary to disable a
                                                    POM warning in Eclipse. -->
                                                <ignore/>
                                            </action>
                                        </pluginExecution>
                                        <pluginExecution>
                                            <pluginExecutionFilter>
                                                <groupId>org.apache.maven.plugins</groupId>
                                                <artifactId>maven-toolchains-plugin</artifactId>
                                                <versionRange>[1.1,)</versionRange>
                                                <goals>
                                                    <goal>toolchain</goal>
                                                </goals>
                                            </pluginExecutionFilter>
                                            <action>
                                                <!-- Don't run this plugin inside m2e; necessary to disable a
                                                    POM warning in Eclipse. -->
                                                <ignore/>
                                            </action>
                                        </pluginExecution>
                                        <pluginExecution>
                                            <pluginExecutionFilter>
                                                <groupId>org.jacoco</groupId>
                                                <artifactId>jacoco-maven-plugin</artifactId>
                                                <versionRange>[0.6.5.201403032054,)</versionRange>
                                                <goals>
                                                    <goal>prepare-agent</goal>
                                                </goals>
                                            </pluginExecutionFilter>
                                            <action>
                                                <!-- Don't run this plugin inside m2e; necessary to disable a
                                                    POM warning in Eclipse. -->
                                                <ignore/>
                                            </action>
                                        </pluginExecution>
                                        <pluginExecution>
                                            <pluginExecutionFilter>
                                                <groupId>com.spotify.fmt</groupId>
                                                <artifactId>fmt-maven-plugin</artifactId>
                                                <versionRange>[2.18,)</versionRange>
                                                <goals>
                                                    <goal>format</goal>
                                                </goals>
                                            </pluginExecutionFilter>
                                            <action>
                                                <!-- Don't run this plugin automatically on every build inside m2e. -->
                                                <ignore/>
                                            </action>
                                        </pluginExecution>
                                        <pluginExecution>
                                            <pluginExecutionFilter>
                                                <groupId>io.github.phillipuniverse</groupId>
                                                <artifactId>githook-maven-plugin</artifactId>
                                                <versionRange>[1.0.4,)</versionRange>
                                                <goals>
                                                    <goal>install</goal>
                                                </goals>
                                            </pluginExecutionFilter>
                                            <action>
                                                <!-- Don't run this plugin automatically on every build inside m2e. -->
                                                <ignore/>
                                            </action>
                                        </pluginExecution>
                                    </pluginExecutions>
                                </lifecycleMappingMetadata>
                            </configuration>
                        </plugin>
                    </plugins>
                </pluginManagement>
            </build>
        </profile>
    </profiles>

</project><|MERGE_RESOLUTION|>--- conflicted
+++ resolved
@@ -514,36 +514,19 @@
                 <version>${commons.lang3.version}</version>
             </dependency>
 
-<<<<<<< HEAD
+            <dependency>
+                <!-- Used to parse and read the RIF data files. -->
+                <groupId>org.apache.commons</groupId>
+                <artifactId>commons-csv</artifactId>
+                <version>${commons.csv.version}</version>
+            </dependency>
+
 			<dependency>
 				<!-- Used to parse and read hex encoded data. -->
 				<groupId>commons-codec</groupId>
 				<artifactId>commons-codec</artifactId>
 				<version>${commons-codec.version}</version>
 			</dependency>
-
-			<dependency>
-				<!-- The test framework used for unit and integration tests. -->
-				<groupId>org.junit.jupiter</groupId>
-				<artifactId>junit-jupiter-engine</artifactId>
-				<version>${junit.version}</version>
-				<scope>test</scope>
-			</dependency>
-			<dependency>
-				<!-- Needed for parameterized unit tests. -->
-				<groupId>org.junit.jupiter</groupId>
-				<artifactId>junit-jupiter-params</artifactId>
-				<version>${junit.version}</version>
-				<scope>test</scope>
-			</dependency>
-=======
-            <dependency>
-                <!-- Used to parse and read the RIF data files. -->
-                <groupId>org.apache.commons</groupId>
-                <artifactId>commons-csv</artifactId>
-                <version>${commons.csv.version}</version>
-            </dependency>
->>>>>>> 62a3d983
 
             <dependency>
                 <!-- The test framework used for unit and integration tests. -->
