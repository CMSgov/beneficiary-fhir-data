--- conflicted
+++ resolved
@@ -86,13 +86,8 @@
 		but not all (in particular, entity-manager does not have a 6.0 version available yet).
 		Staying on latest 5.x version until all components have 6.0 versions available. -->
 		<hibernate.version>5.6.10.Final</hibernate.version>
-<<<<<<< HEAD
-		<junit.version>5.9.1</junit.version>
+		<junit.version>5.9.2</junit.version>
 		<javadoc.version>3.5.0</javadoc.version>
-=======
-		<junit.version>5.9.2</junit.version>
-		<javadoc.version>3.4.1</javadoc.version>
->>>>>>> edad71ce
 
 		<!-- Jackson versions should be kept in sync when possible but can diverge slightly
 			when vulnerabilities or other fixes affect some but not all components -->
