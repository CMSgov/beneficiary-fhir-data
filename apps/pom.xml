--- conflicted
+++ resolved
@@ -128,13 +128,8 @@
 
         <logback.jackson.version>0.1.5</logback.jackson.version>
         <logback.json.classic.version>0.1.5</logback.json.classic.version>
-<<<<<<< HEAD
-        <mockito.version>5.6.0</mockito.version>
-=======
         <mockito.version>5.7.0</mockito.version>
         <byte-buddy.version>1.14.9</byte-buddy.version>
-        <mockito-inline.version>5.2.0</mockito-inline.version>
->>>>>>> 1d64d170
         <rest-assured.version>5.3.2</rest-assured.version>
         <assertj.version>3.24.2</assertj.version>
         <system-lambda-version>1.2.1</system-lambda-version>
@@ -307,13 +302,6 @@
                 <artifactId>flyway-core</artifactId>
                 <version>${flyway.version}</version>
             </dependency>
-            <dependency>
-<<<<<<< HEAD
-=======
-                <groupId>org.mockito</groupId>
-                <artifactId>mockito-inline</artifactId>
-                <version>${mockito-inline.version}</version>
-            </dependency>
             <!-- https://mvnrepository.com/artifact/net.bytebuddy/byte-buddy -->
             <dependency>
                 <groupId>net.bytebuddy</groupId>
@@ -321,7 +309,6 @@
                 <version>${byte-buddy.version}</version>
             </dependency>
             <dependency>
->>>>>>> 1d64d170
                 <!-- Used to write fluent assertions in unit tests. -->
                 <groupId>org.assertj</groupId>
                 <artifactId>assertj-core</artifactId>
