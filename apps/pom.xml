<project xmlns="http://maven.apache.org/POM/4.0.0" xmlns:xsi="http://www.w3.org/2001/XMLSchema-instance"
	xsi:schemaLocation="http://maven.apache.org/POM/4.0.0 http://maven.apache.org/xsd/maven-4.0.0.xsd">
	<modelVersion>4.0.0</modelVersion>

	<groupId>gov.cms.bfd</groupId>
	<artifactId>bfd-parent</artifactId>
	<version>1.0.0-SNAPSHOT</version>
	<packaging>pom</packaging>

	<name>bfd-parent</name>
	<description>
			A parent POM for the CMS Beneficiary FHIR Data projects/applications.
	</description>
	<url>https://github.com/CMSgov/beneficiary-fhir-data</url>
	<organization>
		<name>Centers for Medicare &amp; Medicaid Services</name>
	</organization>
	<licenses>
		<license>
			<name>Creative Commons Zero v1.0 Universal</name>
			<url>http://spdx.org/licenses/CC0-1.0.html</url>
		</license>
	</licenses>

	<issueManagement>
		<!-- There doesn't seem to be any tooling support for this yet, but it 
			doesn't hurt to include it. -->
		<system>JIRA</system>
		<url>https://jira.cms.gov/browse/BLUEBUTTON</url>
	</issueManagement>

	<ciManagement>
		<!-- Per http://stackoverflow.com/questions/14754372/whats-the-purpose-of-the-maven-3-cimanagement-configuration#comment20752353_14762245, 
			Sonar (at least) can use this information. -->
		<system>jenkins</system>
		<url>https://builds.bfd-management.oeda.cmscloud.local/jenkins</url>
	</ciManagement>

	<scm>
		<!-- URL format taken from http://www.sonatype.com/people/2009/09/maven-tips-and-tricks-using-github/ -->
		<connection>scm:git:git@github.com:CMSgov/beneficiary-fhir-data.git</connection>
		<developerConnection>scm:git:git@github.com:CMSgov/beneficiary-fhir-data.git</developerConnection>
		<url>https://github.com/CMSgov/beneficiary-fhir-data</url>
		<tag>HEAD</tag>
	</scm>

	<distributionManagement>
		<repository>
			<id>github</id>
			<name>GitHub CMSgov Apache Maven Packages</name>
			<url>https://maven.pkg.github.com/CMSgov/beneficiary-fhir-data</url>
		</repository>
	</distributionManagement>

	<repositories>
		<repository>
			<id>ossrh-snapshots</id>
			<url>https://oss.sonatype.org/content/repositories/snapshots/</url>
			<releases>
				<enabled>false</enabled>
			</releases>
			<snapshots>
				<enabled>true</enabled>
			</snapshots>
		</repository>
	</repositories>

	<modules>
		<module>bfd-shared-utils</module>
		<module>bfd-model</module>
		<module>bfd-pipeline</module>
		<module>bfd-server</module>
		<module>bfd-server-test-perf</module>
		<!-- <module>bfd-server-test-functions</module> -->
	</modules>

	<properties>
		<!-- As specified in http://docs.codehaus.org/display/MAVENUSER/POM+Element+for+Source+File+Encoding, 
			this property is used by many different plugins to specify the source file 
			encoding. We're forcing that to UTF-8, because it's the only sane choice. -->
		<project.build.sourceEncoding>UTF-8</project.build.sourceEncoding>
		<project.reporting.outputEncoding>${project.build.sourceEncoding}</project.reporting.outputEncoding>

		<!-- The version of Java that we'll use for everything. -->
		<javaSourceVersion>11</javaSourceVersion>

		<!-- Configure Sonar such that projects evaluated by it against it will 
			use JaCoCo to compute the code coverage of any unit and integration tests. -->
		<sonar.java.coveragePlugin>jacoco</sonar.java.coveragePlugin>
		<sonar.dynamicAnalysis>reuseReports</sonar.dynamicAnalysis>
		<sonar.jacoco.reportPath>target/jacoco.exec</sonar.jacoco.reportPath>
		<sonar.jacoco.itReportPath>target/jacoco-it.exec</sonar.jacoco.itReportPath>

		<metrics.version>4.1.2</metrics.version>
		<hibernate.version>5.2.10.Final</hibernate.version>
		
		<!-- The default DB that will be used in integration tests. -->
		<!-- Note: See gov.cms.bfd.model.rif.schema.DatabaseTestHelper for details
			on the default 'jdbc:bfd-test:' URL here. -->
		<its.db.url>jdbc:bfd-test:hsqldb:mem</its.db.url>
		<its.db.username></its.db.username>
		<its.db.password></its.db.password>

		<!-- Whether the V2 endpoints should be enabled -->
		<local.v2.enabled>true</local.v2.enabled>
	</properties>

	<dependencyManagement>
		<dependencies>
			<dependency>
				<!-- Provides a sane facade for the giant mess of incompatible logging 
					frameworks in Java. -->
				<groupId>org.slf4j</groupId>
				<artifactId>slf4j-api</artifactId>
				<version>1.7.7</version>
			</dependency>
			<dependency>
				<!-- An implementation of the JCL API that routes everything through to
					SLF4J, instead. -->
				<groupId>org.slf4j</groupId>
				<artifactId>jcl-over-slf4j</artifactId>
				<version>1.7.7</version>
			</dependency>
			<dependency>
				<!-- An implementation of the Log4J API that routes everything through
					to SLF4J, instead. -->
				<groupId>org.slf4j</groupId>
				<artifactId>log4j-over-slf4j</artifactId>
				<version>1.7.7</version>
			</dependency>
			<dependency>
				<!-- Provides a JUL handler, SLF4JBridgeHandler, that routes everything
					to SLF4J, instead. -->
				<groupId>org.slf4j</groupId>
				<artifactId>jul-to-slf4j</artifactId>
				<version>1.7.7</version>
			</dependency>

			<dependency>
				<!-- Used as a logging backed/target for SLF4J. -->
				<groupId>ch.qos.logback</groupId>
				<artifactId>logback-classic</artifactId>
				<version>1.2.3</version>
			</dependency>

			<dependency>
				<!-- Used to measure performance and collect other runtime statistics 
					within these projects. -->
				<groupId>io.dropwizard.metrics</groupId>
				<artifactId>metrics-core</artifactId>
				<version>${metrics.version}</version>
			</dependency>
			<dependency>
				<!-- Used to monitor the JVM's memory usage, garbage collection, etc. 
					at runtime. -->
				<groupId>io.dropwizard.metrics</groupId>
				<artifactId>metrics-jvm</artifactId>
				<version>${metrics.version}</version>
			</dependency>

			<!-- We lock down the versions of all the various Spring components that 
				child projects use, as incompatibility problems with Spring are common. -->
			<dependency>
				<!-- Lock & harmonize the versions of the various Spring Framework modules. 
					We look to HAPI for a guide on what release series to use: ca.uhn.hapi.fhir:hapi-fhir:pom:4.1 
					uses the 4.3.29.RELEASE version of the Spring Framework. -->
				<groupId>org.springframework</groupId>
				<artifactId>spring-framework-bom</artifactId>
				<version>4.3.29.RELEASE</version>
				<type>pom</type>
				<scope>import</scope>
			</dependency>
			<dependency>
				<!-- This is the latest release compatible with the version of Spring 
					Framework that we're using, per http://docs.spring.io/spring-data/jpa/docs/1.11.4.RELEASE/reference/html/#dependencies.spring-framework. -->
				<groupId>org.springframework.data</groupId>
				<artifactId>spring-data-jpa</artifactId>
				<version>1.11.23.RELEASE</version>
			</dependency>

			<dependency>
				<!-- Lock & harmonize the versions of the various AWS SDK components, 
					per http://docs.aws.amazon.com/java-sdk/latest/developer-guide/setup-project-maven.html. -->
				<groupId>com.amazonaws</groupId>
				<artifactId>aws-java-sdk-bom</artifactId>
				<version>1.11.434</version>
				<type>pom</type>
				<scope>import</scope>
			</dependency>

			<dependency>
				<!-- The JPA 2.1 API. (Does not provide a JPA implementation by itself; 
					Hibernate is used for that in our projects.) -->
				<artifactId>hibernate-jpa-2.1-api</artifactId>
				<groupId>org.hibernate.javax.persistence</groupId>
				<version>1.0.0.Final</version>
			</dependency>
			<dependency>
				<!-- Hibernate's JPA implementation is used to manage most database usage 
					in our applications. -->
				<groupId>org.hibernate</groupId>
				<artifactId>hibernate-entitymanager</artifactId>
				<version>${hibernate.version}</version>
			</dependency>
			<dependency>
				<!-- This is included as a transitive dependency of org.hibernate:hibernate-entitymanager, 
					but may occassionally be needed separately. -->
				<groupId>org.hibernate</groupId>
				<artifactId>hibernate-core</artifactId>
				<version>${hibernate.version}</version>
			</dependency>
			<dependency>
				<!-- The Hibernate JPA Model Generator, which will produce MetaModel 
					classes for JPA entities. This happens happens automagically via javac's 
					annotation processor. -->
				<groupId>org.hibernate</groupId>
				<artifactId>hibernate-jpamodelgen</artifactId>
				<version>${hibernate.version}</version>
			</dependency>

			<dependency>
				<!-- JDBC driver for working with PostgreSQL DBs on Java 8 (JDBC 4.2). -->
				<groupId>org.postgresql</groupId>
				<artifactId>postgresql</artifactId>
				<version>42.2.16</version>
			</dependency>
			<dependency>
				<!-- In-memory database that is used in some tests to speed things up. -->
				<groupId>org.hsqldb</groupId>
				<artifactId>hsqldb</artifactId>
				<!-- The 2.5.x series is the last to support Java 8. -->
				<version>2.5.2</version>
				<scope>test</scope>
			</dependency>
			<dependency>
				<!-- Used to provide DB connection pooling. See https://github.com/brettwooldridge/HikariCP 
					for details. -->
				<groupId>com.zaxxer</groupId>
				<artifactId>HikariCP</artifactId>
				<version>3.3.0</version>
			</dependency>
			<dependency>
				<groupId>javax.activation</groupId>
				<artifactId>activation</artifactId>
				<version>1.1.1</version>
			</dependency>

			 <dependency>
				 <!-- Compile Time only dependency to simplify creation of simple POJOs -->
				 <groupId>org.projectlombok</groupId>
				 <artifactId>lombok</artifactId>
				 <version>1.18.20</version>
				 <scope>provided</scope>
			 </dependency>

			<dependency>
				<!-- The test framework used for unit and integration tests. -->
				<groupId>junit</groupId>
				<artifactId>junit</artifactId>
				<version>4.13.1</version>
				<scope>test</scope>
			</dependency>

		</dependencies>
	</dependencyManagement>

	<build>
		<resources>
			<resource>
				<!-- Enable Maven's resource filtering for text files in 'src/main/resources/'. 
					This will replace properties in text files with their values, e.g. "${project.groupId}" 
					will be replaced with "gov.cms.beneficiaryfhirdata". -->
				<directory>src/main/resources</directory>
				<filtering>true</filtering>
			</resource>
		</resources>
		<testResources>
			<testResource>
				<!-- Enable Maven's resource filtering for text files in 'src/test/resources/'. 
					This will replace properties in text files with their values, e.g. "${project.groupId}" 
					will be replaced with "gov.cms.beneficiaryfhirdata". -->
				<directory>src/test/resources</directory>
				<filtering>true</filtering>
			</testResource>
		</testResources>
		<pluginManagement>
			<plugins>
				<!-- It adds a lot of noise to this file, but we specify the version 
					of all plugins used in the module builds here to help ensure that the builds 
					are always reproducible. This is actually enforced down below by the maven-enforcer-plugin 
					execution. -->
				<plugin>
					<groupId>org.apache.maven.plugins</groupId>
					<artifactId>maven-enforcer-plugin</artifactId>
					<version>1.4.1</version>
				</plugin>
				<plugin>
					<!-- Can be used to select which JDK to use (amongst other things). 
						Options must be specified in `~/.m2/toolchains.xml`. -->
					<groupId>org.apache.maven.plugins</groupId>
					<artifactId>maven-toolchains-plugin</artifactId>
					<version>1.1</version>
					<configuration>
						<toolchains>
							<jdk>
								<!-- Use a Java 8 JDK, by default. -->
<<<<<<< HEAD
								<version>1.11</version>
=======
								<version>11</version>
>>>>>>> 8437ee98
							</jdk>
						</toolchains>
					</configuration>
				</plugin>
				<plugin>
					<groupId>org.apache.maven.plugins</groupId>
					<artifactId>maven-clean-plugin</artifactId>
					<version>3.0.0</version>
				</plugin>
				<plugin>
					<groupId>org.apache.maven.plugins</groupId>
					<artifactId>maven-resources-plugin</artifactId>
					<!-- Don't use 2.7, due to https://issues.apache.org/jira/browse/MRESOURCES-192. -->
					<version>2.6</version>
				</plugin>
				<plugin>
					<groupId>com.coveo</groupId>
					<artifactId>fmt-maven-plugin</artifactId>
					<version>2.9</version>
				</plugin>
				<plugin>
					<groupId>io.github.phillipuniverse</groupId>
					<artifactId>githook-maven-plugin</artifactId>
					<version>1.0.4</version>
					<configuration>
						<hooks>
							<pre-commit>
#!/usr/bin/env bash
set -e

checkJavaFormat() {
  echo 'Verifying Java source code format...'

  if ! git diff --name-only --cached | grep -q '^apps/.*'; then
    echo 'Verified Java source code format: no staged changes in app/.'
    return 0
  fi

  cd apps

  set +e
  mvn com.coveo:fmt-maven-plugin:check >/dev/null 2>&amp;1
  checkResult=$?
  set -e

  if [ ${checkResult} -eq 0 ]; then
    echo 'Verified Java source code format: a-okay.'
  else
    echo "Verified Java source code format: inconsistencies found. Run 'mvn com.coveo:fmt-maven-plugin:check' for details or 'mvn com.coveo:fmt-maven-plugin:format' to automatically apply the required formatting."
  fi

  return ${checkResult}
}

checkSecretFilesForPlainText() {
  echo 'Verifying secret files are not in plaintext...'
  set +e
  # read list of files containing secrets
  IFS=$'\n' read -d '' -r -a secrets &lt; .secrets

  # make list of files to be committed by printing out a newline
  # separated list of files staged for commit to a temporary file
  # and reading it as an array
  tmpfile=$(mktemp)
  git diff --cached --name-only --diff-filter=ACM > $tmpfile
  IFS=$'\n' read -d '' -r -a commits &lt; $tmpfile

  # for all files to be committed which are a secret file,
  # grep for the header "$ANSIBLE_VAULT;1.1;AES256"
  # if it's not there, abort.
  for commitFile in ${commits[@]}; do
    for secretFile in ${secrets[@]}; do
      if [ $commitFile == $secretFile ]; then
        header=$(echo "$(git show :./$secretFile)" | grep "\$ANSIBLE_VAULT;1.1;AES256")
        if [ -z $header ]; then
          echo "attempting to commit an unencrypted secret: $secretFile; aborting"
          exit 1
        fi
      fi
    done
  done
  set -e
}

checkSecretFilesForPlainText
checkJavaFormat
							</pre-commit>
						</hooks>
					</configuration>
				</plugin>
				<plugin>
					<groupId>org.apache.maven.plugins</groupId>
					<artifactId>maven-compiler-plugin</artifactId>
					<version>3.8.1</version>
					<configuration>
					<!-- Set the Java source version used by the compiler. -->
						<source>${javaSourceVersion}</source>
						<target>${javaSourceVersion}</target>
					</configuration>
				</plugin>
				<plugin>
					<groupId>org.apache.maven.plugins</groupId>
					<artifactId>maven-surefire-plugin</artifactId>
					<version>3.0.0-M5</version>
					<configuration>
						<!-- The intent here is to provide a property that can be set in `settings.xml`,
							to specify environment-specific JVM arguments for tests. For example, one
							might want to configure the max heap size and/or proxy server settings for
							tests run on a system. -->
						<argLine>${maven-test.jvm-args.env-specific}</argLine>
						<trimStackTrace>false</trimStackTrace>
						<redirectTestOutputToFile>true</redirectTestOutputToFile>
					</configuration>
				</plugin>
				<plugin>
					<groupId>org.apache.maven.plugins</groupId>
					<artifactId>maven-failsafe-plugin</artifactId>
					<version>2.19.1</version>
					<configuration>
						<!-- The intent here is to provide a property that can be set in `settings.xml`,
							to specify environment-specific JVM arguments for tests. For example, one
							might want to configure the max heap size and/or proxy server settings for
							tests run on a system. -->
						<argLine>${maven-test.jvm-args.env-specific}</argLine>
						<trimStackTrace>false</trimStackTrace>
						<redirectTestOutputToFile>true</redirectTestOutputToFile>
						<systemPropertyVariables>
							<its.db.url>${its.db.url}</its.db.url>
							<its.db.username>${its.db.username}</its.db.username>
							<its.db.password>${its.db.password}</its.db.password>
						</systemPropertyVariables>
						
						<!-- Needed to avoid test failures when comparing ETL timestamps. -->
						<environmentVariables>
							<TZ>UTC</TZ>
						</environmentVariables>
					</configuration>
				</plugin>
				<plugin>
					<!-- A test code coverage plugin that can operate as a Java agent (and 
						thus doesn't require class file instrumentation). -->
					<groupId>org.jacoco</groupId>
					<artifactId>jacoco-maven-plugin</artifactId>
					<version>0.7.5.201505241946</version>
				</plugin>
				<plugin>
					<groupId>org.apache.maven.plugins</groupId>
					<artifactId>maven-jar-plugin</artifactId>
					<version>2.6</version>
					<configuration>
						<!-- Add some extra information to the JAR manifests. Helpful for folks 
							looking at a JAR, trying to figure out what it is. -->
						<archive>
							<manifest>
								<addDefaultImplementationEntries>true</addDefaultImplementationEntries>
								<addDefaultSpecificationEntries>true</addDefaultSpecificationEntries>
							</manifest>
						</archive>
					</configuration>
				</plugin>
				<plugin>
					<groupId>org.apache.maven.plugins</groupId>
					<artifactId>maven-war-plugin</artifactId>
					<version>2.6</version>
				</plugin>
				<plugin>
					<groupId>org.apache.maven.plugins</groupId>
					<artifactId>maven-javadoc-plugin</artifactId>
					<version>2.10.3</version>
				</plugin>
				<plugin>
					<groupId>org.apache.maven.plugins</groupId>
					<artifactId>maven-source-plugin</artifactId>
					<version>2.4</version>
				</plugin>
				<plugin>
					<groupId>org.apache.maven.plugins</groupId>
					<artifactId>maven-install-plugin</artifactId>
					<version>2.5.2</version>
				</plugin>
				<plugin>
					<groupId>org.apache.maven.plugins</groupId>
					<artifactId>maven-deploy-plugin</artifactId>
					<version>2.8.2</version>
					<configuration>
						<!-- Delay deployment of build artifacts until after all modules build successfully. -->
						<deployAtEnd>true</deployAtEnd>
					</configuration>
				</plugin>
				<plugin>
					<groupId>org.apache.maven.plugins</groupId>
					<artifactId>maven-site-plugin</artifactId>
					<version>3.4</version>
				</plugin>
				<plugin>
					<groupId>org.apache.maven.plugins</groupId>
					<artifactId>maven-scm-plugin</artifactId>
					<version>1.9.4</version>
				</plugin>
				<plugin>
					<groupId>org.apache.maven.plugins</groupId>
					<artifactId>maven-release-plugin</artifactId>
					<version>2.5.3</version>
					<configuration>
						<!-- Require manual pushes after releases. Makes it easier to clean 
							things up if releases fail. -->
						<pushChanges>false</pushChanges>
						<localCheckout>true</localCheckout>
					</configuration>
				</plugin>
			</plugins>
		</pluginManagement>
		<plugins>
			<plugin>
				<groupId>org.apache.maven.plugins</groupId>
				<artifactId>maven-enforcer-plugin</artifactId>
				<executions>
					<execution>
						<!-- Use the enforcer plugin to help ensure that builds are always 
							reproducible. -->
						<id>enforce-plugin-versions</id>
						<inherited>true</inherited>
						<goals>
							<goal>enforce</goal>
						</goals>
						<configuration>
							<rules>
								<requirePluginVersions>
									<message>Undefined plugin versions can lead to un-reproducible
										builds.</message>
									<banTimestamps>false</banTimestamps>
								</requirePluginVersions>
							</rules>
						</configuration>
					</execution>
				</executions>
			</plugin>
			<plugin>
				<!-- Activate the toolchain specified above. -->
				<groupId>org.apache.maven.plugins</groupId>
				<artifactId>maven-toolchains-plugin</artifactId>
				<executions>
					<execution>
						<id>toolchain-default</id>
						<goals>
							<goal>toolchain</goal>
						</goals>
					</execution>
				</executions>
			</plugin>
			<plugin>
				<groupId>com.coveo</groupId>
				<artifactId>fmt-maven-plugin</artifactId>
				<executions>
					<execution>
						<goals>
							<!-- Use this plugin to run https://github.com/google/google-java-format
								on every build, which will auto-format all of our Java source code. Note
								that we have a Git pre-commit hook that will also do this. -->
							<goal>format</goal>
						</goals>
					</execution>
				</executions>
			</plugin>
			<plugin>
				<groupId>io.github.phillipuniverse</groupId>
				<artifactId>githook-maven-plugin</artifactId>
				<executions>
					<execution>
						<inherited>false</inherited>
						<goals>
							<!-- Verify source code formatting prior to commit. -->
							<goal>install</goal>
						</goals>
					</execution>
				</executions>
			</plugin>
			<plugin>
				<groupId>org.apache.maven.plugins</groupId>
				<artifactId>maven-source-plugin</artifactId>
				<executions>
					<execution>
						<!-- Always generate a source JAR. This is a best practice, but is 
							also required by OSSRH/Maven Central. -->
						<id>attach-sources</id>
						<goals>
							<goal>jar-no-fork</goal>
						</goals>
					</execution>
				</executions>
			</plugin>
			<plugin>
				<groupId>org.apache.maven.plugins</groupId>
				<artifactId>maven-javadoc-plugin</artifactId>
				<executions>
					<execution>
						<!-- Always generate a Javadoc JAR. This is a best practice, but is 
							also required by OSSRH/Maven Central. -->
						<id>attach-javadocs</id>
						<goals>
							<goal>jar</goal>
						</goals>
						<configuration>
							<failOnError>false</failOnError>
            			</configuration>
					</execution>
				</executions>
			</plugin>
			<plugin>
				<!-- Will run the `*IT.java` integration tests in the modules, as part
					of the build. -->
				<groupId>org.apache.maven.plugins</groupId>
				<artifactId>maven-failsafe-plugin</artifactId>
				<executions>
					<execution>
						<goals>
							<goal>integration-test</goal>
							<goal>verify</goal>
						</goals>
					</execution>
				</executions>
			</plugin>
		</plugins>
		<extensions>
			<extension>
				<!-- Used by the bfd-pipeline-rda-grpc-server and bfd-pipeline-rda-grpc modules, but
				defined here to workaround https://issues.apache.org/jira/browse/MDEPLOY-193. -->
				<groupId>kr.motd.maven</groupId>
				<artifactId>os-maven-plugin</artifactId>
				<version>1.6.2</version>
			</extension>
		</extensions>
	</build>

	<profiles>
		<profile>
			<!-- This profile will only be active for builds inside of Eclipse (managed 
				by m2e). It's primarily used to manage the execution of plugins in that environment. -->
			<id>m2e-manage-executions</id>
			<activation>
				<property>
					<name>m2e.version</name>
				</property>
			</activation>
			<build>
				<pluginManagement>
					<plugins>
						<plugin>
							<!--This plugin's configuration is used to store Eclipse m2e settings 
								only. It has no influence on the Maven build itself. -->
							<groupId>org.eclipse.m2e</groupId>
							<artifactId>lifecycle-mapping</artifactId>
							<version>1.0.0</version>
							<configuration>
								<lifecycleMappingMetadata>
									<pluginExecutions>
										<pluginExecution>
											<pluginExecutionFilter>
												<groupId>org.apache.maven.plugins</groupId>
												<artifactId>maven-enforcer-plugin</artifactId>
												<versionRange>[1.0.0,)</versionRange>
												<goals>
													<goal>enforce</goal>
												</goals>
											</pluginExecutionFilter>
											<action>
												<!-- Don't run this plugin inside m2e; necessary to disable a 
													POM warning in Eclipse. -->
												<ignore />
											</action>
										</pluginExecution>
										<pluginExecution>
											<pluginExecutionFilter>
												<groupId>org.apache.maven.plugins</groupId>
												<artifactId>maven-toolchains-plugin</artifactId>
												<versionRange>[1.1,)</versionRange>
												<goals>
													<goal>toolchain</goal>
												</goals>
											</pluginExecutionFilter>
											<action>
												<!-- Don't run this plugin inside m2e; necessary to disable a 
													POM warning in Eclipse. -->
												<ignore />
											</action>
										</pluginExecution>
										<pluginExecution>
											<pluginExecutionFilter>
												<groupId>org.jacoco</groupId>
												<artifactId>jacoco-maven-plugin</artifactId>
												<versionRange>[0.6.5.201403032054,)</versionRange>
												<goals>
													<goal>prepare-agent</goal>
												</goals>
											</pluginExecutionFilter>
											<action>
												<!-- Don't run this plugin inside m2e; necessary to disable a 
													POM warning in Eclipse. -->
												<ignore />
											</action>
										</pluginExecution>
										<pluginExecution>
											<pluginExecutionFilter>
												<groupId>com.coveo</groupId>
												<artifactId>fmt-maven-plugin</artifactId>
												<versionRange>[2.9,)</versionRange>
												<goals>
													<goal>format</goal>
												</goals>
											</pluginExecutionFilter>
											<action>
												<!-- Don't run this plugin automatically on every build inside m2e. -->
												<ignore />
											</action>
										</pluginExecution>
										<pluginExecution>
											<pluginExecutionFilter>
												<groupId>io.github.phillipuniverse</groupId>
												<artifactId>githook-maven-plugin</artifactId>
												<versionRange>[1.0.4,)</versionRange>
												<goals>
													<goal>install</goal>
												</goals>
											</pluginExecutionFilter>
											<action>
												<!-- Don't run this plugin automatically on every build inside m2e. -->
												<ignore />
											</action>
										</pluginExecution>
									</pluginExecutions>
								</lifecycleMappingMetadata>
							</configuration>
						</plugin>
					</plugins>
				</pluginManagement>
			</build>
		</profile>
	</profiles>

</project><|MERGE_RESOLUTION|>--- conflicted
+++ resolved
@@ -304,11 +304,7 @@
 						<toolchains>
 							<jdk>
 								<!-- Use a Java 8 JDK, by default. -->
-<<<<<<< HEAD
 								<version>1.11</version>
-=======
-								<version>11</version>
->>>>>>> 8437ee98
 							</jdk>
 						</toolchains>
 					</configuration>
