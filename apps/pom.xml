<project xmlns="http://maven.apache.org/POM/4.0.0" xmlns:xsi="http://www.w3.org/2001/XMLSchema-instance" xsi:schemaLocation="http://maven.apache.org/POM/4.0.0 http://maven.apache.org/xsd/maven-4.0.0.xsd">
    <modelVersion>4.0.0</modelVersion>

    <groupId>gov.cms.bfd</groupId>
    <artifactId>bfd-parent</artifactId>
    <version>2.227.0-SNAPSHOT</version>
    <packaging>pom</packaging>

    <name>bfd-parent</name>
    <description>
        A parent POM for the CMS Beneficiary FHIR Data projects/applications.
    </description>
    <url>https://github.com/CMSgov/beneficiary-fhir-data</url>
    <organization>
        <name>Centers for Medicare &amp; Medicaid Services</name>
    </organization>
    <licenses>
        <license>
            <name>Creative Commons Zero v1.0 Universal</name>
            <url>http://spdx.org/licenses/CC0-1.0.html</url>
        </license>
    </licenses>

    <issueManagement>
        <!-- There doesn't seem to be any tooling support for this yet, but it
            doesn't hurt to include it. -->
        <system>JIRA</system>
        <url>https://jira.cms.gov/projects/BFD/summary</url>
    </issueManagement>

    <ciManagement>
        <!-- Per http://stackoverflow.com/questions/14754372/whats-the-purpose-of-the-maven-3-cimanagement-configuration#comment20752353_14762245,
            Sonar (at least) can use this information. -->
        <system>github</system>
        <url>https://github.com/CMSgov/beneficiary-fhir-data/actions</url>
    </ciManagement>

    <scm>
        <!-- URL format taken from http://www.sonatype.com/people/2009/09/maven-tips-and-tricks-using-github/ -->
        <connection>scm:git:https://github.com/CMSgov/beneficiary-fhir-data.git</connection>
        <developerConnection>scm:git:https://github.com/CMSgov/beneficiary-fhir-data.git</developerConnection>
        <url>https://github.com/CMSgov/beneficiary-fhir-data</url>
        <tag>HEAD</tag>
    </scm>

    <modules>
        <module>bfd-db-migrator-ng</module>
        <module>bfd-db-migrator</module>
        <module>bfd-model</module>
        <module>bfd-ops</module>
        <module>bfd-pipeline</module>
        <module>bfd-server</module>
        <module>bfd-server-ng</module>
        <module>bfd-server-openapi</module>
        <module>bfd-shared-test-utils</module>
        <module>bfd-shared-utils</module>
        <module>report-aggregate</module>
    </modules>

    <properties>
        <surefire.jvm.args/>
        <failsafe.jvm.args/>
        <!-- As specified in
        http://docs.codehaus.org/display/MAVENUSER/POM+Element+for+Source+File+Encoding,
            this property is used by many different plugins to specify the source file
            encoding. We're forcing that to UTF-8, because it's the only sane choice. -->
        <project.build.sourceEncoding>UTF-8</project.build.sourceEncoding>
        <project.reporting.outputEncoding>${project.build.sourceEncoding}</project.reporting.outputEncoding>

        <!-- The version of Java that we'll use for everything. -->
        <javaSourceVersion>25</javaSourceVersion>
        <maven.compiler.release>25</maven.compiler.release>

        <project.build.outputTimestamp>2025-11-24T18:24:46Z</project.build.outputTimestamp>
        <!-- Disable jacoco until automated coverage generation is desired -->
        <maven.jacoco.skip>true</maven.jacoco.skip>
        <sonar.coverageReportPaths>coverage.xml</sonar.coverageReportPaths>
        <sonar.dynamicAnalysis>reuseReports</sonar.dynamicAnalysis>
<<<<<<< HEAD
        <sonar.junit.reportPaths>**/TEST-*.xml</sonar.junit.reportPaths>
        <sonar.issue.ignore.multicriteria>e1,e2,e3,e4,e5,e6</sonar.issue.ignore.multicriteria>
=======
        <sonar.junit.reportPaths>target/surefire-reports,target/failsafe-reports</sonar.junit.reportPaths>
        <sonar.issue.ignore.multicriteria>e1,e2,e3,e4,e5</sonar.issue.ignore.multicriteria>
>>>>>>> 84ebc02d
        <!-- rule for "JUnit5 test classes and methods should have default package visibility" -->
        <sonar.issue.ignore.multicriteria.e1.ruleKey>java:S5786</sonar.issue.ignore.multicriteria.e1.ruleKey>
        <sonar.issue.ignore.multicriteria.e1.resourceKey>
            **/*.java
        </sonar.issue.ignore.multicriteria.e1.resourceKey>
        <!-- rule for "A field should not duplicate the name of its containing class"
            we want to allow this because of how we structure the fhir mappings -
            sometimes we'll have a class for one specific database field and
            the class name will match the field name.-->
        <sonar.issue.ignore.multicriteria.e2.ruleKey>java:S1700</sonar.issue.ignore.multicriteria.e2.ruleKey>
        <sonar.issue.ignore.multicriteria.e2.resourceKey>
            **/*.java
        </sonar.issue.ignore.multicriteria.e2.resourceKey>
        <!-- Rule for "Circular dependencies between classes in the same package".
            This is common when using foreign keys in JPA.
         -->
        <sonar.issue.ignore.multicriteria.e3.ruleKey>
            javaarchitecture:S7027
        </sonar.issue.ignore.multicriteria.e3.ruleKey>
        <sonar.issue.ignore.multicriteria.e3.resourceKey>
            **/*.java
        </sonar.issue.ignore.multicriteria.e3.resourceKey>
        <!-- Rule for "Constant names should comply with a naming convention"
            This causes false positives with some enum names that start with a number.
        -->
        <sonar.issue.ignore.multicriteria.e4.ruleKey>java:S115</sonar.issue.ignore.multicriteria.e4.ruleKey>
        <sonar.issue.ignore.multicriteria.e4.resourceKey>
            **/bfd-server-ng/src/main/java/gov/cms/bfd/server/ng/claim/model/*.java
        </sonar.issue.ignore.multicriteria.e4.resourceKey>
        <!-- Rule for "Define and throw a dedicated exception instead of using a generic one".
            This can be useful sometimes, such as making a public library or throwing exceptions that
            are meant to be caught, we're generally just using RuntimeException to get around Java's
            checked exception rules and this lint doesn't provide much value.
        -->
        <sonar.issue.ignore.multicriteria.e5.ruleKey>java:S112</sonar.issue.ignore.multicriteria.e5.ruleKey>
        <sonar.issue.ignore.multicriteria.e5.resourceKey>
            **/*.java
        </sonar.issue.ignore.multicriteria.e5.resourceKey>
        <!-- Rule for "Define a constant instead of duplicating this literal "
            Suppressing this for auto-generated enums that have duplicate literals.
         -->
        <sonar.issue.ignore.multicriteria.e6.ruleKey>java:S1192</sonar.issue.ignore.multicriteria.e6.ruleKey>
        <sonar.issue.ignore.multicriteria.e6.resourceKey>
            **/*.java
        </sonar.issue.ignore.multicriteria.e6.resourceKey>
        <sonar.version>5.3.0.6276</sonar.version>
        <jacoco.version>0.8.14</jacoco.version>
        <micrometer.version>1.12.1</micrometer.version>
        <metrics.version>4.2.30</metrics.version>
        <git-build-hook-maven-plugin.version>3.5.0</git-build-hook-maven-plugin.version>
        <dropwizard-metrics-newrelic.version>1.0.0</dropwizard-metrics-newrelic.version>
        <telemetry-http-okhttp.version>0.16.0</telemetry-http-okhttp.version>
        <aws-java-sdk-bom.version>2.33.4</aws-java-sdk-bom.version>
        <aws.crt.version>0.35.0</aws.crt.version>
        <aws-advanced-jdbc-wrapper.version>2.5.4</aws-advanced-jdbc-wrapper.version>
        <spring-data-jpa.version>3.4.10</spring-data-jpa.version>
        <spring-framework.version>6.2.11</spring-framework.version>
        <spring-retry.version>2.0.8</spring-retry.version>
        <spring-boot.version>3.4.4</spring-boot.version>
        <spring-cloud.version>4.2.1</spring-cloud.version>
        <spring-cloud-aws.version>3.3.0</spring-cloud-aws.version>

        <hibernate.version>6.4.4.Final</hibernate.version>
        <junit.version>5.12.0</junit.version>
        <junit.platform.version>1.12.0</junit.platform.version>
        <javadoc.version>3.11.2</javadoc.version>
        <testcontainers.version>1.19.3</testcontainers.version>

        <!-- Jackson versions should be kept in sync when possible but can diverge slightly
            when vulnerabilities or other fixes affect some but not all components -->
        <jackson-databind.version>2.18.3</jackson-databind.version>
        <jackson-datatype-jdk8.version>2.18.3</jackson-datatype-jdk8.version>
        <jackson-dataformat-yaml.version>2.18.3</jackson-dataformat-yaml.version>
        <jackson-datatype-jsr310.version>2.18.3</jackson-datatype-jsr310.version>
        <jackson-annotations.version>2.18.3</jackson-annotations.version>
        <!-- This snakeyaml version overrides the one normally imported by jackson-dataformat-yaml. -->
        <snakeyaml.version>2.4</snakeyaml.version>

        <jakarta.xml.bind.api.version>4.0.2</jakarta.xml.bind.api.version>
        <org.glassfish.jaxb.runtime.version>4.0.5</org.glassfish.jaxb.runtime.version>
        <jakarta.annotation.api.version>3.0.0</jakarta.annotation.api.version>

        <logback.jackson.version>0.1.5</logback.jackson.version>
        <logback.json.classic.version>0.1.5</logback.json.classic.version>
        <mockito.version>5.16.0</mockito.version>
        <byte-buddy.version>1.17.2</byte-buddy.version>
        <rest-assured.version>5.5.1</rest-assured.version>
        <assertj.version>3.27.3</assertj.version>
        <system-lambda-version>1.2.1</system-lambda-version>
        <postgresql.version>42.7.7</postgresql.version>
        <slf4j.version>2.0.17</slf4j.version>
        <log4j.version>2.24.3</log4j.version>
        <hikari.version>6.2.1</hikari.version>
        <flyway.version>11.13.2</flyway.version>
        <newrelic.agent.version>8.18.0</newrelic.agent.version>
        <checkstyle.version>10.21.4</checkstyle.version>
        <guava.version>32.1.2-jre</guava.version>
        <!--
            The version used here should be compatible with SLF4J.
            See the compatible versions here: https://www.slf4j.org/manual.html
        -->
        <logback.core.version>1.5.15</logback.core.version>
        <zjsonpatch.version>0.4.16</zjsonpatch.version>
        <freemarker.version>2.3.32</freemarker.version>
        <reflections.version>0.10.2</reflections.version>
        <itextpdf.version>5.5.13.3</itextpdf.version>
        <auto-service.version>1.1.1</auto-service.version>
        <hibernate.validator.version>8.0.1.Final</hibernate.validator.version>
        <jakarta.el.version>4.0.2</jakarta.el.version>
        <poi.version>5.2.5</poi.version>
        <javapoet.version>1.13.0</javapoet.version>
        <jetty.version>12.1.0</jetty.version>
        <org.apache.httpcomponents.httpclient.version>4.5.14</org.apache.httpcomponents.httpclient.version>
        <datasource-proxy.version>1.10</datasource-proxy.version>
        <cors.filter.version>1.0.1</cors.filter.version>
        <org.apache.spark.version>3.5.0</org.apache.spark.version>
        <hapi-fhir.version>8.4.0</hapi-fhir.version>
        <thymeleaf.version>3.1.2.RELEASE</thymeleaf.version>
        <jersey.version>2.25.1</jersey.version>
        <org.apache.poi.version>5.4.0</org.apache.poi.version>

        <!--  Dependencies required for org.apache.commons -->
        <commons.lang3.version>3.18.0</commons.lang3.version>
        <commons.csv.version>1.13.0</commons.csv.version>
        <commons.io.version>2.18.0</commons.io.version>
        <commons.collections4.version>4.4</commons.collections4.version>
        <commons-codec.version>1.18.0</commons-codec.version>
        <commons-text.version>1.14.0</commons-text.version>
        <hamcrest-library.version>2.2</hamcrest-library.version>
        <awaitility.version>4.3.0</awaitility.version>
        <lombok.version>1.18.42</lombok.version>
        <asm.version>9.8</asm.version>
        <jaxb.java.time.adapters.version>1.1.3</jaxb.java.time.adapters.version>
        <javax.activation.version>1.1.1</javax.activation.version>
        <commons-cli.version>1.6.0</commons-cli.version>

        <hibernate.jpa.2.1.api.version>1.0.2.Final</hibernate.jpa.2.1.api.version>
        <jpa.version>1.0.2.Final</jpa.version>

        <!-- Dependencies required for connecting to a gRPC API -->
        <grpc_java.version>1.77.0</grpc_java.version>
        <protoc.version>3.25.1</protoc.version>
        <protobuf.version>4.29.3</protobuf.version>
        <jakarta.servlet.version>6.1.0</jakarta.servlet.version>
        <java-snapshot-testing.version>4.0.6</java-snapshot-testing.version>
        <json-diff.version>1.1.0</json-diff.version>
        <!-- The default DB that will be used in integration tests. -->
        <!-- Note: See gov.cms.bfd.model.rif.schema.DatabaseTestHelper for details
            on the default 'jdbc:bfd-test:' URL here. -->
        <its.db.url>jdbc:bfd-test:tc</its.db.url>
        <its.db.username/>
        <its.db.password/>
        <!-- Docker image used with testcontainers to provide a working database for testing. -->
        <!-- This has a default value in gov.cms.bfd.DatabaseTestUtils that must also be changed
        when changing this property. -->
        <its.testcontainer.db.image>public.ecr.aws/docker/library/postgres:16.6-alpine</its.testcontainer.db.image>
        <!-- Docker image used with testcontainers to simulate AWS services for testing. -->
        <!-- This has a default value in gov.cms.bfd.AbstractLocalStackTest that must also be
        changed when changing this property. -->
        <its.testcontainer.aws.image>public.ecr.aws/localstack/localstack:3.0.2</its.testcontainer.aws.image>

        <!-- Whether the old MBI hash query feature should be enabled -->
        <local.pac.oldMbiHash.enabled>true</local.pac.oldMbiHash.enabled>

        <!-- The source types to enable for PAC resources -->
        <local.pac.claimSourceTypes>fiss,mcs</local.pac.claimSourceTypes>

        <!-- Functional-reactive programming api for concurrent claim ingestion. -->
        <reactor.version>3.7.3</reactor.version>

        <!-- Default number of threads that we can override as needed in module poms. -->
        <compile.thread.count>4</compile.thread.count>
        <tests.thread.count>4</tests.thread.count>
        <!-- The jib maven plugin produces optimized docker images from maven projects. -->
        <!-- https://github.com/GoogleContainerTools/jib/tree/master/jib-maven-plugin#quickstart -->
        <jib.version>3.4.6</jib.version>
        <jib-spring-boot-extension-maven.version>0.1.0</jib-spring-boot-extension-maven.version>
        <!-- The base image (FROM) used to build images with jib. Defaults to pulling from the
        Docker daemon; override with -Djib.from=<image> -->
        <!-- May not work properly with Podman due to
        https://github.com/GoogleContainerTools/jib/issues/4134; use suggested override above in
        that case -->
        <jib.from>docker://bfd-platform-base-java:${project.version}</jib.from>
        <!--
          The goal to use with the jib plugin.   Override on command line to change behavior:
          dockerBuild: build on local docker only
          build: build and push to container repository
        -->
        <jib.goal>dockerBuild</jib.goal>
        <!-- Additional image tag for images built by jib.  (e.g. release number or commit hash)-->
        <jib.tag>${project.version}</jib.tag>
        <!-- Optional image namespace. -->
        <jib.namespace/>
        <!-- Skip by default.  Override to allow images to be built. -->
        <jib.skip>true</jib.skip>

        <!-- Skip by default.  Override to let open api documents be generated. -->
        <apidocgen.skip>true</apidocgen.skip>

        <!-- Skip by default.  Override to let bfd-ops be generated. -->
        <bfdOps.skip>true</bfdOps.skip>

        <!-- maven plugin versions -->
        <maven.assembly.plugin.version>3.6.0</maven.assembly.plugin.version>
        <maven.antrun.plugin.version>3.1.0</maven.antrun.plugin.version>
        <maven.clean.plugin.version>3.4.1</maven.clean.plugin.version>
        <maven.compiler.plugin.version>3.14.1</maven.compiler.plugin.version>
        <maven.dependency.plugin.version>3.6.1</maven.dependency.plugin.version>
        <maven.enforcer.plugin.version>3.5.0</maven.enforcer.plugin.version>
        <maven.failsafe.plugin.version>3.5.3</maven.failsafe.plugin.version>
        <maven.resources.plugin.version>3.3.1</maven.resources.plugin.version>
        <maven.release.plugin.version>3.1.1</maven.release.plugin.version>
        <maven.surefire.plugin.version>3.5.3</maven.surefire.plugin.version>
        <maven.toolchains.plugin.version>3.2.0</maven.toolchains.plugin.version>
        <maven-core.version>3.9.8</maven-core.version>
        <maven.jacoco.plugin.version>${jacoco.version}</maven.jacoco.plugin.version>
        <maven-plugin-annotations.version>3.10.2</maven-plugin-annotations.version>
        <maven-plugin-api.version>3.9.8</maven-plugin-api.version>
        <maven.plugin.version>3.15.1</maven.plugin.version>
        <build.helper.maven.plugin.version>3.6.0</build.helper.maven.plugin.version>
        <checkstyle.plugin.version>3.6.0</checkstyle.plugin.version>
        <exec.maven.plugin.version>3.1.1</exec.maven.plugin.version>
        <fmt.maven.plugin.version>2.29</fmt.maven.plugin.version>
        <google.java.format.version>1.29.0</google.java.format.version>
        <protobuf.maven.plugin.version>0.6.1</protobuf.maven.plugin.version>
        <versions.maven.plugin.version>2.18.0</versions.maven.plugin.version>
        <antlr4.version>4.13.2</antlr4.version>
        <javax.annotation-api.version>1.3.2</javax.annotation-api.version>
        <!-- ensure compatibility with Spring Data JPA before updating this -->
        <jakarta.persistence-api.version>3.1.0</jakarta.persistence-api.version>
        <hibernate-commons-annotations.version>6.0.6.Final</hibernate-commons-annotations.version>
    </properties>

    <dependencyManagement>
        <dependencies>
            <!-- https://mvnrepository.com/artifact/jakarta.servlet/jakarta.servlet-api -->
            <dependency>
                <groupId>jakarta.servlet</groupId>
                <artifactId>jakarta.servlet-api</artifactId>
                <version>${jakarta.servlet.version}</version>
            </dependency>

            <dependency>
                <!-- Functional-reactive programming api for concurrent claim ingestion. -->
                <groupId>io.projectreactor</groupId>
                <artifactId>reactor-core</artifactId>
                <version>${reactor.version}</version>
            </dependency>
            <dependency>
                <!-- Library for writing tests of project reactor based code. -->
                <groupId>io.projectreactor</groupId>
                <artifactId>reactor-test</artifactId>
                <version>${reactor.version}</version>
                <scope>test</scope>
            </dependency>
            <dependency>
                <!-- The newrelic.jar javaagent dependency -->
                <groupId>com.newrelic.agent.java</groupId>
                <artifactId>newrelic-agent</artifactId>
                <version>${newrelic.agent.version}</version>
            </dependency>
            <dependency>
                <groupId>org.thymeleaf</groupId>
                <artifactId>thymeleaf</artifactId>
                <version>${thymeleaf.version}</version>
            </dependency>
            <dependency>
                <!-- Adds java-8 types to jackson. -->
                <groupId>com.fasterxml.jackson.datatype</groupId>
                <artifactId>jackson-datatype-jdk8</artifactId>
                <version>${jackson-datatype-jdk8.version}</version>
            </dependency>
            <dependency>
                <!-- Adds java-8 date/time classes to jackson. -->
                <groupId>com.fasterxml.jackson.datatype</groupId>
                <artifactId>jackson-datatype-jsr310</artifactId>
                <version>${jackson-datatype-jsr310.version}</version>
            </dependency>
            <dependency>
                <!-- Used to annotate classes for JSON deserialization. -->
                <groupId>com.fasterxml.jackson.core</groupId>
                <artifactId>jackson-annotations</artifactId>
                <version>${jackson-annotations.version}</version>
            </dependency>
            <dependency>
                <!-- JDBC driver for working with PostgreSQL DBs on Java 8+ (JDBC 4.2). -->
                <groupId>org.awaitility</groupId>
                <artifactId>awaitility</artifactId>
                <version>${awaitility.version}</version>
            </dependency>
            <dependency>
                <!-- Required by logback-jackson. -->
                <groupId>com.fasterxml.jackson.core</groupId>
                <artifactId>jackson-databind</artifactId>
                <version>${jackson-databind.version}</version>
            </dependency>
            <dependency>
                <groupId>org.flywaydb</groupId>
                <artifactId>flyway-core</artifactId>
                <version>${flyway.version}</version>
            </dependency>
            <dependency>
                <groupId>org.flywaydb</groupId>
                <artifactId>flyway-database-postgresql</artifactId>
                <version>${flyway.version}</version>
            </dependency>
            <!-- https://mvnrepository.com/artifact/net.bytebuddy/byte-buddy -->
            <dependency>
                <groupId>net.bytebuddy</groupId>
                <artifactId>byte-buddy</artifactId>
                <version>${byte-buddy.version}</version>
            </dependency>
            <dependency>
                <!-- Used to write fluent assertions in unit tests. -->
                <groupId>org.assertj</groupId>
                <artifactId>assertj-core</artifactId>
                <version>${assertj.version}</version>
            </dependency>
            <dependency>
                <!-- Provides BOMInputStream, and other basic I/O utilities. -->
                <groupId>commons-io</groupId>
                <artifactId>commons-io</artifactId>
                <version>${commons.io.version}</version>
            </dependency>
            <dependency>
                <!-- Provides some extra collections, e.g. the CircularFifoQueue being used in DataSetMonitorWorker. -->
                <groupId>org.apache.commons</groupId>
                <artifactId>commons-collections4</artifactId>
                <version>${commons.collections4.version}</version>
            </dependency>
            <dependency>
                <groupId>org.apache.commons</groupId>
                <artifactId>commons-text</artifactId>
                <version>${commons-text.version}</version>
            </dependency>
            <dependency>
                <groupId>org.junit.jupiter</groupId>
                <artifactId>junit-jupiter-api</artifactId>
                <version>${junit.version}</version>
            </dependency>
            <dependency>
                <groupId>org.junit.platform</groupId>
                <artifactId>junit-platform-engine</artifactId>
                <version>${junit.platform.version}</version>
            </dependency>
            <dependency>
                <groupId>org.junit.platform</groupId>
                <artifactId>junit-platform-launcher</artifactId>
                <version>${junit.platform.version}</version>
            </dependency>
            <dependency>
                <groupId>org.junit.platform</groupId>
                <artifactId>junit-platform-commons</artifactId>
                <version>${junit.platform.version}</version>
            </dependency>
            <dependency>
                <!-- Provides a sane facade for the giant mess of incompatible logging
                    frameworks in Java. -->
                <groupId>org.slf4j</groupId>
                <artifactId>slf4j-api</artifactId>
                <version>${slf4j.version}</version>
            </dependency>
            <dependency>
                <!-- An implementation of the JCL API that routes everything through to
                    SLF4J, instead. -->
                <groupId>org.slf4j</groupId>
                <artifactId>jcl-over-slf4j</artifactId>
                <version>${slf4j.version}</version>
            </dependency>
            <dependency>
                <!-- An implementation of the Log4J API that routes everything through
                    to SLF4J, instead. -->
                <groupId>org.slf4j</groupId>
                <artifactId>log4j-over-slf4j</artifactId>
                <version>${slf4j.version}</version>
            </dependency>
            <dependency>
                <!-- Provides a JUL handler, SLF4JBridgeHandler, that routes everything
                    to SLF4J, instead. -->
                <groupId>org.slf4j</groupId>
                <artifactId>jul-to-slf4j</artifactId>
                <version>${slf4j.version}</version>
            </dependency>

            <dependency>
                <groupId>org.apache.logging.log4j</groupId>
                <artifactId>log4j-to-slf4j</artifactId>
                <version>${log4j.version}</version>
            </dependency>

            <dependency>
                <groupId>ch.qos.logback</groupId>
                <artifactId>logback-core</artifactId>
                <version>${logback.core.version}</version>
            </dependency>
            <dependency>
                <!-- Used as a logging backed/target for SLF4J.
                 logback-core and logback-classic should use the same version. -->
                <groupId>ch.qos.logback</groupId>
                <artifactId>logback-classic</artifactId>
                <version>${logback.core.version}</version>
            </dependency>
            <dependency>
                <!-- Used to monitor the JVM's memory usage, garbage collection, etc.
                    at runtime. -->
                <groupId>io.dropwizard.metrics</groupId>
                <artifactId>metrics-jvm</artifactId>
                <version>${metrics.version}</version>
            </dependency>
            <dependency>
                <groupId>io.dropwizard.metrics</groupId>
                <artifactId>metrics-jakarta-servlets</artifactId>
                <version>${metrics.version}</version>
            </dependency>
            <dependency>
                <groupId>io.dropwizard.metrics</groupId>
                <artifactId>metrics-jakarta-servlet</artifactId>
                <version>${metrics.version}</version>
            </dependency>

            <dependency>
                <!-- Used to measure performance and collect other runtime statistics
                    within these projects. -->
                <groupId>io.dropwizard.metrics</groupId>
                <artifactId>metrics-core</artifactId>
                <version>${metrics.version}</version>
            </dependency>
            <dependency>
                <!-- Used to collect metrics in a registry that can be transmitted to CloudWatch efficiently. -->
                <groupId>io.micrometer</groupId>
                <artifactId>micrometer-core</artifactId>
                <version>${micrometer.version}</version>
            </dependency>
            <dependency>
                <!-- Used to transmit metrics to JMX for local testing. -->
                <groupId>io.micrometer</groupId>
                <artifactId>micrometer-registry-jmx</artifactId>
                <version>${micrometer.version}</version>
            </dependency>
            <dependency>
                <!-- Used to transmit metrics to CloudWatch for alerts and dashboards. -->
                <groupId>io.micrometer</groupId>
                <artifactId>micrometer-registry-cloudwatch2</artifactId>
                <version>${micrometer.version}</version>
            </dependency>
            <dependency>
                <!-- Required by logback-json-classic. -->
                <groupId>ch.qos.logback.contrib</groupId>
                <artifactId>logback-jackson</artifactId>
                <version>${logback.jackson.version}</version>
            </dependency>
            <dependency>
                <!-- Provides a JSON layout (i.e. output format) for Logback. Provides
                     ch.qos.logback.contrib.json.classic.JsonLayout, which is used in our logback.xml. -->
                <groupId>ch.qos.logback.contrib</groupId>
                <artifactId>logback-json-classic</artifactId>
                <version>${logback.json.classic.version}</version>
            </dependency>
            <dependency>
                <!-- Used to transmit metrics to NewRelic for alerts and dashboards. -->
                <groupId>io.micrometer</groupId>
                <artifactId>micrometer-registry-newrelic</artifactId>
                <version>${micrometer.version}</version>
            </dependency>


            <!-- We lock down the versions of all the various Spring components that
                child projects use, as incompatibility problems with Spring are common. -->
            <dependency>
                <!-- Lock & harmonize the versions of the various Spring Framework modules.
                    We look to HAPI for a guide on what release series to use: ca.uhn.hapi.fhir:hapi-fhir-base:pom:6.1.3
                    uses the 5.3.23 version of the Spring Framework. -->
                <groupId>org.springframework</groupId>
                <artifactId>spring-framework-bom</artifactId>
                <version>${spring-framework.version}</version>
                <type>pom</type>
                <scope>import</scope>
            </dependency>
            <dependency>
                <!-- This is the latest release compatible with the version of Spring
                    Framework that we're using, per https://docs.spring.io/spring-data/jpa/docs/2.7.0/reference/html/#dependencies.spring-framework. -->
                <groupId>org.springframework.data</groupId>
                <artifactId>spring-data-jpa</artifactId>
                <version>${spring-data-jpa.version}</version>
            </dependency>

            <dependency>
                <!-- Lock & harmonize the versions of the various AWS SDK components,
                    per http://docs.aws.amazon.com/java-sdk/latest/developer-guide/setup-project-maven.html. -->
                <!-- When checking for dependencies to upgrade, java-sdk-swf-libraries will show up, however
                the AWS SDK Bom contains an older version for unknown reasons, so it can be ignored. -->
                <groupId>software.amazon.awssdk</groupId>
                <artifactId>bom</artifactId>
                <version>${aws-java-sdk-bom.version}</version>
                <type>pom</type>
                <scope>import</scope>
            </dependency>

            <dependency>
                <!-- The JPA 2.1 API. (Does not provide a JPA implementation by itself;
                    Hibernate is used for that in our projects.) -->
                <artifactId>hibernate-jpa-2.1-api</artifactId>
                <groupId>org.hibernate.javax.persistence</groupId>
                <version>${hibernate.jpa.2.1.api.version}</version>
            </dependency>
            <dependency>
                <groupId>org.hibernate.common</groupId>
                <artifactId>hibernate-commons-annotations</artifactId>
                <version>${hibernate-commons-annotations.version}</version>
            </dependency>
            <dependency>
                <groupId>org.hibernate.orm</groupId>
                <artifactId>hibernate-community-dialects</artifactId>
                <version>${hibernate.version}</version>
            </dependency>
            <dependency>
                <groupId>org.hibernate.orm</groupId>
                <artifactId>hibernate-ant</artifactId>
                <version>${hibernate.version}</version>
            </dependency>

            <dependency>
                <groupId>jakarta.persistence</groupId>
                <artifactId>jakarta.persistence-api</artifactId>
                <version>${jakarta.persistence-api.version}</version>
            </dependency>
            <dependency>
                <groupId>org.hibernate.orm</groupId>
                <artifactId>hibernate-core</artifactId>
                <version>${hibernate.version}</version>
            </dependency>
            <dependency>
                <!-- The Hibernate JPA Model Generator, which will produce MetaModel
                    classes for JPA entities. This happens automagically via javac's
                    annotation processor. -->
                <groupId>org.hibernate.orm</groupId>
                <artifactId>hibernate-jpamodelgen</artifactId>
                <version>${hibernate.version}</version>
            </dependency>

            <!-- JavaEE dependencies that were included in the JRE prior to Java 11 -->
            <dependency>
                <groupId>javax.activation</groupId>
                <artifactId>activation</artifactId>
                <version>${javax.activation.version}</version>
            </dependency>
            <dependency>
                <groupId>javax.annotation</groupId>
                <artifactId>javax.annotation-api</artifactId>
                <version>${javax.annotation-api.version}</version>
            </dependency>
            <dependency>
                <groupId>jakarta.xml.bind</groupId>
                <artifactId>jakarta.xml.bind-api</artifactId>
                <version>${jakarta.xml.bind.api.version}</version>
            </dependency>
            <dependency>
                <groupId>org.glassfish.jaxb</groupId>
                <artifactId>jaxb-runtime</artifactId>
                <version>${org.glassfish.jaxb.runtime.version}</version>
            </dependency>
            <dependency>
                <groupId>jakarta.annotation</groupId>
                <artifactId>jakarta.annotation-api</artifactId>
                <version>${jakarta.annotation.api.version}</version>
            </dependency>
            <dependency>
                <groupId>org.antlr</groupId>
                <artifactId>antlr4</artifactId>
                <version>${antlr4.version}</version>
            </dependency>

            <dependency>
                <!-- JDBC driver for working with PostgreSQL DBs on Java 8+ (JDBC 4.2). -->
                <groupId>org.postgresql</groupId>
                <artifactId>postgresql</artifactId>
                <version>${postgresql.version}</version>
            </dependency>
            <dependency>
                <!-- Used to provide DB connection pooling. See https://github.com/brettwooldridge/HikariCP
                    for details. -->
                <groupId>com.zaxxer</groupId>
                <artifactId>HikariCP</artifactId>
                <version>${hikari.version}</version>
            </dependency>

            <dependency>
                <!-- Used implicitly by jackson-dataformat-yaml.  -->
                <!-- Defining it here to override older version referenced by jackson-dataformat-yaml. -->
                <groupId>org.yaml</groupId>
                <artifactId>snakeyaml</artifactId>
                <version>${snakeyaml.version}</version>
            </dependency>
            <dependency>
                <!-- Add YAML support to jackson -->
                <groupId>com.fasterxml.jackson.dataformat</groupId>
                <artifactId>jackson-dataformat-yaml</artifactId>
                <version>${jackson-dataformat-yaml.version}</version>
            </dependency>

            <dependency>
                <!-- Just useful. -->
                <groupId>com.google.guava</groupId>
                <artifactId>guava</artifactId>
                <version>${guava.version}</version>
            </dependency>

            <dependency>
                <!-- Compile Time only dependency to simplify creation of simple POJOs -->
                <groupId>org.projectlombok</groupId>
                <artifactId>lombok</artifactId>
                <version>${lombok.version}</version>
                <scope>provided</scope>
            </dependency>

            <dependency>
                <!-- Common utility classes -->
                <groupId>org.apache.commons</groupId>
                <artifactId>commons-lang3</artifactId>
                <version>${commons.lang3.version}</version>
            </dependency>

            <dependency>
                <!-- Used to parse and read the RIF data files. -->
                <groupId>org.apache.commons</groupId>
                <artifactId>commons-csv</artifactId>
                <version>${commons.csv.version}</version>
            </dependency>

            <dependency>
                <!-- Used to parse and read hex encoded data. -->
                <groupId>commons-codec</groupId>
                <artifactId>commons-codec</artifactId>
                <version>${commons-codec.version}</version>
            </dependency>

            <dependency>
                <!-- Used for generating Excel workbooks. -->
                <groupId>org.apache.poi</groupId>
                <artifactId>poi</artifactId>
                <version>${org.apache.poi.version}</version>
            </dependency>

            <dependency>
                <!-- Used for generating Excel workbooks. -->
                <groupId>org.apache.poi</groupId>
                <artifactId>poi-ooxml</artifactId>
                <version>${org.apache.poi.version}</version>
            </dependency>

            <dependency>
                <!-- Used for endpoint testing automation -->
                <groupId>io.rest-assured</groupId>
                <artifactId>rest-assured</artifactId>
                <version>${rest-assured.version}</version>
                <scope>test</scope>
            </dependency>

            <dependency>
                <!-- The test framework used for unit and integration tests. -->
                <groupId>org.junit.jupiter</groupId>
                <artifactId>junit-jupiter-engine</artifactId>
                <version>${junit.version}</version>
                <scope>test</scope>
            </dependency>
            <dependency>
                <!-- Needed for parameterized unit tests. -->
                <groupId>org.junit.jupiter</groupId>
                <artifactId>junit-jupiter-params</artifactId>
                <version>${junit.version}</version>
                <scope>test</scope>
            </dependency>
            <dependency>
                <!-- Used to create mock objects for unit tests. -->
                <groupId>org.mockito</groupId>
                <artifactId>mockito-core</artifactId>
                <version>${mockito.version}</version>
                <scope>test</scope>
            </dependency>
            <dependency>
                <!-- Adds convenience features for working with mocks in tests -->
                <groupId>org.mockito</groupId>
                <artifactId>mockito-junit-jupiter</artifactId>
                <version>${mockito.version}</version>
                <scope>test</scope>
            </dependency>
            <dependency>
                <groupId>com.newrelic.telemetry</groupId>
                <artifactId>dropwizard-metrics-newrelic</artifactId>
                <version>${dropwizard-metrics-newrelic.version}</version>
            </dependency>

            <dependency>
                <groupId>com.newrelic.telemetry</groupId>
                <artifactId>telemetry-http-okhttp</artifactId>
                <version>${telemetry-http-okhttp.version}</version>
            </dependency>

            <!-- These dependencies are necessary to build stubs from proto file and to call a gRPC server. -->
            <dependency>
                <groupId>io.grpc</groupId>
                <artifactId>grpc-netty-shaded</artifactId>
                <version>${grpc_java.version}</version>
            </dependency>
            <dependency>
                <groupId>io.grpc</groupId>
                <artifactId>grpc-protobuf</artifactId>
                <version>${grpc_java.version}</version>
            </dependency>
            <dependency>
                <groupId>io.grpc</groupId>
                <artifactId>grpc-stub</artifactId>
                <version>${grpc_java.version}</version>
            </dependency>
            <dependency>
                <groupId>io.grpc</groupId>
                <artifactId>grpc-inprocess</artifactId>
                <version>${grpc_java.version}</version>
            </dependency>
            <dependency>
                <!-- Provides core protobuf library.  -->
                <groupId>com.google.protobuf</groupId>
                <artifactId>protobuf-java</artifactId>
                <version>${protobuf.version}</version>
            </dependency>
            <dependency>
                <!-- provides JsonFormat and JsonParser -->
                <groupId>com.google.protobuf</groupId>
                <artifactId>protobuf-java-util</artifactId>
                <version>${protobuf.version}</version>
            </dependency>
            <dependency>
                <!-- A test code coverage plugin that can operate as a Java agent (and thus doesn't require class
                    file instrumentation). -->
                <groupId>org.jacoco</groupId>
                <artifactId>org.jacoco.agent</artifactId>
                <classifier>runtime</classifier>
                <version>${jacoco.version}</version>
                <scope>test</scope>
            </dependency>
            <dependency>
                <groupId>org.ow2.asm</groupId>
                <artifactId>asm</artifactId>
                <version>${asm.version}</version>
            </dependency>
        </dependencies>
    </dependencyManagement>

    <build>
        <resources>
            <resource>
                <!-- Enable Maven's resource filtering for text files in 'src/main/resources/'.
                    This will replace properties in text files with their values, e.g. "${project.groupId}"
                    will be replaced with "gov.cms.beneficiaryfhirdata". -->
                <directory>src/main/resources</directory>
                <filtering>true</filtering>
            </resource>
        </resources>
        <testResources>
            <testResource>
                <!-- Enable Maven's resource filtering for text files in 'src/test/resources/'.
                    This will replace properties in text files with their values, e.g. "${project.groupId}"
                    will be replaced with "gov.cms.beneficiaryfhirdata". -->
                <directory>src/test/resources</directory>
                <filtering>true</filtering>
            </testResource>
        </testResources>
        <pluginManagement>
            <plugins>
                <!-- It adds a lot of noise to this file, but we specify the version
                    of all plugins used in the module builds here to help ensure that the builds
                    are always reproducible. This is actually enforced down below by the maven-enforcer-plugin
                    execution. -->
                <plugin>
                    <groupId>org.sonarsource.scanner.maven</groupId>
                    <artifactId>sonar-maven-plugin</artifactId>
                    <version>${sonar.version}</version>
                </plugin>
                <plugin>
                    <groupId>org.codehaus.mojo</groupId>
                    <artifactId>build-helper-maven-plugin</artifactId>
                    <version>${build.helper.maven.plugin.version}</version>
                </plugin>
                <plugin>
                    <groupId>org.apache.maven.plugins</groupId>
                    <artifactId>maven-enforcer-plugin</artifactId>
                    <version>${maven.enforcer.plugin.version}</version>
                    <executions>
                        <execution>
                            <id>enforce-maven</id>
                            <goals>
                                <goal>enforce</goal>
                            </goals>
                            <configuration>
                                <rules>
                                    <requireMavenVersion>
                                        <version>3.2.5</version>
                                    </requireMavenVersion>
                                </rules>
                            </configuration>
                        </execution>
                    </executions>
                </plugin>
                <plugin>
                    <!-- Can be used to select which JDK to use (amongst other things).
                        Options must be specified in `~/.m2/toolchains.xml`. -->
                    <groupId>org.apache.maven.plugins</groupId>
                    <artifactId>maven-toolchains-plugin</artifactId>
                    <version>${maven.toolchains.plugin.version}</version>
                    <configuration>
                        <toolchains>
                            <jdk>
                                <version>${javaSourceVersion}</version>
                            </jdk>
                        </toolchains>
                    </configuration>
                </plugin>
                <plugin>
                    <groupId>org.apache.maven.plugins</groupId>
                    <artifactId>maven-clean-plugin</artifactId>
                    <version>${maven.clean.plugin.version}</version>
                </plugin>
                <plugin>
                    <groupId>org.apache.maven.plugins</groupId>
                    <artifactId>maven-resources-plugin</artifactId>
                    <version>${maven.resources.plugin.version}</version>
                    <configuration>
                        <propertiesEncoding>${project.build.sourceEncoding}</propertiesEncoding>
                        <nonFilteredFileExtensions>
                            <nonFilteredFileExtension>zip</nonFilteredFileExtension>
                            <nonFilteredFileExtension>txt</nonFilteredFileExtension>
                            <nonFilteredFileExtension>jks</nonFilteredFileExtension>
                            <nonFilteredFileExtension>p12</nonFilteredFileExtension>
                        </nonFilteredFileExtensions>
                    </configuration>
                </plugin>
                <plugin>
                    <groupId>com.spotify.fmt</groupId>
                    <artifactId>fmt-maven-plugin</artifactId>
                    <version>${fmt.maven.plugin.version}</version>
                </plugin>
                <plugin>
                    <groupId>org.apache.maven.plugins</groupId>
                    <artifactId>maven-compiler-plugin</artifactId>
                    <version>${maven.compiler.plugin.version}</version>
                    <configuration>
                        <!-- Set the Java source version used by the compiler. -->
                        <source>${javaSourceVersion}</source>
                        <target>${javaSourceVersion}</target>
                        <!-- Ensure annotation processors like Lombok are available to javac -->
                        <annotationProcessorPaths>
                            <path>
                                <groupId>org.projectlombok</groupId>
                                <artifactId>lombok</artifactId>
                                <version>${lombok.version}</version>
                            </path>
                        </annotationProcessorPaths>
                    </configuration>
                </plugin>
                <plugin>
                    <groupId>org.apache.maven.plugins</groupId>
                    <artifactId>maven-surefire-plugin</artifactId>
                    <version>${maven.surefire.plugin.version}</version>
                    <configuration>
                        <!-- Sets the VM argument line used when unit tests are run. -->
                        <argLine>${jacoco.agent.args} ${surefire.jvm.args}</argLine>
                        <trimStackTrace>false</trimStackTrace>
                        <redirectTestOutputToFile>true</redirectTestOutputToFile>
                        <!-- run ITs w/multiple threads -->
                        <useUnlimitedThreads>true</useUnlimitedThreads>
                        <parallel>all</parallel>
                        <threadCountClasses>8</threadCountClasses>
                        <threadCountMethods>10</threadCountMethods>
                        <excludes>
                            <exclude>**/*IT.java</exclude>
                            <exclude>**/*E2E.java</exclude>
                        </excludes>
                        <systemPropertyVariables>
                            <user.timezone>UTC</user.timezone>
                        </systemPropertyVariables>
                    </configuration>
                </plugin>
                <plugin>
                    <groupId>org.apache.maven.plugins</groupId>
                    <artifactId>maven-failsafe-plugin</artifactId>
                    <version>${maven.failsafe.plugin.version}</version>
                    <configuration>
                        <!-- Sets the VM argument line used when integration tests are run. -->
                        <argLine>${jacoco.agent.args} ${failsafe.jvm.args}</argLine>
                        <trimStackTrace>false</trimStackTrace>
                        <redirectTestOutputToFile>true</redirectTestOutputToFile>
                        <systemPropertyVariables>
                            <user.timezone>UTC</user.timezone>
                            <its.db.url>${its.db.url}</its.db.url>
                            <its.db.username>${its.db.username}</its.db.username>
                            <its.db.password>${its.db.password}</its.db.password>
                            <its.testcontainer.db.image>${its.testcontainer.db.image}</its.testcontainer.db.image>
                            <its.testcontainer.aws.image>${its.testcontainer.aws.image}</its.testcontainer.aws.image>
                            <generateTestData>false</generateTestData>
                        </systemPropertyVariables>
                        <includes>
                            <include>**/*IT.java</include>
                            <include>**/*E2E.java</include>
                        </includes>
                    </configuration>
                </plugin>
                <plugin>
                    <groupId>org.apache.maven.plugins</groupId>
                    <artifactId>maven-jar-plugin</artifactId>
                    <version>3.3.0</version>
                    <configuration>
                        <!-- Add some extra information to the JAR manifests. Helpful for folks
                            looking at a JAR, trying to figure out what it is. -->
                        <archive>
                            <manifest>
                                <addDefaultImplementationEntries>true</addDefaultImplementationEntries>
                                <addDefaultSpecificationEntries>true</addDefaultSpecificationEntries>
                            </manifest>
                        </archive>
                    </configuration>
                </plugin>
                <plugin>
                    <groupId>org.apache.maven.plugins</groupId>
                    <artifactId>maven-war-plugin</artifactId>
                    <version>3.4.0</version>
                </plugin>
                <plugin>
                    <groupId>org.apache.maven.plugins</groupId>
                    <artifactId>maven-javadoc-plugin</artifactId>
                    <version>${javadoc.version}</version>
                </plugin>
                <plugin>
                    <groupId>org.apache.maven.plugins</groupId>
                    <artifactId>maven-source-plugin</artifactId>
                    <version>3.3.0</version>
                </plugin>
                <plugin>
                    <groupId>org.apache.maven.plugins</groupId>
                    <artifactId>maven-install-plugin</artifactId>
                    <version>3.1.1</version>
                </plugin>
                <plugin>
                    <groupId>org.apache.maven.plugins</groupId>
                    <artifactId>maven-deploy-plugin</artifactId>
                    <version>3.1.1</version>
                    <configuration>
                        <!-- Delay deployment of build artifacts until after all modules build successfully. -->
                        <deployAtEnd>true</deployAtEnd>
                        <!-- We aren't publishing libraries for consumption via maven so we want to limit which projects
                             are pushed to CodeArtifact.-->
                        <skip>true</skip>
                    </configuration>
                </plugin>
                <plugin>
                    <groupId>org.apache.maven.plugins</groupId>
                    <artifactId>maven-site-plugin</artifactId>
                    <version>3.12.1</version>
                </plugin>
                <plugin>
                    <groupId>org.apache.maven.plugins</groupId>
                    <artifactId>maven-scm-plugin</artifactId>
                    <version>2.0.1</version>
                </plugin>
                <plugin>
                    <groupId>org.apache.maven.plugins</groupId>
                    <artifactId>maven-release-plugin</artifactId>
                    <version>${maven.release.plugin.version}</version>
                    <configuration>
                        <tagNameFormat>v@{project.version}</tagNameFormat>
                        <!-- Automatically push after release. -->
                        <pushChanges>true</pushChanges>
                        <localCheckout>true</localCheckout>
                        <autoVersionSubmodules>true</autoVersionSubmodules>
                        <commitByProject>false</commitByProject>
                        <arguments>--threads 1C -DskipTests=true -DskipITs</arguments>
                    </configuration>
                </plugin>
                <plugin>
                    <groupId>org.apache.maven.plugins</groupId>
                    <artifactId>maven-checkstyle-plugin</artifactId>
                    <configuration>
                        <configLocation>checkstyle.xml</configLocation>
                        <!-- Only look in source directories, basically ignores generated code -->
                        <sourceDirectories>
                            <sourceDirectory>${project.build.sourceDirectory}</sourceDirectory>
                        </sourceDirectories>
                    </configuration>
                    <version>${checkstyle.plugin.version}</version>
                    <dependencies>
                        <dependency>
                            <groupId>com.puppycrawl.tools</groupId>
                            <artifactId>checkstyle</artifactId>
                            <version>${checkstyle.version}</version>
                        </dependency>
                    </dependencies>
                </plugin>
                <plugin>
                    <!-- Used to build docker images for a project. -->
                    <groupId>com.google.cloud.tools</groupId>
                    <artifactId>jib-maven-plugin</artifactId>
                    <version>${jib.version}</version>
                    <dependencies>
                        <dependency>
                            <groupId>org.ow2.asm</groupId>
                            <artifactId>asm</artifactId>
                            <version>${asm.version}</version>
                        </dependency>
                    </dependencies>
                    <configuration>
                        <to>
                            <image>${jib.namespace}${project.artifactId}:${project.version}</image>
                            <tags>
                                <tag>${jib.tag}</tag>
                            </tags>
                        </to>
                        <from>
                            <image>${jib.from}</image>
                        </from>
                        <containerizingMode>packaged</containerizingMode>
                        <container>
                            <jvmFlags>-Dorg.jboss.logging.provider=slf4j</jvmFlags>
                        </container>
                    </configuration>
                </plugin>
            </plugins>
        </pluginManagement>
        <plugins>
            <!-- This plugin configuration allows us to scan all of the pom files
                 to find any dependencies that have newer versions available
                 that are not alpha, beta, or other commonly used pre-release version tags.
                 To invoke this plugin to find the out of data dependencies,
                 run: "mvn versions:display-dependency-updates" from the apps folder. -->
            <plugin>
                <groupId>org.codehaus.mojo</groupId>
                <artifactId>versions-maven-plugin</artifactId>
                <version>${versions.maven.plugin.version}</version>
                <configuration>
                    <rulesUri>file://${maven.multiModuleProjectDirectory}/rules.xml</rulesUri>
                </configuration>
            </plugin>
            <!-- Reduce noise by limiting installation to the bfd-parent, disabling inheritance to children. -->
            <plugin>
                <groupId>com.rudikershaw.gitbuildhook</groupId>
                <artifactId>git-build-hook-maven-plugin</artifactId>
                <version>${git-build-hook-maven-plugin.version}</version>
                <inherited>false</inherited>
                <configuration>
                    <installHooks>
                        <pre-commit>${project.basedir}/../.github/scripts/pre-commit.sh</pre-commit>
                        <pre-push>${project.basedir}/../.github/scripts/pre-push.sh</pre-push>
                    </installHooks>
                </configuration>
                <executions>
                    <execution>
                        <goals>
                            <goal>install</goal>
                        </goals>
                    </execution>
                </executions>
            </plugin>
            <plugin>
                <groupId>org.apache.maven.plugins</groupId>
                <artifactId>maven-enforcer-plugin</artifactId>
                <executions>
                    <execution>
                        <!-- Use the enforcer plugin to help ensure that builds are always
                            reproducible. -->
                        <id>enforce-plugin-versions</id>
                        <inherited>true</inherited>
                        <goals>
                            <goal>enforce</goal>
                        </goals>
                        <configuration>
                            <rules>
                                <requirePluginVersions>
                                    <message>Undefined plugin versions can lead to un-reproducible
                                        builds.
                                    </message>
                                    <banTimestamps>false</banTimestamps>
                                    <!-- Allow SNAPSHOT version of these plugins since we build them in our own project rather than pulling from a repository. -->
                                    <unCheckedPluginList>
                                        gov.cms.bfd:bfd-model-dsl-codegen-plugin,gov.cms.bfd:bfd-model-codebook-plugin
                                    </unCheckedPluginList>
                                </requirePluginVersions>
                            </rules>
                        </configuration>
                    </execution>
                </executions>
            </plugin>
            <plugin>
                <!-- Activate the toolchain specified above. -->
                <groupId>org.apache.maven.plugins</groupId>
                <artifactId>maven-toolchains-plugin</artifactId>
                <executions>
                    <execution>
                        <id>toolchain-default</id>
                        <goals>
                            <goal>toolchain</goal>
                        </goals>
                    </execution>
                </executions>
            </plugin>
            <plugin>
                <groupId>com.spotify.fmt</groupId>
                <artifactId>fmt-maven-plugin</artifactId>
                <version>${fmt.maven.plugin.version}</version>
                <executions>
                    <execution>
                        <goals>
                            <!-- Use this plugin to run https://github.com/google/google-java-format
                                on every build, which will auto-format all of our Java source code. Note
                                that we have a Git pre-commit hook that will also do this. -->
                            <goal>format</goal>
                        </goals>
                    </execution>
                </executions>
                <dependencies>
                    <dependency>
                        <groupId>com.google.googlejavaformat</groupId>
                        <artifactId>google-java-format</artifactId>
                        <version>${google.java.format.version}</version>
                    </dependency>
                </dependencies>
            </plugin>
            <plugin>
                <groupId>org.apache.maven.plugins</groupId>
                <artifactId>maven-source-plugin</artifactId>
                <executions>
                    <execution>
                        <!-- Always generate a source JAR. This is a best practice, but is
                            also required by OSSRH/Maven Central. -->
                        <id>attach-sources</id>
                        <goals>
                            <goal>jar-no-fork</goal>
                        </goals>
                    </execution>
                </executions>
            </plugin>
            <plugin>
                <groupId>org.apache.maven.plugins</groupId>
                <artifactId>maven-javadoc-plugin</artifactId>
                <configuration>
                    <failOnWarnings>false</failOnWarnings>
                    <detectJavaApiLink>false</detectJavaApiLink>
                    <!-- Exclude javadocs on certain generated files, reduces build warnings -->
                    <sourceFileExcludes>
                        <exclude>**/**_.java</exclude>
                        <exclude>**/gov/cms/bfd/model/rda/entities/**.java</exclude>
                        <exclude>**/gov/cms/bfd/model/rif/entities/**.java</exclude>
                        <exclude>**/gov/cms/bfd/pipeline/rda/grpc/source/parsers/**.java</exclude>
                        <exclude>**/gov/cms/bfd/pipeline/rda/grpc/server/RdaService.java</exclude>
                        <exclude>**/gov/cms/mpsm/rda/**</exclude>
                    </sourceFileExcludes>
                    <quiet>true</quiet>
                    <!-- This notimestamp option does not make our *-javadoc.jar files completely
                        reproducible, but the option is recommended by Maven for a reproducible
                        build in general. However, we are not using the javadocs in any of the war
                        and zip artifacts that we need to be reproducible.
                        See https://maven.apache.org/guides/mini/guide-reproducible-builds.html
                     -->
                    <notimestamp>true</notimestamp>
                    <!-- Enables the @apiNote, @implSpec, and @implNote tags with their corresponding
                         headings. These tags are used within the JDK and are real JavaDoc tags, they
                         just seem to be unsupported by default.
                    -->
                    <tags>
                        <tag>
                            <name>apiNote</name>
                            <placement>a</placement>
                            <head>API Note:</head>
                        </tag>
                        <tag>
                            <name>implSpec</name>
                            <placement>a</placement>
                            <head>Implementation Specification:</head>
                        </tag>
                        <tag>
                            <name>implNote</name>
                            <placement>a</placement>
                            <head>Implementation Note:</head>
                        </tag>
                    </tags>
                </configuration>
                <executions>
                    <execution>
                        <!-- Always generate a Javadoc JAR. This is a best practice, but is
                            also required by OSSRH/Maven Central. -->
                        <id>attach-javadocs</id>
                        <goals>
                            <goal>jar</goal>
                        </goals>
                    </execution>
                </executions>
            </plugin>
            <plugin>
                <groupId>org.apache.maven.plugins</groupId>
                <artifactId>maven-checkstyle-plugin</artifactId>
                <executions>
                    <execution>
                        <id>verify</id>
                        <phase>verify</phase>
                        <goals>
                            <goal>check</goal>
                        </goals>
                    </execution>
                </executions>
            </plugin>
            <plugin>
                <groupId>org.apache.maven.plugins</groupId>
                <artifactId>maven-failsafe-plugin</artifactId>
                <executions>
                    <execution>
                        <goals>
                            <goal>integration-test</goal>
                            <goal>verify</goal>
                        </goals>
                    </execution>
                </executions>
            </plugin>
            <plugin>
                <groupId>org.jacoco</groupId>
                <artifactId>jacoco-maven-plugin</artifactId>
                <version>${maven.jacoco.plugin.version}</version>
                <configuration>
                    <skip>${maven.jacoco.skip}</skip>
                </configuration>
                <executions>
                    <execution>
                        <id>jacoco-ut</id>
                        <goals>
                            <goal>prepare-agent</goal>
                        </goals>
                        <configuration>
                            <propertyName>jacoco.agent.args</propertyName>
                        </configuration>
                    </execution>
                    <execution>
                        <id>jacoco-it</id>
                        <goals>
                            <goal>prepare-agent-integration</goal>
                        </goals>
                        <configuration>
                            <propertyName>jacoco.agent.args</propertyName>
                        </configuration>
                    </execution>
                </executions>
            </plugin>
            <plugin>
                <groupId>org.apache.maven.plugins</groupId>
                <artifactId>maven-surefire-plugin</artifactId>
                <version>${maven.surefire.plugin.version}</version>
            </plugin>
        </plugins>
        <extensions>
            <extension>
                <!-- Used by the bfd-pipeline-rda-grpc-apps and bfd-pipeline-rda-grpc modules, but
                defined here to workaround https://issues.apache.org/jira/browse/MDEPLOY-193. -->
                <groupId>kr.motd.maven</groupId>
                <artifactId>os-maven-plugin</artifactId>
                <version>1.6.2</version>
            </extension>
        </extensions>
    </build>

    <profiles>
        <profile>
            <id>prepare-release</id>
            <properties>
                <maven.build.cache.skipCache>true</maven.build.cache.skipCache>
                <!-- Source jars are large and we don't need to publish them. -->
                <maven.source.skip>true</maven.source.skip>
                <maven.javadoc.skip>true</maven.javadoc.skip>
                <checkstyle.skip>true</checkstyle.skip>
                <apidocgen.skip>false</apidocgen.skip>
                <bfdOps.skip>true</bfdOps.skip>
            </properties>
        </profile>
        <profile>
            <id>perform-release</id>
            <properties>
                <jib.skip>false</jib.skip>
                <maven.build.cache.enabled>true</maven.build.cache.enabled>
                <!-- Source jars are large and we don't need to publish them. -->
                <maven.source.skip>true</maven.source.skip>
                <maven.javadoc.skip>true</maven.javadoc.skip>
                <checkstyle.skip>true</checkstyle.skip>
                <apidocgen.skip>false</apidocgen.skip>
                <bfdOps.skip>true</bfdOps.skip>
            </properties>
        </profile>
    </profiles>
</project><|MERGE_RESOLUTION|>--- conflicted
+++ resolved
@@ -76,13 +76,8 @@
         <maven.jacoco.skip>true</maven.jacoco.skip>
         <sonar.coverageReportPaths>coverage.xml</sonar.coverageReportPaths>
         <sonar.dynamicAnalysis>reuseReports</sonar.dynamicAnalysis>
-<<<<<<< HEAD
-        <sonar.junit.reportPaths>**/TEST-*.xml</sonar.junit.reportPaths>
+        <sonar.junit.reportPaths>target/surefire-reports,target/failsafe-reports</sonar.junit.reportPaths>
         <sonar.issue.ignore.multicriteria>e1,e2,e3,e4,e5,e6</sonar.issue.ignore.multicriteria>
-=======
-        <sonar.junit.reportPaths>target/surefire-reports,target/failsafe-reports</sonar.junit.reportPaths>
-        <sonar.issue.ignore.multicriteria>e1,e2,e3,e4,e5</sonar.issue.ignore.multicriteria>
->>>>>>> 84ebc02d
         <!-- rule for "JUnit5 test classes and methods should have default package visibility" -->
         <sonar.issue.ignore.multicriteria.e1.ruleKey>java:S5786</sonar.issue.ignore.multicriteria.e1.ruleKey>
         <sonar.issue.ignore.multicriteria.e1.resourceKey>
