--- conflicted
+++ resolved
@@ -44,12 +44,7 @@
    * Returns an {@link ExplanationOfBenefit} by its FHIR ID.
    *
    * @param fhirId FHIR ID
-<<<<<<< HEAD
    * @return an Optional containing the ExplanationOfBenefit if found
-=======
-   * @param samhsaFilterMode SAMHSA filter mode
-   * @return patient
->>>>>>> 90096558
    */
   public Optional<ExplanationOfBenefit> find(final Long fhirId, SamhsaFilterMode samhsaFilterMode) {
     return searchByIdInner(fhirId, new DateTimeRange(), new DateTimeRange(), samhsaFilterMode);
@@ -87,22 +82,7 @@
 
     var filteredClaims = filterSamhsaClaims(claims, samhsaFilterMode);
     return FhirUtil.bundleOrDefault(
-<<<<<<< HEAD
         eobs.stream().map(Claim::toFhir), loadProgressRepository::lastUpdated);
-=======
-        filteredClaims.map(Claim::toFhir), claimRepository::claimLastUpdated);
-  }
-
-  private Stream<Claim> filterSamhsaClaims(List<Claim> claims, SamhsaFilterMode samhsaFilterMode) {
-    if (samhsaFilterMode == SamhsaFilterMode.INCLUDE) {
-      return claims.stream();
-    }
-    // Ordering may have changed during filtering, ensure we re-order before returning the final
-    // result
-    return claims.stream()
-        .filter(claim -> !claimHasSamhsa(claim))
-        .sorted(Comparator.comparing(Claim::getClaimUniqueId));
->>>>>>> 90096558
   }
 
   /**
@@ -115,18 +95,9 @@
    * @return bundle
    */
   public Bundle searchById(
-<<<<<<< HEAD
       Long claimUniqueId, DateTimeRange serviceDate, DateTimeRange lastUpdated) {
     var eob = searchByIdInner(claimUniqueId, serviceDate, lastUpdated);
     return FhirUtil.bundleOrDefault(eob.map(e -> e), loadProgressRepository::lastUpdated);
-=======
-      Long claimUniqueId,
-      DateTimeRange serviceDate,
-      DateTimeRange lastUpdated,
-      SamhsaFilterMode samhsaFilterMode) {
-    var eob = searchByIdInner(claimUniqueId, serviceDate, lastUpdated, samhsaFilterMode);
-    return FhirUtil.bundleOrDefault(eob.map(e -> e), claimRepository::claimLastUpdated);
->>>>>>> 90096558
   }
 
   private Optional<ExplanationOfBenefit> searchByIdInner(
