package gov.cms.bfd.server.ng.eob;

import gov.cms.bfd.server.ng.ClaimSecurityStatus;
import gov.cms.bfd.server.ng.SamhsaFilterMode;
import gov.cms.bfd.server.ng.SecurityLabel;
import gov.cms.bfd.server.ng.beneficiary.BeneficiaryRepository;
import gov.cms.bfd.server.ng.claim.ClaimRepository;
import gov.cms.bfd.server.ng.claim.model.Claim;
import gov.cms.bfd.server.ng.claim.model.ClaimItem;
import gov.cms.bfd.server.ng.claim.model.ClaimLine;
import gov.cms.bfd.server.ng.claim.model.ClaimProcedure;
import gov.cms.bfd.server.ng.claim.model.ClaimSourceId;
import gov.cms.bfd.server.ng.claim.model.IcdIndicator;
import gov.cms.bfd.server.ng.input.DateTimeRange;
import gov.cms.bfd.server.ng.loadprogress.LoadProgressRepository;
import gov.cms.bfd.server.ng.util.FhirUtil;
import gov.cms.bfd.server.ng.util.SystemUrls;
import java.time.LocalDate;
import java.util.Comparator;
import java.util.List;
import java.util.Map;
import java.util.Optional;
import java.util.stream.Stream;
import lombok.RequiredArgsConstructor;
import org.hl7.fhir.r4.model.Bundle;
import org.hl7.fhir.r4.model.ExplanationOfBenefit;
import org.springframework.stereotype.Component;

/**
 * Handler methods for the ExplanationOfBenefit resource. This is called after the FHIR inputs from
 * the resource provider are converted into input types that are easier to work with.
 */
@Component
@RequiredArgsConstructor
public class EobHandler {
  private final BeneficiaryRepository beneficiaryRepository;
  private final ClaimRepository claimRepository;
  private final LoadProgressRepository loadProgressRepository;

  // Cache the security labels map to avoid repeated I/O and parsing
  private static final Map<String, List<SecurityLabel>> SECURITY_LABELS =
      SecurityLabel.getSecurityLabels();

  /**
   * Returns an {@link ExplanationOfBenefit} by its FHIR ID.
   *
   * @param fhirId FHIR ID
   * @param samhsaFilterMode SAMHSA filter mode
   * @return an Optional containing the ExplanationOfBenefit if found
   */
  public Optional<ExplanationOfBenefit> find(final Long fhirId, SamhsaFilterMode samhsaFilterMode) {
    return searchByIdInner(fhirId, new DateTimeRange(), new DateTimeRange(), samhsaFilterMode);
  }

  /**
   * Search for claims data by bene.
   *
   * @param beneSk bene sk
   * @param count record count
   * @param serviceDate service date
   * @param lastUpdated last updated
   * @param startIndex start index
   * @param sourceIds sourceIds
   * @param samhsaFilterMode SAMHSA filter mode
   * @return bundle
   */
  public Bundle searchByBene(
      Long beneSk,
      Optional<Integer> count,
      DateTimeRange serviceDate,
      DateTimeRange lastUpdated,
      Optional<Integer> startIndex,
      List<ClaimSourceId> sourceIds,
      SamhsaFilterMode samhsaFilterMode) {
    var beneXrefSk = beneficiaryRepository.getXrefSkFromBeneSk(beneSk);
    // Don't return data for historical beneSks
    if (beneXrefSk.isEmpty() || !beneXrefSk.get().equals(beneSk)) {
      return new Bundle();
    }

    var claims =
        claimRepository.findByBeneXrefSk(
            beneXrefSk.get(), serviceDate, lastUpdated, count, startIndex, sourceIds);

    var filteredClaims = filterSamhsaClaims(claims, samhsaFilterMode);

    return FhirUtil.bundleOrDefault(
<<<<<<< HEAD
        filteredClaims.map(Claim::toFhir), loadProgressRepository::lastUpdated);
=======
        filteredClaims.map(
            claim -> {
              var hasSamhsaClaims =
                  samhsaFilterMode == SamhsaFilterMode.INCLUDE && claimHasSamhsa(claim);

              var securityStatus =
                  hasSamhsaClaims
                      ? ClaimSecurityStatus.SAMHSA_APPLICABLE
                      : ClaimSecurityStatus.NONE;

              return claim.toFhir(securityStatus);
            }),
        claimRepository::claimLastUpdated);
>>>>>>> a868a49a
  }

  private Stream<Claim> filterSamhsaClaims(List<Claim> claims, SamhsaFilterMode samhsaFilterMode) {
    if (samhsaFilterMode == SamhsaFilterMode.INCLUDE) {
      return claims.stream();
    }
    // Ordering may have changed during filtering, ensure we re-order before returning the final
    // result
    return claims.stream()
        .filter(claim -> !claimHasSamhsa(claim))
        .sorted(Comparator.comparing(Claim::getClaimUniqueId));
  }

  /**
   * Search for claims data by claim ID.
   *
   * @param claimUniqueId claim ID
   * @param serviceDate service date
   * @param lastUpdated last updated
   * @param samhsaFilterMode SAMHSA filter mode
   * @return bundle
   */
  public Bundle searchById(
      Long claimUniqueId,
      DateTimeRange serviceDate,
      DateTimeRange lastUpdated,
      SamhsaFilterMode samhsaFilterMode) {
    var eob = searchByIdInner(claimUniqueId, serviceDate, lastUpdated, samhsaFilterMode);
    return FhirUtil.bundleOrDefault(eob.map(e -> e), loadProgressRepository::lastUpdated);
  }

  private Optional<ExplanationOfBenefit> searchByIdInner(
      Long claimUniqueId,
      DateTimeRange serviceDate,
      DateTimeRange lastUpdated,
      SamhsaFilterMode samhsaFilterMode) {
    var claimOpt = claimRepository.findById(claimUniqueId, serviceDate, lastUpdated);
    if (claimOpt.isEmpty()) {
      return Optional.empty();
    }
    var claim = claimOpt.get();
    var claimHasSamhsa = claimHasSamhsa(claim);

    if (samhsaFilterMode == SamhsaFilterMode.EXCLUDE && claimHasSamhsa) {
      return Optional.empty();
    }
    var securityStatus =
        claimHasSamhsa ? ClaimSecurityStatus.SAMHSA_APPLICABLE : ClaimSecurityStatus.NONE;

    return Optional.of(claim.toFhir(securityStatus));
  }

  private boolean isCodeSamhsa(String targetCode, LocalDate claimDate, SecurityLabel entry) {
    return isClaimDateWithinBounds(claimDate, entry) && entry.matches(targetCode);
  }

  // Returns true if the given claim contains any procedure that matches a SAMHSA
  // security label code from the dictionary.
  private boolean claimHasSamhsa(Claim claim) {
    var claimThroughDate = claim.getBillablePeriod().getClaimThroughDate();
    var drgSamhsa = drgIsSamhsa(claim, claimThroughDate);
    var claimItemSamhsa =
        claim.getClaimItems().stream().anyMatch(e -> claimItemIsSamhsa(e, claimThroughDate));

    return drgSamhsa || claimItemSamhsa;
  }

  private boolean claimItemIsSamhsa(ClaimItem claimItem, LocalDate claimThroughDate) {
    return procedureIsSamhsa(claimItem.getClaimProcedure(), claimThroughDate)
        || hcpcsIsSamhsa(claimItem.getClaimLine(), claimThroughDate);
  }

  private boolean drgIsSamhsa(Claim claim, LocalDate claimDate) {
    var entries = SECURITY_LABELS.get(SystemUrls.CMS_MS_DRG);
    var drg = claim.getDrgCode().map(Object::toString).orElse("");
    return entries.stream().anyMatch(e -> isCodeSamhsa(drg, claimDate, e));
  }

  private boolean hcpcsIsSamhsa(ClaimLine claimLine, LocalDate claimDate) {
    var hcpcs = claimLine.getHcpcsCode().getHcpcsCode().orElse("");
    return Stream.of(SystemUrls.AMA_CPT, SystemUrls.CMS_HCPCS)
        .flatMap(s -> SECURITY_LABELS.get(s).stream())
        .anyMatch(c -> isCodeSamhsa(hcpcs, claimDate, c));
  }

  // Checks ICDs.
  private boolean procedureIsSamhsa(ClaimProcedure procedure, LocalDate claimDate) {
    var diagnosisCode = procedure.getDiagnosisCode().orElse("");
    var procedureCode = procedure.getProcedureCode().orElse("");
    // If the ICD indicator isn't something valid, it's probably a PAC claim with a mistake in the
    // data entry.
    // PAC claims will almost always be using ICD 10 these days, so ICD 10 is the safer assumption
    // here.
    var icdIndicator = procedure.getIcdIndicator().orElse(IcdIndicator.ICD_10);

    var procedureEntries = SECURITY_LABELS.get(icdIndicator.getProcedureSystem());
    var diagnosisEntries = SECURITY_LABELS.get(icdIndicator.getDiagnosisSystem());

    var procedureHasSamhsa =
        procedureEntries.stream()
            .anyMatch(pEntries -> isCodeSamhsa(procedureCode, claimDate, pEntries));
    var diagnosisHasSamhsa =
        diagnosisEntries.stream()
            .anyMatch(dEntry -> isCodeSamhsa(diagnosisCode, claimDate, dEntry));

    return procedureHasSamhsa || diagnosisHasSamhsa;
  }

  private boolean isClaimDateWithinBounds(LocalDate claimDate, SecurityLabel entry) {
    var entryStart = entry.getStartDateAsDate();
    var entryEnd = entry.getEndDateAsDate();
    return !entryStart.isAfter(claimDate) && !entryEnd.isBefore(claimDate);
  }
}<|MERGE_RESOLUTION|>--- conflicted
+++ resolved
@@ -85,9 +85,6 @@
     var filteredClaims = filterSamhsaClaims(claims, samhsaFilterMode);
 
     return FhirUtil.bundleOrDefault(
-<<<<<<< HEAD
-        filteredClaims.map(Claim::toFhir), loadProgressRepository::lastUpdated);
-=======
         filteredClaims.map(
             claim -> {
               var hasSamhsaClaims =
@@ -100,8 +97,7 @@
 
               return claim.toFhir(securityStatus);
             }),
-        claimRepository::claimLastUpdated);
->>>>>>> a868a49a
+        loadProgressRepository::lastUpdated);
   }
 
   private Stream<Claim> filterSamhsaClaims(List<Claim> claims, SamhsaFilterMode samhsaFilterMode) {
