package gov.cms.bfd.server.ng.claim.model;

import gov.cms.bfd.server.ng.util.SequenceGenerator;
import gov.cms.bfd.server.ng.util.SystemUrls;
import java.util.Optional;
import lombok.AllArgsConstructor;
import org.hl7.fhir.r4.model.CodeableConcept;
import org.hl7.fhir.r4.model.Coding;
import org.hl7.fhir.r4.model.ExplanationOfBenefit;
import org.hl7.fhir.r4.model.HumanName;
import org.hl7.fhir.r4.model.Identifier;
import org.hl7.fhir.r4.model.Meta;
import org.hl7.fhir.r4.model.Practitioner;
import org.hl7.fhir.r4.model.Reference;

@AllArgsConstructor
enum CareTeamType {
  ATTENDING("attending", "Attending"),
  OPERATING("operating", "Operating"),
  RENDERING("rendering", "Rendering provider"),
<<<<<<< HEAD
  REFERRING("referring", "Referring provider"),
  OTHER("otheroperating", "Other Operating");
=======
  OTHER("otheroperating", "Other Operating"),
  PRESCRIBING("prescribing", "Prescribing");
>>>>>>> e3363a80

  public final String roleCode;
  public final String roleDisplay;

  CareTeamComponents toFhir(
      SequenceGenerator sequenceGenerator,
      String value,
      Optional<String> familyName,
      Optional<String> pinNumber) {
    var practitioner = new Practitioner();
    var sequence = sequenceGenerator.next();
    if (roleCode.equals(PRESCRIBING.roleCode)) {
      practitioner.setId("careteam-prescriber-practitioner-" + sequence);
    } else {
      practitioner.setId("careteam-provider-" + sequence);
    }
    practitioner.setMeta(
        new Meta()
            .addProfile(SystemUrls.PROFILE_CARIN_BB_PRACTITIONER_2_1_0)
            .addProfile(SystemUrls.PROFILE_US_CORE_PRACTITIONER_6_1_0));
    practitioner.addIdentifier(
        new Identifier()
            .setType(
                new CodeableConcept(
                    new Coding().setSystem(SystemUrls.HL7_IDENTIFIER).setCode("NPI")))
            .setSystem(SystemUrls.NPI)
            .setValue(value));
    // todo: modify based on BFD-4286
    familyName.ifPresent(n -> practitioner.addName(new HumanName().setFamily(n)));

    pinNumber.ifPresent(
        p ->
            practitioner.addIdentifier(
                new Identifier().setSystem(SystemUrls.BLUE_BUTTON_PIN_NUM).setValue(p)));

    var component =
        new ExplanationOfBenefit.CareTeamComponent()
            .setSequence(sequence)
            .setRole(
                new CodeableConcept(
                    new Coding()
                        .setSystem(SystemUrls.CARIN_CODE_SYSTEM_CLAIM_CARE_TEAM_ROLE)
                        .setCode(roleCode)
                        .setDisplay(roleDisplay)))
            .setProvider(new Reference(practitioner));
    return new CareTeamComponents(practitioner, component);
  }

  public record CareTeamComponents(
      Practitioner practitioner, ExplanationOfBenefit.CareTeamComponent careTeam) {}
}<|MERGE_RESOLUTION|>--- conflicted
+++ resolved
@@ -18,16 +18,12 @@
   ATTENDING("attending", "Attending"),
   OPERATING("operating", "Operating"),
   RENDERING("rendering", "Rendering provider"),
-<<<<<<< HEAD
-  REFERRING("referring", "Referring provider"),
-  OTHER("otheroperating", "Other Operating");
-=======
   OTHER("otheroperating", "Other Operating"),
-  PRESCRIBING("prescribing", "Prescribing");
->>>>>>> e3363a80
+  PRESCRIBING("prescribing", "Prescribing"),
+  REFERRING("referring", "Referring provider");
 
-  public final String roleCode;
-  public final String roleDisplay;
+  private final String roleCode;
+  private final String roleDisplay;
 
   CareTeamComponents toFhir(
       SequenceGenerator sequenceGenerator,
