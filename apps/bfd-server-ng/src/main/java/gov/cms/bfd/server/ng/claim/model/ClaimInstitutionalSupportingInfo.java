--- conflicted
+++ resolved
@@ -37,13 +37,9 @@
             patientStatusCode.map(c -> c.toFhir(supportingInfoFactory)),
             Optional.of(claimAdmissionTypeCode.toFhir(supportingInfoFactory)),
             mcoPaidSwitch.map(s -> s.toFhir(supportingInfoFactory)),
-<<<<<<< HEAD
+            Optional.of(diagnosisDrgCode.toFhir(supportingInfoFactory)),
             hhaLupaIndicatorCode.map(s -> s.toFhir(supportingInfoFactory)),
-            hhaReferralCode.map(s -> s.toFhir(supportingInfoFactory)),
-            Optional.of(diagnosisDrgCode.toFhir(supportingInfoFactory)))
-=======
-            diagnosisDrgCode.toFhir(supportingInfoFactory))
->>>>>>> 4acb56c6
+            hhaReferralCode.map(s -> s.toFhir(supportingInfoFactory)))
         .flatMap(Optional::stream)
         .toList();
   }
