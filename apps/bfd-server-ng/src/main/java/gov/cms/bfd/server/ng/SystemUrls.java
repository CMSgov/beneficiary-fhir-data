package gov.cms.bfd.server.ng;

/** URLs used for FHIR systems. */
public class SystemUrls {
  // Profiles

  /**
   * <a href="https://hl7.org/fhir/us/carin-bb/STU2.1/StructureDefinition-C4BB-Patient.html">C4BB
   * Patient 2.1.0.</a>
   */
  public static final String PROFILE_C4BB_PATIENT_2_1_0 =
      "http://hl7.org/fhir/us/carin-bb/StructureDefinition/C4BB-Patient|2.1.0";

  /**
   * <a href="https://hl7.org/fhir/us/core/STU6.1/StructureDefinition-us-core-patient.html">US Core
   * Patient 6.1.0.</a>
   */
  public static final String PROFILE_US_CORE_PATIENT_6_1_0 =
      "http://hl7.org/fhir/us/core/StructureDefinition/us-core-patient|6.1.0";

  /**
   * URL for the CARIN Blue Button (C4BB) Coverage Profile, version 2.1.0. <a
   * href="http://hl7.org/fhir/us/carin-bb/STU2.1/StructureDefinition-C4BB-Coverage.html">C4BB
   * Coverage 2.1.0</a>
   */
  // add version numbers
  public static final String PROFILE_C4BB_COVERAGE_2_1_0 =
      "http://hl7.org/fhir/us/carin-bb/StructureDefinition/C4BB-Coverage|2.1.0";

  /**
   * URL for the US Core Coverage Profile, version 6.1.0. <a
   * href="http://hl7.org/fhir/us/core/STU6.1/StructureDefinition-us-core-coverage.html">US Core
   * Coverage 6.1.0</a>
   */
  public static final String PROFILE_US_CORE_COVERAGE_6_1_0 =
      "http://hl7.org/fhir/us/core/StructureDefinition/us-core-coverage|6.1.0";

  /**
   * URL for the CARIN Blue Button (C4BB) Organization Profile, version 2.1.0. Used for the
   * contained CMS Organization. <a
   * href="http://hl7.org/fhir/us/carin-bb/STU2.1/StructureDefinition-C4BB-Organization.html">C4BB
   * Organization 2.1.0</a>
   */
  public static final String PROFILE_C4BB_ORGANIZATION_2_1_0 =
      "http://hl7.org/fhir/us/carin-bb/StructureDefinition/C4BB-Organization|2.1.0";

  /**
   * System URL for the HL7 Subscriber Relationship code system. Used for {@code
   * Coverage.relationship.coding.system}. <a
   * href="http://terminology.hl7.org/CodeSystem/subscriber-relationship">Subscriber
   * Relationship</a>
   */
  public static final String SYS_SUBSCRIBER_RELATIONSHIP =
      "http://terminology.hl7.org/CodeSystem/subscriber-relationship";

  /**
   * System URL for the NAHDO Standard Payer Type/Product/Plan (SOPT) code system. Used for {@code
   * Coverage.type.coding.system}. <a href="https://nahdo.org/sopt">NAHDO SOPT</a>
   */
  public static final String SYS_SOPT = "https://nahdo.org/sopt";

  /**
   * System URL for the HL7 Coverage Class code system. Used for {@code
   * Coverage.class.type.coding.system}. <a
   * href="http://terminology.hl7.org/CodeSystem/coverage-class">Coverage Class</a>
   */
  public static final String SYS_COVERAGE_CLASS =
      "http://terminology.hl7.org/CodeSystem/coverage-class";

  /**
   * System URL for the HL7 Contact Entity Type code system. Used for {@code
   * Organization.contact.purpose.coding.system}. <a
   * href="http://terminology.hl7.org/CodeSystem/contactentity-type">Contact Entity Type</a>
   */
  public static final String SYS_CONTACT_ENTITY_TYPE =
      "http://terminology.hl7.org/CodeSystem/contactentity-type";

  /**
   * Extension URL for BFD Medicare Status Code. Source: V2_MDCR_BENE_MDCR_STUS.BENE_MDCR_STUS_CD <a
   * href="https://bluebutton.cms.gov/fhir/StructureDefinition/BENE-MDCR-STUS-CD">BENE-MDCR-STUS-CD
   * Extension</a>
   */
  public static final String EXT_BENE_MDCR_STUS_CD_URL =
      "https://bluebutton.cms.gov/fhir/StructureDefinition/BENE-MDCR-STUS-CD";

  /**
   * Extension URL for BFD Entitlement Buy-In Indicator Code. Source: V2_MDCR_BENE_TP.BENE_BUYIN_CD
   * <a href="https://bluebutton.cms.gov/fhir/StructureDefinition/BENE-BUYIN-CD">BENE-BUYIN-CD
   * Extension</a>
   */
  public static final String EXT_BENE_BUYIN_CD_URL =
      "https://bluebutton.cms.gov/fhir/StructureDefinition/BENE-BUYIN-CD";

  /**
   * Extension URL for BFD Medicare Entitlement Status Code. Source:
   * BENE_MDCR_ENTLMT.BENE_MDCR_ENTLMT_STUS_CD (from v2_mdcr_bene_mdcr_entlmt) <a
   * href="https://bluebutton.cms.gov/fhir/StructureDefinition/BENE-MDCR-ENTLMT-STUS-CD">BENE-MDCR-ENTLMT-STUS-CD
   * Extension</a>
   */
  public static final String EXT_BENE_MDCR_ENTLMT_STUS_CD_URL =
      "https://bluebutton.cms.gov/fhir/StructureDefinition/BENE-MDCR-ENTLMT-STUS-CD";

  /**
   * Extension URL for BFD Medicare Enrollment Reason Code. Source:
   * V2_BENE_MDCR_ENTLMT.BENE_MDCR_ENRLMT_RSN_CD (from v2_mdcr_bene_mdcr_entlmt) <a
   * href="https://bluebutton.cms.gov/fhir/StructureDefinition/BENE-ENRLMT-RSN-CD">BENE-ENRLMT-RSN-CD
   * Extension</a>
   */
  public static final String EXT_BENE_ENRLMT_RSN_CD_URL =
      "https://bluebutton.cms.gov/fhir/StructureDefinition/BENE-ENRLMT-RSN-CD";

  /**
   * Extension URL for BFD Medicare Current Entitlement Reason Code. Source:
   * V2_BENE_MDCR_ENTLMT_RSN.BENE_MDCR_ENTLMT_RSN_CD (from v2_mdcr_bene_mdcr_entlmt_rsn) <a
   * href="https://bluebutton.cms.gov/fhir/StructureDefinition/BENE-MDCR-ENTLMT-RSN-CD">BENE-MDCR-ENTLMT-RSN-CD
   * Extension</a>
   */
  public static final String EXT_BENE_MDCR_ENTLMT_RSN_CD_URL =
      "https://bluebutton.cms.gov/fhir/StructureDefinition/BENE-MDCR-ENTLMT-RSN-CD";

  /**
   * Extension URL for BFD ESRD (End-Stage Renal Disease) Status Indicator. Derived from
   * BENE_MDCR_STUS_CD. <a
   * href="https://bluebutton.cms.gov/fhir/StructureDefinition/BENE-ESRD-STUS-ID">BENE-ESRD-STUS-ID
   * Extension</a>
   */
  public static final String EXT_BENE_ESRD_STUS_ID_URL =
      "https://bluebutton.cms.gov/fhir/StructureDefinition/BENE-ESRD-STUS-ID";

  /**
   * Extension URL for BFD Disability Status Indicator. Derived from BENE_MDCR_STUS_CD. <a
   * href="https://bluebutton.cms.gov/fhir/StructureDefinition/BENE-DSBLD-STUS-ID">BENE-DSBLD-STUS-ID
   * Extension</a>
   */
  public static final String EXT_BENE_DSBLD_STUS_ID_URL =
      "https://bluebutton.cms.gov/fhir/StructureDefinition/BENE-DSBLD-STUS-ID";

  /**
   * System URL for the BFD/BlueButton Medicare Status Code system. Used for the coding in the
   * BENE-MDCR-STUS-CD extension. <a
   * href="https://bluebutton.cms.gov/fhir/CodeSystem/BENE-MDCR-STUS-CD">BENE-MDCR-STUS-CD
   * CodeSystem</a>
   */
  public static final String SYS_BENE_MDCR_STUS_CD =
      "https://bluebutton.cms.gov/fhir/CodeSystem/BENE-MDCR-STUS-CD";

  /**
   * System URL for the BFD/BlueButton Beneficiary Buy-In Code system. Used for the coding in the
   * BENE-BUYIN-CD extension. <a
   * href="https://bluebutton.cms.gov/fhir/CodeSystem/BENE-BUYIN-CD">BENE-BUYIN-CD CodeSystem</a>
   */
  public static final String SYS_BENE_BUYIN_CD =
      "https://bluebutton.cms.gov/fhir/CodeSystem/BENE-BUYIN-CD";

  /**
   * System URL for the BFD/BlueButton Medicare Entitlement Status Code system. Used for the coding
   * in the BENE-MDCR-ENTLMT-STUS-CD extension. <a
   * href="https://bluebutton.cms.gov/fhir/CodeSystem/BENE-MDCR-ENTLMT-STUS-CD">BENE-MDCR-ENTLMT-STUS-CD
   * CodeSystem</a>
   */
  public static final String SYS_BENE_MDCR_ENTLMT_STUS_CD =
      "https://bluebutton.cms.gov/fhir/CodeSystem/BENE-MDCR-ENTLMT-STUS-CD";

  /**
   * System URL for the BFD/BlueButton Beneficiary Enrollment Reason Code system. Used for the
   * coding in the BENE-ENRLMT-RSN-CD extension. <a
   * href="https://bluebutton.cms.gov/fhir/CodeSystem/BENE-ENRLMT-RSN-CD">BENE-ENRLMT-RSN-CD
   * CodeSystem</a>
   */
  public static final String SYS_BENE_ENRLMT_RSN_CD =
      "https://bluebutton.cms.gov/fhir/CodeSystem/BENE-ENRLMT-RSN-CD";

  /**
   * System URL for the BFD/BlueButton Medicare Current Entitlement Reason Code system. Used for the
   * coding in the BENE-MDCR-ENTLMT-RSN-CD extension. <a
   * href="https://bluebutton.cms.gov/fhir/CodeSystem/BENE-MDCR-ENTLMT-RSN-CD">BENE-MDCR-ENTLMT-RSN-CD
   * CodeSystem</a>
   */
  public static final String SYS_BENE_MDCR_ENTLMT_RSN_CD =
      "https://bluebutton.cms.gov/fhir/CodeSystem/BENE-MDCR-ENTLMT-RSN-CD";

  /**
   * System URL for the BFD/BlueButton ESRD (End-Stage Renal Disease) Status Indicator system. Used
   * for the coding in the BENE-ESRD-STUS-ID extension. <a
   * href="https://bluebutton.cms.gov/fhir/CodeSystem/BENE-ESRD-STUS-ID">BENE-ESRD-STUS-ID
   * CodeSystem</a>
   */
  public static final String SYS_BENE_ESRD_STUS_ID =
      "https://bluebutton.cms.gov/fhir/CodeSystem/BENE-ESRD-STUS-ID";

  /**
   * System URL for the BFD/BlueButton Disability Status Indicator system. Used for the coding in
   * the BENE-DSBLD-STUS-ID extension. <a
   * href="https://bluebutton.cms.gov/fhir/CodeSystem/BENE-DSBLD-STUS-ID">BENE-DSBLD-STUS-ID
   * CodeSystem</a>
   */
  public static final String SYS_BENE_DSBLD_STUS_ID =
      "https://bluebutton.cms.gov/fhir/CodeSystem/BENE-DSBLD-STUS-ID";

  // Hl7
  /** URL. */
  public static final String PROFILE_CARIN_BB_ORGANIZATION_2_1_0 =
      "http://hl7.org/fhir/us/carin-bb/StructureDefinition/C4BB-Organization|2.1.0";

  /** URL. */
  public static final String PROFILE_US_CORE_ORGANIZATION_6_1_0 =
      "http://hl7.org/fhir/us/core/StructureDefinition/us-core-organization|6.1.0";

  /** URL. */
  public static final String PROFILE_CARIN_BB_PRACTITIONER_2_1_0 =
      "http://hl7.org/fhir/us/carin-bb/StructureDefinition/C4BB-Practitioner|2.1.0";

  /** URL. */
  public static final String PROFILE_US_CORE_PRACTITIONER_6_1_0 =
      "http://hl7.org/fhir/us/core/StructureDefinition/us-core-practitioner|6.1.0";

  /** The URL for your adjudication status code system. */
  public static final String SYS_ADJUDICATION_STATUS =
      "https://bluebutton.cms.gov/fhir/CodeSystem/Adjudication-Status";

  // Hl7 Code Systems

  /**
   * <a href="https://terminology.hl7.org/1.0.0/CodeSystem-v3-NullFlavor.html">Hl7 Null Flavor.</a>
   */
  public static final String HL7_NULL_FLAVOR =
      "http://terminology.hl7.org/CodeSystem/v3-NullFlavor";

  /** <a href="https://terminology.hl7.org/2.1.0/CodeSystem-v2-0203.html">Hl7 Identifier.</a> */
  public static final String HL7_IDENTIFIER = "http://terminology.hl7.org/CodeSystem/v2-0203";

  /** URL. */
  public static final String HL7_CLAIM_TYPE = "http://terminology.hl7.org/CodeSystem/claim-type";

  /** URL. */
  public static final String HL7_DIAGNOSIS_TYPE =
      "http://terminology.hl7.org/CodeSystem/ex-diagnosistype";

  /** URL. */
  public static final String HL7_CLAIM_INFORMATION =
      "http://terminology.hl7.org/CodeSystem/claiminformationcategory";

  /** URL. */
  public static final String HL7_DATA_ABSENT =
      "http://terminology.hl7.org/CodeSystem/data-absent-reason";

  /** URL. */
  public static final String HL7_ADJUDICATION =
      "http://terminology.hl7.org/CodeSystem/adjudication";

  /** URL. */
  public static final String HL7_BENEFIT_CATEGORY =
      "http://terminology.hl7.org/CodeSystem/ex-benefitcategory";

  // US Core
  /**
   * <a href="https://hl7.org/fhir/us/core/STU7/StructureDefinition-us-core-ethnicity.html">US Core
   * Ethnicity.</a>
   */
  public static final String US_CORE_ETHNICITY =
      "http://hl7.org/fhir/us/core/StructureDefinition/us-core-ethnicity";

  /**
   * <a href="https://hl7.org/fhir/us/core/STU7/StructureDefinition-us-core-race.html">US Core
   * Race.</a>
   */
  public static final String US_CORE_RACE =
      "http://hl7.org/fhir/us/core/StructureDefinition/us-core-race";

  /**
   * <a href="https://hl7.org/fhir/us/core/STU7/StructureDefinition-us-core-sex.html">US Core
   * Sex.</a>
   */
  public static final String US_CORE_SEX =
      "http://hl7.org/fhir/us/core/StructureDefinition/us-core-sex";

  // Carin Blue Button

  /** URL. */
  public static final String CARIN_CLAIM_SUBTYPE =
      "http://hl7.org/fhir/us/carin-bb/CodeSystem/C4BBInstitutionalClaimSubType";

  /** URL. */
  public static final String CARIN_STRUCTURE_DEFINITION_PHARMACY =
      "http://hl7.org/fhir/us/carin-bb/StructureDefinition/C4BB-ExplanationOfBenefit-Pharmacy|2.1.0";

  /** URL. */
  public static final String CARIN_STRUCTURE_DEFINITION_INPATIENT_INSTITUTIONAL =
      "http://hl7.org/fhir/us/carin-bb/StructureDefinition/C4BB-ExplanationOfBenefit-Inpatient-Institutional|2.1.0";

  /** URL. */
  public static final String CARIN_STRUCTURE_DEFINITION_OUTPATIENT_INSTITUTIONAL =
      "http://hl7.org/fhir/us/carin-bb/StructureDefinition/C4BB-ExplanationOfBenefit-Outpatient-Institutional|2.1.0";

  /** URL. */
  public static final String CARIN_STRUCTURE_DEFINITION_PROFESSIONAL =
      "http://hl7.org/fhir/us/carin-bb/StructureDefinition/C4BB-ExplanationOfBenefit-Professional-NonClinician|2.1.0";

  /** URL. */
  public static final String CARIN_CODE_SYSTEM_IDENTIFIER_TYPE =
      "http://hl7.org/fhir/us/carin-bb/CodeSystem/C4BBIdentifierType";

  /** URL. */
  public static final String CARIN_CODE_SYSTEM_CLAIM_PROCEDURE_TYPE =
      "http://hl7.org/fhir/us/carin-bb/CodeSystem/C4BBClaimProcedureType";

  /** URL. */
  public static final String POA_CODING =
      "https://www.cms.gov/Medicare/Medicare-Fee-for-Service-Payment/HospitalAcqCond/Coding";

  /** URL. */
  public static final String CARIN_CODE_SYSTEM_DIAGNOSIS_TYPE =
      "http://hl7.org/fhir/us/carin-bb/CodeSystem/C4BBClaimDiagnosisType";

  /** URL. */
  public static final String CARIN_CODE_SYSTEM_SUPPORTING_INFO_TYPE =
      "http://hl7.org/fhir/us/carin-bb/CodeSystem/C4BBSupportingInfoType";

  /** URL. */
  public static final String CARIN_CODE_SYSTEM_ADJUDICATION_DISCRIMINATOR =
      "http://hl7.org/fhir/us/carin-bb/CodeSystem/C4BBAdjudicationDiscriminator";

  /** URL. */
  public static final String CARIN_CODE_SYSTEM_ADJUDICATION =
      "http://hl7.org/fhir/us/carin-bb/CodeSystem/C4BBAdjudication";

  /** URL. */
  public static final String CARIN_CODE_SYSTEM_CLAIM_CARE_TEAM_ROLE =
      "http://hl7.org/fhir/us/carin-bb/CodeSystem/C4BBClaimCareTeamRole";

  /** URL. */
  public static final String CARIN_CODE_SYSTEM_PAYER_ADJUDICATION_STATUS =
      "http://hl7.org/fhir/us/carin-bb/CodeSystem/C4BBPayerAdjudicationStatus";

  // CMS Blue Button
  /** URL. */
  public static final String BLUE_BUTTON_CLAIM_TYPE_CODE =
      "https://bluebutton.cms.gov/fhir/CodeSystem/CLM-TYPE-CD";

  /** URL. */
  public static final String BLUE_BUTTON_ADJUDICATION_STATUS =
      "https://bluebutton.cms.gov/fhir/CodeSystem/Adjudication-Status";

  /** Blue Button code system - adjudication. */
  public static final String BLUE_BUTTON_CODE_SYSTEM_ADJUDICATION =
      "https://bluebutton.cms.gov/fhir/CodeSystem/Adjudication";

  /** Blue Button identifier - claim control number. */
  public static final String BLUE_BUTTON_CLAIM_CONTROL_NUMBER =
      "https://bluebutton.cms.gov/identifiers/CLM-CNTL-NUM";

  /** Blue Button structure definition - claim query code. */
  public static final String BLUE_BUTTON_STRUCTURE_DEFINITION_CLAIM_QUERY_CODE =
      "https://bluebutton.cms.gov/fhir/StructureDefinition/CLM-QUERY-CD";

  /** Blue Button code system - claim query code. */
  public static final String BLUE_BUTTON_CODE_SYSTEM_CLAIM_QUERY_CODE =
      "https://bluebutton.cms.gov/fhir/CodeSystem/CLM-QUERY-CD";

  /** Blue Button structure definition - claim contractor number. */
  public static final String BLUE_BUTTON_STRUCTURE_DEFINITION_CLAIM_CONTRACTOR_NUMBER =
      "https://bluebutton.cms.gov/fhir/StructureDefinition/CLM-CNTRCTR-NUM";

  /** Blue Button code system - claim contractor number. */
  public static final String BLUE_BUTTON_CODE_SYSTEM_CLAIM_CONTRACTOR_NUMBER =
      "https://bluebutton.cms.gov/fhir/CodeSystem/CLM-CNTRCTR-NUM";

  /** Blue Button structure definition - claim record type. */
  public static final String BLUE_BUTTON_STRUCTURE_DEFINITION_CLAIM_RECORD_TYPE =
      "https://bluebutton.cms.gov/fhir/StructureDefinition/CLM-NRLN-RIC-CD";

  /** Blue Button code system - claim record type. */
  public static final String BLUE_BUTTON_CODE_SYSTEM_CLAIM_RECORD_TYPE =
      "https://bluebutton.cms.gov/fhir/CodeSystem/CLM-NRLN-RIC-CD";

  /** Blue Button structure definition - claim. */
  public static final String BLUE_BUTTON_STRUCTURE_DEFINITION_CLAIM_DISPOSITION_CODE =
      "https://bluebutton.cms.gov/fhir/StructureDefinition/CLM-DISP-CD";

  /** Blue Button code system - claim disposition code. */
  public static final String BLUE_BUTTON_CODE_SYSTEM_CLAIM_DISPOSITION_CODE =
      "https://bluebutton.cms.gov/fhir/CodeSystem/CLM-DISP-CD";

  /** Blue Button structure definition - claim process date. */
  public static final String BLUE_BUTTON_STRUCTURE_DEFINITION_CLAIM_PROCESS_DATE =
      "https://bluebutton.cms.gov/fhir/StructureDefinition/CLM-CMS-PROC-DT";

  /** Blue Button code system - claim admission source code. */
  public static final String BLUE_BUTTON_CODE_SYSTEM_CLAIM_ADMISSION_SOURCE_CODE =
      "https://bluebutton.cms.gov/fhir/CodeSystem/CLM-ADMSN-SRC-CD";

  /** Blue Button code system - patient status code. */
  public static final String BLUE_BUTTON_CODE_SYSTEM_PATIENT_STATUS_CODE =
      "https://bluebutton.cms.gov/fhir/CodeSystem/BENE-PTNT-STUS-CD";

  /** Blue Button code system - claim admission type code. */
  public static final String BLUE_BUTTON_CODE_SYSTEM_CLAIM_ADMISSION_TYPE_CODE =
      "https://bluebutton.cms.gov/fhir/CodeSystem/CLM-ADMSN-TYPE-CD";

  /** Blue Button code system - supporting information. */
  public static final String BLUE_BUTTON_CODE_SYSTEM_SUPPORTING_INFORMATION =
      "https://bluebutton.cms.gov/fhir/CodeSystem/Supporting-Information";

  /** Blue Button code system - primary payor code. */
  public static final String BLUE_BUTTON_CODE_SYSTEM_PRIMARY_PAYOR_CODE =
      "https://bluebutton.cms.gov/fhir/CodeSystem/CLM-NCH-PRMRY-PYR-CD";

  /** Blue Button code system - MCO paid switch. */
  public static final String BLUE_BUTTON_CODE_SYSTEM_MCO_PAID_SWITCH =
      "https://bluebutton.cms.gov/fhir/CodeSystem/CLM-MDCR-INSTNL-MCO-PD-SW";

  /** Blue Button code system - facility type code. */
  public static final String BLUE_BUTTON_CODE_SYSTEM_FACILITY_TYPE_CODE =
      "https://bluebutton.cms.gov/fhir/CodeSystem/CLM-BILL-FAC-TYPE-CD";

  /** Blue Button code system - bill classification code. */
  public static final String BLUE_BUTTON_CODE_SYSTEM_BILL_CLASSIFICATION_CODE =
      "https://bluebutton.cms.gov/fhir/CodeSystem/CLM-BILL-CLSFCTN-CD";

  /** Blue Button code system - bill frequency code. */
  public static final String BLUE_BUTTON_CODE_SYSTEM_BILL_FREQUENCY_CODE =
      "https://bluebutton.cms.gov/fhir/CodeSystem/CLM-BILL-FREQ-CD";

  /** Blue Button code system - revenue center code. */
  public static final String BLUE_BUTTON_CODE_SYSTEM_REVENUE_CENTER_CODE =
      "https://bluebutton.cms.gov/fhir/CodeSystem/CLM-REV-CNTR-CD";

  /** Blue Button code system - claim deductible coinsurance code. */
  public static final String BLUE_BUTTON_CODE_SYSTEM_CLAIM_DEDUCTIBLE_COINSURANCE_CODE =
      "https://bluebutton.cms.gov/fhir/CodeSystem/CLM-DDCTBL-COINSRNC-CD";

  /** Blue Button structure definition - PPS DRG weight number. */
  public static final String BLUE_BUTTON_STRUCTURE_DEFINITION_PPS_DRG_WEIGHT_NUMBER =
      "https://bluebutton.cms.gov/fhir/StructureDefinition/CLM-MDCR-IP-PPS-DRG-WT-NUM";

  /** Blue Button structure definition - nonpayment reason code. */
  public static final String BLUE_BUTTON_STRUCTURE_DEFINITION_NONPAYMENT_REASON_CODE =
      "https://bluebutton.cms.gov/fhir/StructureDefinition/CLM-MDCR-NPMT-RSN-CD";

  /** Blue Button code system - nonpayment reason code. */
  public static final String BLUE_BUTTON_CODE_SYSTEM_NONPAYMENT_REASON_CODE =
      "https://bluebutton.cms.gov/fhir/StructureDefinition/CLM-MDCR-NPMT-RSN-CD";

  /** Blue Button structure definition - final action code. */
  public static final String BLUE_BUTTON_STRUCTURE_DEFINITION_FINAL_ACTION_CODE =
      "https://bluebutton.cms.gov/fhir/StructureDefinition/CLM-FI-ACTN-CD";

  /** Blue Button code system - final action code. */
  public static final String BLUE_BUTTON_CODE_SYSTEM_FINAL_ACTION_CODE =
      "https://bluebutton.cms.gov/fhir/CodeSystem/CLM-FI-ACTN-CD";

  /** Blue Button structure definition - discount indicator code. */
  public static final String BLUE_BUTTON_STRUCTURE_DEFINITION_REVENUE_DISCOUNT_INDICATOR_CODE =
      "https://bluebutton.cms.gov/fhir/StructureDefinition/CLM-REV-DSCNT-IND-CD";

  /** Blue Button code system - discount indicator code. */
  public static final String BLUE_BUTTON_CODE_SYSTEM_REVENUE_DISCOUNT_INDICATOR_CODE =
      "https://bluebutton.cms.gov/fhir/CodeSystem/CLM-REV-DSCNT-IND-CD";

  /** Blue Button structure definition - otaf one indicator code. */
  public static final String BLUE_BUTTON_STRUCTURE_DEFINITION_OTAF_ONE_INDICATOR_CODE =
      "https://bluebutton.cms.gov/fhir/StructureDefinition/CLM-OTAF-ONE-IND-CD";

  /** Blue Button code system - otaf one indicator code. */
  public static final String BLUE_BUTTON_CODE_SYSTEM_OTAF_ONE_INDICATOR_CODE =
      "https://bluebutton.cms.gov/fhir/CodeSystem/CLM-OTAF-ONE-IND-CD";

  /** Blue Button structure definition - package indicator code. */
  public static final String BLUE_BUTTON_STRUCTURE_DEFINITION_REVENUE_PACKAGE_INDICATOR_CODE =
      "https://bluebutton.cms.gov/fhir/StructureDefinition/CLM-REV-PACKG-IND-CD";

  /** Blue Button code system - otaf one indicator code. */
  public static final String BLUE_BUTTON_CODE_SYSTEM_REVENUE_PACKAGE_INDICATOR_CODE =
      "https://bluebutton.cms.gov/fhir/CodeSystem/CLM-REV-PACKG-IND-CD";

  /** Blue Button structure definition - payment method code. */
  public static final String BLUE_BUTTON_STRUCTURE_DEFINITION_REVENUE_PAYMENT_METHOD_CODE =
      "https://bluebutton.cms.gov/fhir/StructureDefinition/CLM-REV-PMT-MTHD-CD";

  /** Blue Button code system - payment method code. */
  public static final String BLUE_BUTTON_CODE_SYSTEM_REVENUE_PAYMENT_METHOD_CODE =
      "https://bluebutton.cms.gov/fhir/CodeSystem/CLM-REV-PMT-MTHD-CD";

  /** Blue Button structure definition - center status code. */
  public static final String BLUE_BUTTON_STRUCTURE_DEFINITION_REVENUE_CENTER_STATUS_CODE =
      "https://bluebutton.cms.gov/fhir/StructureDefinition/CLM-REV-CNTR-STUS-CD";

  /** Blue Button code system - center status code. */
  public static final String BLUE_BUTTON_CODE_SYSTEM_REVENUE_CENTER_STATUS_CODE =
      "https://bluebutton.cms.gov/fhir/CodeSystem/CLM-REV-CNTR-STUS-CD";

  /** URL. */
  public static final String BLUE_BUTTON_CODE_SYSTEM_HHA_LUPA_INDICATOR_CODE =
      "https://bluebutton.cms.gov/fhir/CodeSystem/CLM_HHA_LUP_IND_CD";

  /** URL. */
  public static final String BLUE_BUTTON_CODE_SYSTEM_HHA_REFERAL_CODE =
      "https://bluebutton.cms.gov/fhir/CodeSystem/CLM_HHA_RFRL_CD";

  /** URL. */
  public static final String BLUE_BUTTON_CODE_SYSTEM_ANSI_GRP_CODE =
      "https://bluebutton.cms.gov/fhir/CodeSystem/ANSI_GRP_CODE";

  /** URL. */
  public static final String BLUE_BUTTON_CODE_SYSTEM_ANSI_RSN_CODE =
      "https://bluebutton.cms.gov/fhir/CodeSystem/ANSI_RSN_CODE";

  /** URL. */
  public static final String BLUE_BUTTON_CODE_SYSTEM_BENEFIT_BALANCE =
      "https://bluebutton.cms.gov/fhir/CodeSystem/Benefit-Balance";

  /** Blue Button code system - dual status code. */
  public static final String BLUE_BUTTON_CODE_SYSTEM_DUAL_STATUS_CODE =
      "https://bluebutton.cms.gov/fhir/CodeSystem/BENE-DUAL-STUS-CD";

  /** Blue Button structure definition - dual status code. */
  public static final String BLUE_BUTTON_STRUCTURE_DEFINITION_DUAL_STATUS_CODE =
      "https://bluebutton.cms.gov/fhir/StructureDefinition/BENE-DUAL-STUS-CD";

  /** Blue Button code system - dual type code. */
  public static final String BLUE_BUTTON_CODE_SYSTEM_DUAL_TYPE_CODE =
      "https://bluebutton.cms.gov/fhir/CodeSystem/BENE-DUAL-TYPE-CD";

  /** Blue Button structure definition - dual type code. */
  public static final String BLUE_BUTTON_STRUCTURE_DEFINITION_DUAL_TYPE_CODE =
      "https://bluebutton.cms.gov/fhir/StructureDefinition/BENE-DUAL-TYPE-CD";

  /** Blue Button structure definition - medicaid state code. */
  public static final String BLUE_BUTTON_STRUCTURE_DEFINITION_MEDICAID_STATE_CODE =
      "https://bluebutton.cms.gov/fhir/StructureDefinition/MEDICAID-STATE-CD";

  // CMS
<<<<<<< HEAD
  /** URL. */
  public static final String CMS_ICD_9_PROCEDURE = "http://www.cms.gov/Medicare/Coding/ICD9";

  /** URL. */
  public static final String CMS_ICD_10_PROCEDURE = "http://www.cms.gov/Medicare/Coding/ICD10";
=======
  /** CMS ICD - ICD-9. */
  public static final String CMS_ICD_9 = "http://www.cms.gov/Medicare/Coding/ICD9";

  /** CMS ICD - ICD-10. */
  public static final String CMS_ICD_10 = "http://www.cms.gov/Medicare/Coding/ICD10";
>>>>>>> c528363d

  /** CMS - DRG Classification and Software. */
  public static final String CMS_MS_DRG =
      "https://www.cms.gov/Medicare/Medicare-Fee-for-Service-Payment/AcuteInpatientPPS/MS-DRG-Classifications-and-Software";

  /** CMS - HCPCS Code Sets. */
  public static final String CMS_HCPCS = "https://www.cms.gov/Medicare/Coding/HCPCSReleaseCodeSets";

  /** CMS - HIPPS Code Sets. */
  public static final String CMS_HIPPS =
      "https://www.cms.gov/Medicare/Medicare-Fee-for-Service-Payment/ProspMedicareFeeSvcPmtGen/HIPPSCodes";

  // NUBC

  /** NUBC - patient discharge status. */
  public static final String NUBC_PATIENT_DISCHARGE_STATUS =
      "https://www.nubc.org/CodeSystem/PatDischargeStatus";

  /** NUBC - point of origin. */
  public static final String NUBC_POINT_OF_ORIGIN = "https://www.nubc.org/CodeSystem/PointOfOrigin";

  /** NUBC - type of admit or visit. */
  public static final String NUBC_TYPE_OF_ADMIT =
      "https://www.nubc.org/CodeSystem/PriorityTypeOfAdmitOrVisit";

  /** NUBC - type of bill. */
  public static final String NUBC_TYPE_OF_BILL = "https://www.nubc.org/CodeSystem/TypeOfBill";

  /** NUBC - revenue code. */
  public static final String NUBC_REVENUE_CODES = "https://www.nubc.org/CodeSystem/RevenueCodes";

  // Other

  /**
   * <a href="https://terminology.hl7.org/3.1.0/CodeSystem-CDCREC.html">CDC Race and Ethnicity.</a>
   */
  public static final String CDC_RACE_ETHNICITY = "urn:oid:2.16.840.1.113883.6.238";

  /**
   * <a href="https://build.fhir.org/ig/HL7/US-Core/ValueSet-omb-race-category.html">OMB Race
   * categories.</a>
   */
  public static final String OMB_CATEGORY = "ombCategory";

  /**
   * <a href="https://terminology.hl7.org/6.2.0/CodeSystem-v3-ietf3066.html">IETF Language
   * Identification.</a>
   */
  public static final String IETF_LANGUAGE = "urn:ietf:bcp:47";

  /** <a href="https://terminology.hl7.org/6.2.0/NamingSystem-cmsMBI.html">CMS MBI.</a> */
  public static final String CMS_MBI = "http://hl7.org/fhir/sid/us-mbi";

  /** HL7 - US-NPI. */
  public static final String NPI = "http://hl7.org/fhir/sid/us-npi";

  /** HL7 - NDC. */
  public static final String NDC = "http://hl7.org/fhir/sid/ndc";

  /** HL7 - CCN. */
  public static final String CMS_CERTIFICATION_NUMBERS =
      "http://terminology.hl7.org/NamingSystem/CCN";

<<<<<<< HEAD
  /** URL. */
  public static final String ICD_9_CM_DIAGNOSIS = "http://hl7.org/fhir/sid/icd-9-cm";

  /** URL. */
  public static final String ICD_10_CM_DIAGNOSIS = "http://hl7.org/fhir/sid/icd-10-cm";
=======
  /** HL7 - ICD-9. */
  public static final String ICD_9_CM = "http://hl7.org/fhir/sid/icd-9-cm";

  /** HL7 - ICD-10. */
  public static final String ICD_10_CM = "http://hl7.org/fhir/sid/icd-10-cm";
>>>>>>> c528363d

  /** units of measure. */
  public static final String UNITS_OF_MEASURE = "http://unitsofmeasure.org";

  /** AMA - CPT. */
  public static final String AMA_CPT = "http://www.ama-assn.org/go/cpt";

  /** X12 - claim adjustment reason code. */
  public static final String X12_CLAIM_ADJUSTMENT_REASON_CODES =
      "https://x12.org/codes/claim-adjustment-reason-codes";

  /** X12 - claim adjustment group code. */
  public static final String X12_CLAIM_ADJUSTMENT_GROUP_CODES =
      "https://x12.org/codes/claim-adjustment-group-codes";

  /** <a href="https://www.usps.com">USPS</a>. */
  public static final String USPS = "https://www.usps.com";
}<|MERGE_RESOLUTION|>--- conflicted
+++ resolved
@@ -529,20 +529,11 @@
   public static final String BLUE_BUTTON_STRUCTURE_DEFINITION_MEDICAID_STATE_CODE =
       "https://bluebutton.cms.gov/fhir/StructureDefinition/MEDICAID-STATE-CD";
 
-  // CMS
-<<<<<<< HEAD
-  /** URL. */
+  /** CMS ICD - ICD-9. */
   public static final String CMS_ICD_9_PROCEDURE = "http://www.cms.gov/Medicare/Coding/ICD9";
 
-  /** URL. */
+  /** CMS ICD - ICD-10. */
   public static final String CMS_ICD_10_PROCEDURE = "http://www.cms.gov/Medicare/Coding/ICD10";
-=======
-  /** CMS ICD - ICD-9. */
-  public static final String CMS_ICD_9 = "http://www.cms.gov/Medicare/Coding/ICD9";
-
-  /** CMS ICD - ICD-10. */
-  public static final String CMS_ICD_10 = "http://www.cms.gov/Medicare/Coding/ICD10";
->>>>>>> c528363d
 
   /** CMS - DRG Classification and Software. */
   public static final String CMS_MS_DRG =
@@ -606,19 +597,11 @@
   public static final String CMS_CERTIFICATION_NUMBERS =
       "http://terminology.hl7.org/NamingSystem/CCN";
 
-<<<<<<< HEAD
-  /** URL. */
+  /** HL7 - ICD-9. */
   public static final String ICD_9_CM_DIAGNOSIS = "http://hl7.org/fhir/sid/icd-9-cm";
 
-  /** URL. */
+  /** HL7 - ICD-10. */
   public static final String ICD_10_CM_DIAGNOSIS = "http://hl7.org/fhir/sid/icd-10-cm";
-=======
-  /** HL7 - ICD-9. */
-  public static final String ICD_9_CM = "http://hl7.org/fhir/sid/icd-9-cm";
-
-  /** HL7 - ICD-10. */
-  public static final String ICD_10_CM = "http://hl7.org/fhir/sid/icd-10-cm";
->>>>>>> c528363d
 
   /** units of measure. */
   public static final String UNITS_OF_MEASURE = "http://unitsofmeasure.org";
