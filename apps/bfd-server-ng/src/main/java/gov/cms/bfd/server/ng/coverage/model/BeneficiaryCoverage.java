package gov.cms.bfd.server.ng.coverage.model;

import gov.cms.bfd.server.ng.beneficiary.model.BeneficiaryBase;
import gov.cms.bfd.server.ng.beneficiary.model.OrganizationFactory;
import gov.cms.bfd.server.ng.beneficiary.model.RelationshipFactory;
import gov.cms.bfd.server.ng.input.CoverageCompositeId;
import gov.cms.bfd.server.ng.input.CoveragePart;
import gov.cms.bfd.server.ng.util.SystemUrls;
import jakarta.persistence.Entity;
import jakarta.persistence.FetchType;
import jakarta.persistence.JoinColumn;
import jakarta.persistence.OneToMany;
import jakarta.persistence.OneToOne;
import jakarta.persistence.Table;
import java.time.ZonedDateTime;
import java.util.Comparator;
import java.util.List;
import java.util.Optional;
import java.util.SortedSet;
<<<<<<< HEAD
import java.util.UUID;
=======
import java.util.stream.Stream;
>>>>>>> 4a92a8b6
import lombok.Getter;
import org.hl7.fhir.r4.model.Annotation;
import org.hl7.fhir.r4.model.Coverage;
import org.hl7.fhir.r4.model.Extension;
import org.hl7.fhir.r4.model.MarkdownType;
import org.hl7.fhir.r4.model.Reference;

/** Entity representing the beneficiary table with coverage info. */
@Entity
@Getter
@Table(name = "valid_beneficiary", schema = "idr")
public class BeneficiaryCoverage extends BeneficiaryBase {
  @OneToMany(fetch = FetchType.EAGER)
  @JoinColumn(name = "bene_sk")
  private SortedSet<BeneficiaryEntitlement> beneficiaryEntitlements;

  @OneToMany(fetch = FetchType.EAGER)
  @JoinColumn(name = "bene_sk")
  private SortedSet<BeneficiaryThirdParty> beneficiaryThirdParties;

  @OneToOne(fetch = FetchType.EAGER)
  @JoinColumn(name = "bene_sk")
  private BeneficiaryStatus beneficiaryStatus;

  @OneToOne(fetch = FetchType.EAGER)
  @JoinColumn(name = "bene_sk")
  private BeneficiaryEntitlementReason beneficiaryEntitlementReason;

  @OneToOne(fetch = FetchType.EAGER)
  @JoinColumn(name = "bene_sk")
  private BeneficiaryDualEligibility beneficiaryDualEligibility;

  /**
   * Value for C4DIC Additional Insurance Card Information Extension <a
   * href="http://hl7.org/fhir/us/insurance-card/StructureDefinition/C4DIC-AdditionalCardInformation-extension">
   * C4DIC Additional Insurance Card Information </a>.
   */
  public static final String C4DIC_ADD_INFO =
      """
    You may be asked to show this card when you get health care services. Only give your personal Medicare \
    information to health care providers, or people you trust who work with Medicare on your behalf. \
    WARNING: Intentionally misusing this card may be considered fraud and/or other violation of \
    federal law and is punishable by law.

    Es posible que le pidan que muestre esta tarjeta cuando reciba servicios de cuidado médico. \
    Solamente dé su información personal de Medicare a los proveedores de salud, sus aseguradores o \
    personas de su confianza que trabajan con Medicare en su nombre. ¡ADVERTENCIA! El mal uso \
    intencional de esta tarjeta puede ser considerado como fraude y/u otra violación de la ley \
    federal y es sancionada por la ley.\
    """;

  /** Patient reference. */
  public static final String PATIENT_REF = "Patient/";

  /** Organization reference. */
  public static final String ORGANIZATION_REF = "Organization/";

  private Optional<BeneficiaryEntitlementReason> getEntitlementReason() {
    return Optional.ofNullable(beneficiaryEntitlementReason);
  }

  private Optional<BeneficiaryStatus> getStatus() {
    return Optional.ofNullable(beneficiaryStatus);
  }

  private Optional<BeneficiaryDualEligibility> getDualEligibility() {
    return Optional.ofNullable(beneficiaryDualEligibility);
  }

  /**
   * Finds the entitlement record for a given coverage part.
   *
   * @param coveragePart The coverage part to find.
   * @return Optional containing the matching entitlement, or empty if not found.
   */
  private Optional<BeneficiaryEntitlement> findEntitlement(CoveragePart coveragePart) {
    var coverageType = coveragePart.getStandardCode();
    return beneficiaryEntitlements.stream()
        .filter(e -> e.getId().getMedicareEntitlementTypeCode().toUpperCase().equals(coverageType))
        .findFirst();
  }

  /**
   * Sets up the base coverage resource with common fields.
   *
   * @param coverageCompositeId The full ID for the Coverage resource.
   * @param isC4DIC Whether this is a C4DIC profile coverage.
   * @return A base Coverage object with common fields populated.
   */
  private Coverage setupBaseCoverage(CoverageCompositeId coverageCompositeId, boolean isC4DIC) {
    var coverage = new Coverage();
<<<<<<< HEAD
=======
    coverage.setId(coverageCompositeId.fullId());
    var latestTs = getMostRecentUpdated();
    coverage.setMeta(meta.toFhirCoverage(latestTs));

    coverage.setBeneficiary(new Reference("Patient/" + beneSk));
>>>>>>> 4a92a8b6
    coverage.setRelationship(RelationshipFactory.createSelfSubscriberRelationship());
    coverage.setSubscriberId(identifier.getMbi());

    var coveragePart = coverageCompositeId.coveragePart();
    coverage.setType(coveragePart.toFhirTypeCode());
    coverage.addClass_(coveragePart.toFhirClassComponent());

    if (isC4DIC) {
      coverage.setMeta(meta.toFhirCoverage(SystemUrls.PROFILE_C4DIC_COVERAGE));
      coverage.setId(UUID.randomUUID().toString());
      coverage.setBeneficiary(new Reference(PATIENT_REF + id));
      coverage.setSubscriber(new Reference(PATIENT_REF + id));
    } else {
      coverage.setId(coverageCompositeId.fullId());
      coverage.setMeta(meta.toFhirCoverage(""));
      coverage.setBeneficiary(new Reference(PATIENT_REF + beneSk));
    }

    return coverage;
  }

  /**
   * Creates a FHIR Coverage resource.
   *
   * @param coverageCompositeId The full ID for the Coverage resource.
   * @return A FHIR Coverage object.
   */
  public Coverage toFhir(CoverageCompositeId coverageCompositeId) {
    var coverage = setupBaseCoverage(coverageCompositeId, false);
    var coveragePart = coverageCompositeId.coveragePart();

    return switch (coveragePart) {
      case PART_A, PART_B -> mapCoverageAB(coverage, coveragePart, false, null);
      case DUAL -> mapCoverageDual(coverage, false, null);
    };
  }

  /**
   * Creates a FHIR Coverage resource.
   *
   * @param coverageCompositeId The full ID for the Coverage resource.
   * @param orgId The organization reference ID.
   * @return A FHIR Coverage object.
   */
  public Coverage toFhirC4DIC(CoverageCompositeId coverageCompositeId, String orgId) {
    var coverage = setupBaseCoverage(coverageCompositeId, true);
    var coveragePart = coverageCompositeId.coveragePart();

    return switch (coveragePart) {
      case PART_A, PART_B -> mapCoverageAB(coverage, coveragePart, true, orgId);
      case DUAL -> mapCoverageDual(coverage, true, orgId);
    };
  }

  /**
   * Creates a FHIR Coverage resource or None if the beneficiary does not have the matching coverage
   * type.
   *
   * @param coverageCompositeId The full ID for the Coverage resource.
   * @return A FHIR Coverage object.
   */
  public Optional<Coverage> toFhirCoverageIfPresent(CoverageCompositeId coverageCompositeId) {
    return Optional.ofNullable(toFhir(coverageCompositeId))
        .filter(c -> !c.getIdentifier().isEmpty());
  }

  /**
   * Creates a FHIR Coverage resource or None if the beneficiary does not have the matching coverage
   * type.
   *
   * @param orgId The organization reference ID (only used if isC4DIC is true).
   * @param coverageCompositeId The full ID for the Coverage resource.
   * @return A FHIR Coverage object.
   */
  public Optional<Coverage> toFhirCoverageIfPresentC4DIC(
      CoverageCompositeId coverageCompositeId, String orgId) {
    return Optional.ofNullable(toFhirC4DIC(coverageCompositeId, orgId))
        .filter(c -> !c.getIdentifier().isEmpty());
  }

  /**
   * Maps Part A and B coverage for both standard and C4DIC formats.
   *
   * @param coverage The base coverage object.
   * @param coveragePart The coverage part (A or B).
   * @param isC4DIC Whether this is C4DIC format.
   * @param orgId The organization reference ID (only used if isC4DIC is true).
   * @return The populated Coverage object.
   */
  private Coverage mapCoverageAB(
      Coverage coverage, CoveragePart coveragePart, boolean isC4DIC, String orgId) {
    var entitlementOpt = findEntitlement(coveragePart);
    if (entitlementOpt.isEmpty()) {
      return toEmptyResource(coverage);
    }

    identifier.toFhir(isC4DIC ? orgId : "").ifPresent(coverage::addIdentifier);

    var entitlement = entitlementOpt.get();
    coverage.setPeriod(entitlement.toFhirPeriod());
    coverage.setStatus(entitlement.toFhirStatus());

    if (isC4DIC) {
      coverage.addPayor(new Reference().setReference(ORGANIZATION_REF + orgId));
      coverage.addExtension(
          new Extension(SystemUrls.C4DIC_ADD_INFO_EXT_URL)
              .setValue(new Annotation(new MarkdownType(C4DIC_ADD_INFO))));
    } else {
      var cmsOrg = OrganizationFactory.createCmsOrganization();
      coverage.addContained(cmsOrg);
      coverage.addPayor(new Reference().setReference("#" + cmsOrg.getIdElement().getIdPart()));
      var coverageType = coveragePart.getStandardCode();
      beneficiaryThirdParties.stream()
          .filter(tp -> tp.getId().getThirdPartyTypeCode().toUpperCase().equals(coverageType))
          .findFirst()
          .flatMap(BeneficiaryThirdParty::toFhir)
          .ifPresent(coverage::addExtension);
      entitlement.toFhirExtensions().forEach(coverage::addExtension);
      getStatus().map(BeneficiaryStatus::toFhir).orElse(List.of()).forEach(coverage::addExtension);
    }

    getEntitlementReason()
        .flatMap(BeneficiaryEntitlementReason::toFhir)
        .ifPresent(coverage::addExtension);

    return coverage;
  }

  /**
   * Creates an empty coverage resource (when beneficiary doesn't have this coverage type).
   *
   * @param coverage The coverage object with ID set.
   * @return An empty Coverage object with only the ID populated.
   */
  private Coverage toEmptyResource(Coverage coverage) {
    var emptyCoverage = new Coverage();
    emptyCoverage.setId(coverage.getId());
    return emptyCoverage;
  }

  /**
   * Maps Dual eligibility coverage for both standard and C4DIC formats.
   *
   * @param coverage The base coverage object.
   * @param isC4DIC Whether this is C4DIC format.
   * @param orgId The organization reference ID (only used if isC4DIC is true).
   * @return The populated Coverage object.
   */
  private Coverage mapCoverageDual(Coverage coverage, boolean isC4DIC, String orgId) {
    var dualEligibilityOpt = getDualEligibility();
    if (dualEligibilityOpt.isEmpty()) {
      return toEmptyResource(coverage);
    }

    var dualEligibility = dualEligibilityOpt.get();
    coverage.setPeriod(dualEligibility.toFhirPeriod());
    coverage.setStatus(dualEligibility.toFhirStatus());
    identifier.toFhir(isC4DIC ? orgId : "").ifPresent(coverage::addIdentifier);

    if (isC4DIC) {
      coverage.addPayor(new Reference().setReference(ORGANIZATION_REF + orgId));
      coverage.addExtension(
          new Extension(SystemUrls.C4DIC_ADD_INFO_EXT_URL)
              .setValue(new Annotation(new MarkdownType(C4DIC_ADD_INFO))));
    } else {
      var cmsOrg = OrganizationFactory.createCmsOrganization();
      coverage.addContained(cmsOrg);
      coverage.addPayor(new Reference().setReference("#" + cmsOrg.getIdElement().getIdPart()));
      dualEligibility.toFhirExtensions().forEach(coverage::addExtension);
    }

    return coverage;
  }

  private ZonedDateTime getMostRecentUpdated() {
    // Collect timestamps from beneficiary and all related child entities
    var allTimestamps =
        Stream.of(
            Stream.of(meta.getUpdatedTimestamp()),
            getStatus().map(BeneficiaryStatus::getBfdUpdatedTimestamp).stream(),
            getEntitlementReason()
                .map(BeneficiaryEntitlementReason::getBfdUpdatedTimestamp)
                .stream(),
            getDualEligibility().map(BeneficiaryDualEligibility::getBfdUpdatedTimestamp).stream(),
            beneficiaryEntitlements.stream().map(BeneficiaryEntitlement::getBfdUpdatedTimestamp),
            beneficiaryThirdParties.stream().map(BeneficiaryThirdParty::getBfdUpdatedTimestamp));

    return allTimestamps
        .flatMap(s -> s)
        .max(Comparator.naturalOrder())
        .orElse(meta.getUpdatedTimestamp());
  }
}<|MERGE_RESOLUTION|>--- conflicted
+++ resolved
@@ -17,11 +17,8 @@
 import java.util.List;
 import java.util.Optional;
 import java.util.SortedSet;
-<<<<<<< HEAD
 import java.util.UUID;
-=======
 import java.util.stream.Stream;
->>>>>>> 4a92a8b6
 import lombok.Getter;
 import org.hl7.fhir.r4.model.Annotation;
 import org.hl7.fhir.r4.model.Coverage;
@@ -61,17 +58,17 @@
    */
   public static final String C4DIC_ADD_INFO =
       """
-    You may be asked to show this card when you get health care services. Only give your personal Medicare \
-    information to health care providers, or people you trust who work with Medicare on your behalf. \
-    WARNING: Intentionally misusing this card may be considered fraud and/or other violation of \
-    federal law and is punishable by law.
-
-    Es posible que le pidan que muestre esta tarjeta cuando reciba servicios de cuidado médico. \
-    Solamente dé su información personal de Medicare a los proveedores de salud, sus aseguradores o \
-    personas de su confianza que trabajan con Medicare en su nombre. ¡ADVERTENCIA! El mal uso \
-    intencional de esta tarjeta puede ser considerado como fraude y/u otra violación de la ley \
-    federal y es sancionada por la ley.\
-    """;
+      You may be asked to show this card when you get health care services. Only give your personal Medicare \
+      information to health care providers, or people you trust who work with Medicare on your behalf. \
+      WARNING: Intentionally misusing this card may be considered fraud and/or other violation of \
+      federal law and is punishable by law.
+
+      Es posible que le pidan que muestre esta tarjeta cuando reciba servicios de cuidado médico. \
+      Solamente dé su información personal de Medicare a los proveedores de salud, sus aseguradores o \
+      personas de su confianza que trabajan con Medicare en su nombre. ¡ADVERTENCIA! El mal uso \
+      intencional de esta tarjeta puede ser considerado como fraude y/u otra violación de la ley \
+      federal y es sancionada por la ley.\
+      """;
 
   /** Patient reference. */
   public static final String PATIENT_REF = "Patient/";
@@ -113,14 +110,6 @@
    */
   private Coverage setupBaseCoverage(CoverageCompositeId coverageCompositeId, boolean isC4DIC) {
     var coverage = new Coverage();
-<<<<<<< HEAD
-=======
-    coverage.setId(coverageCompositeId.fullId());
-    var latestTs = getMostRecentUpdated();
-    coverage.setMeta(meta.toFhirCoverage(latestTs));
-
-    coverage.setBeneficiary(new Reference("Patient/" + beneSk));
->>>>>>> 4a92a8b6
     coverage.setRelationship(RelationshipFactory.createSelfSubscriberRelationship());
     coverage.setSubscriberId(identifier.getMbi());
 
@@ -129,13 +118,14 @@
     coverage.addClass_(coveragePart.toFhirClassComponent());
 
     if (isC4DIC) {
-      coverage.setMeta(meta.toFhirCoverage(SystemUrls.PROFILE_C4DIC_COVERAGE));
+      coverage.setMeta(
+          meta.toFhirCoverage(SystemUrls.PROFILE_C4DIC_COVERAGE, getMostRecentUpdated()));
       coverage.setId(UUID.randomUUID().toString());
       coverage.setBeneficiary(new Reference(PATIENT_REF + id));
       coverage.setSubscriber(new Reference(PATIENT_REF + id));
     } else {
       coverage.setId(coverageCompositeId.fullId());
-      coverage.setMeta(meta.toFhirCoverage(""));
+      coverage.setMeta(meta.toFhirCoverage("", getMostRecentUpdated()));
       coverage.setBeneficiary(new Reference(PATIENT_REF + beneSk));
     }
 
@@ -150,6 +140,14 @@
    */
   public Coverage toFhir(CoverageCompositeId coverageCompositeId) {
     var coverage = setupBaseCoverage(coverageCompositeId, false);
+    coverage.setId(coverageCompositeId.fullId());
+
+    coverage.setMeta(meta.toFhirCoverage("", getMostRecentUpdated()));
+
+    coverage.setBeneficiary(new Reference(PATIENT_REF + beneSk));
+    coverage.setRelationship(RelationshipFactory.createSelfSubscriberRelationship());
+
+    coverage.setSubscriberId(identifier.getMbi());
     var coveragePart = coverageCompositeId.coveragePart();
 
     return switch (coveragePart) {
