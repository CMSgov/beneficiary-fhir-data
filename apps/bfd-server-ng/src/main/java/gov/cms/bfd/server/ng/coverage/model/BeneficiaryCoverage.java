--- conflicted
+++ resolved
@@ -53,17 +53,15 @@
   @JoinColumn(name = "bene_sk")
   private BeneficiaryDualEligibility beneficiaryDualEligibility;
 
-<<<<<<< HEAD
+  @OneToMany(fetch = FetchType.EAGER)
+  @JoinColumn(name = "bene_sk")
+  private SortedSet<BeneficiaryPartCDEnrollment> beneficiaryPartCDEnrollments;
+
+  @OneToMany(fetch = FetchType.EAGER)
+  @JoinColumn(name = "bene_sk")
+  private SortedSet<BeneficiaryLowIncomeSubsidy> beneficiaryLowIncomeSubsidies;
+
   @Embedded private Meta meta;
-=======
-  @OneToMany(fetch = FetchType.EAGER)
-  @JoinColumn(name = "bene_sk")
-  private SortedSet<BeneficiaryPartCDEnrollment> beneficiaryPartCDEnrollments;
-
-  @OneToMany(fetch = FetchType.EAGER)
-  @JoinColumn(name = "bene_sk")
-  private SortedSet<BeneficiaryLowIncomeSubsidy> beneficiaryLowIncomeSubsidies;
->>>>>>> 530a0ced
 
   /**
    * Value for C4DIC Additional Insurance Card Information Extension <a
@@ -314,8 +312,6 @@
 
     return coverage;
   }
-<<<<<<< HEAD
-=======
 
   private Coverage mapCoverageC(
       Coverage coverage, CoveragePart coveragePart, ProfileType profileType, String orgId) {
@@ -387,28 +383,6 @@
     return coverage;
   }
 
-  private ZonedDateTime getMostRecentUpdated() {
-    // Collect timestamps from beneficiary and all related child entities
-
-    var allTimestamps =
-        Stream.of(
-            Stream.of(meta.getUpdatedTimestamp()),
-            getStatus().map(BeneficiaryStatus::getBfdUpdatedTimestamp).stream(),
-            getEntitlementReason()
-                .map(BeneficiaryEntitlementReason::getBfdUpdatedTimestamp)
-                .stream(),
-            getDualEligibility().map(BeneficiaryDualEligibility::getBfdUpdatedTimestamp).stream(),
-            beneficiaryEntitlements.stream().map(BeneficiaryEntitlement::getBfdUpdatedTimestamp),
-            beneficiaryThirdParties.stream().map(BeneficiaryThirdParty::getBfdUpdatedTimestamp),
-            beneficiaryLowIncomeSubsidies.stream()
-                .map(BeneficiaryLowIncomeSubsidy::getBfdUpdatedTimestamp));
-
-    return allTimestamps
-        .flatMap(s -> s)
-        .max(Comparator.naturalOrder())
-        .orElse(meta.getUpdatedTimestamp());
-  }
-
   private String createCoverageIdPartCD(
       CoveragePart coveragePart, BeneficiaryPartCDEnrollment enrollment) {
     var coverageType = coveragePart.getStandardSystem();
@@ -417,5 +391,4 @@
     var contractPbpNum = enrollment.getId().getPlanNumber();
     return String.format("%s-%s-%s-%s", coverageType, beneSk, contractNum, contractPbpNum);
   }
->>>>>>> 530a0ced
 }