--- conflicted
+++ resolved
@@ -53,31 +53,7 @@
    */
   public Optional<Claim> findById(
       long claimUniqueId, DateTimeRange claimThroughDate, DateTimeRange lastUpdated) {
-<<<<<<< HEAD
     return queryById(claimUniqueId, claimThroughDate, lastUpdated, CLAIM_TABLES_BASE);
-=======
-    var optionalClaim =
-        withParams(
-                entityManager.createQuery(
-                    String.format(
-                        """
-                        %s
-                        WHERE c.claimUniqueId = :claimUniqueId
-                        %s
-                        """,
-                        CLAIM_TABLES, getFilters(claimThroughDate, lastUpdated)),
-                    Claim.class),
-                claimThroughDate,
-                lastUpdated,
-                new ArrayList<>())
-            .setParameter("claimUniqueId", claimUniqueId)
-            .getResultList()
-            .stream()
-            .findFirst();
-
-    optionalClaim.ifPresent(claim -> LogUtil.logBeneSk(claim.getBeneficiary().getBeneSk()));
-    return optionalClaim;
->>>>>>> 90096558
   }
 
   /**
@@ -127,19 +103,7 @@
             CLAIM_TABLES_BASE, getFilters(claimThroughDate, lastUpdated));
     var claims =
         withParams(
-<<<<<<< HEAD
                 entityManager.createQuery(jpql, Claim.class),
-=======
-                entityManager.createQuery(
-                    String.format(
-                        """
-                        %s
-                        WHERE c.claimUniqueId IN (:claimIds)
-                        %s
-                        """,
-                        CLAIM_TABLES, getFilters(claimThroughDate, lastUpdated)),
-                    Claim.class),
->>>>>>> 90096558
                 claimThroughDate,
                 lastUpdated,
                 sourceIds)
@@ -152,29 +116,6 @@
     return claims;
   }
 
-<<<<<<< HEAD
-=======
-  /**
-   * Returns the last updated timestamp for the claims data ingestion process.
-   *
-   * @return last updated timestamp
-   */
-  public ZonedDateTime claimLastUpdated() {
-    return entityManager
-        .createQuery(
-            """
-            SELECT MAX(p.batchCompletionTimestamp)
-            FROM LoadProgress p
-            WHERE p.tableName LIKE 'idr.claim%'
-            """,
-            ZonedDateTime.class)
-        .getResultList()
-        .stream()
-        .findFirst()
-        .orElse(DateUtil.MIN_DATETIME);
-  }
-
->>>>>>> 90096558
   private String getFilters(DateTimeRange claimThroughDate, DateTimeRange lastUpdated) {
     return String.format(
         """
