--- conflicted
+++ resolved
@@ -716,9 +716,6 @@
   public static final String CDC_RACE_ETHNICITY = "urn:oid:2.16.840.1.113883.6.238";
 
   /**
-<<<<<<< HEAD
-   * <a href= "https://build.fhir.org/ig/HL7/US-Core/ValueSet-omb-race-category.html">OMB Race
-=======
    * <a href="https://terminology.hl7.org/NamingSystem-USEIN.html">United States Employee
    * Identification Number.</a>
    */
@@ -726,7 +723,6 @@
 
   /**
    * <a href="https://build.fhir.org/ig/HL7/US-Core/ValueSet-omb-race-category.html">OMB Race
->>>>>>> 84ebc02d
    * categories.</a>
    */
   public static final String OMB_CATEGORY = "ombCategory";
