--- conflicted
+++ resolved
@@ -92,7 +92,6 @@
   @JoinColumn(name = "clm_uniq_id")
   private SortedSet<ClaimItem> claimItems;
 
-<<<<<<< HEAD
   @Column(name = "clm_sbmtr_cntrct_num")
   private String contractNumber;
 
@@ -113,10 +112,7 @@
       referencedColumnName = "cntrct_pbp_num")
   private Contract contract; // TODO: double check one to one relationship
 
-  private Optional<ClaimInstitutional> getClaimInstitutional() {
-=======
   Optional<ClaimInstitutional> getClaimInstitutional() {
->>>>>>> 208939e8
     return Optional.ofNullable(claimInstitutional);
   }
 
@@ -282,14 +278,14 @@
     return claimItems.stream().map(ClaimItem::getClaimValue).toList();
   }
 
-<<<<<<< HEAD
   private List<ClaimRxSupportingInfo> getAllClaimRxSupportingInfo() {
     return claimItems.stream()
         .map(ClaimItem::getClaimLineRx)
         .flatMap(Optional::stream)
         .map(ClaimLineRx::getClaimRxSupportingInfo)
         .toList();
-=======
+  }
+
   private ZonedDateTime getMostRecentUpdated() {
     // Collect timestamps (claim + child entities) then pick the max.
     var ciStream = getClaimInstitutional().map(ClaimInstitutional::getBfdUpdatedTimestamp).stream();
@@ -302,7 +298,6 @@
         .flatMap(s -> s)
         .max(Comparator.naturalOrder())
         .orElse(meta.getUpdatedTimestamp());
->>>>>>> 208939e8
   }
 
   private ExplanationOfBenefit sortedEob(ExplanationOfBenefit eob) {
