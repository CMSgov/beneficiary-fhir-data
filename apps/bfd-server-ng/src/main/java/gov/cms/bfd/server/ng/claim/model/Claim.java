--- conflicted
+++ resolved
@@ -52,8 +52,6 @@
   @Column(name = "clm_efctv_dt")
   private LocalDate claimEffectiveDate;
 
-<<<<<<< HEAD
-=======
   @Column(name = "clm_nrln_ric_cd")
   private Optional<ClaimNearLineRecordTypeCode> claimNearLineRecordTypeCode;
 
@@ -63,7 +61,6 @@
   @Column(name = "clm_srvc_prvdr_gnrc_id_num")
   private String serviceProviderNpiNumber;
 
->>>>>>> 0f647208
   @Embedded private Meta meta;
   @Embedded private Identifiers identifiers;
   @Embedded private BillablePeriod billablePeriod;
