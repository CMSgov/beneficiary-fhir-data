--- conflicted
+++ resolved
@@ -99,15 +99,11 @@
     return Optional.ofNullable(claimInstitutional);
   }
 
-<<<<<<< HEAD
-  private Optional<ClaimProfessional> getClaimProfessional() {
+  Optional<ClaimProfessional> getClaimProfessional() {
     return Optional.ofNullable(claimProfessional);
   }
 
-  private Optional<ClaimFiss> getClaimFiss() {
-=======
   Optional<ClaimFiss> getClaimFiss() {
->>>>>>> 6784bcb4
     return Optional.ofNullable(claimFiss);
   }
 
