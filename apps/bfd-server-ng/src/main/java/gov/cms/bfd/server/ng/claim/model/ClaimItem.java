package gov.cms.bfd.server.ng.claim.model;

import jakarta.persistence.Column;
import jakarta.persistence.Embedded;
import jakarta.persistence.EmbeddedId;
import jakarta.persistence.Entity;
import jakarta.persistence.JoinColumn;
import jakarta.persistence.ManyToOne;
import jakarta.persistence.OneToOne;
import jakarta.persistence.Table;
import java.time.ZonedDateTime;
import java.util.Optional;
<<<<<<< HEAD
import java.util.stream.Stream;
=======
import lombok.EqualsAndHashCode;
>>>>>>> 0a90f90a
import lombok.Getter;
import org.jetbrains.annotations.NotNull;

/** Claim item table. */
@Getter
@Entity
@EqualsAndHashCode
@Table(name = "claim_item", schema = "idr")
public class ClaimItem implements Comparable<ClaimItem> {
  @EmbeddedId private ClaimItemId claimItemId;
  @Embedded private ClaimLine claimLine;
  @Embedded private ClaimProcedure claimProcedure;
  @Embedded private ClaimValue claimValue;

  @Column(name = "bfd_updated_ts")
  private ZonedDateTime bfdUpdatedTimestamp;

  @JoinColumn(name = "clm_uniq_id")
  @ManyToOne
  private Claim claim;

  @JoinColumn(
      name = "clm_uniq_id",
      insertable = false,
      updatable = false,
      referencedColumnName = "clm_uniq_id")
  @JoinColumn(
      name = "clm_line_num",
      insertable = false,
      updatable = false,
      referencedColumnName = "clm_line_num")
  @OneToOne
  private ClaimLineInstitutional claimLineInstitutional;

  Optional<ClaimLineInstitutional> getClaimLineInstitutional() {
    return Optional.ofNullable(claimLineInstitutional);
  }

<<<<<<< HEAD
  /**
   * Returns a stream of relevant timestamps for this ClaimItem, including the item's own updated
   * timestamp and any timestamps from the associated ClaimLineInstitutional.
   *
   * @return stream of ZonedDateTimes
   */
  Stream<ZonedDateTime> streamTimestamps() {
    var itemTs = Optional.ofNullable(bfdUpdatedTimestamp).stream();

    var lineInstitutionalStream =
        getClaimLineInstitutional()
            .map(
                cli -> {
                  var cliTs = Optional.ofNullable(cli.getBfdUpdatedTimestamp()).stream();
                  var ansiTs =
                      cli.getAnsiSignature()
                          .map(ansi -> Optional.ofNullable(ansi.getBfdUpdatedTimestamp()).stream())
                          .orElseGet(Stream::empty);
                  return Stream.concat(cliTs, ansiTs);
                })
            .orElseGet(Stream::empty);

    return Stream.concat(itemTs, lineInstitutionalStream);
=======
  @Override
  public int compareTo(@NotNull ClaimItem o) {
    return claimItemId.compareTo(o.claimItemId);
>>>>>>> 0a90f90a
  }
}<|MERGE_RESOLUTION|>--- conflicted
+++ resolved
@@ -10,11 +10,8 @@
 import jakarta.persistence.Table;
 import java.time.ZonedDateTime;
 import java.util.Optional;
-<<<<<<< HEAD
 import java.util.stream.Stream;
-=======
 import lombok.EqualsAndHashCode;
->>>>>>> 0a90f90a
 import lombok.Getter;
 import org.jetbrains.annotations.NotNull;
 
@@ -53,7 +50,6 @@
     return Optional.ofNullable(claimLineInstitutional);
   }
 
-<<<<<<< HEAD
   /**
    * Returns a stream of relevant timestamps for this ClaimItem, including the item's own updated
    * timestamp and any timestamps from the associated ClaimLineInstitutional.
@@ -77,10 +73,10 @@
             .orElseGet(Stream::empty);
 
     return Stream.concat(itemTs, lineInstitutionalStream);
-=======
+  }
+
   @Override
   public int compareTo(@NotNull ClaimItem o) {
     return claimItemId.compareTo(o.claimItemId);
->>>>>>> 0a90f90a
   }
 }