--- conflicted
+++ resolved
@@ -51,7 +51,6 @@
     return Optional.ofNullable(claimLineInstitutional);
   }
 
-<<<<<<< HEAD
   @JoinColumn(
       name = "clm_uniq_id",
       insertable = false,
@@ -67,7 +66,8 @@
 
   Optional<ClaimLineRx> getClaimLineRx() {
     return Optional.ofNullable(claimLineRx);
-=======
+  }
+
   /**
    * Returns a stream of relevant timestamps for this ClaimItem, including the item's own updated
    * timestamp and any timestamps from the associated ClaimLineInstitutional.
@@ -89,7 +89,6 @@
             .stream()
             .flatMap(s -> s);
     return Stream.concat(itemTs, lineInstitutionalStream);
->>>>>>> 208939e8
   }
 
   @Override
