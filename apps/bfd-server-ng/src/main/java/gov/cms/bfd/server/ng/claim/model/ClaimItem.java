package gov.cms.bfd.server.ng.claim.model;

import jakarta.persistence.Column;
import jakarta.persistence.Embedded;
import jakarta.persistence.EmbeddedId;
import jakarta.persistence.Entity;
import jakarta.persistence.JoinColumn;
import jakarta.persistence.ManyToOne;
import jakarta.persistence.OneToOne;
import jakarta.persistence.Table;
import java.time.ZonedDateTime;
import java.util.Optional;
import java.util.stream.Stream;
import lombok.EqualsAndHashCode;
import lombok.Getter;
import org.jetbrains.annotations.NotNull;

/** Claim item table. */
@Getter
@Entity
@EqualsAndHashCode
@Table(name = "claim_item", schema = "idr")
public class ClaimItem implements Comparable<ClaimItem> {
  @EmbeddedId private ClaimItemId claimItemId;
  @Embedded private ClaimLine claimLine;
  @Embedded private ClaimProcedure claimProcedure;
  @Embedded private ClaimValue claimValue;
  @Embedded private ClaimLineRxNumber claimLineRxNum;

  @Column(name = "bfd_updated_ts")
  private ZonedDateTime bfdUpdatedTimestamp;

  @JoinColumn(name = "clm_uniq_id")
  @ManyToOne
  private Claim claim;

  @JoinColumn(
      name = "clm_uniq_id",
      insertable = false,
      updatable = false,
      referencedColumnName = "clm_uniq_id")
  @JoinColumn(
      name = "clm_line_num",
      insertable = false,
      updatable = false,
      referencedColumnName = "clm_line_num")
  @OneToOne
  private ClaimLineInstitutional claimLineInstitutional;

  @JoinColumn(
      name = "clm_uniq_id",
      insertable = false,
      updatable = false,
      referencedColumnName = "clm_uniq_id")
  @JoinColumn(
      name = "clm_line_num",
      insertable = false,
      updatable = false,
      referencedColumnName = "clm_line_num")
  @OneToOne
  private ClaimLineProfessional claimLineProfessional;

  Optional<ClaimLineInstitutional> getClaimLineInstitutional() {
    return Optional.ofNullable(claimLineInstitutional);
  }

<<<<<<< HEAD
  Optional<ClaimLineProfessional> getClaimLineProfessional() {
    return Optional.ofNullable(claimLineProfessional);
=======
  @JoinColumn(
      name = "clm_uniq_id",
      insertable = false,
      updatable = false,
      referencedColumnName = "clm_uniq_id")
  @JoinColumn(
      name = "clm_line_num",
      insertable = false,
      updatable = false,
      referencedColumnName = "clm_line_num")
  @OneToOne
  private ClaimLineRx claimLineRx;

  Optional<ClaimLineRx> getClaimLineRx() {
    return Optional.ofNullable(claimLineRx);
>>>>>>> e3363a80
  }

  /**
   * Returns a stream of relevant timestamps for this ClaimItem, including the item's own updated
   * timestamp and any timestamps from the associated ClaimLineInstitutional.
   *
   * @return stream of ZonedDateTimes
   */
  Stream<ZonedDateTime> streamTimestamps() {
    var itemTs = Stream.of(bfdUpdatedTimestamp);
    var lineInstitutionalStream =
        getClaimLineInstitutional()
            .map(
                cli ->
                    Stream.concat(
                        Stream.of(cli.getBfdUpdatedTimestamp()),
                        cli
                            .getAnsiSignature()
                            .map(ClaimAnsiSignature::getBfdUpdatedTimestamp)
                            .stream()))
            .stream()
            .flatMap(s -> s);
    return Stream.concat(itemTs, lineInstitutionalStream);
  }

  @Override
  public int compareTo(@NotNull ClaimItem o) {
    return claimItemId.compareTo(o.claimItemId);
  }
}<|MERGE_RESOLUTION|>--- conflicted
+++ resolved
@@ -64,10 +64,10 @@
     return Optional.ofNullable(claimLineInstitutional);
   }
 
-<<<<<<< HEAD
   Optional<ClaimLineProfessional> getClaimLineProfessional() {
     return Optional.ofNullable(claimLineProfessional);
-=======
+  }
+
   @JoinColumn(
       name = "clm_uniq_id",
       insertable = false,
@@ -83,7 +83,6 @@
 
   Optional<ClaimLineRx> getClaimLineRx() {
     return Optional.ofNullable(claimLineRx);
->>>>>>> e3363a80
   }
 
   /**
