--- conflicted
+++ resolved
@@ -105,7 +105,6 @@
       "submitted",
       "Submitted Amount",
       "CLM_SBMT_CHRG_AMT",
-<<<<<<< HEAD
       "Total Submitted Charge Amount"),
   BENE_PAYMENT_AMOUNT(
       SystemUrls.CARIN_CODE_SYSTEM_ADJUDICATION,
@@ -125,7 +124,6 @@
       "Paid to provider",
       "CLM_MDCR_PRFNL_PRMRY_PYR_AMT",
       "Primary Payer Paid Amount");
-=======
       "Total Charge Amount"),
   GAP_DISCOUNT_AMOUNT(
       SystemUrls.HL7_ADJUDICATION, "CLM_RPTD_MFTR_DSCNT_AMT", "Gap Discount Amount"),
@@ -151,7 +149,6 @@
       SystemUrls.HL7_ADJUDICATION,
       "CLM_LINE_GRS_ABOVE_THRSHLD_AMT",
       "Gross Drug Cost Above Out Of Pocket Threshold");
->>>>>>> e3363a80
 
   private final String coding1System;
   private final String coding1Code;
