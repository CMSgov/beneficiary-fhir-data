DROP SCHEMA IF EXISTS cms_vdm_view_mdcr_prd CASCADE;

CREATE SCHEMA cms_vdm_view_mdcr_prd;
CREATE TABLE cms_vdm_view_mdcr_prd.v2_mdcr_bene (
    bene_sk BIGINT NOT NULL PRIMARY KEY,
    bene_xref_efctv_sk BIGINT NOT NULL,
    bene_mbi_id VARCHAR(11),
    bene_1st_name VARCHAR(30),
    bene_midl_name VARCHAR(15),
    bene_last_name VARCHAR(40),
    bene_brth_dt DATE,
    bene_death_dt DATE,
    bene_vrfy_death_day_sw VARCHAR(1),
    bene_sex_cd VARCHAR(1),
    bene_race_cd VARCHAR(2),
    geo_usps_state_cd VARCHAR(2),
    geo_zip5_cd VARCHAR(5),
    geo_zip_plc_name VARCHAR(100),
    bene_line_1_adr VARCHAR(45),
    bene_line_2_adr VARCHAR(45),
    bene_line_3_adr VARCHAR(40),
    bene_line_4_adr VARCHAR(40),
    bene_line_5_adr VARCHAR(40),
    bene_line_6_adr VARCHAR(40),
    cntct_lang_cd VARCHAR(3),
    idr_trans_efctv_ts TIMESTAMPTZ NOT NULL,
    idr_trans_obslt_ts TIMESTAMPTZ NOT NULL,
    idr_updt_ts TIMESTAMPTZ
);

CREATE TABLE cms_vdm_view_mdcr_prd.v2_mdcr_bene_hstry (
    bene_sk BIGINT NOT NULL,
    bene_xref_efctv_sk BIGINT NOT NULL,
    bene_mbi_id VARCHAR(11),
    idr_trans_efctv_ts TIMESTAMPTZ NOT NULL,
    idr_trans_obslt_ts TIMESTAMPTZ NOT NULL,
    idr_updt_ts TIMESTAMPTZ,
    PRIMARY KEY(bene_sk, idr_trans_efctv_ts)
);

CREATE TABLE cms_vdm_view_mdcr_prd.v2_mdcr_bene_mbi_id (
    bene_mbi_id VARCHAR(11) NOT NULL,
    bene_mbi_efctv_dt DATE,
    bene_mbi_obslt_dt DATE,
    idr_trans_efctv_ts TIMESTAMPTZ,
    idr_trans_obslt_ts TIMESTAMPTZ,
    idr_updt_ts TIMESTAMPTZ,
    PRIMARY KEY(bene_mbi_id, idr_trans_efctv_ts)
);

CREATE TABLE cms_vdm_view_mdcr_prd.v2_mdcr_bene_tp (
    bene_sk BIGINT NOT NULL,
    bene_buyin_cd VARCHAR(2) NOT NULL,
    bene_tp_type_cd VARCHAR(1) NOT NULL,
    bene_rng_bgn_dt DATE NOT NULL,
    bene_rng_end_dt DATE NOT NULL,
    idr_ltst_trans_flg VARCHAR(1) NOT NULL,
    idr_trans_efctv_ts TIMESTAMPTZ NOT NULL,
    idr_trans_obslt_ts TIMESTAMPTZ NOT NULL,
    idr_insrt_ts TIMESTAMPTZ NOT NULL,
    idr_updt_ts TIMESTAMPTZ,
    PRIMARY KEY(bene_sk, bene_rng_bgn_dt, bene_rng_end_dt, bene_tp_type_cd, idr_trans_efctv_ts)
);

CREATE TABLE cms_vdm_view_mdcr_prd.v2_mdcr_bene_mdcr_stus (
    bene_sk BIGINT NOT NULL,
    bene_mdcr_stus_cd VARCHAR(2) NOT NULL,
    mdcr_stus_bgn_dt DATE NOT NULL,
    mdcr_stus_end_dt DATE NOT NULL,
    idr_ltst_trans_flg VARCHAR(1) NOT NULL,
    idr_trans_efctv_ts TIMESTAMPTZ NOT NULL,
    idr_trans_obslt_ts TIMESTAMPTZ NOT NULL,
    idr_insrt_ts TIMESTAMPTZ NOT NULL,
    idr_updt_ts TIMESTAMPTZ,
    PRIMARY KEY(bene_sk, mdcr_stus_bgn_dt, mdcr_stus_end_dt, idr_trans_efctv_ts)
);

CREATE TABLE cms_vdm_view_mdcr_prd.v2_mdcr_bene_mdcr_entlmt (
    bene_sk BIGINT NOT NULL,
    bene_rng_bgn_dt DATE NOT NULL,
    bene_rng_end_dt DATE NOT NULL,
    bene_mdcr_entlmt_type_cd VARCHAR(1),
    bene_mdcr_entlmt_stus_cd VARCHAR(1),
    bene_mdcr_enrlmt_rsn_cd VARCHAR(1),
    idr_ltst_trans_flg VARCHAR(1) NOT NULL,
    idr_trans_efctv_ts TIMESTAMPTZ NOT NULL,
    idr_trans_obslt_ts TIMESTAMPTZ NOT NULL,
    idr_insrt_ts TIMESTAMPTZ NOT NULL,
    idr_updt_ts TIMESTAMPTZ,
    PRIMARY KEY(bene_sk, bene_rng_bgn_dt, bene_rng_end_dt, bene_mdcr_entlmt_type_cd, idr_trans_efctv_ts)
);

CREATE TABLE cms_vdm_view_mdcr_prd.v2_mdcr_bene_mdcr_entlmt_rsn (
    bene_sk BIGINT NOT NULL,
    bene_rng_bgn_dt DATE NOT NULL,
    bene_rng_end_dt DATE NOT NULL,
    bene_mdcr_entlmt_rsn_cd VARCHAR(1),
    idr_ltst_trans_flg VARCHAR(1) NOT NULL,
    idr_trans_efctv_ts TIMESTAMPTZ NOT NULL,
    idr_trans_obslt_ts TIMESTAMPTZ NOT NULL,
    idr_insrt_ts TIMESTAMPTZ NOT NULL,
    idr_updt_ts TIMESTAMPTZ,
    PRIMARY KEY(bene_sk, bene_rng_bgn_dt, bene_rng_end_dt, idr_trans_efctv_ts)
);

CREATE TABLE cms_vdm_view_mdcr_prd.v2_mdcr_bene_elctn_prd_usg (
    bene_sk BIGINT NOT NULL,
    cntrct_pbp_sk BIGINT NOT NULL,
    bene_cntrct_num VARCHAR(5),
    bene_pbp_num VARCHAR(3),
    bene_elctn_enrlmt_disenrlmt_cd VARCHAR(1),
    bene_elctn_aplctn_dt DATE,
    bene_enrlmt_efctv_dt DATE,
    idr_trans_efctv_ts TIMESTAMPTZ NOT NULL,
    idr_trans_obslt_ts TIMESTAMPTZ NOT NULL,
    idr_updt_ts TIMESTAMPTZ
);

<<<<<<< HEAD
CREATE TABLE idr.beneficiary_xref (
    bene_hicn_num VARCHAR(11) NOT NULL,
    bene_sk BIGINT NOT NULL,
    bene_xref_sk BIGINT NOT NULL,
    bene_kill_cred_cd VARCHAR(1) NOT NULL,
    idr_insrt_ts TIMESTAMPTZ NOT NULL,
    idr_updt_ts TIMESTAMPTZ NOT NULL,
    src_rec_ctre_ts TIMESTAMPTZ NOT NULL,
    bfd_created_ts TIMESTAMPTZ NOT NULL,
    bfd_updated_ts TIMESTAMPTZ NOT NULL,
    PRIMARY KEY(bene_sk, bene_hicn_num, src_rec_ctre_ts)
);

CREATE TABLE idr.contract_pbp_number (
    cntrct_pbp_sk BIGINT NOT NULL PRIMARY KEY,
    cntrct_drug_plan_ind_cd VARCHAR(1) NOT NULL,
    cntrct_pbp_type_cd VARCHAR(2) NOT NULL,
    bfd_created_ts TIMESTAMPTZ NOT NULL,
    bfd_updated_ts TIMESTAMPTZ NOT NULL
=======
CREATE TABLE cms_vdm_view_mdcr_prd.v2_mdcr_cntrct_pbp_num (
    cntrct_pbp_sk BIGINT NOT NULL,
    cntrct_drug_plan_ind_cd VARCHAR(1),
    cntrct_pbp_type_cd VARCHAR(2),
    cntrct_pbp_sk_obslt_dt DATE
>>>>>>> a3ef4828
);

CREATE TABLE cms_vdm_view_mdcr_prd.v2_mdcr_clm (
    clm_uniq_id BIGINT NOT NULL PRIMARY KEY,
    geo_bene_sk BIGINT,
    clm_dt_sgntr_sk BIGINT,
    clm_type_cd INT,
    clm_num_sk BIGINT,
    bene_sk BIGINT NOT NULL,
    clm_cntl_num VARCHAR(40),
    clm_orig_cntl_num VARCHAR(40),
    clm_from_dt DATE,
    clm_thru_dt DATE,
    clm_efctv_dt DATE,
    clm_obslt_dt DATE,
    clm_finl_actn_ind VARCHAR(1),
    clm_bill_clsfctn_cd VARCHAR(1),
    clm_bill_freq_cd VARCHAR(1),
    clm_bill_fac_type_cd VARCHAR(1),
    clm_src_id VARCHAR(5),
    clm_query_cd VARCHAR(1),
    clm_mdcr_coinsrnc_amt NUMERIC,
    clm_blood_lblty_amt NUMERIC,
    clm_ncvrd_chrg_amt NUMERIC,
    clm_mdcr_ddctbl_amt NUMERIC,
    clm_cntrctr_num VARCHAR(5),
    clm_pmt_amt NUMERIC,
    clm_ltst_clm_ind VARCHAR(1),
    clm_atndg_prvdr_npi_num VARCHAR(10),
    clm_atndg_prvdr_last_name VARCHAR(60),
    clm_oprtg_prvdr_npi_num VARCHAR(10),
    clm_oprtg_prvdr_last_name VARCHAR(60),
    clm_othr_prvdr_npi_num VARCHAR(10),
    clm_othr_prvdr_last_name VARCHAR(60),
    clm_rndrg_prvdr_npi_num VARCHAR(10),
    clm_rndrg_prvdr_last_name VARCHAR(60),
    prvdr_blg_prvdr_npi_num VARCHAR(10),
    clm_disp_cd VARCHAR(2),
    clm_sbmt_chrg_amt NUMERIC,
    clm_blood_pt_frnsh_qty INT,
    clm_nch_prmry_pyr_cd VARCHAR(1),
    clm_blg_prvdr_oscar_num VARCHAR(20),
    clm_idr_ld_dt DATE NOT NULL,
    idr_updt_ts TIMESTAMPTZ
);

CREATE TABLE cms_vdm_view_mdcr_prd.v2_mdcr_clm_dcmtn (
    geo_bene_sk BIGINT NOT NULL,
    clm_dt_sgntr_sk BIGINT NOT NULL,
    clm_type_cd INT NOT NULL,
    clm_num_sk BIGINT NOT NULL,
    clm_nrln_ric_cd VARCHAR(1),
    PRIMARY KEY(geo_bene_sk, clm_dt_sgntr_sk, clm_type_cd, clm_num_sk)
);

CREATE TABLE cms_vdm_view_mdcr_prd.v2_mdcr_clm_instnl (
    geo_bene_sk BIGINT NOT NULL,
    clm_dt_sgntr_sk BIGINT NOT NULL,
    clm_type_cd INT NOT NULL,
    clm_num_sk BIGINT NOT NULL,
    clm_admsn_type_cd VARCHAR(2),
    bene_ptnt_stus_cd VARCHAR(2),
    dgns_drg_cd INT,
    clm_mdcr_instnl_mco_pd_sw VARCHAR(1),
    clm_admsn_src_cd VARCHAR(2),
    clm_fi_actn_cd VARCHAR(1),
    clm_mdcr_ip_lrd_use_cnt INT,
    clm_hipps_uncompd_care_amt NUMERIC,
    clm_instnl_mdcr_coins_day_cnt INT,
    clm_instnl_ncvrd_day_cnt NUMERIC,
    clm_instnl_per_diem_amt NUMERIC,
    clm_mdcr_npmt_rsn_cd VARCHAR(2),
    clm_mdcr_ip_pps_drg_wt_num NUMERIC,
    clm_mdcr_ip_pps_dsprprtnt_amt NUMERIC,
    clm_mdcr_ip_pps_excptn_amt NUMERIC,
    clm_mdcr_ip_pps_cptl_fsp_amt NUMERIC,
    clm_mdcr_ip_pps_cptl_ime_amt NUMERIC,
    clm_mdcr_ip_pps_outlier_amt NUMERIC,
    clm_mdcr_ip_pps_cptl_hrmls_amt NUMERIC,
    clm_pps_ind_cd VARCHAR(1),
    clm_mdcr_ip_pps_cptl_tot_amt NUMERIC,
    clm_instnl_cvrd_day_cnt NUMERIC,
    clm_mdcr_instnl_prmry_pyr_amt NUMERIC,
    clm_instnl_prfnl_amt NUMERIC,
    clm_mdcr_ip_bene_ddctbl_amt NUMERIC,
    clm_instnl_drg_outlier_amt NUMERIC,
    PRIMARY KEY(geo_bene_sk, clm_dt_sgntr_sk, clm_type_cd, clm_num_sk)
);

CREATE TABLE cms_vdm_view_mdcr_prd.v2_mdcr_clm_dt_sgntr (
    clm_dt_sgntr_sk BIGINT NOT NULL PRIMARY KEY,
    clm_cms_proc_dt DATE,
    clm_actv_care_from_dt DATE,
    clm_dschrg_dt DATE,
    clm_submsn_dt DATE,
    clm_ncvrd_from_dt DATE,
    clm_ncvrd_thru_dt DATE,
    clm_actv_care_thru_dt DATE,
    clm_mdcr_exhstd_dt DATE,
    clm_nch_wkly_proc_dt DATE
);

CREATE TABLE cms_vdm_view_mdcr_prd.v2_mdcr_clm_val (
    geo_bene_sk BIGINT NOT NULL,
    clm_dt_sgntr_sk BIGINT NOT NULL,
    clm_type_cd INT NOT NULL,
    clm_num_sk BIGINT NOT NULL,
    clm_val_sqnc_num INT,
    clm_val_cd VARCHAR(2),
    clm_val_amt NUMERIC,
    PRIMARY KEY (geo_bene_sk, clm_dt_sgntr_sk, clm_type_cd, clm_num_sk, clm_val_sqnc_num)
);

CREATE TABLE cms_vdm_view_mdcr_prd.v2_mdcr_clm_prod (
    geo_bene_sk BIGINT NOT NULL,
    clm_dt_sgntr_sk BIGINT NOT NULL,
    clm_type_cd INT NOT NULL,
    clm_num_sk BIGINT NOT NULL,
    clm_val_sqnc_num INT NOT NULL,
    clm_prcdr_cd VARCHAR(7),
    clm_dgns_prcdr_icd_ind VARCHAR(1),
    clm_dgns_cd VARCHAR(7),
    clm_prod_type_cd VARCHAR(1),
    clm_poa_ind VARCHAR(1),
    clm_prcdr_prfrm_dt DATE,
    PRIMARY KEY (geo_bene_sk, clm_dt_sgntr_sk, clm_type_cd, clm_num_sk, clm_prod_type_cd, clm_val_sqnc_num)
);

CREATE TABLE cms_vdm_view_mdcr_prd.v2_mdcr_clm_line (
    clm_uniq_id BIGINT NOT NULL,
    geo_bene_sk BIGINT NOT NULL,
    clm_dt_sgntr_sk BIGINT NOT NULL,
    clm_type_cd INT NOT NULL,
    clm_num_sk BIGINT NOT NULL,
    clm_line_num INT NOT NULL,
    clm_from_dt DATE NOT NULL,
    clm_line_sbmt_chrg_amt NUMERIC,
    clm_line_alowd_chrg_amt NUMERIC,
    clm_line_ncvrd_chrg_amt NUMERIC,
    clm_line_prvdr_pmt_amt NUMERIC,
    clm_line_bene_pmt_amt NUMERIC,
    clm_line_bene_pd_amt NUMERIC,
    clm_line_cvrd_pd_amt NUMERIC,
    clm_line_blood_ddctbl_amt NUMERIC,
    clm_line_mdcr_ddctbl_amt NUMERIC,
    clm_line_hcpcs_cd VARCHAR(5),
    clm_line_ndc_cd VARCHAR(11),
    clm_line_ndc_qty NUMERIC,
    clm_line_ndc_qty_qlfyr_cd VARCHAR(2),
    clm_line_srvc_unit_qty NUMERIC,
    clm_line_rev_ctr_cd VARCHAR(4),
    hcpcs_1_mdfr_cd VARCHAR(2),
    hcpcs_2_mdfr_cd VARCHAR(2),
    hcpcs_3_mdfr_cd VARCHAR(2),
    hcpcs_4_mdfr_cd VARCHAR(2),
    hcpcs_5_mdfr_cd VARCHAR(2),
    PRIMARY KEY (geo_bene_sk, clm_dt_sgntr_sk, clm_type_cd, clm_num_sk, clm_line_num)
);

CREATE TABLE cms_vdm_view_mdcr_prd.v2_mdcr_clm_line_instnl (
    geo_bene_sk BIGINT,
    clm_dt_sgntr_sk BIGINT,
    clm_ansi_sgntr_sk BIGINT,
    clm_type_cd INT NOT NULL,
    clm_num_sk BIGINT NOT NULL,
    clm_line_num INT NOT NULL,
    clm_rev_apc_hipps_cd VARCHAR(5),
    clm_ddctbl_coinsrnc_cd VARCHAR(1),
    clm_line_instnl_rate_amt NUMERIC,
    clm_line_instnl_adjstd_amt NUMERIC,
    clm_line_instnl_rdcd_amt NUMERIC,
    clm_line_instnl_msp1_pd_amt NUMERIC,
    clm_line_instnl_msp2_pd_amt NUMERIC,
    clm_line_instnl_rev_ctr_dt DATE,
    PRIMARY KEY (geo_bene_sk, clm_dt_sgntr_sk, clm_type_cd, clm_num_sk, clm_line_num)
);

CREATE TABLE cms_vdm_view_mdcr_prd.v2_mdcr_clm_ansi_sgntr (
    clm_ansi_sgntr_sk BIGINT NOT NULL PRIMARY KEY,
    clm_1_rev_cntr_ansi_rsn_cd VARCHAR(3),
    clm_2_rev_cntr_ansi_rsn_cd VARCHAR(3),
    clm_3_rev_cntr_ansi_rsn_cd VARCHAR(3),
    clm_4_rev_cntr_ansi_rsn_cd VARCHAR(3)
);
DROP SCHEMA IF EXISTS idr CASCADE;

<<<<<<< HEAD
CREATE MATERIALIZED VIEW idr.overshare_mbis AS
SELECT bene_mbi_id FROM idr.beneficiary
WHERE bene_xref_efctv_sk != 0
GROUP BY bene_mbi_id
HAVING COUNT(DISTINCT bene_xref_efctv_sk) > 1;

-- required to refresh view with CONCURRENTLY
CREATE UNIQUE INDEX ON idr.overshare_mbis (bene_mbi_id);

DROP SCHEMA IF EXISTS cms_vdm_view_mdcr_prd CASCADE;

CREATE SCHEMA cms_vdm_view_mdcr_prd;
CREATE TABLE cms_vdm_view_mdcr_prd.v2_mdcr_bene (
=======
CREATE SCHEMA idr;
CREATE TABLE idr.beneficiary(
>>>>>>> a3ef4828
    bene_sk BIGINT NOT NULL PRIMARY KEY,
    bene_xref_efctv_sk BIGINT NOT NULL,
    bene_xref_efctv_sk_computed BIGINT NOT NULL GENERATED ALWAYS
        AS (CASE WHEN bene_xref_efctv_sk = 0 THEN bene_sk ELSE bene_xref_efctv_sk END) STORED,
    bene_mbi_id VARCHAR(11) NOT NULL,
    bene_1st_name VARCHAR(30) NOT NULL,
    bene_midl_name VARCHAR(15) NOT NULL,
    bene_last_name VARCHAR(40) NOT NULL,
    bene_brth_dt DATE NOT NULL,
    bene_death_dt DATE NOT NULL,
    bene_vrfy_death_day_sw VARCHAR(1) NOT NULL,
    bene_sex_cd VARCHAR(1) NOT NULL ,
    bene_race_cd VARCHAR(2) NOT NULL,
    geo_usps_state_cd VARCHAR(2) NOT NULL,
    geo_zip5_cd VARCHAR(5) NOT NULL,
    geo_zip_plc_name VARCHAR(100) NOT NULL,
    bene_line_1_adr VARCHAR(45) NOT NULL,
    bene_line_2_adr VARCHAR(45) NOT NULL,
    bene_line_3_adr VARCHAR(40) NOT NULL,
    bene_line_4_adr VARCHAR(40) NOT NULL,
    bene_line_5_adr VARCHAR(40) NOT NULL,
    bene_line_6_adr VARCHAR(40) NOT NULL,
    cntct_lang_cd VARCHAR(3) NOT NULL,
    idr_trans_efctv_ts TIMESTAMPTZ NOT NULL,
    idr_trans_obslt_ts TIMESTAMPTZ NOT NULL,
    idr_updt_ts TIMESTAMPTZ NOT NULL,
    bfd_created_ts TIMESTAMPTZ NOT NULL,
    bfd_updated_ts TIMESTAMPTZ NOT NULL
);

CREATE TABLE idr.beneficiary_history(
    bene_sk BIGINT NOT NULL,
    bene_xref_efctv_sk BIGINT NOT NULL,
    bene_xref_efctv_sk_computed BIGINT NOT NULL GENERATED ALWAYS
        AS (CASE WHEN bene_xref_efctv_sk = 0 THEN bene_sk ELSE bene_xref_efctv_sk END) STORED,
    bene_mbi_id VARCHAR(11) NOT NULL,
    idr_trans_efctv_ts TIMESTAMPTZ NOT NULL,
    idr_trans_obslt_ts TIMESTAMPTZ NOT NULL,
    idr_updt_ts TIMESTAMPTZ NOT NULL,
    bfd_created_ts TIMESTAMPTZ NOT NULL,
    bfd_updated_ts TIMESTAMPTZ NOT NULL,
    PRIMARY KEY(bene_sk, idr_trans_efctv_ts)
);

CREATE TABLE idr.beneficiary_mbi_id (
    bene_mbi_id VARCHAR(11) NOT NULL,
    bene_mbi_efctv_dt DATE NOT NULL,
    bene_mbi_obslt_dt DATE NOT NULL,
    idr_trans_efctv_ts TIMESTAMPTZ NOT NULL,
    idr_trans_obslt_ts TIMESTAMPTZ NOT NULL,
    idr_updt_ts TIMESTAMPTZ NOT NULL,
    bfd_created_ts TIMESTAMPTZ NOT NULL,
    bfd_updated_ts TIMESTAMPTZ NOT NULL,
    PRIMARY KEY(bene_mbi_id, idr_trans_efctv_ts)
);

CREATE TABLE idr.beneficiary_third_party (
    bene_sk BIGINT NOT NULL,
    bene_buyin_cd VARCHAR(2) NOT NULL,
    bene_tp_type_cd VARCHAR(1) NOT NULL,
    bene_rng_bgn_dt DATE NOT NULL,
    bene_rng_end_dt DATE NOT NULL,
    idr_ltst_trans_flg VARCHAR(1) NOT NULL,
    idr_trans_efctv_ts TIMESTAMPTZ NOT NULL,
    idr_trans_obslt_ts TIMESTAMPTZ NOT NULL,
    idr_insrt_ts TIMESTAMPTZ NOT NULL,
    idr_updt_ts TIMESTAMPTZ NOT NULL,
    bfd_created_ts TIMESTAMPTZ NOT NULL,
    bfd_updated_ts TIMESTAMPTZ NOT NULL,
    PRIMARY KEY(bene_sk, bene_rng_bgn_dt, bene_rng_end_dt, bene_tp_type_cd, idr_trans_efctv_ts)
);

CREATE TABLE idr.beneficiary_status (
    bene_sk BIGINT NOT NULL,
    bene_mdcr_stus_cd VARCHAR(2) NOT NULL,
    mdcr_stus_bgn_dt DATE NOT NULL,
    mdcr_stus_end_dt DATE NOT NULL,
    idr_ltst_trans_flg VARCHAR(1) NOT NULL,
    idr_trans_efctv_ts TIMESTAMPTZ NOT NULL,
    idr_trans_obslt_ts TIMESTAMPTZ NOT NULL,
    idr_insrt_ts TIMESTAMPTZ NOT NULL,
    idr_updt_ts TIMESTAMPTZ NOT NULL,
    bfd_created_ts TIMESTAMPTZ NOT NULL,
    bfd_updated_ts TIMESTAMPTZ NOT NULL,
    PRIMARY KEY(bene_sk, mdcr_stus_bgn_dt, mdcr_stus_end_dt, idr_trans_efctv_ts)
);

CREATE TABLE idr.beneficiary_entitlement (
    bene_sk BIGINT NOT NULL,
    bene_rng_bgn_dt DATE NOT NULL,
    bene_rng_end_dt DATE NOT NULL,
    bene_mdcr_entlmt_type_cd VARCHAR(1),
    bene_mdcr_entlmt_stus_cd VARCHAR(1),
    bene_mdcr_enrlmt_rsn_cd VARCHAR(1),
    idr_ltst_trans_flg VARCHAR(1) NOT NULL,
    idr_trans_efctv_ts TIMESTAMPTZ NOT NULL,
    idr_trans_obslt_ts TIMESTAMPTZ NOT NULL,
    idr_insrt_ts TIMESTAMPTZ NOT NULL,
    idr_updt_ts TIMESTAMPTZ NOT NULL,
    bfd_created_ts TIMESTAMPTZ NOT NULL,
    bfd_updated_ts TIMESTAMPTZ NOT NULL,
    PRIMARY KEY(bene_sk, bene_rng_bgn_dt, bene_rng_end_dt, bene_mdcr_entlmt_type_cd, idr_trans_efctv_ts)
);

CREATE TABLE idr.beneficiary_entitlement_reason (
    bene_sk BIGINT NOT NULL,
    bene_rng_bgn_dt DATE NOT NULL,
    bene_rng_end_dt DATE NOT NULL,
    bene_mdcr_entlmt_rsn_cd VARCHAR(1),
    idr_ltst_trans_flg VARCHAR(1) NOT NULL,
    idr_trans_efctv_ts TIMESTAMPTZ NOT NULL,
    idr_trans_obslt_ts TIMESTAMPTZ NOT NULL,
    idr_insrt_ts TIMESTAMPTZ NOT NULL,
    idr_updt_ts TIMESTAMPTZ NOT NULL,
    bfd_created_ts TIMESTAMPTZ NOT NULL,
    bfd_updated_ts TIMESTAMPTZ NOT NULL,
    PRIMARY KEY(bene_sk, bene_rng_bgn_dt, bene_rng_end_dt, idr_trans_efctv_ts)
);

CREATE TABLE idr.beneficiary_election_period_usage (
    bene_sk BIGINT NOT NULL,
    cntrct_pbp_sk BIGINT NOT NULL,
    bene_cntrct_num VARCHAR(5) NOT NULL,
    bene_pbp_num VARCHAR(3) NOT NULL,
    bene_elctn_enrlmt_disenrlmt_cd VARCHAR(1) NOT NULL,
    bene_elctn_aplctn_dt DATE NOT NULL,
    bene_enrlmt_efctv_dt DATE NOT NULL,
    idr_trans_efctv_ts TIMESTAMPTZ NOT NULL,
    idr_trans_obslt_ts TIMESTAMPTZ NOT NULL,
    bfd_created_ts TIMESTAMPTZ NOT NULL,
    bfd_updated_ts TIMESTAMPTZ NOT NULL,
    PRIMARY KEY(bene_sk, cntrct_pbp_sk, bene_enrlmt_efctv_dt)
);

<<<<<<< HEAD
CREATE TABLE cms_vdm_view_mdcr_prd.v2_mdcr_bene_xref (
    bene_hicn_num VARCHAR(11),
    bene_sk BIGINT NOT NULL,
    bene_xref_sk BIGINT NOT NULL,
    bene_kill_cred_cd VARCHAR(1) NOT NULL,
    idr_insrt_ts TIMESTAMPTZ NOT NULL,
    idr_updt_ts TIMESTAMPTZ,
    src_rec_ctre_ts TIMESTAMPTZ NOT NULL,
    PRIMARY KEY(bene_sk, bene_hicn_num, src_rec_ctre_ts)
);

CREATE TABLE cms_vdm_view_mdcr_prd.v2_mdcr_cntrct_pbp_num (
    cntrct_pbp_sk BIGINT NOT NULL,
    cntrct_drug_plan_ind_cd VARCHAR(1),
    cntrct_pbp_type_cd VARCHAR(2),
    cntrct_pbp_sk_obslt_dt DATE
=======
CREATE TABLE idr.contract_pbp_number (
    cntrct_pbp_sk BIGINT NOT NULL PRIMARY KEY,
    cntrct_drug_plan_ind_cd VARCHAR(1) NOT NULL,
    cntrct_pbp_type_cd VARCHAR(2) NOT NULL,
    bfd_created_ts TIMESTAMPTZ NOT NULL,
    bfd_updated_ts TIMESTAMPTZ NOT NULL
>>>>>>> a3ef4828
);

CREATE TABLE idr.load_progress(
    id INT GENERATED ALWAYS AS IDENTITY,
    table_name TEXT NOT NULL UNIQUE,
    last_ts TIMESTAMPTZ NOT NULL,
    batch_completion_ts TIMESTAMPTZ NOT NULL
);

CREATE TABLE idr.claim (
    clm_uniq_id BIGINT NOT NULL PRIMARY KEY,
    geo_bene_sk BIGINT NOT NULL,
    clm_dt_sgntr_sk BIGINT NOT NULL,
    clm_type_cd INT NOT NULL,
    clm_num_sk BIGINT NOT NULL,
    bene_sk BIGINT NOT NULL,
    clm_cntl_num VARCHAR(40) NOT NULL,
    clm_orig_cntl_num VARCHAR(40) NOT NULL,
    clm_from_dt DATE NOT NULL,
    clm_thru_dt DATE NOT NULL,
    clm_efctv_dt DATE NOT NULL,
    clm_obslt_dt DATE NOT NULL,
    clm_bill_clsfctn_cd VARCHAR(1) NOT NULL,
    clm_bill_fac_type_cd VARCHAR(1) NOT NULL,
    clm_bill_freq_cd VARCHAR(1) NOT NULL,
    clm_finl_actn_ind VARCHAR(1) NOT NULL,
    clm_src_id VARCHAR(5) NOT NULL,
    clm_query_cd VARCHAR(1) NOT NULL,
    clm_mdcr_coinsrnc_amt NUMERIC NOT NULL,
    clm_blood_lblty_amt NUMERIC NOT NULL,
    clm_ncvrd_chrg_amt NUMERIC NOT NULL,
    clm_mdcr_ddctbl_amt NUMERIC NOT NULL,
    clm_cntrctr_num VARCHAR(5) NOT NULL,
    clm_pmt_amt NUMERIC NOT NULL,
    clm_ltst_clm_ind VARCHAR(1) NOT NULL,
    clm_atndg_prvdr_npi_num VARCHAR(10) NOT NULL,
    clm_atndg_prvdr_last_name VARCHAR(60) NOT NULL,
    clm_oprtg_prvdr_npi_num VARCHAR(10) NOT NULL,
    clm_oprtg_prvdr_last_name VARCHAR(60) NOT NULL,
    clm_othr_prvdr_npi_num VARCHAR(10) NOT NULL,
    clm_othr_prvdr_last_name VARCHAR(60) NOT NULL,
    clm_rndrg_prvdr_npi_num VARCHAR(10) NOT NULL,
    clm_rndrg_prvdr_last_name VARCHAR(60) NOT NULL,
    prvdr_blg_prvdr_npi_num VARCHAR(10) NOT NULL,
    clm_disp_cd VARCHAR(2) NOT NULL,
    clm_sbmt_chrg_amt NUMERIC NOT NULL,
    clm_blood_pt_frnsh_qty INT NOT NULL,
    clm_nch_prmry_pyr_cd VARCHAR(1) NOT NULL,
    clm_blg_prvdr_oscar_num VARCHAR(20) NOT NULL,
    clm_idr_ld_dt DATE NOT NULL,
    clm_nrln_ric_cd VARCHAR(1) NOT NULL,
    idr_updt_ts TIMESTAMPTZ NOT NULL,
    bfd_created_ts TIMESTAMPTZ NOT NULL,
    bfd_updated_ts TIMESTAMPTZ NOT NULL
);

CREATE TABLE idr.claim_date_signature (
    clm_dt_sgntr_sk BIGINT NOT NULL PRIMARY KEY,
    clm_cms_proc_dt DATE NOT NULL,
    clm_actv_care_from_dt DATE NOT NULL,
    clm_dschrg_dt DATE NOT NULL,
    clm_submsn_dt DATE NOT NULL,
    clm_ncvrd_from_dt DATE NOT NULL,
    clm_ncvrd_thru_dt DATE NOT NULL,
    clm_actv_care_thru_dt DATE NOT NULL,
    clm_mdcr_exhstd_dt DATE NOT NULL,
    clm_nch_wkly_proc_dt DATE NOT NULL,
    bfd_created_ts TIMESTAMPTZ NOT NULL
);

CREATE TABLE idr.claim_institutional (
    clm_uniq_id BIGINT NOT NULL PRIMARY KEY,
    clm_admsn_type_cd VARCHAR(2) NOT NULL,
    bene_ptnt_stus_cd VARCHAR(2) NOT NULL,
    dgns_drg_cd INT NOT NULL,
    clm_mdcr_instnl_mco_pd_sw VARCHAR(1) NOT NULL,
    clm_admsn_src_cd VARCHAR(2) NOT NULL,
    clm_fi_actn_cd VARCHAR(1) NOT NULL,
    clm_mdcr_ip_lrd_use_cnt INT NOT NULL,
    clm_hipps_uncompd_care_amt NUMERIC NOT NULL,
    clm_instnl_mdcr_coins_day_cnt INT NOT NULL,
    clm_instnl_ncvrd_day_cnt NUMERIC NOT NULL,
    clm_instnl_per_diem_amt NUMERIC NOT NULL,
    clm_mdcr_npmt_rsn_cd VARCHAR(2) NOT NULL,
    clm_mdcr_ip_pps_drg_wt_num NUMERIC NOT NULL,
    clm_mdcr_ip_pps_dsprprtnt_amt NUMERIC NOT NULL,
    clm_mdcr_ip_pps_excptn_amt NUMERIC NOT NULL,
    clm_mdcr_ip_pps_cptl_fsp_amt NUMERIC NOT NULL,
    clm_mdcr_ip_pps_cptl_ime_amt NUMERIC NOT NULL,
    clm_mdcr_ip_pps_outlier_amt NUMERIC NOT NULL,
    clm_mdcr_ip_pps_cptl_hrmls_amt NUMERIC NOT NULL,
    clm_pps_ind_cd VARCHAR(1) NOT NULL,
    clm_mdcr_ip_pps_cptl_tot_amt NUMERIC NOT NULL,
    clm_instnl_cvrd_day_cnt NUMERIC NOT NULL,
    clm_mdcr_instnl_prmry_pyr_amt NUMERIC NOT NULL,
    clm_instnl_prfnl_amt NUMERIC NOT NULL,
    clm_mdcr_ip_bene_ddctbl_amt NUMERIC NOT NULL,
    clm_instnl_drg_outlier_amt NUMERIC NOT NULL,
    bfd_created_ts TIMESTAMPTZ NOT NULL
);

CREATE TABLE idr.claim_value (
    clm_uniq_id BIGINT NOT NULL,
    clm_val_sqnc_num INT NOT NULL,
    clm_val_cd VARCHAR(2) NOT NULL,
    clm_val_amt NUMERIC NOT NULL,
    bfd_created_ts TIMESTAMPTZ NOT NULL,
    PRIMARY KEY(clm_uniq_id, clm_val_sqnc_num)
);

CREATE TABLE idr.claim_procedure (
    clm_uniq_id BIGINT NOT NULL,
    clm_val_sqnc_num INT NOT NULL,
    clm_dgns_prcdr_icd_ind VARCHAR(1) NOT NULL,
    clm_dgns_cd VARCHAR(7) NOT NULL,
    clm_prcdr_cd VARCHAR(7) NOT NULL,
    clm_prod_type_cd VARCHAR(1) NOT NULL,
    clm_poa_ind VARCHAR(1) NOT NULL,
    clm_prcdr_prfrm_dt DATE NOT NULL,
    bfd_row_num INT NOT NULL,
    bfd_created_ts TIMESTAMPTZ NOT NULL,
    PRIMARY KEY(clm_uniq_id, clm_prod_type_cd, clm_val_sqnc_num)
);

CREATE TABLE idr.claim_line (
    clm_uniq_id BIGINT NOT NULL,
    clm_line_num INT NOT NULL,
    clm_line_sbmt_chrg_amt NUMERIC NOT NULL,
    clm_line_alowd_chrg_amt NUMERIC NOT NULL,
    clm_line_ncvrd_chrg_amt NUMERIC NOT NULL,
    clm_line_prvdr_pmt_amt NUMERIC NOT NULL,
    clm_line_bene_pmt_amt NUMERIC NOT NULL,
    clm_line_bene_pd_amt NUMERIC NOT NULL,
    clm_line_cvrd_pd_amt NUMERIC NOT NULL,
    clm_line_blood_ddctbl_amt NUMERIC NOT NULL,
    clm_line_mdcr_ddctbl_amt NUMERIC NOT NULL,
    clm_line_hcpcs_cd VARCHAR(5) NOT NULL,
    clm_line_ndc_cd VARCHAR(11) NOT NULL,
    clm_line_ndc_qty NUMERIC NOT NULL,
    clm_line_ndc_qty_qlfyr_cd VARCHAR(2) NOT NULL,
    clm_line_srvc_unit_qty NUMERIC NOT NULL,
    clm_line_rev_ctr_cd VARCHAR(4) NOT NULL,
    hcpcs_1_mdfr_cd VARCHAR(2) NOT NULL,
    hcpcs_2_mdfr_cd VARCHAR(2) NOT NULL,
    hcpcs_3_mdfr_cd VARCHAR(2) NOT NULL,
    hcpcs_4_mdfr_cd VARCHAR(2) NOT NULL,
    hcpcs_5_mdfr_cd VARCHAR(2) NOT NULL,
    bfd_created_ts TIMESTAMPTZ NOT NULL,
    PRIMARY KEY(clm_uniq_id, clm_line_num)
);

CREATE TABLE idr.claim_line_institutional (
    clm_uniq_id BIGINT NOT NULL,
    clm_line_num INT NOT NULL,
    clm_ansi_sgntr_sk BIGINT NOT NULL,
    clm_rev_apc_hipps_cd VARCHAR(5) NOT NULL,
    clm_ddctbl_coinsrnc_cd VARCHAR(1) NOT NULL,
    clm_line_instnl_rate_amt NUMERIC NOT NULL,
    clm_line_instnl_adjstd_amt NUMERIC NOT NULL,
    clm_line_instnl_rdcd_amt NUMERIC NOT NULL,
    clm_line_instnl_msp1_pd_amt NUMERIC NOT NULL,
    clm_line_instnl_msp2_pd_amt NUMERIC NOT NULL,
    clm_line_instnl_rev_ctr_dt DATE NOT NULL,
    bfd_created_ts TIMESTAMPTZ NOT NULL,
    PRIMARY KEY(clm_uniq_id, clm_line_num)
);

CREATE TABLE idr.claim_ansi_signature (
    clm_ansi_sgntr_sk BIGINT NOT NULL PRIMARY KEY,
    clm_1_rev_cntr_ansi_rsn_cd VARCHAR(3) NOT NULL,
    clm_2_rev_cntr_ansi_rsn_cd VARCHAR(3) NOT NULL,
    clm_3_rev_cntr_ansi_rsn_cd VARCHAR(3) NOT NULL,
    clm_4_rev_cntr_ansi_rsn_cd VARCHAR(3) NOT NULL,
    bfd_created_ts TIMESTAMPTZ NOT NULL
);

CREATE MATERIALIZED VIEW idr.overshare_mbis AS
SELECT bene_mbi_id FROM idr.beneficiary
GROUP BY bene_mbi_id
HAVING COUNT(DISTINCT bene_xref_efctv_sk) > 1;

-- required to refresh view with CONCURRENTLY
CREATE UNIQUE INDEX ON idr.overshare_mbis (bene_mbi_id);<|MERGE_RESOLUTION|>--- conflicted
+++ resolved
@@ -116,33 +116,11 @@
     idr_updt_ts TIMESTAMPTZ
 );
 
-<<<<<<< HEAD
-CREATE TABLE idr.beneficiary_xref (
-    bene_hicn_num VARCHAR(11) NOT NULL,
-    bene_sk BIGINT NOT NULL,
-    bene_xref_sk BIGINT NOT NULL,
-    bene_kill_cred_cd VARCHAR(1) NOT NULL,
-    idr_insrt_ts TIMESTAMPTZ NOT NULL,
-    idr_updt_ts TIMESTAMPTZ NOT NULL,
-    src_rec_ctre_ts TIMESTAMPTZ NOT NULL,
-    bfd_created_ts TIMESTAMPTZ NOT NULL,
-    bfd_updated_ts TIMESTAMPTZ NOT NULL,
-    PRIMARY KEY(bene_sk, bene_hicn_num, src_rec_ctre_ts)
-);
-
-CREATE TABLE idr.contract_pbp_number (
-    cntrct_pbp_sk BIGINT NOT NULL PRIMARY KEY,
-    cntrct_drug_plan_ind_cd VARCHAR(1) NOT NULL,
-    cntrct_pbp_type_cd VARCHAR(2) NOT NULL,
-    bfd_created_ts TIMESTAMPTZ NOT NULL,
-    bfd_updated_ts TIMESTAMPTZ NOT NULL
-=======
 CREATE TABLE cms_vdm_view_mdcr_prd.v2_mdcr_cntrct_pbp_num (
     cntrct_pbp_sk BIGINT NOT NULL,
     cntrct_drug_plan_ind_cd VARCHAR(1),
     cntrct_pbp_type_cd VARCHAR(2),
     cntrct_pbp_sk_obslt_dt DATE
->>>>>>> a3ef4828
 );
 
 CREATE TABLE cms_vdm_view_mdcr_prd.v2_mdcr_clm (
@@ -329,24 +307,8 @@
 );
 DROP SCHEMA IF EXISTS idr CASCADE;
 
-<<<<<<< HEAD
-CREATE MATERIALIZED VIEW idr.overshare_mbis AS
-SELECT bene_mbi_id FROM idr.beneficiary
-WHERE bene_xref_efctv_sk != 0
-GROUP BY bene_mbi_id
-HAVING COUNT(DISTINCT bene_xref_efctv_sk) > 1;
-
--- required to refresh view with CONCURRENTLY
-CREATE UNIQUE INDEX ON idr.overshare_mbis (bene_mbi_id);
-
-DROP SCHEMA IF EXISTS cms_vdm_view_mdcr_prd CASCADE;
-
-CREATE SCHEMA cms_vdm_view_mdcr_prd;
-CREATE TABLE cms_vdm_view_mdcr_prd.v2_mdcr_bene (
-=======
 CREATE SCHEMA idr;
 CREATE TABLE idr.beneficiary(
->>>>>>> a3ef4828
     bene_sk BIGINT NOT NULL PRIMARY KEY,
     bene_xref_efctv_sk BIGINT NOT NULL,
     bene_xref_efctv_sk_computed BIGINT NOT NULL GENERATED ALWAYS
@@ -481,31 +443,25 @@
     PRIMARY KEY(bene_sk, cntrct_pbp_sk, bene_enrlmt_efctv_dt)
 );
 
-<<<<<<< HEAD
-CREATE TABLE cms_vdm_view_mdcr_prd.v2_mdcr_bene_xref (
-    bene_hicn_num VARCHAR(11),
+CREATE TABLE idr.beneficiary_xref (
+    bene_hicn_num VARCHAR(11) NOT NULL,
     bene_sk BIGINT NOT NULL,
     bene_xref_sk BIGINT NOT NULL,
     bene_kill_cred_cd VARCHAR(1) NOT NULL,
     idr_insrt_ts TIMESTAMPTZ NOT NULL,
-    idr_updt_ts TIMESTAMPTZ,
+    idr_updt_ts TIMESTAMPTZ NOT NULL,
     src_rec_ctre_ts TIMESTAMPTZ NOT NULL,
+    bfd_created_ts TIMESTAMPTZ NOT NULL,
+    bfd_updated_ts TIMESTAMPTZ NOT NULL,
     PRIMARY KEY(bene_sk, bene_hicn_num, src_rec_ctre_ts)
 );
 
-CREATE TABLE cms_vdm_view_mdcr_prd.v2_mdcr_cntrct_pbp_num (
-    cntrct_pbp_sk BIGINT NOT NULL,
-    cntrct_drug_plan_ind_cd VARCHAR(1),
-    cntrct_pbp_type_cd VARCHAR(2),
-    cntrct_pbp_sk_obslt_dt DATE
-=======
 CREATE TABLE idr.contract_pbp_number (
     cntrct_pbp_sk BIGINT NOT NULL PRIMARY KEY,
     cntrct_drug_plan_ind_cd VARCHAR(1) NOT NULL,
     cntrct_pbp_type_cd VARCHAR(2) NOT NULL,
     bfd_created_ts TIMESTAMPTZ NOT NULL,
     bfd_updated_ts TIMESTAMPTZ NOT NULL
->>>>>>> a3ef4828
 );
 
 CREATE TABLE idr.load_progress(
@@ -684,6 +640,7 @@
 
 CREATE MATERIALIZED VIEW idr.overshare_mbis AS
 SELECT bene_mbi_id FROM idr.beneficiary
+WHERE bene_xref_efctv_sk != 0
 GROUP BY bene_mbi_id
 HAVING COUNT(DISTINCT bene_xref_efctv_sk) > 1;
 
