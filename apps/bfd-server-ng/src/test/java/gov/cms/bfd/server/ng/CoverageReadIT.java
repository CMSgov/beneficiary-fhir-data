package gov.cms.bfd.server.ng;

import static org.hamcrest.Matchers.containsString;
import static org.junit.jupiter.api.Assertions.assertFalse;
import static org.junit.jupiter.api.Assertions.assertNotNull;
import static org.junit.jupiter.api.Assertions.assertThrows;

import ca.uhn.fhir.rest.gclient.IReadTyped;
import ca.uhn.fhir.rest.server.exceptions.InvalidRequestException;
import ca.uhn.fhir.rest.server.exceptions.ResourceNotFoundException;
import io.restassured.RestAssured;
import org.hl7.fhir.r4.model.Coverage;
import org.junit.jupiter.api.Test;
import org.junit.jupiter.params.ParameterizedTest;
import org.junit.jupiter.params.provider.EmptySource;
import org.junit.jupiter.params.provider.ValueSource;

public class CoverageReadIT extends IntegrationTestBase {

  private IReadTyped<Coverage> coverageRead() {
    return getFhirClient().read().resource(Coverage.class);
  }

  @Test
  void coverageReadValidPartACompositeId() {
    String validCoverageId = "part-a-405764107";

    var coverage = coverageRead().withId(validCoverageId).execute();
    assertNotNull(coverage, "Coverage resource should not be null for a valid ID");
    assertFalse(coverage.isEmpty(), "Coverage resource should not be empty for a valid ID");
    expect.serializer("fhir+json").toMatchSnapshot(coverage);
  }

  @Test
  void coverageReadValidPartBCompositeId() {
    String validCoverageId = "part-b-405764107";

    var coverage = coverageRead().withId(validCoverageId).execute();
    assertNotNull(coverage, "Coverage resource should not be null for a valid ID");
    assertFalse(coverage.isEmpty(), "Coverage resource should not be empty for a valid ID");
    expect.serializer("fhir+json").toMatchSnapshot(coverage);
  }

  @Test
  void coverageReadValidCompositeId() {
<<<<<<< HEAD
    String validCoverageId = "part-b-405764107";
    
=======
    String validCoverageId = "part-a-181968400";

>>>>>>> 7573b96e
    var coverage = coverageRead().withId(validCoverageId).execute();
    assertNotNull(coverage, "Coverage resource should not be null for a valid ID");
    assertFalse(coverage.isEmpty(), "Coverage resource should not be empty for a valid ID");
  }

  @Test
  void coverageReadBeneExistsButPartOrVersionNotFound() {
    String idForNonExistentCoverage = "part-c-1";

    assertThrows(
        InvalidRequestException.class,
        () -> coverageRead().withId(idForNonExistentCoverage).execute(),
        "Should throw ResourceNotFoundException for a validly formatted ID that doesn't map to a resource.");
  }

  @Test
  void coverageReadBeneSkNotFound() {
    String nonExistentBeneSkId = "part-a-9999999";

    assertThrows(
        ResourceNotFoundException.class,
        () -> coverageRead().withId(nonExistentBeneSkId).execute(),
        "Should throw ResourceNotFoundException if the beneficiary part of the ID does not exist.");
  }

  @ParameterizedTest
  @ValueSource(strings = {"part-a", "-12345", "part-a-abc", "foo-12345", "part-e-12345"})
  void coverageReadInvalidIdFormatBadRequest_UsingHapiClient(String invalidId) {
    assertThrows(
        InvalidRequestException.class,
        () -> coverageRead().withId(invalidId).execute(),
        "Should throw InvalidRequestException from server for ID: " + invalidId);
  }

  @Test
  void coverageReadUnsupportedValidPartBadRequest() {
    String unsupportedPartId = "part-c-1";
    assertThrows(
        InvalidRequestException.class,
        () -> coverageRead().withId(unsupportedPartId).execute(),
        "Should throw InvalidRequestException for an unsupported part like Part C/D.");
  }

  @ParameterizedTest
  @EmptySource
  void coverageReadEmptyIdSegmentResultsInServerError_WithRestAssured(String id) {
    RestAssured.given()
        .when()
        .get(getServerUrl() + "/Coverage/" + id)
        .then()
        .statusCode(400)
        .body(
            "issue[0].diagnostics",
            containsString(
                "The FHIR endpoint on this server does not know how to handle GET operation[Coverage/] with parameters [[]]"));
  }
}<|MERGE_RESOLUTION|>--- conflicted
+++ resolved
@@ -43,13 +43,8 @@
 
   @Test
   void coverageReadValidCompositeId() {
-<<<<<<< HEAD
     String validCoverageId = "part-b-405764107";
-    
-=======
-    String validCoverageId = "part-a-181968400";
 
->>>>>>> 7573b96e
     var coverage = coverageRead().withId(validCoverageId).execute();
     assertNotNull(coverage, "Coverage resource should not be null for a valid ID");
     assertFalse(coverage.isEmpty(), "Coverage resource should not be empty for a valid ID");
