--- conflicted
+++ resolved
@@ -10,12 +10,10 @@
 import ca.uhn.fhir.rest.gclient.IQuery;
 import ca.uhn.fhir.rest.gclient.TokenClientParam;
 import ca.uhn.fhir.rest.server.exceptions.InvalidRequestException;
-<<<<<<< HEAD
+import jakarta.persistence.EntityManager;
+
 import java.time.LocalDate;
-=======
-import jakarta.persistence.EntityManager;
 import java.time.LocalDateTime;
->>>>>>> 8b76085e
 import java.util.stream.Stream;
 import org.hl7.fhir.r4.model.Bundle;
 import org.hl7.fhir.r4.model.Patient;
@@ -67,7 +65,7 @@
             .where(
                 new TokenClientParam(Patient.SP_IDENTIFIER)
                     .exactly()
-                    .systemAndIdentifier(SystemUrls.CMS_MBI, "2B19C89AA35"))
+                    .systemAndIdentifier(SystemUrls.CMS_MBI, "1S000000000"))
             .usingStyle(searchStyle)
             .execute();
     expect.scenario(searchStyle.name()).serializer("fhir+json").toMatchSnapshot(patientBundle);
@@ -124,18 +122,6 @@
     for (var searchStyle : SearchStyleEnum.values()) {
       // TODO: fix date search. It currently doesn't check the precision appropriately.
       // Search date exact
-<<<<<<< HEAD
-      var patientBundle =
-          searchBundle()
-              .where(searchCriteriaId)
-              .and(
-                  new DateClientParam(Constants.PARAM_LASTUPDATED)
-                      .exactly()
-                      .day(DateUtil.toDate(LocalDate.of(2024, 1, 1))))
-              .usingStyle(searchStyle)
-              .execute();
-      assertEquals(1, patientBundle.getEntry().size());
-=======
       //      var patientBundle =
       //          searchBundle()
       //              .where(searchCriteriaId)
@@ -146,7 +132,6 @@
       //              .usingStyle(searchStyle)
       //              .execute();
       //      assertEquals(1, patientBundle.getEntry().size());
->>>>>>> 8b76085e
 
       // Search date greater than
       var patientBundle =
@@ -155,11 +140,7 @@
               .and(
                   new DateClientParam(Constants.PARAM_LASTUPDATED)
                       .after()
-<<<<<<< HEAD
-                      .day(DateUtil.toDate(LocalDate.of(2024, 1, 1))))
-=======
                       .day(DateUtil.toDate(lastUpdated.plusDays(1))))
->>>>>>> 8b76085e
               .usingStyle(searchStyle)
               .execute();
       assertEquals(0, patientBundle.getEntry().size());
@@ -171,11 +152,7 @@
               .and(
                   new DateClientParam(Constants.PARAM_LASTUPDATED)
                       .before()
-<<<<<<< HEAD
-                      .day(DateUtil.toDate(LocalDate.of(2024, 1, 1))))
-=======
                       .day(DateUtil.toDate(lastUpdated)))
->>>>>>> 8b76085e
               .usingStyle(searchStyle)
               .execute();
       assertEquals(0, patientBundle.getEntry().size());
@@ -187,11 +164,7 @@
               .and(
                   new DateClientParam(Constants.PARAM_LASTUPDATED)
                       .afterOrEquals()
-<<<<<<< HEAD
-                      .day(DateUtil.toDate(LocalDate.of(2024, 1, 1))))
-=======
                       .day(DateUtil.toDate(lastUpdated)))
->>>>>>> 8b76085e
               .usingStyle(searchStyle)
               .execute();
       assertEquals(1, patientBundle.getEntry().size());
@@ -203,11 +176,7 @@
               .and(
                   new DateClientParam(Constants.PARAM_LASTUPDATED)
                       .beforeOrEquals()
-<<<<<<< HEAD
-                      .day(DateUtil.toDate(LocalDate.of(2024, 1, 1))))
-=======
                       .day(DateUtil.toDate(lastUpdated.plusDays(1))))
->>>>>>> 8b76085e
               .usingStyle(searchStyle)
               .execute();
       assertEquals(1, patientBundle.getEntry().size());
