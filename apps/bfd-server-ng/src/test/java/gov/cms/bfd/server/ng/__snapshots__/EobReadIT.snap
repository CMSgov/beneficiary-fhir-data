--- conflicted
+++ resolved
@@ -1090,11 +1090,31 @@
   }, {
     "category" : {
       "coding" : [ {
+        "code" : "CLM_RLT_COND_CD",
+        "display" : "Claim Related Condition Code",
+        "system" : "https://bluebutton.cms.gov/fhir/CodeSystem/Supporting-Information"
+      }, {
+        "code" : "info",
+        "display" : "Information",
+        "system" : "http://terminology.hl7.org/CodeSystem/claiminformationcategory"
+      } ]
+    },
+    "code" : {
+      "coding" : [ {
+        "code" : "21",
+        "display" : "BILLING FOR DENIAL NOTICE",
+        "system" : "https://bluebutton.cms.gov/fhir/CodeSystem/CLM-RLT-COND-CD"
+      } ]
+    },
+    "sequence" : 4
+  }, {
+    "category" : {
+      "coding" : [ {
         "code" : "admissionperiod",
         "system" : "http://hl7.org/fhir/us/carin-bb/CodeSystem/C4BBSupportingInfoType"
       } ]
     },
-    "sequence" : 4,
+    "sequence" : 5,
     "timingPeriod" : {
       "end" : "2021-10-03",
       "start" : "2021-09-27"
@@ -1106,7 +1126,7 @@
         "system" : "http://hl7.org/fhir/us/carin-bb/CodeSystem/C4BBSupportingInfoType"
       } ]
     },
-    "sequence" : 5,
+    "sequence" : 6,
     "timingDate" : "2021-10-03"
   }, {
     "category" : {
@@ -1120,7 +1140,7 @@
         "system" : "http://terminology.hl7.org/CodeSystem/claiminformationcategory"
       } ]
     },
-    "sequence" : 6,
+    "sequence" : 7,
     "timingDate" : "2021-10-03"
   }, {
     "category" : {
@@ -1134,7 +1154,7 @@
         "system" : "http://terminology.hl7.org/CodeSystem/claiminformationcategory"
       } ]
     },
-    "sequence" : 7,
+    "sequence" : 8,
     "timingDate" : "2021-10-03"
   }, {
     "category" : {
@@ -1148,7 +1168,7 @@
         "system" : "http://terminology.hl7.org/CodeSystem/claiminformationcategory"
       } ]
     },
-    "sequence" : 8,
+    "sequence" : 9,
     "timingDate" : "2021-10-03"
   }, {
     "category" : {
@@ -1162,7 +1182,7 @@
         "system" : "http://terminology.hl7.org/CodeSystem/claiminformationcategory"
       } ]
     },
-    "sequence" : 9,
+    "sequence" : 10,
     "timingDate" : "2021-10-03"
   }, {
     "category" : {
@@ -1176,7 +1196,7 @@
         "system" : "http://terminology.hl7.org/CodeSystem/claiminformationcategory"
       } ]
     },
-    "sequence" : 10,
+    "sequence" : 11,
     "timingDate" : "2021-10-03"
   } ],
   "total" : [ {
@@ -1921,13 +1941,8 @@
   }, {
     "category" : {
       "coding" : [ {
-<<<<<<< HEAD
-        "code" : "CLM_RLT_COND_CD",
-        "display" : "Claim Related Condition Code",
-=======
         "code" : "CLM_NRLN_RIC_CD",
         "display" : "Near Line Record Identification Code",
->>>>>>> 84ebc02d
         "system" : "https://bluebutton.cms.gov/fhir/CodeSystem/Supporting-Information"
       }, {
         "code" : "info",
@@ -1937,22 +1952,14 @@
     },
     "code" : {
       "coding" : [ {
-<<<<<<< HEAD
-        "code" : "21",
-        "display" : "BILLING FOR DENIAL NOTICE",
-        "system" : "https://bluebutton.cms.gov/fhir/CodeSystem/CLM-RLT-COND-CD"
-=======
         "code" : "M",
         "display" : "Part B DMEPOS claim record (processed by DME Regional Carrier)"
->>>>>>> 84ebc02d
       } ]
     },
     "sequence" : 4
   }, {
     "category" : {
       "coding" : [ {
-<<<<<<< HEAD
-=======
         "code" : "CLM_NRLN_RIC_CD",
         "display" : "Near Line Record Identification Code",
         "system" : "https://bluebutton.cms.gov/fhir/CodeSystem/Supporting-Information"
@@ -1973,16 +1980,11 @@
   }, {
     "category" : {
       "coding" : [ {
->>>>>>> 84ebc02d
         "code" : "admissionperiod",
         "system" : "http://hl7.org/fhir/us/carin-bb/CodeSystem/C4BBSupportingInfoType"
       } ]
     },
-<<<<<<< HEAD
-    "sequence" : 5,
-=======
     "sequence" : 6,
->>>>>>> 84ebc02d
     "timingPeriod" : {
       "end" : "2021-10-03",
       "start" : "2021-09-27"
@@ -1994,11 +1996,7 @@
         "system" : "http://hl7.org/fhir/us/carin-bb/CodeSystem/C4BBSupportingInfoType"
       } ]
     },
-<<<<<<< HEAD
-    "sequence" : 6,
-=======
     "sequence" : 7,
->>>>>>> 84ebc02d
     "timingDate" : "2021-10-03"
   }, {
     "category" : {
@@ -2012,11 +2010,7 @@
         "system" : "http://terminology.hl7.org/CodeSystem/claiminformationcategory"
       } ]
     },
-<<<<<<< HEAD
-    "sequence" : 7,
-=======
     "sequence" : 8,
->>>>>>> 84ebc02d
     "timingDate" : "2021-10-03"
   }, {
     "category" : {
@@ -2030,11 +2024,7 @@
         "system" : "http://terminology.hl7.org/CodeSystem/claiminformationcategory"
       } ]
     },
-<<<<<<< HEAD
-    "sequence" : 8,
-=======
     "sequence" : 9,
->>>>>>> 84ebc02d
     "timingDate" : "2021-10-03"
   }, {
     "category" : {
@@ -2048,11 +2038,7 @@
         "system" : "http://terminology.hl7.org/CodeSystem/claiminformationcategory"
       } ]
     },
-<<<<<<< HEAD
-    "sequence" : 9,
-=======
     "sequence" : 10,
->>>>>>> 84ebc02d
     "timingDate" : "2021-10-03"
   }, {
     "category" : {
@@ -2066,11 +2052,7 @@
         "system" : "http://terminology.hl7.org/CodeSystem/claiminformationcategory"
       } ]
     },
-<<<<<<< HEAD
-    "sequence" : 10,
-=======
     "sequence" : 11,
->>>>>>> 84ebc02d
     "timingDate" : "2021-10-03"
   }, {
     "category" : {
@@ -2084,11 +2066,7 @@
         "system" : "http://terminology.hl7.org/CodeSystem/claiminformationcategory"
       } ]
     },
-<<<<<<< HEAD
-    "sequence" : 11,
-=======
     "sequence" : 12,
->>>>>>> 84ebc02d
     "timingDate" : "2021-10-03"
   } ],
   "total" : [ {
