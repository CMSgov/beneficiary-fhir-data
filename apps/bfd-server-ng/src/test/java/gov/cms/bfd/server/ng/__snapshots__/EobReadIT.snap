gov.cms.bfd.server.ng.EobReadIT.eobReadPhase1=[
{
  "billablePeriod" : {
    "end" : "2021-10-03",
    "extension" : [ {
      "url" : "https://bluebutton.cms.gov/fhir/StructureDefinition/CLM-QUERY-CD",
      "valueCoding" : {
        "code" : "3",
        "system" : "https://bluebutton.cms.gov/fhir/CodeSystem/CLM-QUERY-CD"
      }
    } ],
    "start" : "2021-09-26"
  },
  "careTeam" : [ {
    "provider" : {
      "reference" : "#careteam-provider-line-1"
    },
    "role" : {
      "coding" : [ {
        "code" : "rendering",
        "display" : "Rendering provider",
        "system" : "http://hl7.org/fhir/us/carin-bb/CodeSystem/C4BBClaimCareTeamRole"
      } ]
    },
    "sequence" : 1
  }, {
    "provider" : {
      "reference" : "#careteam-provider-1"
    },
    "role" : {
      "coding" : [ {
        "code" : "attending",
        "display" : "Attending",
        "system" : "http://hl7.org/fhir/us/carin-bb/CodeSystem/C4BBClaimCareTeamRole"
      } ]
    },
    "sequence" : 1
  }, {
    "provider" : {
      "reference" : "#careteam-provider-2"
    },
    "role" : {
      "coding" : [ {
        "code" : "operating",
        "display" : "Operating",
        "system" : "http://hl7.org/fhir/us/carin-bb/CodeSystem/C4BBClaimCareTeamRole"
      } ]
    },
    "sequence" : 2
  }, {
    "provider" : {
      "reference" : "#careteam-provider-3"
    },
    "role" : {
      "coding" : [ {
        "code" : "otheroperating",
        "display" : "Other Operating",
        "system" : "http://hl7.org/fhir/us/carin-bb/CodeSystem/C4BBClaimCareTeamRole"
      } ]
    },
    "sequence" : 3
  }, {
    "provider" : {
      "reference" : "#careteam-provider-4"
    },
    "role" : {
      "coding" : [ {
        "code" : "rendering",
        "display" : "Rendering provider",
        "system" : "http://hl7.org/fhir/us/carin-bb/CodeSystem/C4BBClaimCareTeamRole"
      } ]
    },
    "sequence" : 4
  } ],
  "contained" : [ {
    "active" : true,
    "id" : "insurer-org",
    "meta" : {
      "profile" : [ "http://hl7.org/fhir/us/carin-bb/StructureDefinition/C4BB-Organization|2.1.0", "http://hl7.org/fhir/us/core/StructureDefinition/us-core-organization|6.1.0" ]
    },
    "name" : "Centers for Medicare and Medicaid Services",
    "resourceType" : "Organization"
  }, {
    "id" : "careteam-provider-line-1",
    "identifier" : [ {
      "system" : "http://hl7.org/fhir/sid/us-npi",
      "type" : {
        "coding" : [ {
          "code" : "NPI",
          "display" : "National provider identifier",
          "system" : "http://terminology.hl7.org/CodeSystem/v2-0203"
        } ]
      },
      "value" : "1558719914"
    } ],
    "meta" : {
      "profile" : [ "http://hl7.org/fhir/us/carin-bb/StructureDefinition/C4BB-Practitioner|2.1.0", "http://hl7.org/fhir/us/core/StructureDefinition/us-core-practitioner|6.1.0" ]
    },
    "name" : [ {
      "family" : "Rogers",
      "given" : [ "Gromit" ]
    } ],
    "resourceType" : "Practitioner"
  }, {
    "id" : "careteam-provider-1",
    "identifier" : [ {
      "system" : "http://hl7.org/fhir/sid/us-npi",
      "type" : {
        "coding" : [ {
          "code" : "NPI",
          "display" : "National provider identifier",
          "system" : "http://terminology.hl7.org/CodeSystem/v2-0203"
        } ]
      },
      "value" : "1437702123"
    } ],
    "meta" : {
      "profile" : [ "http://hl7.org/fhir/us/carin-bb/StructureDefinition/C4BB-Practitioner|2.1.0", "http://hl7.org/fhir/us/core/StructureDefinition/us-core-practitioner|6.1.0" ]
    },
    "name" : [ {
      "family" : "Stark",
      "given" : [ "Tony" ]
    } ],
    "resourceType" : "Practitioner"
  }, {
    "id" : "careteam-provider-2",
    "identifier" : [ {
      "system" : "http://hl7.org/fhir/sid/us-npi",
      "type" : {
        "coding" : [ {
          "code" : "NPI",
          "display" : "National provider identifier",
          "system" : "http://terminology.hl7.org/CodeSystem/v2-0203"
        } ]
      },
      "value" : "1942945159"
    } ],
    "meta" : {
      "profile" : [ "http://hl7.org/fhir/us/carin-bb/StructureDefinition/C4BB-Practitioner|2.1.0", "http://hl7.org/fhir/us/core/StructureDefinition/us-core-practitioner|6.1.0" ]
    },
    "name" : [ {
      "family" : "Garcia",
      "given" : [ "Indiana", "Victor" ]
    } ],
    "resourceType" : "Practitioner"
  }, {
    "id" : "careteam-provider-3",
    "identifier" : [ {
      "system" : "http://hl7.org/fhir/sid/us-npi",
      "type" : {
        "coding" : [ {
          "code" : "NPI",
          "display" : "National provider identifier",
          "system" : "http://terminology.hl7.org/CodeSystem/v2-0203"
        } ]
      },
      "value" : "1972944437"
    } ],
    "meta" : {
      "profile" : [ "http://hl7.org/fhir/us/carin-bb/StructureDefinition/C4BB-Practitioner|2.1.0", "http://hl7.org/fhir/us/core/StructureDefinition/us-core-practitioner|6.1.0" ]
    },
    "resourceType" : "Practitioner"
  }, {
    "id" : "careteam-provider-4",
    "identifier" : [ {
      "system" : "http://hl7.org/fhir/sid/us-npi",
      "type" : {
        "coding" : [ {
          "code" : "NPI",
          "display" : "National provider identifier",
          "system" : "http://terminology.hl7.org/CodeSystem/v2-0203"
        } ]
      },
      "value" : "1558719914"
    } ],
    "meta" : {
      "profile" : [ "http://hl7.org/fhir/us/carin-bb/StructureDefinition/C4BB-Practitioner|2.1.0", "http://hl7.org/fhir/us/core/StructureDefinition/us-core-practitioner|6.1.0" ]
    },
    "name" : [ {
      "family" : "Rogers",
      "given" : [ "Gromit" ]
    } ],
    "resourceType" : "Practitioner"
  } ],
  "created" : "2025-05-30T00:00:00+00:00",
  "extension" : [ {
    "url" : "https://bluebutton.cms.gov/fhir/StructureDefinition/CLM-CMS-PROC-DT",
    "valueDate" : "2021-10-03"
  }, {
    "url" : "https://bluebutton.cms.gov/fhir/StructureDefinition/CLM-CNTRCTR-NUM",
    "valueCoding" : {
      "code" : "01211",
      "system" : "https://bluebutton.cms.gov/fhir/CodeSystem/CLM-CNTRCTR-NUM"
    }
  }, {
    "url" : "https://bluebutton.cms.gov/fhir/StructureDefinition/CLM-DISP-CD",
    "valueCoding" : {
      "code" : "55",
      "system" : "https://bluebutton.cms.gov/fhir/CodeSystem/CLM-DISP-CD"
    }
  } ],
  "id" : "1071939711297",
  "identifier" : [ {
    "type" : {
      "coding" : [ {
        "code" : "uc",
        "display" : "Unique Claim ID",
        "system" : "http://hl7.org/fhir/us/carin-bb/CodeSystem/C4BBIdentifierType"
      } ]
    },
    "value" : "1071939711297"
  }, {
    "system" : "https://bluebutton.cms.gov/identifiers/CLM-CNTL-NUM",
    "value" : "67289832423923BIX"
  } ],
  "insurance" : [ {
    "coverage" : {
      "display" : "Part A"
    },
    "focal" : true
  } ],
  "insurer" : {
    "reference" : "#insurer-org"
  },
  "item" : [ {
    "adjudication" : [ {
      "amount" : {
        "currency" : "USD",
        "value" : 474.15
      },
      "category" : {
        "coding" : [ {
          "code" : "noncovered",
          "display" : "Noncovered",
          "system" : "http://hl7.org/fhir/us/carin-bb/CodeSystem/C4BBAdjudication"
        }, {
          "code" : "CLM_LINE_NCVRD_CHRG_AMT",
          "display" : "Revenue Center Non-Covered Charge Amount",
          "system" : "https://bluebutton.cms.gov/fhir/CodeSystem/Adjudication"
        } ]
      }
    }, {
      "amount" : {
        "currency" : "USD",
        "value" : 2.44
      },
      "category" : {
        "coding" : [ {
          "code" : "eligible",
          "display" : "Eligible Amount",
          "system" : "http://terminology.hl7.org/CodeSystem/adjudication"
        }, {
          "code" : "CLM_LINE_ALOWD_CHRG_AMT",
          "display" : "Line Allowed Charge Amount",
          "system" : "https://bluebutton.cms.gov/fhir/CodeSystem/Adjudication"
        } ]
      }
    }, {
      "amount" : {
        "currency" : "USD",
        "value" : 203.91
      },
      "category" : {
        "coding" : [ {
          "code" : "paidtoprovider",
          "display" : "Paid to provider",
          "system" : "http://hl7.org/fhir/us/carin-bb/CodeSystem/C4BBAdjudication"
        }, {
          "code" : "CLM_LINE_PRVDR_PMT_AMT",
          "display" : "Line Provider Payment Amount",
          "system" : "https://bluebutton.cms.gov/fhir/CodeSystem/Adjudication"
        } ]
      }
    }, {
      "amount" : {
        "currency" : "USD",
        "value" : 1.89
      },
      "category" : {
        "coding" : [ {
          "code" : "paidbypatient",
          "display" : "Paid by patient",
          "system" : "http://hl7.org/fhir/us/carin-bb/CodeSystem/C4BBAdjudication"
        }, {
          "code" : "CLM_LINE_BENE_PMT_AMT",
          "display" : "Revenue Center Patient Responsibility Payment Amount",
          "system" : "https://bluebutton.cms.gov/fhir/CodeSystem/Adjudication"
        } ]
      }
    }, {
      "amount" : {
        "currency" : "USD",
        "value" : 4.06
      },
      "category" : {
        "coding" : [ {
          "code" : "paidtopatient",
          "display" : "Paid to patient",
          "system" : "http://hl7.org/fhir/us/carin-bb/CodeSystem/C4BBAdjudication"
        }, {
          "code" : "CLM_LINE_BENE_PD_AMT",
          "display" : "Revenue Center Payment Amount to Beneficiary",
          "system" : "https://bluebutton.cms.gov/fhir/CodeSystem/Adjudication"
        } ]
      }
    }, {
      "amount" : {
        "currency" : "USD",
        "value" : 2.68
      },
      "category" : {
        "coding" : [ {
          "code" : "benefit",
          "display" : "Benefit Amount",
          "system" : "http://terminology.hl7.org/CodeSystem/adjudication"
        }, {
          "code" : "CLM_LINE_CVRD_PD_AMT",
          "display" : "Revenue Center Payment Amount",
          "system" : "https://bluebutton.cms.gov/fhir/CodeSystem/Adjudication"
        } ]
      }
    }, {
      "amount" : {
        "currency" : "USD",
        "value" : 0.61
      },
      "category" : {
        "coding" : [ {
          "code" : "deductible",
          "display" : "Deductible",
          "system" : "http://terminology.hl7.org/CodeSystem/adjudication"
        }, {
          "code" : "CLM_LINE_MDCR_DDCTBL_AMT",
          "display" : "Revenue Center Cash Deductible Amount",
          "system" : "https://bluebutton.cms.gov/fhir/CodeSystem/Adjudication"
        } ]
      }
    } ],
    "modifier" : [ {
      "coding" : [ {
        "code" : "PC",
        "system" : "https://www.cms.gov/Medicare/Coding/HCPCSReleaseCodeSets"
      }, {
        "code" : "23",
        "system" : "http://www.ama-assn.org/go/cpt"
      } ]
    } ],
    "productOrService" : {
      "coding" : [ {
        "code" : "J2270",
        "system" : "https://www.cms.gov/Medicare/Coding/HCPCSReleaseCodeSets"
      } ]
    },
    "quantity" : {
      "value" : 4.75
    },
    "revenue" : {
      "coding" : [ {
        "code" : "0929",
        "display" : "OTHER DIAGNOSTIC SERVICES - OTHER DIAGNOSTIC SERVICE",
        "system" : "https://bluebutton.cms.gov/fhir/CodeSystem/CLM-REV-CNTR-CD"
      }, {
        "code" : "0929",
        "system" : "https://www.nubc.org/CodeSystem/RevenueCodes"
      } ]
    },
    "sequence" : 1,
    "servicedDate" : "2024-03-04"
  } ],
  "meta" : {
    "lastUpdated" : "9999-12-31T00:00:00.000+00:00",
    "source" : "FISS",
    "tag" : [ {
      "code" : "PartiallyAdjudicated",
      "system" : "https://bluebutton.cms.gov/fhir/CodeSystem/Adjudication-Status"
    } ]
  },
  "outcome" : "partial",
  "patient" : {
    "reference" : "Patient/405764107"
  },
  "payment" : {
    "amount" : {
      "currency" : "USD",
      "value" : 625244.33
    }
  },
  "resourceType" : "ExplanationOfBenefit",
  "status" : "active",
  "supportingInfo" : [ {
    "category" : {
      "coding" : [ {
        "code" : "CLM_BLOOD_PT_FRNSH_QTY",
        "display" : "Blood Pints Furnished Quantity",
        "system" : "https://bluebutton.cms.gov/fhir/CodeSystem/Supporting-Information"
      }, {
        "code" : "info",
        "display" : "Information",
        "system" : "http://terminology.hl7.org/CodeSystem/claiminformationcategory"
      } ]
    },
    "sequence" : 1,
    "valueQuantity" : {
      "code" : "[pt_us]",
      "system" : "http://unitsofmeasure.org",
      "unit" : "pint",
      "value" : 0
    }
  }, {
    "category" : {
      "coding" : [ {
        "code" : "CLM_NCH_PRMRY_PYR_CD",
        "display" : "NCH Primary Payer Code",
        "system" : "https://bluebutton.cms.gov/fhir/CodeSystem/Supporting-Information"
      }, {
        "code" : "info",
        "display" : "Information",
        "system" : "http://terminology.hl7.org/CodeSystem/claiminformationcategory"
      } ]
    },
    "code" : {
      "coding" : [ {
        "code" : "L",
        "system" : "https://bluebutton.cms.gov/fhir/CodeSystem/CLM-NCH-PRMRY-PYR-CD"
      } ]
    },
    "sequence" : 2
  }, {
    "category" : {
      "coding" : [ {
        "code" : "typeofbill",
        "system" : "http://hl7.org/fhir/us/carin-bb/CodeSystem/C4BBSupportingInfoType"
      } ]
    },
    "code" : {
      "coding" : [ {
        "code" : "033X",
        "system" : "https://www.nubc.org/CodeSystem/TypeOfBill"
      }, {
        "code" : "3",
        "system" : "https://bluebutton.cms.gov/fhir/CodeSystem/CLM-BILL-FAC-TYPE-CD"
      }, {
        "code" : "33",
        "system" : "https://bluebutton.cms.gov/fhir/CodeSystem/CLM-BILL-CLSFCTN-CD"
      }, {
        "code" : "33X",
        "system" : "https://bluebutton.cms.gov/fhir/CodeSystem/CLM-BILL-FREQ-CD"
      } ]
    },
    "sequence" : 3
  }, {
    "category" : {
      "coding" : [ {
        "code" : "admissionperiod",
        "system" : "http://hl7.org/fhir/us/carin-bb/CodeSystem/C4BBSupportingInfoType"
      } ]
    },
    "sequence" : 4,
    "timingPeriod" : {
      "end" : "2021-10-03",
      "start" : "2021-09-27"
    }
  }, {
    "category" : {
      "coding" : [ {
        "code" : "clmrecvddate",
        "system" : "http://hl7.org/fhir/us/carin-bb/CodeSystem/C4BBSupportingInfoType"
      } ]
    },
    "sequence" : 5,
    "timingDate" : "2021-10-03"
  }, {
    "category" : {
      "coding" : [ {
        "code" : "CLM_NCH_WKLY_PROC_DT",
        "display" : "Weekly Process Date",
        "system" : "https://bluebutton.cms.gov/fhir/CodeSystem/Supporting-Information"
      }, {
        "code" : "info",
        "display" : "Information",
        "system" : "http://terminology.hl7.org/CodeSystem/claiminformationcategory"
      } ]
    },
    "sequence" : 6,
    "timingDate" : "2021-10-03"
  }, {
    "category" : {
      "coding" : [ {
        "code" : "CLM_ACTV_CARE_THRU_DT",
        "display" : "Covered Care Through Date",
        "system" : "https://bluebutton.cms.gov/fhir/CodeSystem/Supporting-Information"
      }, {
        "code" : "info",
        "display" : "Information",
        "system" : "http://terminology.hl7.org/CodeSystem/claiminformationcategory"
      } ]
    },
    "sequence" : 7,
    "timingDate" : "2021-10-03"
  }, {
    "category" : {
      "coding" : [ {
        "code" : "CLM_NCVRD_FROM_DT",
        "display" : "Noncovered Stay From Date",
        "system" : "https://bluebutton.cms.gov/fhir/CodeSystem/Supporting-Information"
      }, {
        "code" : "info",
        "display" : "Information",
        "system" : "http://terminology.hl7.org/CodeSystem/claiminformationcategory"
      } ]
    },
    "sequence" : 8,
    "timingDate" : "2021-10-03"
  }, {
    "category" : {
      "coding" : [ {
        "code" : "CLM_NCVRD_THRU_DT",
        "display" : "Noncovered Stay Through Date",
        "system" : "https://bluebutton.cms.gov/fhir/CodeSystem/Supporting-Information"
      }, {
        "code" : "info",
        "display" : "Information",
        "system" : "http://terminology.hl7.org/CodeSystem/claiminformationcategory"
      } ]
    },
    "sequence" : 9,
    "timingDate" : "2021-10-03"
  }, {
    "category" : {
      "coding" : [ {
        "code" : "CLM_MDCR_EXHSTD_DT",
        "display" : "Medicare Benefits Exhausted Date",
        "system" : "https://bluebutton.cms.gov/fhir/CodeSystem/Supporting-Information"
      }, {
        "code" : "info",
        "display" : "Information",
        "system" : "http://terminology.hl7.org/CodeSystem/claiminformationcategory"
      } ]
    },
    "sequence" : 10,
    "timingDate" : "2021-10-03"
  } ],
  "total" : [ {
    "amount" : {
      "currency" : "USD",
      "value" : 82490.8515625
    },
    "category" : {
      "coding" : [ {
        "code" : "eligible",
        "display" : "Allowed Amount",
        "system" : "http://terminology.hl7.org/CodeSystem/adjudication"
      }, {
        "code" : "CLM_ALOWD_CHRG_AMT",
        "display" : "Total Allowed Charge Amount",
        "system" : "https://bluebutton.cms.gov/fhir/CodeSystem/Adjudication"
      } ]
    }
  }, {
    "amount" : {
      "currency" : "USD",
      "value" : 815173.125
    },
    "category" : {
      "coding" : [ {
        "code" : "submitted",
        "display" : "Submitted Amount",
        "system" : "http://terminology.hl7.org/CodeSystem/adjudication"
      }, {
        "code" : "CLM_SBMT_CHRG_AMT",
        "display" : "Total Submitted Charge Amount",
        "system" : "https://bluebutton.cms.gov/fhir/CodeSystem/Adjudication"
      } ]
    }
  }, {
    "amount" : {
      "currency" : "USD",
      "value" : 450536.56
    },
    "category" : {
      "coding" : [ {
        "code" : "paidbypatient",
        "display" : "Paid by patient",
        "system" : "http://hl7.org/fhir/us/carin-bb/CodeSystem/C4BBAdjudication"
      }, {
        "code" : "CLM_BENE_PMT_AMT",
        "display" : "Revenue Center Patient Responsibility Payment Amount",
        "system" : "https://bluebutton.cms.gov/fhir/CodeSystem/Adjudication"
      } ]
    }
  }, {
    "amount" : {
      "currency" : "USD",
      "value" : 0.0
    },
    "category" : {
      "coding" : [ {
        "code" : "paidtoprovider",
        "display" : "Paid to provider",
        "system" : "http://hl7.org/fhir/us/carin-bb/CodeSystem/C4BBAdjudication"
      }, {
        "code" : "CLM_PRVDR_PMT_AMT",
        "display" : "Provider Payment Amount",
        "system" : "https://bluebutton.cms.gov/fhir/CodeSystem/Adjudication"
      } ]
    }
  } ],
  "type" : {
    "coding" : [ {
      "code" : "1013",
      "display" : "013X MEDICARE SS HOSPITAL OUTPATIENT - PHASE 1",
      "system" : "https://bluebutton.cms.gov/fhir/CodeSystem/CLM-TYPE-CD"
    } ]
  },
  "use" : "claim"
}
]


gov.cms.bfd.server.ng.EobReadIT.eobReadPhase2=[
{
  "billablePeriod" : {
    "end" : "2021-10-03",
    "extension" : [ {
      "url" : "https://bluebutton.cms.gov/fhir/StructureDefinition/CLM-QUERY-CD",
      "valueCoding" : {
        "code" : "3",
        "system" : "https://bluebutton.cms.gov/fhir/CodeSystem/CLM-QUERY-CD"
      }
    } ],
    "start" : "2021-09-26"
  },
  "careTeam" : [ {
    "provider" : {
      "reference" : "#careteam-provider-line-1"
    },
    "role" : {
      "coding" : [ {
        "code" : "rendering",
        "display" : "Rendering provider",
        "system" : "http://hl7.org/fhir/us/carin-bb/CodeSystem/C4BBClaimCareTeamRole"
      } ]
    },
    "sequence" : 1
  }, {
    "provider" : {
      "reference" : "#careteam-provider-1"
    },
    "role" : {
      "coding" : [ {
        "code" : "attending",
        "display" : "Attending",
        "system" : "http://hl7.org/fhir/us/carin-bb/CodeSystem/C4BBClaimCareTeamRole"
      } ]
    },
    "sequence" : 1
  }, {
    "provider" : {
      "reference" : "#careteam-provider-2"
    },
    "role" : {
      "coding" : [ {
        "code" : "operating",
        "display" : "Operating",
        "system" : "http://hl7.org/fhir/us/carin-bb/CodeSystem/C4BBClaimCareTeamRole"
      } ]
    },
    "sequence" : 2
  }, {
    "provider" : {
      "reference" : "#careteam-provider-3"
    },
    "role" : {
      "coding" : [ {
        "code" : "otheroperating",
        "display" : "Other Operating",
        "system" : "http://hl7.org/fhir/us/carin-bb/CodeSystem/C4BBClaimCareTeamRole"
      } ]
    },
    "sequence" : 3
  }, {
    "provider" : {
      "reference" : "#careteam-provider-4"
    },
    "role" : {
      "coding" : [ {
        "code" : "rendering",
        "display" : "Rendering provider",
        "system" : "http://hl7.org/fhir/us/carin-bb/CodeSystem/C4BBClaimCareTeamRole"
      } ]
    },
    "sequence" : 4
  } ],
  "contained" : [ {
    "active" : true,
    "id" : "insurer-org",
    "meta" : {
      "profile" : [ "http://hl7.org/fhir/us/carin-bb/StructureDefinition/C4BB-Organization|2.1.0", "http://hl7.org/fhir/us/core/StructureDefinition/us-core-organization|6.1.0" ]
    },
    "name" : "Centers for Medicare and Medicaid Services",
    "resourceType" : "Organization"
  }, {
    "id" : "careteam-provider-line-1",
    "identifier" : [ {
      "system" : "http://hl7.org/fhir/sid/us-npi",
      "type" : {
        "coding" : [ {
          "code" : "NPI",
          "display" : "National provider identifier",
          "system" : "http://terminology.hl7.org/CodeSystem/v2-0203"
        } ]
      },
      "value" : "1558719914"
    } ],
    "meta" : {
      "profile" : [ "http://hl7.org/fhir/us/carin-bb/StructureDefinition/C4BB-Practitioner|2.1.0", "http://hl7.org/fhir/us/core/StructureDefinition/us-core-practitioner|6.1.0" ]
    },
    "name" : [ {
      "family" : "Rogers",
      "given" : [ "Gromit" ]
    } ],
    "resourceType" : "Practitioner"
  }, {
    "id" : "careteam-provider-1",
    "identifier" : [ {
      "system" : "http://hl7.org/fhir/sid/us-npi",
      "type" : {
        "coding" : [ {
          "code" : "NPI",
          "display" : "National provider identifier",
          "system" : "http://terminology.hl7.org/CodeSystem/v2-0203"
        } ]
      },
      "value" : "1437702123"
    } ],
    "meta" : {
      "profile" : [ "http://hl7.org/fhir/us/carin-bb/StructureDefinition/C4BB-Practitioner|2.1.0", "http://hl7.org/fhir/us/core/StructureDefinition/us-core-practitioner|6.1.0" ]
    },
    "name" : [ {
      "family" : "Stark",
      "given" : [ "Tony" ]
    } ],
    "resourceType" : "Practitioner"
  }, {
    "id" : "careteam-provider-2",
    "identifier" : [ {
      "system" : "http://hl7.org/fhir/sid/us-npi",
      "type" : {
        "coding" : [ {
          "code" : "NPI",
          "display" : "National provider identifier",
          "system" : "http://terminology.hl7.org/CodeSystem/v2-0203"
        } ]
      },
      "value" : "1942945159"
    } ],
    "meta" : {
      "profile" : [ "http://hl7.org/fhir/us/carin-bb/StructureDefinition/C4BB-Practitioner|2.1.0", "http://hl7.org/fhir/us/core/StructureDefinition/us-core-practitioner|6.1.0" ]
    },
    "name" : [ {
      "family" : "Garcia",
      "given" : [ "Indiana", "Victor" ]
    } ],
    "resourceType" : "Practitioner"
  }, {
    "id" : "careteam-provider-3",
    "identifier" : [ {
      "system" : "http://hl7.org/fhir/sid/us-npi",
      "type" : {
        "coding" : [ {
          "code" : "NPI",
          "display" : "National provider identifier",
          "system" : "http://terminology.hl7.org/CodeSystem/v2-0203"
        } ]
      },
      "value" : "1972944437"
    } ],
    "meta" : {
      "profile" : [ "http://hl7.org/fhir/us/carin-bb/StructureDefinition/C4BB-Practitioner|2.1.0", "http://hl7.org/fhir/us/core/StructureDefinition/us-core-practitioner|6.1.0" ]
    },
    "resourceType" : "Practitioner"
  }, {
    "id" : "careteam-provider-4",
    "identifier" : [ {
      "system" : "http://hl7.org/fhir/sid/us-npi",
      "type" : {
        "coding" : [ {
          "code" : "NPI",
          "display" : "National provider identifier",
          "system" : "http://terminology.hl7.org/CodeSystem/v2-0203"
        } ]
      },
      "value" : "1558719914"
    } ],
    "meta" : {
      "profile" : [ "http://hl7.org/fhir/us/carin-bb/StructureDefinition/C4BB-Practitioner|2.1.0", "http://hl7.org/fhir/us/core/StructureDefinition/us-core-practitioner|6.1.0" ]
    },
    "name" : [ {
      "family" : "Rogers",
      "given" : [ "Gromit" ]
    } ],
    "resourceType" : "Practitioner"
  } ],
  "created" : "2025-05-30T00:00:00+00:00",
  "extension" : [ {
    "url" : "https://bluebutton.cms.gov/fhir/StructureDefinition/CLM-CMS-PROC-DT",
    "valueDate" : "2021-10-03"
  }, {
    "url" : "https://bluebutton.cms.gov/fhir/StructureDefinition/CLM-CNTRCTR-NUM",
    "valueCoding" : {
      "code" : "01211",
      "system" : "https://bluebutton.cms.gov/fhir/CodeSystem/CLM-CNTRCTR-NUM"
    }
  }, {
    "url" : "https://bluebutton.cms.gov/fhir/StructureDefinition/CLM-DISP-CD",
    "valueCoding" : {
      "code" : "55",
      "system" : "https://bluebutton.cms.gov/fhir/CodeSystem/CLM-DISP-CD"
    }
  } ],
  "id" : "1071939711298",
  "identifier" : [ {
    "type" : {
      "coding" : [ {
        "code" : "uc",
        "display" : "Unique Claim ID",
        "system" : "http://hl7.org/fhir/us/carin-bb/CodeSystem/C4BBIdentifierType"
      } ]
    },
    "value" : "1071939711298"
  }, {
    "system" : "https://bluebutton.cms.gov/identifiers/CLM-CNTL-NUM",
    "value" : "67289832423923BIX"
  } ],
  "insurance" : [ {
    "coverage" : {
      "display" : "Part A"
    },
    "focal" : true
  } ],
  "insurer" : {
    "reference" : "#insurer-org"
  },
  "item" : [ {
    "adjudication" : [ {
      "amount" : {
        "currency" : "USD",
        "value" : 474.15
      },
      "category" : {
        "coding" : [ {
          "code" : "noncovered",
          "display" : "Noncovered",
          "system" : "http://hl7.org/fhir/us/carin-bb/CodeSystem/C4BBAdjudication"
        }, {
          "code" : "CLM_LINE_NCVRD_CHRG_AMT",
          "display" : "Revenue Center Non-Covered Charge Amount",
          "system" : "https://bluebutton.cms.gov/fhir/CodeSystem/Adjudication"
        } ]
      }
    }, {
      "amount" : {
        "currency" : "USD",
        "value" : 2.44
      },
      "category" : {
        "coding" : [ {
          "code" : "eligible",
          "display" : "Eligible Amount",
          "system" : "http://terminology.hl7.org/CodeSystem/adjudication"
        }, {
          "code" : "CLM_LINE_ALOWD_CHRG_AMT",
          "display" : "Line Allowed Charge Amount",
          "system" : "https://bluebutton.cms.gov/fhir/CodeSystem/Adjudication"
        } ]
      }
    }, {
      "amount" : {
        "currency" : "USD",
        "value" : 203.91
      },
      "category" : {
        "coding" : [ {
          "code" : "paidtoprovider",
          "display" : "Paid to provider",
          "system" : "http://hl7.org/fhir/us/carin-bb/CodeSystem/C4BBAdjudication"
        }, {
          "code" : "CLM_LINE_PRVDR_PMT_AMT",
          "display" : "Line Provider Payment Amount",
          "system" : "https://bluebutton.cms.gov/fhir/CodeSystem/Adjudication"
        } ]
      }
    }, {
      "amount" : {
        "currency" : "USD",
        "value" : 1.89
      },
      "category" : {
        "coding" : [ {
          "code" : "paidbypatient",
          "display" : "Paid by patient",
          "system" : "http://hl7.org/fhir/us/carin-bb/CodeSystem/C4BBAdjudication"
        }, {
          "code" : "CLM_LINE_BENE_PMT_AMT",
          "display" : "Revenue Center Patient Responsibility Payment Amount",
          "system" : "https://bluebutton.cms.gov/fhir/CodeSystem/Adjudication"
        } ]
      }
    }, {
      "amount" : {
        "currency" : "USD",
        "value" : 4.06
      },
      "category" : {
        "coding" : [ {
          "code" : "paidtopatient",
          "display" : "Paid to patient",
          "system" : "http://hl7.org/fhir/us/carin-bb/CodeSystem/C4BBAdjudication"
        }, {
          "code" : "CLM_LINE_BENE_PD_AMT",
          "display" : "Revenue Center Payment Amount to Beneficiary",
          "system" : "https://bluebutton.cms.gov/fhir/CodeSystem/Adjudication"
        } ]
      }
    }, {
      "amount" : {
        "currency" : "USD",
        "value" : 2.68
      },
      "category" : {
        "coding" : [ {
          "code" : "benefit",
          "display" : "Benefit Amount",
          "system" : "http://terminology.hl7.org/CodeSystem/adjudication"
        }, {
          "code" : "CLM_LINE_CVRD_PD_AMT",
          "display" : "Revenue Center Payment Amount",
          "system" : "https://bluebutton.cms.gov/fhir/CodeSystem/Adjudication"
        } ]
      }
    }, {
      "amount" : {
        "currency" : "USD",
        "value" : 0.61
      },
      "category" : {
        "coding" : [ {
          "code" : "deductible",
          "display" : "Deductible",
          "system" : "http://terminology.hl7.org/CodeSystem/adjudication"
        }, {
          "code" : "CLM_LINE_MDCR_DDCTBL_AMT",
          "display" : "Revenue Center Cash Deductible Amount",
          "system" : "https://bluebutton.cms.gov/fhir/CodeSystem/Adjudication"
        } ]
      }
    } ],
    "modifier" : [ {
      "coding" : [ {
        "code" : "PC",
        "system" : "https://www.cms.gov/Medicare/Coding/HCPCSReleaseCodeSets"
      }, {
        "code" : "23",
        "system" : "http://www.ama-assn.org/go/cpt"
      } ]
    } ],
    "productOrService" : {
      "coding" : [ {
        "code" : "J2270",
        "system" : "https://www.cms.gov/Medicare/Coding/HCPCSReleaseCodeSets"
      } ]
    },
    "quantity" : {
      "value" : 4.75
    },
    "revenue" : {
      "coding" : [ {
        "code" : "0929",
        "display" : "OTHER DIAGNOSTIC SERVICES - OTHER DIAGNOSTIC SERVICE",
        "system" : "https://bluebutton.cms.gov/fhir/CodeSystem/CLM-REV-CNTR-CD"
      }, {
        "code" : "0929",
        "system" : "https://www.nubc.org/CodeSystem/RevenueCodes"
      } ]
    },
    "sequence" : 1,
    "servicedDate" : "2021-12-21"
  } ],
  "meta" : {
    "lastUpdated" : "9999-12-31T00:00:00.000+00:00",
    "source" : "FISS",
    "tag" : [ {
      "code" : "PartiallyAdjudicated",
      "system" : "https://bluebutton.cms.gov/fhir/CodeSystem/Adjudication-Status"
    } ]
  },
  "outcome" : "queued",
  "patient" : {
    "reference" : "Patient/405764107"
  },
  "payment" : {
    "amount" : {
      "currency" : "USD",
      "value" : 625244.33
    }
  },
  "resourceType" : "ExplanationOfBenefit",
  "status" : "active",
  "supportingInfo" : [ {
    "category" : {
      "coding" : [ {
        "code" : "CLM_BLOOD_PT_FRNSH_QTY",
        "display" : "Blood Pints Furnished Quantity",
        "system" : "https://bluebutton.cms.gov/fhir/CodeSystem/Supporting-Information"
      }, {
        "code" : "info",
        "display" : "Information",
        "system" : "http://terminology.hl7.org/CodeSystem/claiminformationcategory"
      } ]
    },
    "sequence" : 1,
    "valueQuantity" : {
      "code" : "[pt_us]",
      "system" : "http://unitsofmeasure.org",
      "unit" : "pint",
      "value" : 0
    }
  }, {
    "category" : {
      "coding" : [ {
        "code" : "CLM_NCH_PRMRY_PYR_CD",
        "display" : "NCH Primary Payer Code",
        "system" : "https://bluebutton.cms.gov/fhir/CodeSystem/Supporting-Information"
      }, {
        "code" : "info",
        "display" : "Information",
        "system" : "http://terminology.hl7.org/CodeSystem/claiminformationcategory"
      } ]
    },
    "code" : {
      "coding" : [ {
        "code" : "L",
        "system" : "https://bluebutton.cms.gov/fhir/CodeSystem/CLM-NCH-PRMRY-PYR-CD"
      } ]
    },
    "sequence" : 2
  }, {
    "category" : {
      "coding" : [ {
        "code" : "typeofbill",
        "system" : "http://hl7.org/fhir/us/carin-bb/CodeSystem/C4BBSupportingInfoType"
      } ]
    },
    "code" : {
      "coding" : [ {
        "code" : "033X",
        "system" : "https://www.nubc.org/CodeSystem/TypeOfBill"
      }, {
        "code" : "3",
        "system" : "https://bluebutton.cms.gov/fhir/CodeSystem/CLM-BILL-FAC-TYPE-CD"
      }, {
        "code" : "33",
        "system" : "https://bluebutton.cms.gov/fhir/CodeSystem/CLM-BILL-CLSFCTN-CD"
      }, {
        "code" : "33X",
        "system" : "https://bluebutton.cms.gov/fhir/CodeSystem/CLM-BILL-FREQ-CD"
      } ]
    },
    "sequence" : 3
  }, {
    "category" : {
      "coding" : [ {
        "code" : "admissionperiod",
        "system" : "http://hl7.org/fhir/us/carin-bb/CodeSystem/C4BBSupportingInfoType"
      } ]
    },
    "sequence" : 4,
    "timingPeriod" : {
      "end" : "2021-10-03",
      "start" : "2021-09-27"
    }
  }, {
    "category" : {
      "coding" : [ {
        "code" : "clmrecvddate",
        "system" : "http://hl7.org/fhir/us/carin-bb/CodeSystem/C4BBSupportingInfoType"
      } ]
    },
    "sequence" : 5,
    "timingDate" : "2021-10-03"
  }, {
    "category" : {
      "coding" : [ {
        "code" : "CLM_NCH_WKLY_PROC_DT",
        "display" : "Weekly Process Date",
        "system" : "https://bluebutton.cms.gov/fhir/CodeSystem/Supporting-Information"
      }, {
        "code" : "info",
        "display" : "Information",
        "system" : "http://terminology.hl7.org/CodeSystem/claiminformationcategory"
      } ]
    },
    "sequence" : 6,
    "timingDate" : "2021-10-03"
  }, {
    "category" : {
      "coding" : [ {
        "code" : "CLM_ACTV_CARE_THRU_DT",
        "display" : "Covered Care Through Date",
        "system" : "https://bluebutton.cms.gov/fhir/CodeSystem/Supporting-Information"
      }, {
        "code" : "info",
        "display" : "Information",
        "system" : "http://terminology.hl7.org/CodeSystem/claiminformationcategory"
      } ]
    },
    "sequence" : 7,
    "timingDate" : "2021-10-03"
  }, {
    "category" : {
      "coding" : [ {
        "code" : "CLM_NCVRD_FROM_DT",
        "display" : "Noncovered Stay From Date",
        "system" : "https://bluebutton.cms.gov/fhir/CodeSystem/Supporting-Information"
      }, {
        "code" : "info",
        "display" : "Information",
        "system" : "http://terminology.hl7.org/CodeSystem/claiminformationcategory"
      } ]
    },
    "sequence" : 8,
    "timingDate" : "2021-10-03"
  }, {
    "category" : {
      "coding" : [ {
        "code" : "CLM_NCVRD_THRU_DT",
        "display" : "Noncovered Stay Through Date",
        "system" : "https://bluebutton.cms.gov/fhir/CodeSystem/Supporting-Information"
      }, {
        "code" : "info",
        "display" : "Information",
        "system" : "http://terminology.hl7.org/CodeSystem/claiminformationcategory"
      } ]
    },
    "sequence" : 9,
    "timingDate" : "2021-10-03"
  }, {
    "category" : {
      "coding" : [ {
        "code" : "CLM_MDCR_EXHSTD_DT",
        "display" : "Medicare Benefits Exhausted Date",
        "system" : "https://bluebutton.cms.gov/fhir/CodeSystem/Supporting-Information"
      }, {
        "code" : "info",
        "display" : "Information",
        "system" : "http://terminology.hl7.org/CodeSystem/claiminformationcategory"
      } ]
    },
    "sequence" : 10,
    "timingDate" : "2021-10-03"
  }, {
    "category" : {
      "coding" : [ {
        "code" : "CLM_QLFY_STAY_FROM_DT",
        "display" : "Qualified Stay From Date",
        "system" : "https://bluebutton.cms.gov/fhir/CodeSystem/Supporting-Information"
      }, {
        "code" : "info",
        "display" : "Information",
        "system" : "http://terminology.hl7.org/CodeSystem/claiminformationcategory"
      } ]
    },
    "sequence" : 11,
    "timingDate" : "9999-12-31"
  }, {
    "category" : {
      "coding" : [ {
        "code" : "CLM_QLFY_STAY_THRU_DT",
        "display" : "Qualified Stay Thru Date",
        "system" : "https://bluebutton.cms.gov/fhir/CodeSystem/Supporting-Information"
      }, {
        "code" : "info",
        "display" : "Information",
        "system" : "http://terminology.hl7.org/CodeSystem/claiminformationcategory"
      } ]
    },
    "sequence" : 12,
    "timingDate" : "9999-12-31"
  } ],
  "total" : [ {
    "amount" : {
      "currency" : "USD",
      "value" : 82490.8515625
    },
    "category" : {
      "coding" : [ {
        "code" : "eligible",
        "display" : "Allowed Amount",
        "system" : "http://terminology.hl7.org/CodeSystem/adjudication"
      }, {
        "code" : "CLM_ALOWD_CHRG_AMT",
        "display" : "Total Allowed Charge Amount",
        "system" : "https://bluebutton.cms.gov/fhir/CodeSystem/Adjudication"
      } ]
    }
  }, {
    "amount" : {
      "currency" : "USD",
      "value" : 815173.125
    },
    "category" : {
      "coding" : [ {
        "code" : "submitted",
        "display" : "Submitted Amount",
        "system" : "http://terminology.hl7.org/CodeSystem/adjudication"
      }, {
        "code" : "CLM_SBMT_CHRG_AMT",
        "display" : "Total Submitted Charge Amount",
        "system" : "https://bluebutton.cms.gov/fhir/CodeSystem/Adjudication"
      } ]
    }
  }, {
    "amount" : {
      "currency" : "USD",
      "value" : 450536.56
    },
    "category" : {
      "coding" : [ {
        "code" : "paidbypatient",
        "display" : "Paid by patient",
        "system" : "http://hl7.org/fhir/us/carin-bb/CodeSystem/C4BBAdjudication"
      }, {
        "code" : "CLM_BENE_PMT_AMT",
        "display" : "Revenue Center Patient Responsibility Payment Amount",
        "system" : "https://bluebutton.cms.gov/fhir/CodeSystem/Adjudication"
      } ]
    }
  }, {
    "amount" : {
      "currency" : "USD",
      "value" : 0.0
    },
    "category" : {
      "coding" : [ {
        "code" : "paidtoprovider",
        "display" : "Paid to provider",
        "system" : "http://hl7.org/fhir/us/carin-bb/CodeSystem/C4BBAdjudication"
      }, {
        "code" : "CLM_PRVDR_PMT_AMT",
        "display" : "Provider Payment Amount",
        "system" : "https://bluebutton.cms.gov/fhir/CodeSystem/Adjudication"
      } ]
    }
  } ],
  "type" : {
    "coding" : [ {
      "code" : "2013",
      "display" : "013X MEDICARE SS HOSPITAL OUTPATIENT",
      "system" : "https://bluebutton.cms.gov/fhir/CodeSystem/CLM-TYPE-CD"
    } ]
  },
  "use" : "claim"
}
]


gov.cms.bfd.server.ng.EobReadIT.eobReadProfessionalClaim=[
{
  "benefitBalance" : [ {
    "category" : {
      "coding" : [ {
        "code" : "1",
        "display" : "Medical Care",
        "system" : "http://terminology.hl7.org/CodeSystem/ex-benefitcategory"
      } ]
    },
    "financial" : [ {
      "type" : {
        "coding" : [ {
          "code" : "CLM_MDCR_DDCTBL_AMT",
          "display" : "Beneficiary Part B Deductible Amount",
          "system" : "https://bluebutton.cms.gov/fhir/CodeSystem/Benefit-Balance"
        } ]
      },
      "usedMoney" : {
        "currency" : "USD",
        "value" : 924.67
      }
    } ]
  } ],
  "billablePeriod" : {
    "end" : "2022-10-25",
    "extension" : [ {
      "url" : "https://bluebutton.cms.gov/fhir/StructureDefinition/CLM-QUERY-CD",
      "valueCoding" : {
        "code" : "1",
        "system" : "https://bluebutton.cms.gov/fhir/CodeSystem/CLM-QUERY-CD"
      }
    } ],
    "start" : "2022-10-18"
  },
  "careTeam" : [ {
    "provider" : {
      "reference" : "#careteam-provider-line-1"
    },
    "role" : {
      "coding" : [ {
        "code" : "rendering",
        "display" : "Rendering provider",
        "system" : "http://hl7.org/fhir/us/carin-bb/CodeSystem/C4BBClaimCareTeamRole"
      } ]
    },
    "sequence" : 1
  }, {
    "provider" : {
      "reference" : "#careteam-provider-1"
    },
    "role" : {
      "coding" : [ {
        "code" : "attending",
        "display" : "Attending",
        "system" : "http://hl7.org/fhir/us/carin-bb/CodeSystem/C4BBClaimCareTeamRole"
      } ]
    },
    "sequence" : 1
  }, {
    "provider" : {
      "reference" : "#careteam-provider-2"
    },
    "role" : {
      "coding" : [ {
        "code" : "operating",
        "display" : "Operating",
        "system" : "http://hl7.org/fhir/us/carin-bb/CodeSystem/C4BBClaimCareTeamRole"
      } ]
    },
    "sequence" : 2
  }, {
    "provider" : {
      "reference" : "#careteam-provider-3"
    },
    "role" : {
      "coding" : [ {
        "code" : "otheroperating",
        "display" : "Other Operating",
        "system" : "http://hl7.org/fhir/us/carin-bb/CodeSystem/C4BBClaimCareTeamRole"
      } ]
    },
    "sequence" : 3
  }, {
    "provider" : {
      "reference" : "#careteam-provider-4"
    },
    "role" : {
      "coding" : [ {
        "code" : "rendering",
        "display" : "Rendering provider",
        "system" : "http://hl7.org/fhir/us/carin-bb/CodeSystem/C4BBClaimCareTeamRole"
      } ]
    },
    "sequence" : 4
  }, {
    "provider" : {
      "reference" : "#careteam-provider-5"
    },
    "role" : {
      "coding" : [ {
        "code" : "referring",
        "display" : "Referring provider",
        "system" : "http://hl7.org/fhir/us/carin-bb/CodeSystem/C4BBClaimCareTeamRole"
      } ]
    },
    "sequence" : 5
  } ],
  "contained" : [ {
    "active" : true,
    "id" : "insurer-org",
    "meta" : {
      "profile" : [ "http://hl7.org/fhir/us/carin-bb/StructureDefinition/C4BB-Organization|2.1.0", "http://hl7.org/fhir/us/core/StructureDefinition/us-core-organization|6.1.0" ]
    },
    "name" : "Centers for Medicare and Medicaid Services",
    "resourceType" : "Organization"
  }, {
    "extension" : [ {
      "url" : "https://bluebutton.cms.gov/fhir/StructureDefinition/CLM-RNDRG-PRVDR-PRTCPTG-CD",
      "valueCoding" : {
        "code" : "1",
        "system" : "https://bluebutton.cms.gov/fhir/CodeSystem/CLM-RNDRG-PRVDR-PRTCPTG-CD"
      }
    }, {
      "url" : "https://bluebutton.cms.gov/fhir/StructureDefinition/CLM-PRVDR-TYPE-CD",
      "valueCoding" : {
        "code" : "5",
        "system" : "https://bluebutton.cms.gov/fhir/CodeSystem/CLM-PRVDR-TYPE-CD"
      }
    } ],
    "id" : "careteam-provider-line-1",
    "identifier" : [ {
      "system" : "http://hl7.org/fhir/sid/us-npi",
      "type" : {
        "coding" : [ {
          "code" : "NPI",
          "display" : "National provider identifier",
          "system" : "http://terminology.hl7.org/CodeSystem/v2-0203"
        } ]
      },
      "value" : "1558719914"
    }, {
      "system" : "urn:oid:2.16.840.1.113883.4.4",
      "type" : {
        "coding" : [ {
          "code" : "TAX",
          "system" : "http://terminology.hl7.org/CodeSystem/v2-0203"
        } ]
      },
      "value" : "1928347912"
    } ],
    "meta" : {
      "profile" : [ "http://hl7.org/fhir/us/carin-bb/StructureDefinition/C4BB-Practitioner|2.1.0", "http://hl7.org/fhir/us/core/StructureDefinition/us-core-practitioner|6.1.0" ]
    },
    "name" : [ {
      "family" : "Rogers",
      "given" : [ "Gromit" ]
    } ],
    "resourceType" : "Practitioner"
  }, {
    "code" : {
      "coding" : [ {
        "code" : "718-7",
        "display" : "Hemoglobin [Mass/volume] in Blood",
        "system" : "http://terminology.hl7.org/NamingSystem/CLIA"
      } ]
    },
    "id" : "1",
    "performer" : [ {
      "identifier" : {
        "system" : "http://terminology.hl7.org/NamingSystem/CLIA",
        "value" : "22D2222222"
      }
    } ],
    "resourceType" : "Observation",
    "status" : "final",
    "valueQuantity" : {
      "code" : "g/dL",
      "system" : "http://unitsofmeasure.org",
      "unit" : "g/dL",
      "value" : 2.3
    }
  }, {
    "address" : [ {
      "postalCode" : "79928"
    } ],
    "id" : "practitioner-billing",
    "identifier" : [ {
      "system" : "http://hl7.org/fhir/sid/us-npi",
      "type" : {
        "coding" : [ {
          "code" : "NPI",
          "display" : "National provider identifier",
          "system" : "http://terminology.hl7.org/CodeSystem/v2-0203"
        } ]
      },
      "value" : "1093792350"
    } ],
    "meta" : {
      "profile" : [ "http://hl7.org/fhir/us/carin-bb/StructureDefinition/C4BB-Practitioner|2.1.0", "http://hl7.org/fhir/us/core/StructureDefinition/us-core-practitioner|6.1.0" ]
    },
    "name" : [ {
      "family" : "Potter",
      "given" : [ "Harry" ]
    } ],
    "resourceType" : "Practitioner"
  }, {
    "id" : "careteam-provider-1",
    "identifier" : [ {
      "system" : "http://hl7.org/fhir/sid/us-npi",
      "type" : {
        "coding" : [ {
          "code" : "NPI",
          "display" : "National provider identifier",
          "system" : "http://terminology.hl7.org/CodeSystem/v2-0203"
        } ]
      },
      "value" : "1942945159"
    } ],
    "meta" : {
      "profile" : [ "http://hl7.org/fhir/us/carin-bb/StructureDefinition/C4BB-Practitioner|2.1.0", "http://hl7.org/fhir/us/core/StructureDefinition/us-core-practitioner|6.1.0" ]
    },
    "name" : [ {
      "family" : "Garcia",
      "given" : [ "Indiana", "Victor" ]
    } ],
    "resourceType" : "Practitioner"
  }, {
    "id" : "careteam-provider-2",
    "identifier" : [ {
      "system" : "http://hl7.org/fhir/sid/us-npi",
      "type" : {
        "coding" : [ {
          "code" : "NPI",
          "display" : "National provider identifier",
          "system" : "http://terminology.hl7.org/CodeSystem/v2-0203"
        } ]
      },
      "value" : "1023051596"
    } ],
    "meta" : {
      "profile" : [ "http://hl7.org/fhir/us/carin-bb/StructureDefinition/C4BB-Practitioner|2.1.0", "http://hl7.org/fhir/us/core/StructureDefinition/us-core-practitioner|6.1.0" ]
    },
    "name" : [ {
      "family" : "Granger",
      "given" : [ "Hermion" ]
    } ],
    "resourceType" : "Practitioner"
  }, {
    "id" : "careteam-provider-3",
    "identifier" : [ {
      "system" : "http://hl7.org/fhir/sid/us-npi",
      "type" : {
        "coding" : [ {
          "code" : "NPI",
          "display" : "National provider identifier",
          "system" : "http://terminology.hl7.org/CodeSystem/v2-0203"
        } ]
      },
      "value" : "1003488552"
    } ],
    "meta" : {
      "profile" : [ "http://hl7.org/fhir/us/carin-bb/StructureDefinition/C4BB-Practitioner|2.1.0", "http://hl7.org/fhir/us/core/StructureDefinition/us-core-practitioner|6.1.0" ]
    },
    "name" : [ {
      "family" : "Addams",
      "given" : [ "Wednesday", "Wednesday" ]
    } ],
    "resourceType" : "Practitioner"
  }, {
    "id" : "careteam-provider-4",
    "identifier" : [ {
      "system" : "http://hl7.org/fhir/sid/us-npi",
      "type" : {
        "coding" : [ {
          "code" : "NPI",
          "display" : "National provider identifier",
          "system" : "http://terminology.hl7.org/CodeSystem/v2-0203"
        } ]
      },
      "value" : "1558719914"
    } ],
    "meta" : {
      "profile" : [ "http://hl7.org/fhir/us/carin-bb/StructureDefinition/C4BB-Practitioner|2.1.0", "http://hl7.org/fhir/us/core/StructureDefinition/us-core-practitioner|6.1.0" ]
    },
    "name" : [ {
      "family" : "Rogers",
      "given" : [ "Gromit" ]
    } ],
    "resourceType" : "Practitioner"
  }, {
    "id" : "careteam-provider-5",
    "identifier" : [ {
      "system" : "http://hl7.org/fhir/sid/us-npi",
      "type" : {
        "coding" : [ {
          "code" : "NPI",
          "display" : "National provider identifier",
          "system" : "http://terminology.hl7.org/CodeSystem/v2-0203"
        } ]
      },
      "value" : "1720749690"
    } ],
    "meta" : {
      "profile" : [ "http://hl7.org/fhir/us/carin-bb/StructureDefinition/C4BB-Practitioner|2.1.0", "http://hl7.org/fhir/us/core/StructureDefinition/us-core-practitioner|6.1.0" ]
    },
    "name" : [ {
      "family" : "Stark",
      "given" : [ "Tony" ]
    } ],
    "resourceType" : "Practitioner"
  } ],
  "created" : "2025-08-15T00:00:00+00:00",
  "diagnosis" : [ {
    "diagnosisCodeableConcept" : {
      "coding" : [ {
        "code" : "250.00",
        "system" : "http://hl7.org/fhir/sid/icd-9-cm"
      } ]
    },
    "sequence" : 1,
    "type" : [ {
      "coding" : [ {
        "code" : "externalcauseofinjury",
        "system" : "http://hl7.org/fhir/us/carin-bb/CodeSystem/C4BBClaimDiagnosisType"
      } ]
    } ]
  }, {
    "diagnosisCodeableConcept" : {
      "coding" : [ {
        "code" : "E888.9",
        "system" : "http://hl7.org/fhir/sid/icd-9-cm"
      } ]
    },
    "onAdmission" : {
      "coding" : [ {
        "code" : "Y",
        "system" : "https://www.cms.gov/Medicare/Medicare-Fee-for-Service-Payment/HospitalAcqCond/Coding"
      } ]
    },
    "sequence" : 2,
    "type" : [ {
      "coding" : [ {
        "code" : "externalcauseofinjury",
        "system" : "http://hl7.org/fhir/us/carin-bb/CodeSystem/C4BBClaimDiagnosisType"
      } ]
    } ]
  }, {
    "diagnosisCodeableConcept" : {
      "coding" : [ {
        "code" : "304.95",
        "system" : "http://hl7.org/fhir/sid/icd-9-cm"
      } ]
    },
    "onAdmission" : {
      "coding" : [ {
        "code" : "Y",
        "system" : "https://www.cms.gov/Medicare/Medicare-Fee-for-Service-Payment/HospitalAcqCond/Coding"
      } ]
    },
    "sequence" : 3,
    "type" : [ {
      "coding" : [ {
        "code" : "principal",
        "system" : "http://terminology.hl7.org/CodeSystem/ex-diagnosistype"
      } ]
    } ]
  }, {
    "diagnosisCodeableConcept" : {
      "coding" : [ {
        "code" : "V10.05",
        "system" : "http://hl7.org/fhir/sid/icd-9-cm"
      } ]
    },
    "sequence" : 4,
    "type" : [ {
      "coding" : [ {
        "code" : "principal",
        "system" : "http://terminology.hl7.org/CodeSystem/ex-diagnosistype"
      } ]
    } ]
  } ],
  "extension" : [ {
    "url" : "https://bluebutton.cms.gov/fhir/StructureDefinition/CLM-CARR-PMT-DNL-CD",
    "valueCoding" : {
      "code" : "00",
      "display" : "MEDICARE SECONDARY PAYER (MSP) COST AVOIDED - COORDINATOR OF BENEFITS (COB) CONTRACTOR 11100",
      "system" : "https://bluebutton.cms.gov/fhir/StructureDefinition/CLM-CARR-PMT-DNL-CD"
    }
  }, {
    "url" : "https://bluebutton.cms.gov/fhir/StructureDefinition/CLM-CLNCL-TRIL-NUM",
    "valueString" : "5201"
  }, {
    "url" : "https://bluebutton.cms.gov/fhir/StructureDefinition/CLM-CMS-PROC-DT",
    "valueDate" : "2021-10-03"
  }, {
    "url" : "https://bluebutton.cms.gov/fhir/StructureDefinition/CLM-CNTRCTR-NUM",
    "valueCoding" : {
      "code" : "04011",
      "system" : "https://bluebutton.cms.gov/fhir/CodeSystem/CLM-CNTRCTR-NUM"
    }
  }, {
    "url" : "https://bluebutton.cms.gov/fhir/StructureDefinition/CLM-MDCR-PRFNL-PRVDR-ASGNMT-SW",
    "valueCoding" : {
      "code" : "N",
      "display" : "Non-assigned claim",
      "system" : "https://bluebutton.cms.gov/fhir/StructureDefinition/CLM-MDCR-PRFNL-PRVDR-ASGNMT-SW"
    }
  } ],
  "id" : "3351266481401",
  "identifier" : [ {
    "type" : {
      "coding" : [ {
        "code" : "uc",
        "display" : "Unique Claim ID",
        "system" : "http://hl7.org/fhir/us/carin-bb/CodeSystem/C4BBIdentifierType"
      } ]
    },
    "value" : "3351266481401"
  }, {
    "system" : "https://bluebutton.cms.gov/identifiers/CLM-CNTL-NUM",
    "value" : "28977596005798RIF"
  } ],
  "insurance" : [ {
    "coverage" : {
      "display" : "Part A"
    },
    "focal" : true
  } ],
  "insurer" : {
    "reference" : "#insurer-org"
  },
  "item" : [ {
    "adjudication" : [ {
      "amount" : {
        "currency" : "USD",
        "value" : 474.15
      },
      "category" : {
        "coding" : [ {
          "code" : "noncovered",
          "display" : "Noncovered",
          "system" : "http://hl7.org/fhir/us/carin-bb/CodeSystem/C4BBAdjudication"
        }, {
          "code" : "CLM_LINE_NCVRD_CHRG_AMT",
          "display" : "Revenue Center Non-Covered Charge Amount",
          "system" : "https://bluebutton.cms.gov/fhir/CodeSystem/Adjudication"
        } ]
      }
    }, {
      "amount" : {
        "currency" : "USD",
        "value" : 2.44
      },
      "category" : {
        "coding" : [ {
          "code" : "eligible",
          "display" : "Eligible Amount",
          "system" : "http://terminology.hl7.org/CodeSystem/adjudication"
        }, {
          "code" : "CLM_LINE_ALOWD_CHRG_AMT",
          "display" : "Line Allowed Charge Amount",
          "system" : "https://bluebutton.cms.gov/fhir/CodeSystem/Adjudication"
        } ]
      }
    }, {
      "amount" : {
        "currency" : "USD",
        "value" : 203.91
      },
      "category" : {
        "coding" : [ {
          "code" : "paidtoprovider",
          "display" : "Paid to provider",
          "system" : "http://hl7.org/fhir/us/carin-bb/CodeSystem/C4BBAdjudication"
        }, {
          "code" : "CLM_LINE_PRVDR_PMT_AMT",
          "display" : "Line Provider Payment Amount",
          "system" : "https://bluebutton.cms.gov/fhir/CodeSystem/Adjudication"
        } ]
      }
    }, {
      "amount" : {
        "currency" : "USD",
        "value" : 1.89
      },
      "category" : {
        "coding" : [ {
          "code" : "paidbypatient",
          "display" : "Paid by patient",
          "system" : "http://hl7.org/fhir/us/carin-bb/CodeSystem/C4BBAdjudication"
        }, {
          "code" : "CLM_LINE_BENE_PMT_AMT",
          "display" : "Revenue Center Patient Responsibility Payment Amount",
          "system" : "https://bluebutton.cms.gov/fhir/CodeSystem/Adjudication"
        } ]
      }
    }, {
      "amount" : {
        "currency" : "USD",
        "value" : 4.06
      },
      "category" : {
        "coding" : [ {
          "code" : "paidtopatient",
          "display" : "Paid to patient",
          "system" : "http://hl7.org/fhir/us/carin-bb/CodeSystem/C4BBAdjudication"
        }, {
          "code" : "CLM_LINE_BENE_PD_AMT",
          "display" : "Revenue Center Payment Amount to Beneficiary",
          "system" : "https://bluebutton.cms.gov/fhir/CodeSystem/Adjudication"
        } ]
      }
    }, {
      "amount" : {
        "currency" : "USD",
        "value" : 2.68
      },
      "category" : {
        "coding" : [ {
          "code" : "benefit",
          "display" : "Benefit Amount",
          "system" : "http://terminology.hl7.org/CodeSystem/adjudication"
        }, {
          "code" : "CLM_LINE_CVRD_PD_AMT",
          "display" : "Revenue Center Payment Amount",
          "system" : "https://bluebutton.cms.gov/fhir/CodeSystem/Adjudication"
        } ]
      }
    }, {
      "amount" : {
        "currency" : "USD",
        "value" : 0.61
      },
      "category" : {
        "coding" : [ {
          "code" : "deductible",
          "display" : "Deductible",
          "system" : "http://terminology.hl7.org/CodeSystem/adjudication"
        }, {
          "code" : "CLM_LINE_MDCR_DDCTBL_AMT",
          "display" : "Revenue Center Cash Deductible Amount",
          "system" : "https://bluebutton.cms.gov/fhir/CodeSystem/Adjudication"
        } ]
      }
    } ],
    "modifier" : [ {
      "coding" : [ {
        "code" : "PC",
        "system" : "https://www.cms.gov/Medicare/Coding/HCPCSReleaseCodeSets"
      }, {
        "code" : "23",
        "system" : "http://www.ama-assn.org/go/cpt"
      } ]
    } ],
    "productOrService" : {
      "coding" : [ {
        "code" : "J2270",
        "system" : "https://www.cms.gov/Medicare/Coding/HCPCSReleaseCodeSets"
      } ]
    },
    "quantity" : {
      "value" : 4.75
    },
    "revenue" : {
      "coding" : [ {
        "code" : "0929",
        "display" : "OTHER DIAGNOSTIC SERVICES - OTHER DIAGNOSTIC SERVICE",
        "system" : "https://bluebutton.cms.gov/fhir/CodeSystem/CLM-REV-CNTR-CD"
      }, {
        "code" : "0929",
        "system" : "https://www.nubc.org/CodeSystem/RevenueCodes"
      } ]
    },
    "sequence" : 1,
    "servicedDate" : "2021-12-21"
  } ],
  "meta" : {
    "lastUpdated" : "9999-12-31T00:00:00.000+00:00",
    "profile" : [ "http://hl7.org/fhir/us/carin-bb/StructureDefinition/C4BB-ExplanationOfBenefit-Professional-NonClinician|2.1.0" ],
    "source" : "NationalClaimsHistory",
    "tag" : [ {
      "code" : "Adjudicated",
      "system" : "https://bluebutton.cms.gov/fhir/CodeSystem/Adjudication-Status"
    } ]
  },
  "outcome" : "complete",
  "patient" : {
    "reference" : "Patient/405764107"
  },
  "payment" : {
    "amount" : {
      "currency" : "USD",
      "value" : 448471.81
    }
  },
  "provider" : {
    "reference" : "#practitioner-billing"
  },
  "resourceType" : "ExplanationOfBenefit",
  "status" : "active",
  "supportingInfo" : [ {
    "category" : {
      "coding" : [ {
        "code" : "CLM_BLOOD_PT_FRNSH_QTY",
        "display" : "Blood Pints Furnished Quantity",
        "system" : "https://bluebutton.cms.gov/fhir/CodeSystem/Supporting-Information"
      }, {
        "code" : "info",
        "display" : "Information",
        "system" : "http://terminology.hl7.org/CodeSystem/claiminformationcategory"
      } ]
    },
    "sequence" : 1,
    "valueQuantity" : {
      "code" : "[pt_us]",
      "system" : "http://unitsofmeasure.org",
      "unit" : "pint",
      "value" : 0
    }
  }, {
    "category" : {
      "coding" : [ {
        "code" : "CLM_NCH_PRMRY_PYR_CD",
        "display" : "NCH Primary Payer Code",
        "system" : "https://bluebutton.cms.gov/fhir/CodeSystem/Supporting-Information"
      }, {
        "code" : "info",
        "display" : "Information",
        "system" : "http://terminology.hl7.org/CodeSystem/claiminformationcategory"
      } ]
    },
    "code" : {
      "coding" : [ {
        "code" : "C",
        "system" : "https://bluebutton.cms.gov/fhir/CodeSystem/CLM-NCH-PRMRY-PYR-CD"
      } ]
    },
    "sequence" : 2
  }, {
    "category" : {
      "coding" : [ {
        "code" : "typeofbill",
        "system" : "http://hl7.org/fhir/us/carin-bb/CodeSystem/C4BBSupportingInfoType"
      } ]
    },
    "code" : {
      "coding" : [ {
        "code" : "0141",
        "system" : "https://www.nubc.org/CodeSystem/TypeOfBill"
      }, {
        "code" : "1",
        "system" : "https://bluebutton.cms.gov/fhir/CodeSystem/CLM-BILL-FAC-TYPE-CD"
      }, {
        "code" : "14",
        "system" : "https://bluebutton.cms.gov/fhir/CodeSystem/CLM-BILL-CLSFCTN-CD"
      }, {
        "code" : "141",
        "system" : "https://bluebutton.cms.gov/fhir/CodeSystem/CLM-BILL-FREQ-CD"
      } ]
    },
    "sequence" : 3
  }, {
    "category" : {
      "coding" : [ {
        "code" : "CLM_NRLN_RIC_CD",
        "display" : "Near Line Record Identification Code",
        "system" : "https://bluebutton.cms.gov/fhir/CodeSystem/Supporting-Information"
      }, {
        "code" : "info",
        "display" : "Information",
        "system" : "http://terminology.hl7.org/CodeSystem/claiminformationcategory"
      } ]
    },
    "code" : {
      "coding" : [ {
        "code" : "M",
        "display" : "Part B DMEPOS claim record (processed by DME Regional Carrier)"
      } ]
    },
    "sequence" : 4
  }, {
    "category" : {
      "coding" : [ {
        "code" : "CLM_NRLN_RIC_CD",
        "display" : "Near Line Record Identification Code",
        "system" : "https://bluebutton.cms.gov/fhir/CodeSystem/Supporting-Information"
      }, {
        "code" : "info",
        "display" : "Information",
        "system" : "http://terminology.hl7.org/CodeSystem/claiminformationcategory"
      } ]
    },
    "code" : {
      "coding" : [ {
        "code" : "V",
        "display" : "Part A institutional claim record (inpatient [IP], skilled nursing facility [SNF], hospice [HOS], or home health agency [HHA])."
      } ]
    },
    "sequence" : 5
  }, {
    "category" : {
      "coding" : [ {
        "code" : "admissionperiod",
        "system" : "http://hl7.org/fhir/us/carin-bb/CodeSystem/C4BBSupportingInfoType"
      } ]
    },
    "sequence" : 6,
    "timingPeriod" : {
      "end" : "2021-10-03",
      "start" : "2021-09-27"
    }
  }, {
    "category" : {
      "coding" : [ {
        "code" : "clmrecvddate",
        "system" : "http://hl7.org/fhir/us/carin-bb/CodeSystem/C4BBSupportingInfoType"
      } ]
    },
    "sequence" : 7,
    "timingDate" : "2021-10-03"
  }, {
    "category" : {
      "coding" : [ {
        "code" : "CLM_NCH_WKLY_PROC_DT",
        "display" : "Weekly Process Date",
        "system" : "https://bluebutton.cms.gov/fhir/CodeSystem/Supporting-Information"
      }, {
        "code" : "info",
        "display" : "Information",
        "system" : "http://terminology.hl7.org/CodeSystem/claiminformationcategory"
      } ]
    },
    "sequence" : 8,
    "timingDate" : "2021-10-03"
  }, {
    "category" : {
      "coding" : [ {
        "code" : "CLM_ACTV_CARE_THRU_DT",
        "display" : "Covered Care Through Date",
        "system" : "https://bluebutton.cms.gov/fhir/CodeSystem/Supporting-Information"
      }, {
        "code" : "info",
        "display" : "Information",
        "system" : "http://terminology.hl7.org/CodeSystem/claiminformationcategory"
      } ]
    },
    "sequence" : 9,
    "timingDate" : "2021-10-03"
  }, {
    "category" : {
      "coding" : [ {
        "code" : "CLM_NCVRD_FROM_DT",
        "display" : "Noncovered Stay From Date",
        "system" : "https://bluebutton.cms.gov/fhir/CodeSystem/Supporting-Information"
      }, {
        "code" : "info",
        "display" : "Information",
        "system" : "http://terminology.hl7.org/CodeSystem/claiminformationcategory"
      } ]
    },
    "sequence" : 10,
    "timingDate" : "2021-10-03"
  }, {
    "category" : {
      "coding" : [ {
        "code" : "CLM_NCVRD_THRU_DT",
        "display" : "Noncovered Stay Through Date",
        "system" : "https://bluebutton.cms.gov/fhir/CodeSystem/Supporting-Information"
      }, {
        "code" : "info",
        "display" : "Information",
        "system" : "http://terminology.hl7.org/CodeSystem/claiminformationcategory"
      } ]
    },
    "sequence" : 11,
    "timingDate" : "2021-10-03"
  }, {
    "category" : {
      "coding" : [ {
        "code" : "CLM_MDCR_EXHSTD_DT",
        "display" : "Medicare Benefits Exhausted Date",
        "system" : "https://bluebutton.cms.gov/fhir/CodeSystem/Supporting-Information"
      }, {
        "code" : "info",
        "display" : "Information",
        "system" : "http://terminology.hl7.org/CodeSystem/claiminformationcategory"
      } ]
    },
    "sequence" : 12,
    "timingDate" : "2021-10-03"
<<<<<<< HEAD
  }, {
    "category" : {
      "coding" : [ {
        "code" : "CLM_QLFY_STAY_FROM_DT",
        "display" : "Qualified Stay From Date",
        "system" : "https://bluebutton.cms.gov/fhir/CodeSystem/Supporting-Information"
      }, {
        "code" : "info",
        "display" : "Information",
        "system" : "http://terminology.hl7.org/CodeSystem/claiminformationcategory"
      } ]
    },
    "sequence" : 13,
    "timingDate" : "9999-12-31"
  }, {
    "category" : {
      "coding" : [ {
        "code" : "CLM_QLFY_STAY_THRU_DT",
        "display" : "Qualified Stay Thru Date",
        "system" : "https://bluebutton.cms.gov/fhir/CodeSystem/Supporting-Information"
      }, {
        "code" : "info",
        "display" : "Information",
        "system" : "http://terminology.hl7.org/CodeSystem/claiminformationcategory"
      } ]
    },
    "sequence" : 14,
    "timingDate" : "9999-12-31"
=======
>>>>>>> a209c0dc
  } ],
  "total" : [ {
    "amount" : {
      "currency" : "USD",
      "value" : 30.299999237060547
    },
    "category" : {
      "coding" : [ {
        "code" : "eligible",
        "display" : "Allowed Amount",
        "system" : "http://terminology.hl7.org/CodeSystem/adjudication"
      }, {
        "code" : "CLM_ALOWD_CHRG_AMT",
        "display" : "Total Allowed Charge Amount",
        "system" : "https://bluebutton.cms.gov/fhir/CodeSystem/Adjudication"
      } ]
    }
  }, {
    "amount" : {
      "currency" : "USD",
      "value" : 84909.1484375
    },
    "category" : {
      "coding" : [ {
        "code" : "submitted",
        "display" : "Submitted Amount",
        "system" : "http://terminology.hl7.org/CodeSystem/adjudication"
      }, {
        "code" : "CLM_SBMT_CHRG_AMT",
        "display" : "Total Submitted Charge Amount",
        "system" : "https://bluebutton.cms.gov/fhir/CodeSystem/Adjudication"
      } ]
    }
  }, {
    "amount" : {
      "currency" : "USD",
      "value" : 12.23
    },
    "category" : {
      "coding" : [ {
        "code" : "paidbypatient",
        "display" : "Paid by patient",
        "system" : "http://hl7.org/fhir/us/carin-bb/CodeSystem/C4BBAdjudication"
      }, {
        "code" : "CLM_BENE_PMT_AMT",
        "display" : "Revenue Center Patient Responsibility Payment Amount",
        "system" : "https://bluebutton.cms.gov/fhir/CodeSystem/Adjudication"
      } ]
    }
  }, {
    "amount" : {
      "currency" : "USD",
      "value" : 21.31
    },
    "category" : {
      "coding" : [ {
        "code" : "paidtoprovider",
        "display" : "Paid to provider",
        "system" : "http://hl7.org/fhir/us/carin-bb/CodeSystem/C4BBAdjudication"
      }, {
        "code" : "CLM_PRVDR_PMT_AMT",
        "display" : "Provider Payment Amount",
        "system" : "https://bluebutton.cms.gov/fhir/CodeSystem/Adjudication"
      } ]
    }
  }, {
    "amount" : {
      "currency" : "USD",
      "value" : 334.24
    },
    "category" : {
      "coding" : [ {
        "code" : "paidtoprovider",
        "display" : "Paid to provider",
        "system" : "http://hl7.org/fhir/us/carin-bb/CodeSystem/C4BBAdjudication"
      }, {
        "code" : "CLM_MDCR_PRFNL_PRMRY_PYR_AMT",
        "display" : "Primary Payer Paid Amount",
        "system" : "https://bluebutton.cms.gov/fhir/CodeSystem/Adjudication"
      } ]
    }
  } ],
  "type" : {
    "coding" : [ {
      "code" : "71",
      "display" : "MEDICARE PART B PROFESSIONAL PHYSICIAN/SUPPLIER CLAIM (NON-DMEPOS)",
      "system" : "https://bluebutton.cms.gov/fhir/CodeSystem/CLM-TYPE-CD"
    }, {
      "code" : "professional",
      "system" : "http://terminology.hl7.org/CodeSystem/claim-type"
    } ]
  },
  "use" : "claim"
}
]


gov.cms.bfd.server.ng.EobReadIT.eobReadValidLong=[
{
  "adjudication" : [ {
    "category" : {
      "coding" : [ {
        "code" : "benefitpaymentstatus",
        "display" : "Benefit Payment Status",
        "system" : "http://hl7.org/fhir/us/carin-bb/CodeSystem/C4BBAdjudicationDiscriminator"
      } ]
    },
    "extension" : [ {
      "url" : "https://bluebutton.cms.gov/fhir/StructureDefinition/CLM-MDCR-IP-PPS-DRG-WT-NUM",
      "valueDecimal" : 0.57
    } ],
    "reason" : {
      "coding" : [ {
        "code" : "other",
        "display" : "Other",
        "system" : "http://hl7.org/fhir/us/carin-bb/CodeSystem/C4BBPayerAdjudicationStatus"
      } ]
    }
  } ],
  "benefitBalance" : [ {
    "category" : {
      "coding" : [ {
        "code" : "1",
        "display" : "Medical Care",
        "system" : "http://terminology.hl7.org/CodeSystem/ex-benefitcategory"
      } ]
    },
    "financial" : [ {
      "type" : {
        "coding" : [ {
          "code" : "CLM_MDCR_DDCTBL_AMT",
          "display" : "Beneficiary Part B Deductible Amount",
          "system" : "https://bluebutton.cms.gov/fhir/CodeSystem/Benefit-Balance"
        } ]
      },
      "usedMoney" : {
        "currency" : "USD",
        "value" : 776.87
      }
    }, {
      "type" : {
        "coding" : [ {
          "code" : "CLM_MDCR_COINSRNC_AMT",
          "display" : "Beneficiary Part A Coinsurance Liability Amount",
          "system" : "https://bluebutton.cms.gov/fhir/CodeSystem/Benefit-Balance"
        } ]
      },
      "usedMoney" : {
        "currency" : "USD",
        "value" : 0.83
      }
    }, {
      "type" : {
        "coding" : [ {
          "code" : "CLM_BLOOD_LBLTY_AMT",
          "display" : "Beneficiary Blood Deductible Liability Amount",
          "system" : "https://bluebutton.cms.gov/fhir/CodeSystem/Benefit-Balance"
        } ]
      },
      "usedMoney" : {
        "currency" : "USD",
        "value" : 8.66
      }
    }, {
      "type" : {
        "coding" : [ {
          "code" : "CLM_NCVRD_CHRG_AMT",
          "display" : "Inpatient(or other Part A) Non-covered Charge Amount",
          "system" : "https://bluebutton.cms.gov/fhir/CodeSystem/Benefit-Balance"
        } ]
      },
      "usedMoney" : {
        "currency" : "USD",
        "value" : 189928.8
      }
    }, {
      "type" : {
        "coding" : [ {
          "code" : "CLM_MDCR_IP_LRD_USE_CNT",
          "display" : "Beneficiary Medicare Lifetime Reserve Days (LRD) Used Count",
          "system" : "https://bluebutton.cms.gov/fhir/CodeSystem/Benefit-Balance"
        } ]
      },
      "usedUnsignedInt" : 5
    }, {
      "type" : {
        "coding" : [ {
          "code" : "CLM_MDCR_HHA_TOT_VISIT_CNT",
          "display" : "Claim HHA Total Visit Count.",
          "system" : "https://bluebutton.cms.gov/fhir/CodeSystem/Benefit-Balance"
        } ]
      },
      "usedUnsignedInt" : 2
    }, {
      "type" : {
        "coding" : [ {
          "code" : "CLM_MDCR_HOSPC_PRD_CNT",
          "display" : "Beneficiary's Hospice Period Count.",
          "system" : "https://bluebutton.cms.gov/fhir/CodeSystem/Benefit-Balance"
        } ]
      },
      "usedUnsignedInt" : 1
    }, {
      "type" : {
        "coding" : [ {
          "code" : "CLM_INSTNL_MDCR_COINS_DAY_CNT",
          "display" : "Beneficiary Total Coinsurance Days Count",
          "system" : "https://bluebutton.cms.gov/fhir/CodeSystem/Benefit-Balance"
        } ]
      },
      "usedUnsignedInt" : 2
    }, {
      "type" : {
        "coding" : [ {
          "code" : "CLM_INSTNL_CVRD_DAY_CNT",
          "display" : "Claim Medicare Utilization Day Count",
          "system" : "https://bluebutton.cms.gov/fhir/CodeSystem/Benefit-Balance"
        } ]
      },
      "usedUnsignedInt" : 1
    }, {
      "type" : {
        "coding" : [ {
          "code" : "CLM_INSTNL_PER_DIEM_AMT",
          "display" : "Claim Pass Thru Per Diem Amount",
          "system" : "https://bluebutton.cms.gov/fhir/CodeSystem/Benefit-Balance"
        } ]
      },
      "usedMoney" : {
        "currency" : "USD",
        "value" : 180.23
      }
    }, {
      "type" : {
        "coding" : [ {
          "code" : "CLM_MDCR_INSTNL_BENE_PD_AMT",
          "display" : "The amount paid, from the Medicare trust fund, to the beneficiary for the services reported on the claim.",
          "system" : "https://bluebutton.cms.gov/fhir/CodeSystem/Benefit-Balance"
        } ]
      },
      "usedMoney" : {
        "currency" : "USD",
        "value" : 1128.8
      }
    }, {
      "type" : {
        "coding" : [ {
          "code" : "CLM_MDCR_IP_PPS_DSPRPRTNT_AMT",
          "display" : "Claim PPS Capital Disproportionate Share Amount",
          "system" : "https://bluebutton.cms.gov/fhir/CodeSystem/Benefit-Balance"
        } ]
      },
      "usedMoney" : {
        "currency" : "USD",
        "value" : 3140.05
      }
    }, {
      "type" : {
        "coding" : [ {
          "code" : "CLM_MDCR_IP_PPS_EXCPTN_AMT",
          "display" : "Claim PPS Capital Exception Amount",
          "system" : "https://bluebutton.cms.gov/fhir/CodeSystem/Benefit-Balance"
        } ]
      },
      "usedMoney" : {
        "currency" : "USD",
        "value" : 15.16
      }
    }, {
      "type" : {
        "coding" : [ {
          "code" : "CLM_MDCR_IP_PPS_CPTL_FSP_AMT",
          "display" : "Claim PPS Capital Federal Specific Portion (FSP) Amount",
          "system" : "https://bluebutton.cms.gov/fhir/CodeSystem/Benefit-Balance"
        } ]
      },
      "usedMoney" : {
        "currency" : "USD",
        "value" : 6.87
      }
    }, {
      "type" : {
        "coding" : [ {
          "code" : "CLM_MDCR_IP_PPS_CPTL_IME_AMT",
          "display" : "Claim PPS Capital Indirect Medical Education (IME) Amount",
          "system" : "https://bluebutton.cms.gov/fhir/CodeSystem/Benefit-Balance"
        } ]
      },
      "usedMoney" : {
        "currency" : "USD",
        "value" : 7.07
      }
    }, {
      "type" : {
        "coding" : [ {
          "code" : "CLM_MDCR_IP_PPS_OUTLIER_AMT",
          "display" : "Claim PPS Capital Outlier Amount",
          "system" : "https://bluebutton.cms.gov/fhir/CodeSystem/Benefit-Balance"
        } ]
      },
      "usedMoney" : {
        "currency" : "USD",
        "value" : 5.61
      }
    }, {
      "type" : {
        "coding" : [ {
          "code" : "CLM_MDCR_IP_PPS_CPTL_HRMLS_AMT",
          "display" : "Claim PPS Old Capital Hold Harmless Amount",
          "system" : "https://bluebutton.cms.gov/fhir/CodeSystem/Benefit-Balance"
        } ]
      },
      "usedMoney" : {
        "currency" : "USD",
        "value" : 24.24
      }
    }, {
      "type" : {
        "coding" : [ {
          "code" : "CLM_MDCR_IP_PPS_CPTL_TOT_AMT",
          "display" : "Claim Total PPS Capital Amount",
          "system" : "https://bluebutton.cms.gov/fhir/CodeSystem/Benefit-Balance"
        } ]
      },
      "usedMoney" : {
        "currency" : "USD",
        "value" : 9.98
      }
    }, {
      "type" : {
        "coding" : [ {
          "code" : "CLM_MDCR_INSTNL_PRMRY_PYR_AMT",
          "display" : "Primary Payer (if not Medicare) Claim Paid Amount",
          "system" : "https://bluebutton.cms.gov/fhir/CodeSystem/Benefit-Balance"
        } ]
      },
      "usedMoney" : {
        "currency" : "USD",
        "value" : 3451.85
      }
    }, {
      "type" : {
        "coding" : [ {
          "code" : "CLM_INSTNL_PRFNL_AMT",
          "display" : "Professional Component Charge Amount",
          "system" : "https://bluebutton.cms.gov/fhir/CodeSystem/Benefit-Balance"
        } ]
      },
      "usedMoney" : {
        "currency" : "USD",
        "value" : 0.0
      }
    }, {
      "type" : {
        "coding" : [ {
          "code" : "CLM_INSTNL_DRG_OUTLIER_AMT",
          "display" : "DRG Outlier Approved Payment Amount",
          "system" : "https://bluebutton.cms.gov/fhir/CodeSystem/Benefit-Balance"
        } ]
      },
      "usedMoney" : {
        "currency" : "USD",
        "value" : 212.86
      }
    }, {
      "type" : {
        "coding" : [ {
          "code" : "CLM_MDCR_IP_BENE_DDCTBL_AMT",
          "display" : "Beneficiary Inpatient (or other Part A) Deductible Amount",
          "system" : "https://bluebutton.cms.gov/fhir/CodeSystem/Benefit-Balance"
        } ]
      },
      "usedMoney" : {
        "currency" : "USD",
        "value" : 14.34
      }
    }, {
      "type" : {
        "coding" : [ {
          "code" : "CLM_HIPPS_UNCOMPD_CARE_AMT",
          "display" : "Claim Uncompensated Care Payment Amount",
          "system" : "https://bluebutton.cms.gov/fhir/CodeSystem/Benefit-Balance"
        } ]
      },
      "usedMoney" : {
        "currency" : "USD",
        "value" : 273.86
      }
    }, {
      "type" : {
        "coding" : [ {
          "code" : "CLM_OPRTNL_DSPRTNT_AMT",
          "display" : "Operating Disproportionate Share Amount",
          "system" : "https://bluebutton.cms.gov/fhir/CodeSystem/Benefit-Balance"
        } ]
      },
      "usedMoney" : {
        "currency" : "USD",
        "value" : 8101.52
      }
    }, {
      "type" : {
        "coding" : [ {
          "code" : "CLM_OPRTNL_IME_AMT",
          "display" : "Operating Indirect Medical Education Amount",
          "system" : "https://bluebutton.cms.gov/fhir/CodeSystem/Benefit-Balance"
        } ]
      },
      "usedMoney" : {
        "currency" : "USD",
        "value" : 0.0
      }
    } ]
  } ],
  "billablePeriod" : {
    "end" : "2021-10-03",
    "extension" : [ {
      "url" : "https://bluebutton.cms.gov/fhir/StructureDefinition/CLM-QUERY-CD",
      "valueCoding" : {
        "code" : "3",
        "system" : "https://bluebutton.cms.gov/fhir/CodeSystem/CLM-QUERY-CD"
      }
    } ],
    "start" : "2021-09-26"
  },
  "careTeam" : [ {
    "provider" : {
      "reference" : "#careteam-provider-line-1"
    },
    "role" : {
      "coding" : [ {
        "code" : "rendering",
        "display" : "Rendering provider",
        "system" : "http://hl7.org/fhir/us/carin-bb/CodeSystem/C4BBClaimCareTeamRole"
      } ]
    },
    "sequence" : 1
  }, {
    "provider" : {
      "reference" : "#careteam-provider-1"
    },
    "role" : {
      "coding" : [ {
        "code" : "attending",
        "display" : "Attending",
        "system" : "http://hl7.org/fhir/us/carin-bb/CodeSystem/C4BBClaimCareTeamRole"
      } ]
    },
    "sequence" : 1
  }, {
    "provider" : {
      "reference" : "#careteam-provider-2"
    },
    "role" : {
      "coding" : [ {
        "code" : "operating",
        "display" : "Operating",
        "system" : "http://hl7.org/fhir/us/carin-bb/CodeSystem/C4BBClaimCareTeamRole"
      } ]
    },
    "sequence" : 2
  }, {
    "provider" : {
      "reference" : "#careteam-provider-3"
    },
    "role" : {
      "coding" : [ {
        "code" : "otheroperating",
        "display" : "Other Operating",
        "system" : "http://hl7.org/fhir/us/carin-bb/CodeSystem/C4BBClaimCareTeamRole"
      } ]
    },
    "sequence" : 3
  }, {
    "provider" : {
      "reference" : "#careteam-provider-4"
    },
    "role" : {
      "coding" : [ {
        "code" : "rendering",
        "display" : "Rendering provider",
        "system" : "http://hl7.org/fhir/us/carin-bb/CodeSystem/C4BBClaimCareTeamRole"
      } ]
    },
    "sequence" : 4
  } ],
  "contained" : [ {
    "active" : true,
    "id" : "insurer-org",
    "meta" : {
      "profile" : [ "http://hl7.org/fhir/us/carin-bb/StructureDefinition/C4BB-Organization|2.1.0", "http://hl7.org/fhir/us/core/StructureDefinition/us-core-organization|6.1.0" ]
    },
    "name" : "Centers for Medicare and Medicaid Services",
    "resourceType" : "Organization"
  }, {
    "id" : "careteam-provider-line-1",
    "identifier" : [ {
      "system" : "http://hl7.org/fhir/sid/us-npi",
      "type" : {
        "coding" : [ {
          "code" : "NPI",
          "display" : "National provider identifier",
          "system" : "http://terminology.hl7.org/CodeSystem/v2-0203"
        } ]
      },
      "value" : "1558719914"
    } ],
    "meta" : {
      "profile" : [ "http://hl7.org/fhir/us/carin-bb/StructureDefinition/C4BB-Practitioner|2.1.0", "http://hl7.org/fhir/us/core/StructureDefinition/us-core-practitioner|6.1.0" ]
    },
    "name" : [ {
      "family" : "Rogers",
      "given" : [ "Gromit" ]
    } ],
    "resourceType" : "Practitioner"
  }, {
    "id" : "careteam-provider-1",
    "identifier" : [ {
      "system" : "http://hl7.org/fhir/sid/us-npi",
      "type" : {
        "coding" : [ {
          "code" : "NPI",
          "display" : "National provider identifier",
          "system" : "http://terminology.hl7.org/CodeSystem/v2-0203"
        } ]
      },
      "value" : "1437702123"
    } ],
    "meta" : {
      "profile" : [ "http://hl7.org/fhir/us/carin-bb/StructureDefinition/C4BB-Practitioner|2.1.0", "http://hl7.org/fhir/us/core/StructureDefinition/us-core-practitioner|6.1.0" ]
    },
    "name" : [ {
      "family" : "Stark",
      "given" : [ "Tony" ]
    } ],
    "resourceType" : "Practitioner"
  }, {
    "id" : "careteam-provider-2",
    "identifier" : [ {
      "system" : "http://hl7.org/fhir/sid/us-npi",
      "type" : {
        "coding" : [ {
          "code" : "NPI",
          "display" : "National provider identifier",
          "system" : "http://terminology.hl7.org/CodeSystem/v2-0203"
        } ]
      },
      "value" : "1942945159"
    } ],
    "meta" : {
      "profile" : [ "http://hl7.org/fhir/us/carin-bb/StructureDefinition/C4BB-Practitioner|2.1.0", "http://hl7.org/fhir/us/core/StructureDefinition/us-core-practitioner|6.1.0" ]
    },
    "name" : [ {
      "family" : "Garcia",
      "given" : [ "Indiana", "Victor" ]
    } ],
    "resourceType" : "Practitioner"
  }, {
    "id" : "careteam-provider-3",
    "identifier" : [ {
      "system" : "http://hl7.org/fhir/sid/us-npi",
      "type" : {
        "coding" : [ {
          "code" : "NPI",
          "display" : "National provider identifier",
          "system" : "http://terminology.hl7.org/CodeSystem/v2-0203"
        } ]
      },
      "value" : "1972944437"
    } ],
    "meta" : {
      "profile" : [ "http://hl7.org/fhir/us/carin-bb/StructureDefinition/C4BB-Practitioner|2.1.0", "http://hl7.org/fhir/us/core/StructureDefinition/us-core-practitioner|6.1.0" ]
    },
    "resourceType" : "Practitioner"
  }, {
    "id" : "careteam-provider-4",
    "identifier" : [ {
      "system" : "http://hl7.org/fhir/sid/us-npi",
      "type" : {
        "coding" : [ {
          "code" : "NPI",
          "display" : "National provider identifier",
          "system" : "http://terminology.hl7.org/CodeSystem/v2-0203"
        } ]
      },
      "value" : "1558719914"
    } ],
    "meta" : {
      "profile" : [ "http://hl7.org/fhir/us/carin-bb/StructureDefinition/C4BB-Practitioner|2.1.0", "http://hl7.org/fhir/us/core/StructureDefinition/us-core-practitioner|6.1.0" ]
    },
    "name" : [ {
      "family" : "Rogers",
      "given" : [ "Gromit" ]
    } ],
    "resourceType" : "Practitioner"
  } ],
  "created" : "2025-05-30T00:00:00+00:00",
  "extension" : [ {
    "url" : "https://bluebutton.cms.gov/fhir/StructureDefinition/CLM-CMS-PROC-DT",
    "valueDate" : "2021-10-03"
  }, {
    "url" : "https://bluebutton.cms.gov/fhir/StructureDefinition/CLM-CNTRCTR-NUM",
    "valueCoding" : {
      "code" : "01211",
      "system" : "https://bluebutton.cms.gov/fhir/CodeSystem/CLM-CNTRCTR-NUM"
    }
  }, {
    "url" : "https://bluebutton.cms.gov/fhir/StructureDefinition/CLM-DISP-CD",
    "valueCoding" : {
      "code" : "55",
      "system" : "https://bluebutton.cms.gov/fhir/CodeSystem/CLM-DISP-CD"
    }
  }, {
    "url" : "https://bluebutton.cms.gov/fhir/StructureDefinition/CLM-FI-ACTN-CD",
    "valueCoding" : {
      "code" : "5",
      "system" : "https://bluebutton.cms.gov/fhir/CodeSystem/CLM-FI-ACTN-CD"
    }
  } ],
  "id" : "1071939711295",
  "identifier" : [ {
    "type" : {
      "coding" : [ {
        "code" : "uc",
        "display" : "Unique Claim ID",
        "system" : "http://hl7.org/fhir/us/carin-bb/CodeSystem/C4BBIdentifierType"
      } ]
    },
    "value" : "1071939711295"
  }, {
    "system" : "https://bluebutton.cms.gov/identifiers/CLM-CNTL-NUM",
    "value" : "67289832423923BIX"
  } ],
  "insurance" : [ {
    "coverage" : {
      "display" : "Part A"
    },
    "focal" : true
  } ],
  "insurer" : {
    "reference" : "#insurer-org"
  },
  "item" : [ {
    "adjudication" : [ {
      "category" : {
        "coding" : [ {
          "code" : "adjustmentreason",
          "display" : "Adjustment Reason",
          "system" : "http://hl7.org/fhir/us/carin-bb/CodeSystem/C4BBAdjudicationDiscriminator"
        } ]
      },
      "reason" : {
        "coding" : [ {
          "code" : "PR",
          "system" : "https://x12.org/codes/claim-adjustment-group-codes"
        }, {
          "code" : "PR",
          "system" : "https://bluebutton.cms.gov/fhir/CodeSystem/ANSI-GRP-CODE"
        }, {
          "code" : "22",
          "system" : "https://x12.org/codes/claim-adjustment-reason-codes"
        }, {
          "code" : "22",
          "system" : "https://bluebutton.cms.gov/fhir/CodeSystem/ANSI-RSN-CODE"
        } ]
      }
    }, {
      "category" : {
        "coding" : [ {
          "code" : "adjustmentreason",
          "display" : "Adjustment Reason",
          "system" : "http://hl7.org/fhir/us/carin-bb/CodeSystem/C4BBAdjudicationDiscriminator"
        } ]
      },
      "reason" : {
        "coding" : [ {
          "code" : "CO",
          "system" : "https://x12.org/codes/claim-adjustment-group-codes"
        }, {
          "code" : "CO",
          "system" : "https://bluebutton.cms.gov/fhir/CodeSystem/ANSI-GRP-CODE"
        }, {
          "code" : "B10",
          "system" : "https://x12.org/codes/claim-adjustment-reason-codes"
        }, {
          "code" : "B10",
          "system" : "https://bluebutton.cms.gov/fhir/CodeSystem/ANSI-RSN-CODE"
        } ]
      }
    }, {
      "category" : {
        "coding" : [ {
          "code" : "adjustmentreason",
          "display" : "Adjustment Reason",
          "system" : "http://hl7.org/fhir/us/carin-bb/CodeSystem/C4BBAdjudicationDiscriminator"
        } ]
      },
      "reason" : {
        "coding" : [ {
          "code" : "CO",
          "system" : "https://x12.org/codes/claim-adjustment-group-codes"
        }, {
          "code" : "CO",
          "system" : "https://bluebutton.cms.gov/fhir/CodeSystem/ANSI-GRP-CODE"
        }, {
          "code" : "4",
          "system" : "https://x12.org/codes/claim-adjustment-reason-codes"
        }, {
          "code" : "4",
          "system" : "https://bluebutton.cms.gov/fhir/CodeSystem/ANSI-RSN-CODE"
        } ]
      }
    }, {
      "amount" : {
        "currency" : "USD",
        "value" : 474.15
      },
      "category" : {
        "coding" : [ {
          "code" : "noncovered",
          "display" : "Noncovered",
          "system" : "http://hl7.org/fhir/us/carin-bb/CodeSystem/C4BBAdjudication"
        }, {
          "code" : "CLM_LINE_NCVRD_CHRG_AMT",
          "display" : "Revenue Center Non-Covered Charge Amount",
          "system" : "https://bluebutton.cms.gov/fhir/CodeSystem/Adjudication"
        } ]
      }
    }, {
      "amount" : {
        "currency" : "USD",
        "value" : 2.44
      },
      "category" : {
        "coding" : [ {
          "code" : "eligible",
          "display" : "Eligible Amount",
          "system" : "http://terminology.hl7.org/CodeSystem/adjudication"
        }, {
          "code" : "CLM_LINE_ALOWD_CHRG_AMT",
          "display" : "Line Allowed Charge Amount",
          "system" : "https://bluebutton.cms.gov/fhir/CodeSystem/Adjudication"
        } ]
      }
    }, {
      "amount" : {
        "currency" : "USD",
        "value" : 203.91
      },
      "category" : {
        "coding" : [ {
          "code" : "paidtoprovider",
          "display" : "Paid to provider",
          "system" : "http://hl7.org/fhir/us/carin-bb/CodeSystem/C4BBAdjudication"
        }, {
          "code" : "CLM_LINE_PRVDR_PMT_AMT",
          "display" : "Line Provider Payment Amount",
          "system" : "https://bluebutton.cms.gov/fhir/CodeSystem/Adjudication"
        } ]
      }
    }, {
      "amount" : {
        "currency" : "USD",
        "value" : 1.89
      },
      "category" : {
        "coding" : [ {
          "code" : "paidbypatient",
          "display" : "Paid by patient",
          "system" : "http://hl7.org/fhir/us/carin-bb/CodeSystem/C4BBAdjudication"
        }, {
          "code" : "CLM_LINE_BENE_PMT_AMT",
          "display" : "Revenue Center Patient Responsibility Payment Amount",
          "system" : "https://bluebutton.cms.gov/fhir/CodeSystem/Adjudication"
        } ]
      }
    }, {
      "amount" : {
        "currency" : "USD",
        "value" : 4.06
      },
      "category" : {
        "coding" : [ {
          "code" : "paidtopatient",
          "display" : "Paid to patient",
          "system" : "http://hl7.org/fhir/us/carin-bb/CodeSystem/C4BBAdjudication"
        }, {
          "code" : "CLM_LINE_BENE_PD_AMT",
          "display" : "Revenue Center Payment Amount to Beneficiary",
          "system" : "https://bluebutton.cms.gov/fhir/CodeSystem/Adjudication"
        } ]
      }
    }, {
      "amount" : {
        "currency" : "USD",
        "value" : 2.68
      },
      "category" : {
        "coding" : [ {
          "code" : "benefit",
          "display" : "Benefit Amount",
          "system" : "http://terminology.hl7.org/CodeSystem/adjudication"
        }, {
          "code" : "CLM_LINE_CVRD_PD_AMT",
          "display" : "Revenue Center Payment Amount",
          "system" : "https://bluebutton.cms.gov/fhir/CodeSystem/Adjudication"
        } ]
      }
    }, {
      "amount" : {
        "currency" : "USD",
        "value" : 0.61
      },
      "category" : {
        "coding" : [ {
          "code" : "deductible",
          "display" : "Deductible",
          "system" : "http://terminology.hl7.org/CodeSystem/adjudication"
        }, {
          "code" : "CLM_LINE_MDCR_DDCTBL_AMT",
          "display" : "Revenue Center Cash Deductible Amount",
          "system" : "https://bluebutton.cms.gov/fhir/CodeSystem/Adjudication"
        } ]
      }
    }, {
      "amount" : {
        "currency" : "USD",
        "value" : 1378.33
      },
      "category" : {
        "coding" : [ {
          "code" : "coinsurance",
          "display" : "Co-insurance",
          "system" : "http://hl7.org/fhir/us/carin-bb/CodeSystem/C4BBAdjudication"
        }, {
          "code" : "CLM_LINE_INSTNL_ADJSTD_AMT",
          "display" : "Revenue Center Coinsurance/Wage Adjusted Coinsurance Amount",
          "system" : "https://bluebutton.cms.gov/fhir/CodeSystem/Adjudication"
        } ]
      }
    }, {
      "amount" : {
        "currency" : "USD",
        "value" : 255.83
      },
      "category" : {
        "coding" : [ {
          "code" : "coinsurance",
          "display" : "Co-insurance",
          "system" : "http://hl7.org/fhir/us/carin-bb/CodeSystem/C4BBAdjudication"
        }, {
          "code" : "CLM_LINE_INSTNL_RDCD_AMT",
          "display" : "Revenue Center Reduced Coinsurance Amount",
          "system" : "https://bluebutton.cms.gov/fhir/CodeSystem/Adjudication"
        } ]
      }
    }, {
      "amount" : {
        "currency" : "USD",
        "value" : 12.95
      },
      "category" : {
        "coding" : [ {
          "code" : "priorpayerpaid",
          "display" : "Prior payer paid",
          "system" : "http://hl7.org/fhir/us/carin-bb/CodeSystem/C4BBAdjudication"
        }, {
          "code" : "CLM_LINE_INSTNL_MSP1_PD_AMT",
          "display" : "Revenue Center 1st MSP Paid Amount",
          "system" : "https://bluebutton.cms.gov/fhir/CodeSystem/Adjudication"
        } ]
      }
    }, {
      "amount" : {
        "currency" : "USD",
        "value" : 1.44
      },
      "category" : {
        "coding" : [ {
          "code" : "priorpayerpaid",
          "display" : "Prior payer paid",
          "system" : "http://hl7.org/fhir/us/carin-bb/CodeSystem/C4BBAdjudication"
        }, {
          "code" : "CLM_LINE_INSTNL_MSP2_PD_AMT",
          "display" : "Revenue Center 2nd MSP Paid Amount",
          "system" : "https://bluebutton.cms.gov/fhir/CodeSystem/Adjudication"
        } ]
      }
    }, {
      "amount" : {
        "currency" : "USD",
        "value" : 4.73
      },
      "category" : {
        "coding" : [ {
          "code" : "submitted",
          "display" : "Submitted Amount",
          "system" : "http://terminology.hl7.org/CodeSystem/adjudication"
        }, {
          "code" : "CLM_LINE_INSTNL_RATE_AMT",
          "display" : "Revenue Center Rate Amount",
          "system" : "https://bluebutton.cms.gov/fhir/CodeSystem/Adjudication"
        } ]
      }
    } ],
    "extension" : [ {
      "url" : "https://bluebutton.cms.gov/fhir/StructureDefinition/CLM-REV-DSCNT-IND-CD",
      "valueCoding" : {
        "code" : "1",
        "system" : "https://bluebutton.cms.gov/fhir/CodeSystem/CLM-REV-DSCNT-IND-CD"
      }
    }, {
      "url" : "https://bluebutton.cms.gov/fhir/StructureDefinition/CLM-OTAF-ONE-IND-CD",
      "valueCoding" : {
        "code" : "Y",
        "system" : "https://bluebutton.cms.gov/fhir/CodeSystem/CLM-OTAF-ONE-IND-CD"
      }
    }, {
      "url" : "https://bluebutton.cms.gov/fhir/StructureDefinition/CLM-REV-PACKG-IND-CD",
      "valueCoding" : {
        "code" : "0",
        "system" : "https://bluebutton.cms.gov/fhir/CodeSystem/CLM-REV-PACKG-IND-CD"
      }
    }, {
      "url" : "https://bluebutton.cms.gov/fhir/StructureDefinition/CLM-REV-PMT-MTHD-CD",
      "valueCoding" : {
        "code" : "2",
        "system" : "https://bluebutton.cms.gov/fhir/CodeSystem/CLM-REV-PMT-MTHD-CD"
      }
    }, {
      "url" : "https://bluebutton.cms.gov/fhir/StructureDefinition/CLM-REV-CNTR-STUS-CD",
      "valueCoding" : {
        "code" : "A",
        "system" : "https://bluebutton.cms.gov/fhir/CodeSystem/CLM-REV-CNTR-STUS-CD"
      }
    } ],
    "modifier" : [ {
      "coding" : [ {
        "code" : "PC",
        "system" : "https://www.cms.gov/Medicare/Coding/HCPCSReleaseCodeSets"
      }, {
        "code" : "23",
        "system" : "http://www.ama-assn.org/go/cpt"
      } ]
    } ],
    "productOrService" : {
      "coding" : [ {
        "code" : "J2270",
        "system" : "https://www.cms.gov/Medicare/Coding/HCPCSReleaseCodeSets"
      } ]
    },
    "quantity" : {
      "value" : 4.75
    },
    "revenue" : {
      "coding" : [ {
        "code" : "0929",
        "display" : "OTHER DIAGNOSTIC SERVICES - OTHER DIAGNOSTIC SERVICE",
        "system" : "https://bluebutton.cms.gov/fhir/CodeSystem/CLM-REV-CNTR-CD"
      }, {
        "code" : "0929",
        "system" : "https://www.nubc.org/CodeSystem/RevenueCodes"
      }, {
        "code" : "X",
        "display" : "Override code: MSP (Medicare is secondary payer) cost avoided",
        "system" : "https://bluebutton.cms.gov/fhir/CodeSystem/CLM-DDCTBL-COINSRNC-CD"
      } ]
    },
    "sequence" : 1,
    "servicedDate" : "2024-03-04"
  } ],
  "meta" : {
    "lastUpdated" : "9999-12-31T00:00:00.000+00:00",
    "profile" : [ "http://hl7.org/fhir/us/carin-bb/StructureDefinition/C4BB-ExplanationOfBenefit-Inpatient-Institutional|2.1.0" ],
    "source" : "NationalClaimsHistory",
    "tag" : [ {
      "code" : "Adjudicated",
      "system" : "https://bluebutton.cms.gov/fhir/CodeSystem/Adjudication-Status"
    } ]
  },
  "outcome" : "complete",
  "patient" : {
    "reference" : "Patient/405764107"
  },
  "payment" : {
    "amount" : {
      "currency" : "USD",
      "value" : 625244.33
    }
  },
  "procedure" : [ {
    "date" : "2021-10-03",
    "procedureCodeableConcept" : {
      "coding" : [ {
        "code" : "B2111ZZ",
        "system" : "http://www.cms.gov/Medicare/Coding/ICD10"
      } ]
    },
    "sequence" : 1,
    "type" : [ {
      "coding" : [ {
        "code" : "principal",
        "system" : "http://hl7.org/fhir/us/carin-bb/CodeSystem/C4BBClaimProcedureType"
      } ]
    } ]
  } ],
  "resourceType" : "ExplanationOfBenefit",
  "status" : "active",
  "subType" : {
    "coding" : [ {
      "code" : "inpatient",
      "system" : "http://hl7.org/fhir/us/carin-bb/CodeSystem/C4BBInstitutionalClaimSubType"
    } ]
  },
  "supportingInfo" : [ {
    "category" : {
      "coding" : [ {
        "code" : "CLM_BLOOD_PT_FRNSH_QTY",
        "display" : "Blood Pints Furnished Quantity",
        "system" : "https://bluebutton.cms.gov/fhir/CodeSystem/Supporting-Information"
      }, {
        "code" : "info",
        "display" : "Information",
        "system" : "http://terminology.hl7.org/CodeSystem/claiminformationcategory"
      } ]
    },
    "sequence" : 1,
    "valueQuantity" : {
      "code" : "[pt_us]",
      "system" : "http://unitsofmeasure.org",
      "unit" : "pint",
      "value" : 0
    }
  }, {
    "category" : {
      "coding" : [ {
        "code" : "CLM_NCH_PRMRY_PYR_CD",
        "display" : "NCH Primary Payer Code",
        "system" : "https://bluebutton.cms.gov/fhir/CodeSystem/Supporting-Information"
      }, {
        "code" : "info",
        "display" : "Information",
        "system" : "http://terminology.hl7.org/CodeSystem/claiminformationcategory"
      } ]
    },
    "code" : {
      "coding" : [ {
        "code" : "L",
        "system" : "https://bluebutton.cms.gov/fhir/CodeSystem/CLM-NCH-PRMRY-PYR-CD"
      } ]
    },
    "sequence" : 2
  }, {
    "category" : {
      "coding" : [ {
        "code" : "typeofbill",
        "system" : "http://hl7.org/fhir/us/carin-bb/CodeSystem/C4BBSupportingInfoType"
      } ]
    },
    "code" : {
      "coding" : [ {
        "code" : "033X",
        "system" : "https://www.nubc.org/CodeSystem/TypeOfBill"
      }, {
        "code" : "3",
        "system" : "https://bluebutton.cms.gov/fhir/CodeSystem/CLM-BILL-FAC-TYPE-CD"
      }, {
        "code" : "33",
        "system" : "https://bluebutton.cms.gov/fhir/CodeSystem/CLM-BILL-CLSFCTN-CD"
      }, {
        "code" : "33X",
        "system" : "https://bluebutton.cms.gov/fhir/CodeSystem/CLM-BILL-FREQ-CD"
      } ]
    },
    "sequence" : 3
  }, {
    "category" : {
      "coding" : [ {
        "code" : "CLM_NRLN_RIC_CD",
        "display" : "Near Line Record Identification Code",
        "system" : "https://bluebutton.cms.gov/fhir/CodeSystem/Supporting-Information"
      }, {
        "code" : "info",
        "display" : "Information",
        "system" : "http://terminology.hl7.org/CodeSystem/claiminformationcategory"
      } ]
    },
    "code" : {
      "coding" : [ {
        "code" : "V",
        "display" : "Part A institutional claim record (inpatient [IP], skilled nursing facility [SNF], hospice [HOS], or home health agency [HHA]).",
        "system" : "https://bluebutton.cms.gov/fhir/CodeSystem/CLM-NRLN-RIC-CD"
      } ]
    },
    "sequence" : 4
  }, {
    "category" : {
      "coding" : [ {
        "code" : "admissionperiod",
        "system" : "http://hl7.org/fhir/us/carin-bb/CodeSystem/C4BBSupportingInfoType"
      } ]
    },
    "sequence" : 5,
    "timingPeriod" : {
      "end" : "2021-10-03",
      "start" : "2021-09-26"
    }
  }, {
    "category" : {
      "coding" : [ {
        "code" : "clmrecvddate",
        "system" : "http://hl7.org/fhir/us/carin-bb/CodeSystem/C4BBSupportingInfoType"
      } ]
    },
    "sequence" : 6,
    "timingDate" : "2021-10-03"
  }, {
    "category" : {
      "coding" : [ {
        "code" : "CLM_NCH_WKLY_PROC_DT",
        "display" : "Weekly Process Date",
        "system" : "https://bluebutton.cms.gov/fhir/CodeSystem/Supporting-Information"
      }, {
        "code" : "info",
        "display" : "Information",
        "system" : "http://terminology.hl7.org/CodeSystem/claiminformationcategory"
      } ]
    },
    "sequence" : 7,
    "timingDate" : "2021-10-03"
  }, {
    "category" : {
      "coding" : [ {
        "code" : "CLM_ACTV_CARE_THRU_DT",
        "display" : "Covered Care Through Date",
        "system" : "https://bluebutton.cms.gov/fhir/CodeSystem/Supporting-Information"
      }, {
        "code" : "info",
        "display" : "Information",
        "system" : "http://terminology.hl7.org/CodeSystem/claiminformationcategory"
      } ]
    },
    "sequence" : 8,
    "timingDate" : "2021-10-03"
  }, {
    "category" : {
      "coding" : [ {
        "code" : "CLM_NCVRD_FROM_DT",
        "display" : "Noncovered Stay From Date",
        "system" : "https://bluebutton.cms.gov/fhir/CodeSystem/Supporting-Information"
      }, {
        "code" : "info",
        "display" : "Information",
        "system" : "http://terminology.hl7.org/CodeSystem/claiminformationcategory"
      } ]
    },
    "sequence" : 9,
    "timingDate" : "2021-10-03"
  }, {
    "category" : {
      "coding" : [ {
        "code" : "CLM_NCVRD_THRU_DT",
        "display" : "Noncovered Stay Through Date",
        "system" : "https://bluebutton.cms.gov/fhir/CodeSystem/Supporting-Information"
      }, {
        "code" : "info",
        "display" : "Information",
        "system" : "http://terminology.hl7.org/CodeSystem/claiminformationcategory"
      } ]
    },
    "sequence" : 10,
    "timingDate" : "2021-10-03"
  }, {
    "category" : {
      "coding" : [ {
        "code" : "CLM_MDCR_EXHSTD_DT",
        "display" : "Medicare Benefits Exhausted Date",
        "system" : "https://bluebutton.cms.gov/fhir/CodeSystem/Supporting-Information"
      }, {
        "code" : "info",
        "display" : "Information",
        "system" : "http://terminology.hl7.org/CodeSystem/claiminformationcategory"
      } ]
    },
    "sequence" : 11,
    "timingDate" : "2021-10-03"
  }, {
    "category" : {
      "coding" : [ {
        "code" : "pointoforigin",
        "system" : "http://hl7.org/fhir/us/carin-bb/CodeSystem/C4BBSupportingInfoType"
      } ]
    },
    "code" : {
      "coding" : [ {
        "code" : "6",
        "system" : "https://www.nubc.org/CodeSystem/PointOfOrigin"
      }, {
        "code" : "6",
        "display" : "TRANSFER FROM ANOTHER HEALTH CARE FACILITY (NON-NEWBORN)/NEWBORN - BORN OUTSIDE OF THIS HOSPITAL (NEWBORN)",
        "system" : "https://bluebutton.cms.gov/fhir/CodeSystem/CLM-ADMSN-SRC-CD"
      } ]
    },
    "sequence" : 12
  }, {
    "category" : {
      "coding" : [ {
        "code" : "discharge-status",
        "system" : "http://hl7.org/fhir/us/carin-bb/CodeSystem/C4BBSupportingInfoType"
      } ]
    },
    "code" : {
      "coding" : [ {
        "code" : "03",
        "system" : "https://www.nubc.org/CodeSystem/PatDischargeStatus"
      }, {
        "code" : "03",
        "display" : "DISCHARGED/TRANSFERRED TO SKILLED NURSING FACILITY (SNF) WITH MEDICARE CERTIFICATION",
        "system" : "https://bluebutton.cms.gov/fhir/CodeSystem/BENE-PTNT-STUS-CD"
      } ]
    },
    "sequence" : 13
  }, {
    "category" : {
      "coding" : [ {
        "code" : "admtype",
        "system" : "http://hl7.org/fhir/us/carin-bb/CodeSystem/C4BBSupportingInfoType"
      } ]
    },
    "code" : {
      "coding" : [ {
        "code" : "9",
        "system" : "https://www.nubc.org/CodeSystem/PriorityTypeOfAdmitOrVisit"
      }, {
        "code" : "9",
        "system" : "https://bluebutton.cms.gov/fhir/CodeSystem/CLM-ADMSN-TYPE-CD"
      } ]
    },
    "sequence" : 14
  }, {
    "category" : {
      "coding" : [ {
        "code" : "CLM_MDCR_INSTNL_MCO_PD_SW",
        "display" : "MCO Paid Switch",
        "system" : "https://bluebutton.cms.gov/fhir/CodeSystem/Supporting-Information"
      }, {
        "code" : "info",
        "display" : "Information",
        "system" : "http://terminology.hl7.org/CodeSystem/claiminformationcategory"
      } ]
    },
    "code" : {
      "coding" : [ {
        "code" : "0",
        "display" : "No managed care organization (MCO) payment",
        "system" : "https://bluebutton.cms.gov/fhir/CodeSystem/CLM-MDCR-INSTNL-MCO-PD-SW"
      } ]
    },
    "sequence" : 15
  }, {
    "category" : {
      "coding" : [ {
        "code" : "drg",
        "system" : "http://hl7.org/fhir/us/carin-bb/CodeSystem/C4BBSupportingInfoType"
      } ]
    },
    "code" : {
      "coding" : [ {
        "code" : "8",
        "system" : "https://www.cms.gov/Medicare/Medicare-Fee-for-Service-Payment/AcuteInpatientPPS/MS-DRG-Classifications-and-Software"
      } ]
    },
    "sequence" : 16
  }, {
    "category" : {
      "coding" : [ {
        "code" : "CLM_HHA_LUP_IND_CD",
        "display" : "Claim Lupa Indicator Code",
        "system" : "https://bluebutton.cms.gov/fhir/CodeSystem/Supporting-Information"
      }, {
        "code" : "info",
        "display" : "Information",
        "system" : "http://terminology.hl7.org/CodeSystem/claiminformationcategory"
      } ]
    },
    "code" : {
      "coding" : [ {
        "code" : "L",
        "display" : "Low utilization payment adjustment (LUPA) claim",
        "system" : "https://bluebutton.cms.gov/fhir/CodeSystem/CLM_HHA_LUP_IND_CD"
      } ]
    },
    "sequence" : 17
  }, {
    "category" : {
      "coding" : [ {
        "code" : "CLM_HHA_RFRL_CD",
        "display" : "Claim Referral Code",
        "system" : "https://bluebutton.cms.gov/fhir/CodeSystem/Supporting-Information"
      }, {
        "code" : "info",
        "display" : "Information",
        "system" : "http://terminology.hl7.org/CodeSystem/claiminformationcategory"
      } ]
    },
    "code" : {
      "coding" : [ {
        "code" : "1",
        "display" : "PHYSICIAN REFERRAL - THE PATIENT WAS ADMITTED UPON THE RECOMMENDATION OF A PERSONAL PHYSICIAN.",
        "system" : "https://bluebutton.cms.gov/fhir/CodeSystem/CLM_HHA_RFRL_CD"
      } ]
    },
    "sequence" : 18
  } ],
  "total" : [ {
    "amount" : {
      "currency" : "USD",
      "value" : 916765.75
    },
    "category" : {
      "coding" : [ {
        "code" : "eligible",
        "display" : "Allowed Amount",
        "system" : "http://terminology.hl7.org/CodeSystem/adjudication"
      }, {
        "code" : "CLM_ALOWD_CHRG_AMT",
        "display" : "Total Allowed Charge Amount",
        "system" : "https://bluebutton.cms.gov/fhir/CodeSystem/Adjudication"
      } ]
    }
  }, {
    "amount" : {
      "currency" : "USD",
      "value" : 815173.125
    },
    "category" : {
      "coding" : [ {
        "code" : "submitted",
        "display" : "Submitted Amount",
        "system" : "http://terminology.hl7.org/CodeSystem/adjudication"
      }, {
        "code" : "CLM_SBMT_CHRG_AMT",
        "display" : "Total Submitted Charge Amount",
        "system" : "https://bluebutton.cms.gov/fhir/CodeSystem/Adjudication"
      } ]
    }
  }, {
    "amount" : {
      "currency" : "USD",
      "value" : 225008.17
    },
    "category" : {
      "coding" : [ {
        "code" : "paidbypatient",
        "display" : "Paid by patient",
        "system" : "http://hl7.org/fhir/us/carin-bb/CodeSystem/C4BBAdjudication"
      }, {
        "code" : "CLM_BENE_PMT_AMT",
        "display" : "Revenue Center Patient Responsibility Payment Amount",
        "system" : "https://bluebutton.cms.gov/fhir/CodeSystem/Adjudication"
      } ]
    }
  }, {
    "amount" : {
      "currency" : "USD",
      "value" : 0.0
    },
    "category" : {
      "coding" : [ {
        "code" : "paidtoprovider",
        "display" : "Paid to provider",
        "system" : "http://hl7.org/fhir/us/carin-bb/CodeSystem/C4BBAdjudication"
      }, {
        "code" : "CLM_PRVDR_PMT_AMT",
        "display" : "Provider Payment Amount",
        "system" : "https://bluebutton.cms.gov/fhir/CodeSystem/Adjudication"
      } ]
    }
  } ],
  "type" : {
    "coding" : [ {
      "code" : "10",
      "display" : "MEDICARE HHA CLAIM",
      "system" : "https://bluebutton.cms.gov/fhir/CodeSystem/CLM-TYPE-CD"
    }, {
      "code" : "institutional",
      "system" : "http://terminology.hl7.org/CodeSystem/claim-type"
    } ]
  },
  "use" : "claim"
}
]


gov.cms.bfd.server.ng.EobReadIT.eobReadValidString=[
{
  "adjudication" : [ {
    "category" : {
      "coding" : [ {
        "code" : "benefitpaymentstatus",
        "display" : "Benefit Payment Status",
        "system" : "http://hl7.org/fhir/us/carin-bb/CodeSystem/C4BBAdjudicationDiscriminator"
      } ]
    },
    "extension" : [ {
      "url" : "https://bluebutton.cms.gov/fhir/StructureDefinition/CLM-MDCR-IP-PPS-DRG-WT-NUM",
      "valueDecimal" : 0.57
    } ],
    "reason" : {
      "coding" : [ {
        "code" : "other",
        "display" : "Other",
        "system" : "http://hl7.org/fhir/us/carin-bb/CodeSystem/C4BBPayerAdjudicationStatus"
      } ]
    }
  } ],
  "benefitBalance" : [ {
    "category" : {
      "coding" : [ {
        "code" : "1",
        "display" : "Medical Care",
        "system" : "http://terminology.hl7.org/CodeSystem/ex-benefitcategory"
      } ]
    },
    "financial" : [ {
      "type" : {
        "coding" : [ {
          "code" : "CLM_MDCR_DDCTBL_AMT",
          "display" : "Beneficiary Part B Deductible Amount",
          "system" : "https://bluebutton.cms.gov/fhir/CodeSystem/Benefit-Balance"
        } ]
      },
      "usedMoney" : {
        "currency" : "USD",
        "value" : 776.87
      }
    }, {
      "type" : {
        "coding" : [ {
          "code" : "CLM_MDCR_COINSRNC_AMT",
          "display" : "Beneficiary Part A Coinsurance Liability Amount",
          "system" : "https://bluebutton.cms.gov/fhir/CodeSystem/Benefit-Balance"
        } ]
      },
      "usedMoney" : {
        "currency" : "USD",
        "value" : 0.83
      }
    }, {
      "type" : {
        "coding" : [ {
          "code" : "CLM_BLOOD_LBLTY_AMT",
          "display" : "Beneficiary Blood Deductible Liability Amount",
          "system" : "https://bluebutton.cms.gov/fhir/CodeSystem/Benefit-Balance"
        } ]
      },
      "usedMoney" : {
        "currency" : "USD",
        "value" : 8.66
      }
    }, {
      "type" : {
        "coding" : [ {
          "code" : "CLM_NCVRD_CHRG_AMT",
          "display" : "Inpatient(or other Part A) Non-covered Charge Amount",
          "system" : "https://bluebutton.cms.gov/fhir/CodeSystem/Benefit-Balance"
        } ]
      },
      "usedMoney" : {
        "currency" : "USD",
        "value" : 189928.8
      }
    }, {
      "type" : {
        "coding" : [ {
          "code" : "CLM_MDCR_IP_LRD_USE_CNT",
          "display" : "Beneficiary Medicare Lifetime Reserve Days (LRD) Used Count",
          "system" : "https://bluebutton.cms.gov/fhir/CodeSystem/Benefit-Balance"
        } ]
      },
      "usedUnsignedInt" : 5
    }, {
      "type" : {
        "coding" : [ {
          "code" : "CLM_MDCR_HHA_TOT_VISIT_CNT",
          "display" : "Claim HHA Total Visit Count.",
          "system" : "https://bluebutton.cms.gov/fhir/CodeSystem/Benefit-Balance"
        } ]
      },
      "usedUnsignedInt" : 2
    }, {
      "type" : {
        "coding" : [ {
          "code" : "CLM_MDCR_HOSPC_PRD_CNT",
          "display" : "Beneficiary's Hospice Period Count.",
          "system" : "https://bluebutton.cms.gov/fhir/CodeSystem/Benefit-Balance"
        } ]
      },
      "usedUnsignedInt" : 1
    }, {
      "type" : {
        "coding" : [ {
          "code" : "CLM_INSTNL_MDCR_COINS_DAY_CNT",
          "display" : "Beneficiary Total Coinsurance Days Count",
          "system" : "https://bluebutton.cms.gov/fhir/CodeSystem/Benefit-Balance"
        } ]
      },
      "usedUnsignedInt" : 2
    }, {
      "type" : {
        "coding" : [ {
          "code" : "CLM_INSTNL_CVRD_DAY_CNT",
          "display" : "Claim Medicare Utilization Day Count",
          "system" : "https://bluebutton.cms.gov/fhir/CodeSystem/Benefit-Balance"
        } ]
      },
      "usedUnsignedInt" : 1
    }, {
      "type" : {
        "coding" : [ {
          "code" : "CLM_INSTNL_PER_DIEM_AMT",
          "display" : "Claim Pass Thru Per Diem Amount",
          "system" : "https://bluebutton.cms.gov/fhir/CodeSystem/Benefit-Balance"
        } ]
      },
      "usedMoney" : {
        "currency" : "USD",
        "value" : 180.23
      }
    }, {
      "type" : {
        "coding" : [ {
          "code" : "CLM_MDCR_INSTNL_BENE_PD_AMT",
          "display" : "The amount paid, from the Medicare trust fund, to the beneficiary for the services reported on the claim.",
          "system" : "https://bluebutton.cms.gov/fhir/CodeSystem/Benefit-Balance"
        } ]
      },
      "usedMoney" : {
        "currency" : "USD",
        "value" : 1128.8
      }
    }, {
      "type" : {
        "coding" : [ {
          "code" : "CLM_MDCR_IP_PPS_DSPRPRTNT_AMT",
          "display" : "Claim PPS Capital Disproportionate Share Amount",
          "system" : "https://bluebutton.cms.gov/fhir/CodeSystem/Benefit-Balance"
        } ]
      },
      "usedMoney" : {
        "currency" : "USD",
        "value" : 3140.05
      }
    }, {
      "type" : {
        "coding" : [ {
          "code" : "CLM_MDCR_IP_PPS_EXCPTN_AMT",
          "display" : "Claim PPS Capital Exception Amount",
          "system" : "https://bluebutton.cms.gov/fhir/CodeSystem/Benefit-Balance"
        } ]
      },
      "usedMoney" : {
        "currency" : "USD",
        "value" : 15.16
      }
    }, {
      "type" : {
        "coding" : [ {
          "code" : "CLM_MDCR_IP_PPS_CPTL_FSP_AMT",
          "display" : "Claim PPS Capital Federal Specific Portion (FSP) Amount",
          "system" : "https://bluebutton.cms.gov/fhir/CodeSystem/Benefit-Balance"
        } ]
      },
      "usedMoney" : {
        "currency" : "USD",
        "value" : 6.87
      }
    }, {
      "type" : {
        "coding" : [ {
          "code" : "CLM_MDCR_IP_PPS_CPTL_IME_AMT",
          "display" : "Claim PPS Capital Indirect Medical Education (IME) Amount",
          "system" : "https://bluebutton.cms.gov/fhir/CodeSystem/Benefit-Balance"
        } ]
      },
      "usedMoney" : {
        "currency" : "USD",
        "value" : 7.07
      }
    }, {
      "type" : {
        "coding" : [ {
          "code" : "CLM_MDCR_IP_PPS_OUTLIER_AMT",
          "display" : "Claim PPS Capital Outlier Amount",
          "system" : "https://bluebutton.cms.gov/fhir/CodeSystem/Benefit-Balance"
        } ]
      },
      "usedMoney" : {
        "currency" : "USD",
        "value" : 5.61
      }
    }, {
      "type" : {
        "coding" : [ {
          "code" : "CLM_MDCR_IP_PPS_CPTL_HRMLS_AMT",
          "display" : "Claim PPS Old Capital Hold Harmless Amount",
          "system" : "https://bluebutton.cms.gov/fhir/CodeSystem/Benefit-Balance"
        } ]
      },
      "usedMoney" : {
        "currency" : "USD",
        "value" : 24.24
      }
    }, {
      "type" : {
        "coding" : [ {
          "code" : "CLM_MDCR_IP_PPS_CPTL_TOT_AMT",
          "display" : "Claim Total PPS Capital Amount",
          "system" : "https://bluebutton.cms.gov/fhir/CodeSystem/Benefit-Balance"
        } ]
      },
      "usedMoney" : {
        "currency" : "USD",
        "value" : 9.98
      }
    }, {
      "type" : {
        "coding" : [ {
          "code" : "CLM_MDCR_INSTNL_PRMRY_PYR_AMT",
          "display" : "Primary Payer (if not Medicare) Claim Paid Amount",
          "system" : "https://bluebutton.cms.gov/fhir/CodeSystem/Benefit-Balance"
        } ]
      },
      "usedMoney" : {
        "currency" : "USD",
        "value" : 3451.85
      }
    }, {
      "type" : {
        "coding" : [ {
          "code" : "CLM_INSTNL_PRFNL_AMT",
          "display" : "Professional Component Charge Amount",
          "system" : "https://bluebutton.cms.gov/fhir/CodeSystem/Benefit-Balance"
        } ]
      },
      "usedMoney" : {
        "currency" : "USD",
        "value" : 0.0
      }
    }, {
      "type" : {
        "coding" : [ {
          "code" : "CLM_INSTNL_DRG_OUTLIER_AMT",
          "display" : "DRG Outlier Approved Payment Amount",
          "system" : "https://bluebutton.cms.gov/fhir/CodeSystem/Benefit-Balance"
        } ]
      },
      "usedMoney" : {
        "currency" : "USD",
        "value" : 212.86
      }
    }, {
      "type" : {
        "coding" : [ {
          "code" : "CLM_MDCR_IP_BENE_DDCTBL_AMT",
          "display" : "Beneficiary Inpatient (or other Part A) Deductible Amount",
          "system" : "https://bluebutton.cms.gov/fhir/CodeSystem/Benefit-Balance"
        } ]
      },
      "usedMoney" : {
        "currency" : "USD",
        "value" : 14.34
      }
    }, {
      "type" : {
        "coding" : [ {
          "code" : "CLM_HIPPS_UNCOMPD_CARE_AMT",
          "display" : "Claim Uncompensated Care Payment Amount",
          "system" : "https://bluebutton.cms.gov/fhir/CodeSystem/Benefit-Balance"
        } ]
      },
      "usedMoney" : {
        "currency" : "USD",
        "value" : 273.86
      }
    }, {
      "type" : {
        "coding" : [ {
          "code" : "CLM_OPRTNL_DSPRTNT_AMT",
          "display" : "Operating Disproportionate Share Amount",
          "system" : "https://bluebutton.cms.gov/fhir/CodeSystem/Benefit-Balance"
        } ]
      },
      "usedMoney" : {
        "currency" : "USD",
        "value" : 8101.52
      }
    }, {
      "type" : {
        "coding" : [ {
          "code" : "CLM_OPRTNL_IME_AMT",
          "display" : "Operating Indirect Medical Education Amount",
          "system" : "https://bluebutton.cms.gov/fhir/CodeSystem/Benefit-Balance"
        } ]
      },
      "usedMoney" : {
        "currency" : "USD",
        "value" : 0.0
      }
    } ]
  } ],
  "billablePeriod" : {
    "end" : "2021-10-03",
    "extension" : [ {
      "url" : "https://bluebutton.cms.gov/fhir/StructureDefinition/CLM-QUERY-CD",
      "valueCoding" : {
        "code" : "3",
        "system" : "https://bluebutton.cms.gov/fhir/CodeSystem/CLM-QUERY-CD"
      }
    } ],
    "start" : "2021-09-26"
  },
  "careTeam" : [ {
    "provider" : {
      "reference" : "#careteam-provider-line-1"
    },
    "role" : {
      "coding" : [ {
        "code" : "rendering",
        "display" : "Rendering provider",
        "system" : "http://hl7.org/fhir/us/carin-bb/CodeSystem/C4BBClaimCareTeamRole"
      } ]
    },
    "sequence" : 1
  }, {
    "provider" : {
      "reference" : "#careteam-provider-1"
    },
    "role" : {
      "coding" : [ {
        "code" : "attending",
        "display" : "Attending",
        "system" : "http://hl7.org/fhir/us/carin-bb/CodeSystem/C4BBClaimCareTeamRole"
      } ]
    },
    "sequence" : 1
  }, {
    "provider" : {
      "reference" : "#careteam-provider-2"
    },
    "role" : {
      "coding" : [ {
        "code" : "operating",
        "display" : "Operating",
        "system" : "http://hl7.org/fhir/us/carin-bb/CodeSystem/C4BBClaimCareTeamRole"
      } ]
    },
    "sequence" : 2
  }, {
    "provider" : {
      "reference" : "#careteam-provider-3"
    },
    "role" : {
      "coding" : [ {
        "code" : "otheroperating",
        "display" : "Other Operating",
        "system" : "http://hl7.org/fhir/us/carin-bb/CodeSystem/C4BBClaimCareTeamRole"
      } ]
    },
    "sequence" : 3
  }, {
    "provider" : {
      "reference" : "#careteam-provider-4"
    },
    "role" : {
      "coding" : [ {
        "code" : "rendering",
        "display" : "Rendering provider",
        "system" : "http://hl7.org/fhir/us/carin-bb/CodeSystem/C4BBClaimCareTeamRole"
      } ]
    },
    "sequence" : 4
  } ],
  "contained" : [ {
    "active" : true,
    "id" : "insurer-org",
    "meta" : {
      "profile" : [ "http://hl7.org/fhir/us/carin-bb/StructureDefinition/C4BB-Organization|2.1.0", "http://hl7.org/fhir/us/core/StructureDefinition/us-core-organization|6.1.0" ]
    },
    "name" : "Centers for Medicare and Medicaid Services",
    "resourceType" : "Organization"
  }, {
    "id" : "careteam-provider-line-1",
    "identifier" : [ {
      "system" : "http://hl7.org/fhir/sid/us-npi",
      "type" : {
        "coding" : [ {
          "code" : "NPI",
          "display" : "National provider identifier",
          "system" : "http://terminology.hl7.org/CodeSystem/v2-0203"
        } ]
      },
      "value" : "1558719914"
    } ],
    "meta" : {
      "profile" : [ "http://hl7.org/fhir/us/carin-bb/StructureDefinition/C4BB-Practitioner|2.1.0", "http://hl7.org/fhir/us/core/StructureDefinition/us-core-practitioner|6.1.0" ]
    },
    "name" : [ {
      "family" : "Rogers",
      "given" : [ "Gromit" ]
    } ],
    "resourceType" : "Practitioner"
  }, {
    "id" : "careteam-provider-1",
    "identifier" : [ {
      "system" : "http://hl7.org/fhir/sid/us-npi",
      "type" : {
        "coding" : [ {
          "code" : "NPI",
          "display" : "National provider identifier",
          "system" : "http://terminology.hl7.org/CodeSystem/v2-0203"
        } ]
      },
      "value" : "1437702123"
    } ],
    "meta" : {
      "profile" : [ "http://hl7.org/fhir/us/carin-bb/StructureDefinition/C4BB-Practitioner|2.1.0", "http://hl7.org/fhir/us/core/StructureDefinition/us-core-practitioner|6.1.0" ]
    },
    "name" : [ {
      "family" : "Stark",
      "given" : [ "Tony" ]
    } ],
    "resourceType" : "Practitioner"
  }, {
    "id" : "careteam-provider-2",
    "identifier" : [ {
      "system" : "http://hl7.org/fhir/sid/us-npi",
      "type" : {
        "coding" : [ {
          "code" : "NPI",
          "display" : "National provider identifier",
          "system" : "http://terminology.hl7.org/CodeSystem/v2-0203"
        } ]
      },
      "value" : "1942945159"
    } ],
    "meta" : {
      "profile" : [ "http://hl7.org/fhir/us/carin-bb/StructureDefinition/C4BB-Practitioner|2.1.0", "http://hl7.org/fhir/us/core/StructureDefinition/us-core-practitioner|6.1.0" ]
    },
    "name" : [ {
      "family" : "Garcia",
      "given" : [ "Indiana", "Victor" ]
    } ],
    "resourceType" : "Practitioner"
  }, {
    "id" : "careteam-provider-3",
    "identifier" : [ {
      "system" : "http://hl7.org/fhir/sid/us-npi",
      "type" : {
        "coding" : [ {
          "code" : "NPI",
          "display" : "National provider identifier",
          "system" : "http://terminology.hl7.org/CodeSystem/v2-0203"
        } ]
      },
      "value" : "1972944437"
    } ],
    "meta" : {
      "profile" : [ "http://hl7.org/fhir/us/carin-bb/StructureDefinition/C4BB-Practitioner|2.1.0", "http://hl7.org/fhir/us/core/StructureDefinition/us-core-practitioner|6.1.0" ]
    },
    "resourceType" : "Practitioner"
  }, {
    "id" : "careteam-provider-4",
    "identifier" : [ {
      "system" : "http://hl7.org/fhir/sid/us-npi",
      "type" : {
        "coding" : [ {
          "code" : "NPI",
          "display" : "National provider identifier",
          "system" : "http://terminology.hl7.org/CodeSystem/v2-0203"
        } ]
      },
      "value" : "1558719914"
    } ],
    "meta" : {
      "profile" : [ "http://hl7.org/fhir/us/carin-bb/StructureDefinition/C4BB-Practitioner|2.1.0", "http://hl7.org/fhir/us/core/StructureDefinition/us-core-practitioner|6.1.0" ]
    },
    "name" : [ {
      "family" : "Rogers",
      "given" : [ "Gromit" ]
    } ],
    "resourceType" : "Practitioner"
  } ],
  "created" : "2025-05-30T00:00:00+00:00",
  "extension" : [ {
    "url" : "https://bluebutton.cms.gov/fhir/StructureDefinition/CLM-CMS-PROC-DT",
    "valueDate" : "2021-10-03"
  }, {
    "url" : "https://bluebutton.cms.gov/fhir/StructureDefinition/CLM-CNTRCTR-NUM",
    "valueCoding" : {
      "code" : "01211",
      "system" : "https://bluebutton.cms.gov/fhir/CodeSystem/CLM-CNTRCTR-NUM"
    }
  }, {
    "url" : "https://bluebutton.cms.gov/fhir/StructureDefinition/CLM-DISP-CD",
    "valueCoding" : {
      "code" : "55",
      "system" : "https://bluebutton.cms.gov/fhir/CodeSystem/CLM-DISP-CD"
    }
  }, {
    "url" : "https://bluebutton.cms.gov/fhir/StructureDefinition/CLM-FI-ACTN-CD",
    "valueCoding" : {
      "code" : "5",
      "system" : "https://bluebutton.cms.gov/fhir/CodeSystem/CLM-FI-ACTN-CD"
    }
  } ],
  "id" : "1071939711295",
  "identifier" : [ {
    "type" : {
      "coding" : [ {
        "code" : "uc",
        "display" : "Unique Claim ID",
        "system" : "http://hl7.org/fhir/us/carin-bb/CodeSystem/C4BBIdentifierType"
      } ]
    },
    "value" : "1071939711295"
  }, {
    "system" : "https://bluebutton.cms.gov/identifiers/CLM-CNTL-NUM",
    "value" : "67289832423923BIX"
  } ],
  "insurance" : [ {
    "coverage" : {
      "display" : "Part A"
    },
    "focal" : true
  } ],
  "insurer" : {
    "reference" : "#insurer-org"
  },
  "item" : [ {
    "adjudication" : [ {
      "category" : {
        "coding" : [ {
          "code" : "adjustmentreason",
          "display" : "Adjustment Reason",
          "system" : "http://hl7.org/fhir/us/carin-bb/CodeSystem/C4BBAdjudicationDiscriminator"
        } ]
      },
      "reason" : {
        "coding" : [ {
          "code" : "PR",
          "system" : "https://x12.org/codes/claim-adjustment-group-codes"
        }, {
          "code" : "PR",
          "system" : "https://bluebutton.cms.gov/fhir/CodeSystem/ANSI-GRP-CODE"
        }, {
          "code" : "22",
          "system" : "https://x12.org/codes/claim-adjustment-reason-codes"
        }, {
          "code" : "22",
          "system" : "https://bluebutton.cms.gov/fhir/CodeSystem/ANSI-RSN-CODE"
        } ]
      }
    }, {
      "category" : {
        "coding" : [ {
          "code" : "adjustmentreason",
          "display" : "Adjustment Reason",
          "system" : "http://hl7.org/fhir/us/carin-bb/CodeSystem/C4BBAdjudicationDiscriminator"
        } ]
      },
      "reason" : {
        "coding" : [ {
          "code" : "CO",
          "system" : "https://x12.org/codes/claim-adjustment-group-codes"
        }, {
          "code" : "CO",
          "system" : "https://bluebutton.cms.gov/fhir/CodeSystem/ANSI-GRP-CODE"
        }, {
          "code" : "B10",
          "system" : "https://x12.org/codes/claim-adjustment-reason-codes"
        }, {
          "code" : "B10",
          "system" : "https://bluebutton.cms.gov/fhir/CodeSystem/ANSI-RSN-CODE"
        } ]
      }
    }, {
      "category" : {
        "coding" : [ {
          "code" : "adjustmentreason",
          "display" : "Adjustment Reason",
          "system" : "http://hl7.org/fhir/us/carin-bb/CodeSystem/C4BBAdjudicationDiscriminator"
        } ]
      },
      "reason" : {
        "coding" : [ {
          "code" : "CO",
          "system" : "https://x12.org/codes/claim-adjustment-group-codes"
        }, {
          "code" : "CO",
          "system" : "https://bluebutton.cms.gov/fhir/CodeSystem/ANSI-GRP-CODE"
        }, {
          "code" : "4",
          "system" : "https://x12.org/codes/claim-adjustment-reason-codes"
        }, {
          "code" : "4",
          "system" : "https://bluebutton.cms.gov/fhir/CodeSystem/ANSI-RSN-CODE"
        } ]
      }
    }, {
      "amount" : {
        "currency" : "USD",
        "value" : 474.15
      },
      "category" : {
        "coding" : [ {
          "code" : "noncovered",
          "display" : "Noncovered",
          "system" : "http://hl7.org/fhir/us/carin-bb/CodeSystem/C4BBAdjudication"
        }, {
          "code" : "CLM_LINE_NCVRD_CHRG_AMT",
          "display" : "Revenue Center Non-Covered Charge Amount",
          "system" : "https://bluebutton.cms.gov/fhir/CodeSystem/Adjudication"
        } ]
      }
    }, {
      "amount" : {
        "currency" : "USD",
        "value" : 2.44
      },
      "category" : {
        "coding" : [ {
          "code" : "eligible",
          "display" : "Eligible Amount",
          "system" : "http://terminology.hl7.org/CodeSystem/adjudication"
        }, {
          "code" : "CLM_LINE_ALOWD_CHRG_AMT",
          "display" : "Line Allowed Charge Amount",
          "system" : "https://bluebutton.cms.gov/fhir/CodeSystem/Adjudication"
        } ]
      }
    }, {
      "amount" : {
        "currency" : "USD",
        "value" : 203.91
      },
      "category" : {
        "coding" : [ {
          "code" : "paidtoprovider",
          "display" : "Paid to provider",
          "system" : "http://hl7.org/fhir/us/carin-bb/CodeSystem/C4BBAdjudication"
        }, {
          "code" : "CLM_LINE_PRVDR_PMT_AMT",
          "display" : "Line Provider Payment Amount",
          "system" : "https://bluebutton.cms.gov/fhir/CodeSystem/Adjudication"
        } ]
      }
    }, {
      "amount" : {
        "currency" : "USD",
        "value" : 1.89
      },
      "category" : {
        "coding" : [ {
          "code" : "paidbypatient",
          "display" : "Paid by patient",
          "system" : "http://hl7.org/fhir/us/carin-bb/CodeSystem/C4BBAdjudication"
        }, {
          "code" : "CLM_LINE_BENE_PMT_AMT",
          "display" : "Revenue Center Patient Responsibility Payment Amount",
          "system" : "https://bluebutton.cms.gov/fhir/CodeSystem/Adjudication"
        } ]
      }
    }, {
      "amount" : {
        "currency" : "USD",
        "value" : 4.06
      },
      "category" : {
        "coding" : [ {
          "code" : "paidtopatient",
          "display" : "Paid to patient",
          "system" : "http://hl7.org/fhir/us/carin-bb/CodeSystem/C4BBAdjudication"
        }, {
          "code" : "CLM_LINE_BENE_PD_AMT",
          "display" : "Revenue Center Payment Amount to Beneficiary",
          "system" : "https://bluebutton.cms.gov/fhir/CodeSystem/Adjudication"
        } ]
      }
    }, {
      "amount" : {
        "currency" : "USD",
        "value" : 2.68
      },
      "category" : {
        "coding" : [ {
          "code" : "benefit",
          "display" : "Benefit Amount",
          "system" : "http://terminology.hl7.org/CodeSystem/adjudication"
        }, {
          "code" : "CLM_LINE_CVRD_PD_AMT",
          "display" : "Revenue Center Payment Amount",
          "system" : "https://bluebutton.cms.gov/fhir/CodeSystem/Adjudication"
        } ]
      }
    }, {
      "amount" : {
        "currency" : "USD",
        "value" : 0.61
      },
      "category" : {
        "coding" : [ {
          "code" : "deductible",
          "display" : "Deductible",
          "system" : "http://terminology.hl7.org/CodeSystem/adjudication"
        }, {
          "code" : "CLM_LINE_MDCR_DDCTBL_AMT",
          "display" : "Revenue Center Cash Deductible Amount",
          "system" : "https://bluebutton.cms.gov/fhir/CodeSystem/Adjudication"
        } ]
      }
    }, {
      "amount" : {
        "currency" : "USD",
        "value" : 1378.33
      },
      "category" : {
        "coding" : [ {
          "code" : "coinsurance",
          "display" : "Co-insurance",
          "system" : "http://hl7.org/fhir/us/carin-bb/CodeSystem/C4BBAdjudication"
        }, {
          "code" : "CLM_LINE_INSTNL_ADJSTD_AMT",
          "display" : "Revenue Center Coinsurance/Wage Adjusted Coinsurance Amount",
          "system" : "https://bluebutton.cms.gov/fhir/CodeSystem/Adjudication"
        } ]
      }
    }, {
      "amount" : {
        "currency" : "USD",
        "value" : 255.83
      },
      "category" : {
        "coding" : [ {
          "code" : "coinsurance",
          "display" : "Co-insurance",
          "system" : "http://hl7.org/fhir/us/carin-bb/CodeSystem/C4BBAdjudication"
        }, {
          "code" : "CLM_LINE_INSTNL_RDCD_AMT",
          "display" : "Revenue Center Reduced Coinsurance Amount",
          "system" : "https://bluebutton.cms.gov/fhir/CodeSystem/Adjudication"
        } ]
      }
    }, {
      "amount" : {
        "currency" : "USD",
        "value" : 12.95
      },
      "category" : {
        "coding" : [ {
          "code" : "priorpayerpaid",
          "display" : "Prior payer paid",
          "system" : "http://hl7.org/fhir/us/carin-bb/CodeSystem/C4BBAdjudication"
        }, {
          "code" : "CLM_LINE_INSTNL_MSP1_PD_AMT",
          "display" : "Revenue Center 1st MSP Paid Amount",
          "system" : "https://bluebutton.cms.gov/fhir/CodeSystem/Adjudication"
        } ]
      }
    }, {
      "amount" : {
        "currency" : "USD",
        "value" : 1.44
      },
      "category" : {
        "coding" : [ {
          "code" : "priorpayerpaid",
          "display" : "Prior payer paid",
          "system" : "http://hl7.org/fhir/us/carin-bb/CodeSystem/C4BBAdjudication"
        }, {
          "code" : "CLM_LINE_INSTNL_MSP2_PD_AMT",
          "display" : "Revenue Center 2nd MSP Paid Amount",
          "system" : "https://bluebutton.cms.gov/fhir/CodeSystem/Adjudication"
        } ]
      }
    }, {
      "amount" : {
        "currency" : "USD",
        "value" : 4.73
      },
      "category" : {
        "coding" : [ {
          "code" : "submitted",
          "display" : "Submitted Amount",
          "system" : "http://terminology.hl7.org/CodeSystem/adjudication"
        }, {
          "code" : "CLM_LINE_INSTNL_RATE_AMT",
          "display" : "Revenue Center Rate Amount",
          "system" : "https://bluebutton.cms.gov/fhir/CodeSystem/Adjudication"
        } ]
      }
    } ],
    "extension" : [ {
      "url" : "https://bluebutton.cms.gov/fhir/StructureDefinition/CLM-REV-DSCNT-IND-CD",
      "valueCoding" : {
        "code" : "1",
        "system" : "https://bluebutton.cms.gov/fhir/CodeSystem/CLM-REV-DSCNT-IND-CD"
      }
    }, {
      "url" : "https://bluebutton.cms.gov/fhir/StructureDefinition/CLM-OTAF-ONE-IND-CD",
      "valueCoding" : {
        "code" : "Y",
        "system" : "https://bluebutton.cms.gov/fhir/CodeSystem/CLM-OTAF-ONE-IND-CD"
      }
    }, {
      "url" : "https://bluebutton.cms.gov/fhir/StructureDefinition/CLM-REV-PACKG-IND-CD",
      "valueCoding" : {
        "code" : "0",
        "system" : "https://bluebutton.cms.gov/fhir/CodeSystem/CLM-REV-PACKG-IND-CD"
      }
    }, {
      "url" : "https://bluebutton.cms.gov/fhir/StructureDefinition/CLM-REV-PMT-MTHD-CD",
      "valueCoding" : {
        "code" : "2",
        "system" : "https://bluebutton.cms.gov/fhir/CodeSystem/CLM-REV-PMT-MTHD-CD"
      }
    }, {
      "url" : "https://bluebutton.cms.gov/fhir/StructureDefinition/CLM-REV-CNTR-STUS-CD",
      "valueCoding" : {
        "code" : "A",
        "system" : "https://bluebutton.cms.gov/fhir/CodeSystem/CLM-REV-CNTR-STUS-CD"
      }
    } ],
    "modifier" : [ {
      "coding" : [ {
        "code" : "PC",
        "system" : "https://www.cms.gov/Medicare/Coding/HCPCSReleaseCodeSets"
      }, {
        "code" : "23",
        "system" : "http://www.ama-assn.org/go/cpt"
      } ]
    } ],
    "productOrService" : {
      "coding" : [ {
        "code" : "J2270",
        "system" : "https://www.cms.gov/Medicare/Coding/HCPCSReleaseCodeSets"
      } ]
    },
    "quantity" : {
      "value" : 4.75
    },
    "revenue" : {
      "coding" : [ {
        "code" : "0929",
        "display" : "OTHER DIAGNOSTIC SERVICES - OTHER DIAGNOSTIC SERVICE",
        "system" : "https://bluebutton.cms.gov/fhir/CodeSystem/CLM-REV-CNTR-CD"
      }, {
        "code" : "0929",
        "system" : "https://www.nubc.org/CodeSystem/RevenueCodes"
      }, {
        "code" : "X",
        "display" : "Override code: MSP (Medicare is secondary payer) cost avoided",
        "system" : "https://bluebutton.cms.gov/fhir/CodeSystem/CLM-DDCTBL-COINSRNC-CD"
      } ]
    },
    "sequence" : 1,
    "servicedDate" : "2024-03-04"
  } ],
  "meta" : {
    "lastUpdated" : "9999-12-31T00:00:00.000+00:00",
    "profile" : [ "http://hl7.org/fhir/us/carin-bb/StructureDefinition/C4BB-ExplanationOfBenefit-Inpatient-Institutional|2.1.0" ],
    "source" : "NationalClaimsHistory",
    "tag" : [ {
      "code" : "Adjudicated",
      "system" : "https://bluebutton.cms.gov/fhir/CodeSystem/Adjudication-Status"
    } ]
  },
  "outcome" : "complete",
  "patient" : {
    "reference" : "Patient/405764107"
  },
  "payment" : {
    "amount" : {
      "currency" : "USD",
      "value" : 625244.33
    }
  },
  "procedure" : [ {
    "date" : "2021-10-03",
    "procedureCodeableConcept" : {
      "coding" : [ {
        "code" : "B2111ZZ",
        "system" : "http://www.cms.gov/Medicare/Coding/ICD10"
      } ]
    },
    "sequence" : 1,
    "type" : [ {
      "coding" : [ {
        "code" : "principal",
        "system" : "http://hl7.org/fhir/us/carin-bb/CodeSystem/C4BBClaimProcedureType"
      } ]
    } ]
  } ],
  "resourceType" : "ExplanationOfBenefit",
  "status" : "active",
  "subType" : {
    "coding" : [ {
      "code" : "inpatient",
      "system" : "http://hl7.org/fhir/us/carin-bb/CodeSystem/C4BBInstitutionalClaimSubType"
    } ]
  },
  "supportingInfo" : [ {
    "category" : {
      "coding" : [ {
        "code" : "CLM_BLOOD_PT_FRNSH_QTY",
        "display" : "Blood Pints Furnished Quantity",
        "system" : "https://bluebutton.cms.gov/fhir/CodeSystem/Supporting-Information"
      }, {
        "code" : "info",
        "display" : "Information",
        "system" : "http://terminology.hl7.org/CodeSystem/claiminformationcategory"
      } ]
    },
    "sequence" : 1,
    "valueQuantity" : {
      "code" : "[pt_us]",
      "system" : "http://unitsofmeasure.org",
      "unit" : "pint",
      "value" : 0
    }
  }, {
    "category" : {
      "coding" : [ {
        "code" : "CLM_NCH_PRMRY_PYR_CD",
        "display" : "NCH Primary Payer Code",
        "system" : "https://bluebutton.cms.gov/fhir/CodeSystem/Supporting-Information"
      }, {
        "code" : "info",
        "display" : "Information",
        "system" : "http://terminology.hl7.org/CodeSystem/claiminformationcategory"
      } ]
    },
    "code" : {
      "coding" : [ {
        "code" : "L",
        "system" : "https://bluebutton.cms.gov/fhir/CodeSystem/CLM-NCH-PRMRY-PYR-CD"
      } ]
    },
    "sequence" : 2
  }, {
    "category" : {
      "coding" : [ {
        "code" : "typeofbill",
        "system" : "http://hl7.org/fhir/us/carin-bb/CodeSystem/C4BBSupportingInfoType"
      } ]
    },
    "code" : {
      "coding" : [ {
        "code" : "033X",
        "system" : "https://www.nubc.org/CodeSystem/TypeOfBill"
      }, {
        "code" : "3",
        "system" : "https://bluebutton.cms.gov/fhir/CodeSystem/CLM-BILL-FAC-TYPE-CD"
      }, {
        "code" : "33",
        "system" : "https://bluebutton.cms.gov/fhir/CodeSystem/CLM-BILL-CLSFCTN-CD"
      }, {
        "code" : "33X",
        "system" : "https://bluebutton.cms.gov/fhir/CodeSystem/CLM-BILL-FREQ-CD"
      } ]
    },
    "sequence" : 3
  }, {
    "category" : {
      "coding" : [ {
        "code" : "CLM_NRLN_RIC_CD",
        "display" : "Near Line Record Identification Code",
        "system" : "https://bluebutton.cms.gov/fhir/CodeSystem/Supporting-Information"
      }, {
        "code" : "info",
        "display" : "Information",
        "system" : "http://terminology.hl7.org/CodeSystem/claiminformationcategory"
      } ]
    },
    "code" : {
      "coding" : [ {
        "code" : "V",
        "display" : "Part A institutional claim record (inpatient [IP], skilled nursing facility [SNF], hospice [HOS], or home health agency [HHA]).",
        "system" : "https://bluebutton.cms.gov/fhir/CodeSystem/CLM-NRLN-RIC-CD"
      } ]
    },
    "sequence" : 4
  }, {
    "category" : {
      "coding" : [ {
        "code" : "admissionperiod",
        "system" : "http://hl7.org/fhir/us/carin-bb/CodeSystem/C4BBSupportingInfoType"
      } ]
    },
    "sequence" : 5,
    "timingPeriod" : {
      "end" : "2021-10-03",
      "start" : "2021-09-26"
    }
  }, {
    "category" : {
      "coding" : [ {
        "code" : "clmrecvddate",
        "system" : "http://hl7.org/fhir/us/carin-bb/CodeSystem/C4BBSupportingInfoType"
      } ]
    },
    "sequence" : 6,
    "timingDate" : "2021-10-03"
  }, {
    "category" : {
      "coding" : [ {
        "code" : "CLM_NCH_WKLY_PROC_DT",
        "display" : "Weekly Process Date",
        "system" : "https://bluebutton.cms.gov/fhir/CodeSystem/Supporting-Information"
      }, {
        "code" : "info",
        "display" : "Information",
        "system" : "http://terminology.hl7.org/CodeSystem/claiminformationcategory"
      } ]
    },
    "sequence" : 7,
    "timingDate" : "2021-10-03"
  }, {
    "category" : {
      "coding" : [ {
        "code" : "CLM_ACTV_CARE_THRU_DT",
        "display" : "Covered Care Through Date",
        "system" : "https://bluebutton.cms.gov/fhir/CodeSystem/Supporting-Information"
      }, {
        "code" : "info",
        "display" : "Information",
        "system" : "http://terminology.hl7.org/CodeSystem/claiminformationcategory"
      } ]
    },
    "sequence" : 8,
    "timingDate" : "2021-10-03"
  }, {
    "category" : {
      "coding" : [ {
        "code" : "CLM_NCVRD_FROM_DT",
        "display" : "Noncovered Stay From Date",
        "system" : "https://bluebutton.cms.gov/fhir/CodeSystem/Supporting-Information"
      }, {
        "code" : "info",
        "display" : "Information",
        "system" : "http://terminology.hl7.org/CodeSystem/claiminformationcategory"
      } ]
    },
    "sequence" : 9,
    "timingDate" : "2021-10-03"
  }, {
    "category" : {
      "coding" : [ {
        "code" : "CLM_NCVRD_THRU_DT",
        "display" : "Noncovered Stay Through Date",
        "system" : "https://bluebutton.cms.gov/fhir/CodeSystem/Supporting-Information"
      }, {
        "code" : "info",
        "display" : "Information",
        "system" : "http://terminology.hl7.org/CodeSystem/claiminformationcategory"
      } ]
    },
    "sequence" : 10,
    "timingDate" : "2021-10-03"
  }, {
    "category" : {
      "coding" : [ {
        "code" : "CLM_MDCR_EXHSTD_DT",
        "display" : "Medicare Benefits Exhausted Date",
        "system" : "https://bluebutton.cms.gov/fhir/CodeSystem/Supporting-Information"
      }, {
        "code" : "info",
        "display" : "Information",
        "system" : "http://terminology.hl7.org/CodeSystem/claiminformationcategory"
      } ]
    },
    "sequence" : 11,
    "timingDate" : "2021-10-03"
  }, {
    "category" : {
      "coding" : [ {
        "code" : "pointoforigin",
        "system" : "http://hl7.org/fhir/us/carin-bb/CodeSystem/C4BBSupportingInfoType"
      } ]
    },
    "code" : {
      "coding" : [ {
        "code" : "6",
        "system" : "https://www.nubc.org/CodeSystem/PointOfOrigin"
      }, {
        "code" : "6",
        "display" : "TRANSFER FROM ANOTHER HEALTH CARE FACILITY (NON-NEWBORN)/NEWBORN - BORN OUTSIDE OF THIS HOSPITAL (NEWBORN)",
        "system" : "https://bluebutton.cms.gov/fhir/CodeSystem/CLM-ADMSN-SRC-CD"
      } ]
    },
    "sequence" : 12
  }, {
    "category" : {
      "coding" : [ {
        "code" : "discharge-status",
        "system" : "http://hl7.org/fhir/us/carin-bb/CodeSystem/C4BBSupportingInfoType"
      } ]
    },
    "code" : {
      "coding" : [ {
        "code" : "03",
        "system" : "https://www.nubc.org/CodeSystem/PatDischargeStatus"
      }, {
        "code" : "03",
        "display" : "DISCHARGED/TRANSFERRED TO SKILLED NURSING FACILITY (SNF) WITH MEDICARE CERTIFICATION",
        "system" : "https://bluebutton.cms.gov/fhir/CodeSystem/BENE-PTNT-STUS-CD"
      } ]
    },
    "sequence" : 13
  }, {
    "category" : {
      "coding" : [ {
        "code" : "admtype",
        "system" : "http://hl7.org/fhir/us/carin-bb/CodeSystem/C4BBSupportingInfoType"
      } ]
    },
    "code" : {
      "coding" : [ {
        "code" : "9",
        "system" : "https://www.nubc.org/CodeSystem/PriorityTypeOfAdmitOrVisit"
      }, {
        "code" : "9",
        "system" : "https://bluebutton.cms.gov/fhir/CodeSystem/CLM-ADMSN-TYPE-CD"
      } ]
    },
    "sequence" : 14
  }, {
    "category" : {
      "coding" : [ {
        "code" : "CLM_MDCR_INSTNL_MCO_PD_SW",
        "display" : "MCO Paid Switch",
        "system" : "https://bluebutton.cms.gov/fhir/CodeSystem/Supporting-Information"
      }, {
        "code" : "info",
        "display" : "Information",
        "system" : "http://terminology.hl7.org/CodeSystem/claiminformationcategory"
      } ]
    },
    "code" : {
      "coding" : [ {
        "code" : "0",
        "display" : "No managed care organization (MCO) payment",
        "system" : "https://bluebutton.cms.gov/fhir/CodeSystem/CLM-MDCR-INSTNL-MCO-PD-SW"
      } ]
    },
    "sequence" : 15
  }, {
    "category" : {
      "coding" : [ {
        "code" : "drg",
        "system" : "http://hl7.org/fhir/us/carin-bb/CodeSystem/C4BBSupportingInfoType"
      } ]
    },
    "code" : {
      "coding" : [ {
        "code" : "8",
        "system" : "https://www.cms.gov/Medicare/Medicare-Fee-for-Service-Payment/AcuteInpatientPPS/MS-DRG-Classifications-and-Software"
      } ]
    },
    "sequence" : 16
  }, {
    "category" : {
      "coding" : [ {
        "code" : "CLM_HHA_LUP_IND_CD",
        "display" : "Claim Lupa Indicator Code",
        "system" : "https://bluebutton.cms.gov/fhir/CodeSystem/Supporting-Information"
      }, {
        "code" : "info",
        "display" : "Information",
        "system" : "http://terminology.hl7.org/CodeSystem/claiminformationcategory"
      } ]
    },
    "code" : {
      "coding" : [ {
        "code" : "L",
        "display" : "Low utilization payment adjustment (LUPA) claim",
        "system" : "https://bluebutton.cms.gov/fhir/CodeSystem/CLM_HHA_LUP_IND_CD"
      } ]
    },
    "sequence" : 17
  }, {
    "category" : {
      "coding" : [ {
        "code" : "CLM_HHA_RFRL_CD",
        "display" : "Claim Referral Code",
        "system" : "https://bluebutton.cms.gov/fhir/CodeSystem/Supporting-Information"
      }, {
        "code" : "info",
        "display" : "Information",
        "system" : "http://terminology.hl7.org/CodeSystem/claiminformationcategory"
      } ]
    },
    "code" : {
      "coding" : [ {
        "code" : "1",
        "display" : "PHYSICIAN REFERRAL - THE PATIENT WAS ADMITTED UPON THE RECOMMENDATION OF A PERSONAL PHYSICIAN.",
        "system" : "https://bluebutton.cms.gov/fhir/CodeSystem/CLM_HHA_RFRL_CD"
      } ]
    },
    "sequence" : 18
  } ],
  "total" : [ {
    "amount" : {
      "currency" : "USD",
      "value" : 916765.75
    },
    "category" : {
      "coding" : [ {
        "code" : "eligible",
        "display" : "Allowed Amount",
        "system" : "http://terminology.hl7.org/CodeSystem/adjudication"
      }, {
        "code" : "CLM_ALOWD_CHRG_AMT",
        "display" : "Total Allowed Charge Amount",
        "system" : "https://bluebutton.cms.gov/fhir/CodeSystem/Adjudication"
      } ]
    }
  }, {
    "amount" : {
      "currency" : "USD",
      "value" : 815173.125
    },
    "category" : {
      "coding" : [ {
        "code" : "submitted",
        "display" : "Submitted Amount",
        "system" : "http://terminology.hl7.org/CodeSystem/adjudication"
      }, {
        "code" : "CLM_SBMT_CHRG_AMT",
        "display" : "Total Submitted Charge Amount",
        "system" : "https://bluebutton.cms.gov/fhir/CodeSystem/Adjudication"
      } ]
    }
  }, {
    "amount" : {
      "currency" : "USD",
      "value" : 225008.17
    },
    "category" : {
      "coding" : [ {
        "code" : "paidbypatient",
        "display" : "Paid by patient",
        "system" : "http://hl7.org/fhir/us/carin-bb/CodeSystem/C4BBAdjudication"
      }, {
        "code" : "CLM_BENE_PMT_AMT",
        "display" : "Revenue Center Patient Responsibility Payment Amount",
        "system" : "https://bluebutton.cms.gov/fhir/CodeSystem/Adjudication"
      } ]
    }
  }, {
    "amount" : {
      "currency" : "USD",
      "value" : 0.0
    },
    "category" : {
      "coding" : [ {
        "code" : "paidtoprovider",
        "display" : "Paid to provider",
        "system" : "http://hl7.org/fhir/us/carin-bb/CodeSystem/C4BBAdjudication"
      }, {
        "code" : "CLM_PRVDR_PMT_AMT",
        "display" : "Provider Payment Amount",
        "system" : "https://bluebutton.cms.gov/fhir/CodeSystem/Adjudication"
      } ]
    }
  } ],
  "type" : {
    "coding" : [ {
      "code" : "10",
      "display" : "MEDICARE HHA CLAIM",
      "system" : "https://bluebutton.cms.gov/fhir/CodeSystem/CLM-TYPE-CD"
    }, {
      "code" : "institutional",
      "system" : "http://terminology.hl7.org/CodeSystem/claim-type"
    } ]
  },
  "use" : "claim"
}
]<|MERGE_RESOLUTION|>--- conflicted
+++ resolved
@@ -1158,34 +1158,6 @@
     },
     "sequence" : 10,
     "timingDate" : "2021-10-03"
-  }, {
-    "category" : {
-      "coding" : [ {
-        "code" : "CLM_QLFY_STAY_FROM_DT",
-        "display" : "Qualified Stay From Date",
-        "system" : "https://bluebutton.cms.gov/fhir/CodeSystem/Supporting-Information"
-      }, {
-        "code" : "info",
-        "display" : "Information",
-        "system" : "http://terminology.hl7.org/CodeSystem/claiminformationcategory"
-      } ]
-    },
-    "sequence" : 11,
-    "timingDate" : "9999-12-31"
-  }, {
-    "category" : {
-      "coding" : [ {
-        "code" : "CLM_QLFY_STAY_THRU_DT",
-        "display" : "Qualified Stay Thru Date",
-        "system" : "https://bluebutton.cms.gov/fhir/CodeSystem/Supporting-Information"
-      }, {
-        "code" : "info",
-        "display" : "Information",
-        "system" : "http://terminology.hl7.org/CodeSystem/claiminformationcategory"
-      } ]
-    },
-    "sequence" : 12,
-    "timingDate" : "9999-12-31"
   } ],
   "total" : [ {
     "amount" : {
@@ -2055,7 +2027,6 @@
     },
     "sequence" : 12,
     "timingDate" : "2021-10-03"
-<<<<<<< HEAD
   }, {
     "category" : {
       "coding" : [ {
@@ -2084,8 +2055,6 @@
     },
     "sequence" : 14,
     "timingDate" : "9999-12-31"
-=======
->>>>>>> a209c0dc
   } ],
   "total" : [ {
     "amount" : {
