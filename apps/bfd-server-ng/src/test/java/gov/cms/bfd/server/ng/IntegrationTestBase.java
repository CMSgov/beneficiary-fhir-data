--- conflicted
+++ resolved
@@ -56,11 +56,8 @@
   protected static final String CLAIM_ID_ADJUDICATED = "1071939711295";
   protected static final String CLAIM_ID_PHASE_1 = "1071939711297";
   protected static final String CLAIM_ID_PHASE_2 = "1071939711298";
-<<<<<<< HEAD
+  protected static final String CLAIM_ID_RX = "5213363418309";
   protected static final String CLAIM_ID_PROFESSIONAL = "3351266481401";
-=======
-  protected static final String CLAIM_ID_RX = "5213363418309";
->>>>>>> e3363a80
 
   protected static final String DUAL_ONLY_BENE_COVERAGE_STATUS_CODE = "XX";
 
