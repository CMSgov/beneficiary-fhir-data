package gov.cms.bfd.server.ng;

import static org.junit.jupiter.api.Assertions.assertEquals;
import static org.junit.jupiter.api.Assertions.assertFalse;
import static org.junit.jupiter.api.Assertions.assertThrows;
import static org.junit.jupiter.api.Assertions.assertTrue;

import ca.uhn.fhir.rest.api.Constants;
import ca.uhn.fhir.rest.api.SearchStyleEnum;
import ca.uhn.fhir.rest.gclient.DateClientParam;
import ca.uhn.fhir.rest.gclient.IQuery;
import ca.uhn.fhir.rest.gclient.TokenClientParam;
import ca.uhn.fhir.rest.param.ReferenceParam;
import ca.uhn.fhir.rest.server.exceptions.InvalidRequestException;
import gov.cms.bfd.server.ng.eob.EobResourceProvider;
import gov.cms.bfd.server.ng.testUtil.ThreadSafeAppender;
import gov.cms.bfd.server.ng.util.DateUtil;
import gov.cms.bfd.server.ng.util.IdrConstants;
import gov.cms.bfd.server.ng.util.SystemUrls;
import jakarta.persistence.EntityManager;
import jakarta.servlet.http.HttpServletRequest;
import java.time.LocalDate;
import java.time.ZonedDateTime;
<<<<<<< HEAD
import java.util.Optional;
=======
import java.util.stream.Collectors;
>>>>>>> a868a49a
import org.hl7.fhir.r4.model.Bundle;
import org.hl7.fhir.r4.model.ExplanationOfBenefit;
import org.junit.jupiter.api.Test;
import org.junit.jupiter.params.ParameterizedTest;
import org.junit.jupiter.params.provider.EnumSource;
import org.junit.jupiter.params.provider.ValueSource;
import org.mockito.Mock;
import org.springframework.beans.factory.annotation.Autowired;

class EobSearchIT extends IntegrationTestBase {
  @Autowired private EobResourceProvider eobResourceProvider;
  @Autowired private EntityManager entityManager;
  @Mock HttpServletRequest request;

  private IQuery<Bundle> searchBundle() {
    return getFhirClient()
        .search()
        .forResource(ExplanationOfBenefit.class)
        .returnBundle(Bundle.class);
  }

  @ParameterizedTest
  @EnumSource(SearchStyleEnum.class)
  void eobSearchById(SearchStyleEnum searchStyle) {
    var eobBundle =
        searchBundle()
            .where(
                new TokenClientParam(ExplanationOfBenefit.SP_RES_ID)
                    .exactly()
                    .identifier("1071939711295"))
            .usingStyle(searchStyle)
            .execute();
    assertEquals(1, eobBundle.getEntry().size());
    expectFhir().scenario(searchStyle.name()).toMatchSnapshot(eobBundle);
  }

  @Test
  void eobSearchQueryCount() {
    var events = ThreadSafeAppender.startRecord();
    var bundle =
        eobResourceProvider.searchByPatient(
            new ReferenceParam("178083966"), null, null, null, null, null, request);
    assertFalse(bundle.getEntry().isEmpty());
    assertEquals(3, queryCount(events));
  }

  @ParameterizedTest
  @EnumSource(SearchStyleEnum.class)
  void eobSearchByIdEmpty(SearchStyleEnum searchStyle) {
    var eobBundle =
        searchBundle()
            .where(new TokenClientParam(ExplanationOfBenefit.SP_RES_ID).exactly().identifier("999"))
            .usingStyle(searchStyle)
            .execute();
    assertEquals(0, eobBundle.getEntry().size());
    expectFhir().scenario(searchStyle.name()).toMatchSnapshot(eobBundle);
  }

  @ParameterizedTest
  @EnumSource(SearchStyleEnum.class)
  void eobSearchByPatient(SearchStyleEnum searchStyle) {
    var eobBundle =
        searchBundle()
            .where(
                new TokenClientParam(ExplanationOfBenefit.SP_PATIENT)
                    .exactly()
                    .identifier(BENE_ID_ALL_PARTS_WITH_XREF))
            .usingStyle(searchStyle)
            .execute();
    assertEquals(4, eobBundle.getEntry().size());
    expectFhir().scenario(searchStyle.name()).toMatchSnapshot(eobBundle);
  }

  @ParameterizedTest
  @EnumSource(SearchStyleEnum.class)
  void eobSearchByPatientHistorical(SearchStyleEnum searchStyle) {
    var eobBundle =
        searchBundle()
            .where(
                new TokenClientParam(ExplanationOfBenefit.SP_PATIENT)
                    .exactly()
                    .identifier(HISTORICAL_MERGED_BENE_SK))
            .usingStyle(searchStyle)
            .execute();
    assertEquals(0, eobBundle.getEntry().size());
  }

  @ParameterizedTest
  @ValueSource(ints = {0, 1})
  void eobSearchByPatientLimitOffset(int offset) {
    var eobBundle =
        searchBundle()
            .where(
                new TokenClientParam(ExplanationOfBenefit.SP_PATIENT)
                    .exactly()
                    .identifier(BENE_ID_ALL_PARTS_WITH_XREF))
            .count(1)
            .offset(offset)
            .execute();
    assertEquals(1, eobBundle.getEntry().size());
    expectFhir().scenario("offset" + offset).toMatchSnapshot(eobBundle);
  }

  @Test
  void eobSearchByDate() {
    var lastUpdated =
        entityManager
            .createQuery(
                "SELECT c.meta.updatedTimestamp FROM Claim c WHERE c.beneficiary.xrefSk = :beneSk",
                ZonedDateTime.class)
            .setParameter("beneSk", BENE_ID_ALL_PARTS_WITH_XREF)
            .getResultList()
            .getFirst();

    var eobBundle =
        searchBundle()
            .where(
                new TokenClientParam(ExplanationOfBenefit.SP_PATIENT)
                    .exactly()
                    .identifier(BENE_ID_ALL_PARTS_WITH_XREF))
            .and(
                new DateClientParam(Constants.PARAM_LASTUPDATED)
                    .afterOrEquals()
                    .day(DateUtil.toDate(lastUpdated)))
            .execute();
    assertEquals(4, eobBundle.getEntry().size());

    eobBundle =
        searchBundle()
            .where(
                new TokenClientParam(ExplanationOfBenefit.SP_PATIENT)
                    .exactly()
                    .identifier(BENE_ID_ALL_PARTS_WITH_XREF))
            .and(
                new DateClientParam(Constants.PARAM_LASTUPDATED)
                    .before()
                    .day(DateUtil.toDate(lastUpdated.minusDays(1))))
            .execute();
    assertEquals(0, eobBundle.getEntry().size());
  }

  @Test
  void eobSearchByServiceDate() {
    var claimId = "1071939711295";
    var serviceDate =
        (LocalDate)
            entityManager
                .createQuery(
                    "SELECT billablePeriod.claimThroughDate FROM Claim c WHERE c.claimUniqueId = :id",
                    Optional.class)
                .setParameter("id", claimId)
                .getResultList()
                .getFirst()
                .get();

    var eobBundle =
        searchBundle()
            .where(
                new TokenClientParam(ExplanationOfBenefit.SP_RES_ID).exactly().identifier(claimId))
            .and(
                new DateClientParam("service-date")
                    .afterOrEquals()
                    .day(DateUtil.toDate(serviceDate)))
            .execute();
    assertEquals(1, eobBundle.getEntry().size());

    eobBundle =
        searchBundle()
            .where(
                new TokenClientParam(ExplanationOfBenefit.SP_PATIENT).exactly().identifier(claimId))
            .and(
                new DateClientParam("service-date")
                    .before()
                    .day(DateUtil.toDate(serviceDate.minusDays(1))))
            .execute();
    assertEquals(0, eobBundle.getEntry().size());
  }

  @Test
  void eobSearchByPatientInvalidResourceType() {
    var searchWithidentifier =
        searchBundle()
            .where(
                new TokenClientParam(ExplanationOfBenefit.SP_PATIENT)
                    .exactly()
                    .identifier("Blah/" + BENE_ID_ALL_PARTS_WITH_XREF));
    assertThrows(InvalidRequestException.class, searchWithidentifier::execute);
  }

  @ParameterizedTest
  @EnumSource(SearchStyleEnum.class)
  void eobSearchByTag(SearchStyleEnum searchStyle) {
    String validTag = IdrConstants.ADJUDICATION_STATUS_FINAL;

    var eobBundle =
        searchBundle()
            .where(
                new TokenClientParam(ExplanationOfBenefit.SP_PATIENT)
                    .exactly()
                    .identifier(BENE_ID_ALL_PARTS_WITH_XREF))
            .and(new TokenClientParam(Constants.PARAM_TAG).exactly().identifier(validTag))
            .usingStyle(searchStyle)
            .execute();

    assertEquals(
        2, eobBundle.getEntry().size(), "Should find EOBs with the specified adjudication status");

    expectFhir().scenario(searchStyle.name() + "_WithTag_" + validTag).toMatchSnapshot(eobBundle);
  }

  @ParameterizedTest
  @EnumSource(SearchStyleEnum.class)
  void eobSearchBySystemUrlTag(SearchStyleEnum searchStyle) {
    String tagSystem = SystemUrls.SYS_ADJUDICATION_STATUS;
    String tagCode = "Adjudicated";

    var eobBundle =
        searchBundle()
            .where(
                new TokenClientParam(ExplanationOfBenefit.SP_PATIENT)
                    .exactly()
                    .identifier(BENE_ID_ALL_PARTS_WITH_XREF))
            .and(
                new TokenClientParam(Constants.PARAM_TAG)
                    .exactly()
                    .systemAndCode(tagSystem, tagCode))
            .usingStyle(searchStyle)
            .execute();

    assertEquals(
        2, eobBundle.getEntry().size(), "Should find EOBs with the specified adjudication status");

    expectFhir()
        .scenario(searchStyle.name() + "_WithSystemTag_Adjudicated")
        .toMatchSnapshot(eobBundle);
  }

  @ParameterizedTest
  @EnumSource(SearchStyleEnum.class)
  void eobSearchByTagEmpty(SearchStyleEnum searchStyle) {
    String validTagWithNoMatches = IdrConstants.ADJUDICATION_STATUS_PARTIAL;

    var eobBundle =
        searchBundle()
            .where(
                new TokenClientParam(ExplanationOfBenefit.SP_PATIENT)
                    .exactly()
                    .identifier(BENE_ID_ALL_PARTS_WITH_XREF))
            .and(
                new TokenClientParam(Constants.PARAM_TAG)
                    .exactly()
                    .identifier(validTagWithNoMatches))
            .usingStyle(searchStyle)
            .execute();

    expectFhir().scenario(searchStyle.name() + "_WithTag_EmptyResult").toMatchSnapshot(eobBundle);
  }

  @ParameterizedTest
  @ValueSource(
      strings = {
        "invalidStatus",
        "in-progress",
        "test",
        "https://bluebutton.cms.gov/fhir/CodeSystem/test"
      })
  void eobSearchByInvalidTagBadRequest(String invalidTag) {
    var searchWithIdentifier =
        searchBundle()
            .where(
                new TokenClientParam(ExplanationOfBenefit.SP_PATIENT)
                    .exactly()
                    .identifier(BENE_ID_ALL_PARTS_WITH_XREF))
            .and(new TokenClientParam(Constants.PARAM_TAG).exactly().identifier(invalidTag));
    assertThrows(
        InvalidRequestException.class,
        searchWithIdentifier::execute,
        "Should throw InvalidRequestException for unsupported _tag value: " + invalidTag);
  }

  @Test
  void returnsCorrectClaimsWhenFilteringWithMergedBenes() {
    // Ensure claim IDs are de-duplicated correctly when using a limit
    // This could have problems with merged benes since they can produce duplicate claim IDs if not
    // filtered properly

    // There should be more than one bene_sk/xref_sk pair here to ensure this test has the
    // correct preconditions.
    var beneCount =
        (Integer)
            entityManager
                .createNativeQuery(
                    "SELECT COUNT(*) FROM idr.beneficiary WHERE bene_xref_efctv_sk_computed = :beneSk AND bene_sk = :beneSk",
                    Integer.class)
                .setParameter("beneSk", Long.parseLong(CURRENT_MERGED_BENE_SK))
                .getResultList()
                .getFirst();
    assertTrue(beneCount > 1);

    var searchWithIdentifier =
        searchBundle()
            .where(
                new TokenClientParam(ExplanationOfBenefit.SP_PATIENT)
                    .exactly()
                    .identifier(CURRENT_MERGED_BENE_SK))
            .count(2);
    var bundle = searchWithIdentifier.execute();
    var results =
        bundle.getEntry().stream().map(e -> e.getResource().getId()).collect(Collectors.toSet());
    assertEquals(2, results.size());
  }
}<|MERGE_RESOLUTION|>--- conflicted
+++ resolved
@@ -21,11 +21,8 @@
 import jakarta.servlet.http.HttpServletRequest;
 import java.time.LocalDate;
 import java.time.ZonedDateTime;
-<<<<<<< HEAD
 import java.util.Optional;
-=======
 import java.util.stream.Collectors;
->>>>>>> a868a49a
 import org.hl7.fhir.r4.model.Bundle;
 import org.hl7.fhir.r4.model.ExplanationOfBenefit;
 import org.junit.jupiter.api.Test;
@@ -174,7 +171,8 @@
         (LocalDate)
             entityManager
                 .createQuery(
-                    "SELECT billablePeriod.claimThroughDate FROM Claim c WHERE c.claimUniqueId = :id",
+                    "SELECT billablePeriod.claimThroughDate FROM Claim c WHERE c.claimUniqueId ="
+                        + " :id",
                     Optional.class)
                 .setParameter("id", claimId)
                 .getResultList()
@@ -318,7 +316,8 @@
         (Integer)
             entityManager
                 .createNativeQuery(
-                    "SELECT COUNT(*) FROM idr.beneficiary WHERE bene_xref_efctv_sk_computed = :beneSk AND bene_sk = :beneSk",
+                    "SELECT COUNT(*) FROM idr.beneficiary WHERE bene_xref_efctv_sk_computed ="
+                        + " :beneSk AND bene_sk = :beneSk",
                     Integer.class)
                 .setParameter("beneSk", Long.parseLong(CURRENT_MERGED_BENE_SK))
                 .getResultList()
