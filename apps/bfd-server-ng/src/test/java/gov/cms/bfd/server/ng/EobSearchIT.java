--- conflicted
+++ resolved
@@ -93,11 +93,7 @@
                     .identifier(BENE_ID_ALL_PARTS_WITH_XREF))
             .usingStyle(searchStyle)
             .execute();
-<<<<<<< HEAD
-    assertEquals(4, eobBundle.getEntry().size());
-=======
-    assertEquals(7, eobBundle.getEntry().size());
->>>>>>> 87c77599
+    assertEquals(5, eobBundle.getEntry().size());
     expectFhir().scenario(searchStyle.name()).toMatchSnapshot(eobBundle);
   }
 
@@ -153,11 +149,7 @@
                     .afterOrEquals()
                     .day(DateUtil.toDate(lastUpdated)))
             .execute();
-<<<<<<< HEAD
-    assertEquals(4, eobBundle.getEntry().size());
-=======
-    assertEquals(7, eobBundle.getEntry().size());
->>>>>>> 87c77599
+    assertEquals(6, eobBundle.getEntry().size());
 
     eobBundle =
         searchBundle()
@@ -237,7 +229,7 @@
             .execute();
 
     assertEquals(
-        2, eobBundle.getEntry().size(), "Should find EOBs with the specified adjudication status");
+        4, eobBundle.getEntry().size(), "Should find EOBs with the specified adjudication status");
 
     expectFhir().scenario(searchStyle.name() + "_WithTag_" + validTag).toMatchSnapshot(eobBundle);
   }
@@ -262,7 +254,7 @@
             .execute();
 
     assertEquals(
-        2, eobBundle.getEntry().size(), "Should find EOBs with the specified adjudication status");
+        4, eobBundle.getEntry().size(), "Should find EOBs with the specified adjudication status");
 
     expectFhir()
         .scenario(searchStyle.name() + "_WithSystemTag_Adjudicated")
@@ -346,11 +338,7 @@
             .usingStyle(searchStyle)
             .execute();
 
-<<<<<<< HEAD
-    assertEquals(4, eobBundleWildcard.getEntry().size(), "Should find ALL EOBs for '*' type");
-=======
-    assertEquals(7, eobBundleWildcard.getEntry().size(), "Should find ALL EOBs for '*' type");
->>>>>>> 87c77599
+    assertEquals(6, eobBundleWildcard.getEntry().size(), "Should find ALL EOBs for '*' type");
     expectFhir().scenario(searchStyle.name() + "_WithWildcard").toMatchSnapshot(eobBundleWildcard);
 
     String[] zeroResultClaimTypes = {
