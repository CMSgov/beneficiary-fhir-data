import json
import os
import subprocess
import urllib.parse
from dataclasses import asdict, dataclass
from enum import Enum
<<<<<<< HEAD
=======
from typing import List
>>>>>>> a2679aab

import boto3
from botocore.config import Config

environment = os.environ.get("BFD_ENVIRONMENT", "test")
s3_bucket = os.environ.get("INSIGHTS_BUCKET_NAME")
sqs_pipeline_signal = os.environ.get("SQS_PIPELINE_SIGNAL_NAME")

boto_config = Config(region_name="us-east-1")
ssm_client = boto3.client("ssm", config=boto_config)
rds_client = boto3.client("rds", config=boto_config)
sqs_client = boto3.client("sqs", config=boto_config)


@dataclass
class InvokeEvent:
    host: str
    suite_version: str
    spawn_rate: int
    users: int
    spawned_runtime: str
    compare_tag: str
<<<<<<< HEAD
    store_tag: str
=======
    store_tags: List[str]
>>>>>>> a2679aab


@dataclass
class PipelineSignalMessage:
    function_name: str
    result: "TestResult"
    message: str
    request_id: str
    log_stream_name: str
    log_group_name: str


class TestResult(str, Enum):
    SUCCESS = "SUCCESS"
    FAILURE = "FAILURE"


def get_ssm_parameter(name: str, with_decrypt: bool = False) -> str:
    response = ssm_client.get_parameter(Name=name, WithDecryption=with_decrypt)

    try:
        return response["Parameter"]["Value"]
    except KeyError as exc:
        raise ValueError(f'SSM parameter "{name}" not found or empty') from exc


def get_rds_db_uri(cluster_id: str) -> str:
    response = rds_client.describe_db_clusters(DBClusterIdentifier=cluster_id)

    try:
        return response["DBClusters"][0]["ReaderEndpoint"]
    except KeyError as exc:
        raise ValueError(f'DB URI not found for cluster ID "{cluster_id}"') from exc


def get_sqs_queue_url(sqs_queue_name: str) -> str:
    response = sqs_client.get_queue_url(QueueName=sqs_queue_name)

    try:
        return response["QueueUrl"]
    except KeyError as exc:
        raise ValueError(f'SQS Queue URL not found for queue "{sqs_queue_name}"') from exc


def send_sqs_message(sqs_queue_url: str, msg_body: PipelineSignalMessage) -> bool:
    try:
        sqs_msg = asdict(msg_body)
        print(f"Sending message to queue: {sqs_msg}")

        sqs_client.send_message(QueueUrl=sqs_queue_url, MessageBody=json.dumps(sqs_msg))
        return True
    except sqs_client.exceptions.UnsupportedOperation:
        print(f'Unable to post message to queue at URL "{sqs_queue_url}"')
        return False


def send_pipeline_signal(signal_queue_url: str, result: TestResult, message: str, context) -> None:
    pipeline_signal_msg = PipelineSignalMessage(
        function_name=context.function_name,
        result=result,
        message=message,
        request_id=context.aws_request_id,
        log_stream_name=context.log_stream_name,
        log_group_name=context.log_group_name,
    )
    send_sqs_message(signal_queue_url, pipeline_signal_msg)


def handler(event, context):
    if not s3_bucket or not sqs_pipeline_signal:
        print(
            '"INSIGHTS_BUCKET_NAME" and "SQS_PIPELINE_SIGNAL_NAME" environment variables must be specified'
        )
        return

    try:
        signal_queue_url = get_sqs_queue_url(sqs_pipeline_signal)
    except ValueError as exc:
        print(str(exc))
        return

    # We take only the first record, if it exists
    try:
        record = event["Records"][0]
    except IndexError:
        message = "Invalid queue message, no records found"
        send_pipeline_signal(signal_queue_url, TestResult.FAILURE, message, context)
        return

    # We extract the body, and attempt to convert from JSON
    try:
        body = json.loads(record["body"])
    except json.JSONDecodeError:
        message = "Record body was not valid JSON"
        send_pipeline_signal(signal_queue_url, TestResult.FAILURE, message, context)
        return

    # We then attempt to extract an InvokeEvent instance from
    # the JSON body
    try:
        invoke_event = InvokeEvent(**body)
    except TypeError as ex:
        message = f"Message body missing required keys: {str(ex)}"
        send_pipeline_signal(signal_queue_url, TestResult.FAILURE, message, context)
        return

    # Assuming we get this far, invoke_event should have the information
    # required to run the lambda:
    try:
        cluster_id = get_ssm_parameter(
            f"/bfd/{environment}/common/nonsensitive/rds_cluster_identifier"
        )
        username = get_ssm_parameter(
            f"/bfd/{environment}/server/sensitive/vault_data_server_db_username", with_decrypt=True
        )
        raw_password = get_ssm_parameter(
            f"/bfd/{environment}/server/sensitive/vault_data_server_db_password", with_decrypt=True
        )
        cert_key = get_ssm_parameter(
            f"/bfd/{environment}/server/sensitive/test_client_key", with_decrypt=True
        )
        cert = get_ssm_parameter(
            f"/bfd/{environment}/server/sensitive/test_client_cert", with_decrypt=True
        )
    except ValueError as exc:
        send_pipeline_signal(
            signal_queue_url=signal_queue_url,
            result=TestResult.FAILURE,
            message=str(exc),
            context=context,
        )
        return

    cert_path = "/tmp/bfd_test_cert.pem"
    with open(cert_path, "w", encoding="utf-8") as file:
        file.write(cert_key + cert)

    password = urllib.parse.quote(raw_password)
    try:
        db_uri = get_rds_db_uri(cluster_id)
    except ValueError as exc:
        send_pipeline_signal(
            signal_queue_url=signal_queue_url,
            result=TestResult.FAILURE,
            message=str(exc),
            context=context,
        )
        return

    db_dsn = f"postgres://{username}:{password}@{db_uri}:5432/fhirdb"

<<<<<<< HEAD
    stats_config = {
        "store": "s3",
        "env": environment,
        "compare": "previous",
        "store_tag": invoke_event.store_tag,
        "comp_tag": invoke_event.compare_tag,
        "bucket": s3_bucket,
        "database": f"bfd-insights-bfd-{environment}",
        "table": f"bfd_insights_bfd_{environment.replace('-', '_')}_server_regression",
    }
    stats_config_str = ";".join([f"{k}={str(v)}" for k, v in stats_config.items()])
=======
    store_tag_args = [f"--stats-store-tag={tag}" for tag in invoke_event.store_tags]
>>>>>>> a2679aab
    process = subprocess.run(
        [
            "locust",
            f"--locustfile=/var/task/{invoke_event.suite_version}/regression_suite.py",
            f"--host={invoke_event.host}",
            f"--users={invoke_event.users}",
            f"--spawn-rate={invoke_event.spawn_rate}",
            f"--spawned-runtime={invoke_event.spawned_runtime}",
            f"--database-uri={db_dsn}",
            f"--client-cert-path={cert_path}",
<<<<<<< HEAD
            f"--stats-config={stats_config_str}",
=======
            "--stats-store-s3",
            f"--stats-env={environment}",
            f"--stats-store-s3-bucket={s3_bucket}",
            f"--stats-store-s3-database=bfd-insights-bfd-{environment}",
            f"--stats-store-s3-table=bfd_insights_bfd_{environment.replace('-', '_')}_server_regression",
            "--stats-compare-average",
            f"--stats-compare-tag={invoke_event.compare_tag}",
>>>>>>> a2679aab
            "--headless",
            "--only-summary",
        ]
        + store_tag_args,
        text=True,
        check=False,
    )

    # Signal the outcome of the locust test run
    send_pipeline_signal(
        signal_queue_url=signal_queue_url,
        result=TestResult.SUCCESS if process.returncode == 0 else TestResult.FAILURE,
<<<<<<< HEAD
        message="Pipeline run succeeded, check the CloudWatch logs for more information",
=======
        message="Pipeline run finished, check the CloudWatch logs for more information",
>>>>>>> a2679aab
        context=context,
    )

    return process.stdout<|MERGE_RESOLUTION|>--- conflicted
+++ resolved
@@ -4,10 +4,7 @@
 import urllib.parse
 from dataclasses import asdict, dataclass
 from enum import Enum
-<<<<<<< HEAD
-=======
 from typing import List
->>>>>>> a2679aab
 
 import boto3
 from botocore.config import Config
@@ -30,11 +27,7 @@
     users: int
     spawned_runtime: str
     compare_tag: str
-<<<<<<< HEAD
-    store_tag: str
-=======
     store_tags: List[str]
->>>>>>> a2679aab
 
 
 @dataclass
@@ -186,21 +179,7 @@
 
     db_dsn = f"postgres://{username}:{password}@{db_uri}:5432/fhirdb"
 
-<<<<<<< HEAD
-    stats_config = {
-        "store": "s3",
-        "env": environment,
-        "compare": "previous",
-        "store_tag": invoke_event.store_tag,
-        "comp_tag": invoke_event.compare_tag,
-        "bucket": s3_bucket,
-        "database": f"bfd-insights-bfd-{environment}",
-        "table": f"bfd_insights_bfd_{environment.replace('-', '_')}_server_regression",
-    }
-    stats_config_str = ";".join([f"{k}={str(v)}" for k, v in stats_config.items()])
-=======
     store_tag_args = [f"--stats-store-tag={tag}" for tag in invoke_event.store_tags]
->>>>>>> a2679aab
     process = subprocess.run(
         [
             "locust",
@@ -211,9 +190,6 @@
             f"--spawned-runtime={invoke_event.spawned_runtime}",
             f"--database-uri={db_dsn}",
             f"--client-cert-path={cert_path}",
-<<<<<<< HEAD
-            f"--stats-config={stats_config_str}",
-=======
             "--stats-store-s3",
             f"--stats-env={environment}",
             f"--stats-store-s3-bucket={s3_bucket}",
@@ -221,7 +197,6 @@
             f"--stats-store-s3-table=bfd_insights_bfd_{environment.replace('-', '_')}_server_regression",
             "--stats-compare-average",
             f"--stats-compare-tag={invoke_event.compare_tag}",
->>>>>>> a2679aab
             "--headless",
             "--only-summary",
         ]
@@ -234,11 +209,7 @@
     send_pipeline_signal(
         signal_queue_url=signal_queue_url,
         result=TestResult.SUCCESS if process.returncode == 0 else TestResult.FAILURE,
-<<<<<<< HEAD
-        message="Pipeline run succeeded, check the CloudWatch logs for more information",
-=======
         message="Pipeline run finished, check the CloudWatch logs for more information",
->>>>>>> a2679aab
         context=context,
     )
 
