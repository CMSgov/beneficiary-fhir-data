--- conflicted
+++ resolved
@@ -41,12 +41,11 @@
     return [str(r[0]) for r in _execute(uri, bene_query)]
 
 
-<<<<<<< HEAD
-def get_regression_bene_mbis(uri: str, table_sample_pct: float | None = None) -> list[str]:  # noqa: ARG001
-    """Retrieve a random list list of MBIs.
-=======
-def get_regression_current_part_a_bene_sks(uri: str, table_sample_pct=None) -> List[str]:
-    """Retrieves a random list of beneficiary IDs
+def get_regression_current_part_a_bene_sks(
+    uri: str,
+    table_sample_pct: float | None = None,  # noqa: ARG001
+) -> list[str]:
+    """Retrieve a random list of beneficiary IDs.
 
     Args:
         uri (str): Database URI
@@ -54,11 +53,21 @@
     Returns:
         List[str]: A list of synthetic beneficiary IDs used for the regression suites
     """
-    bene_query = "SELECT b. bene_sk FROM idr.beneficiary  b join idr.beneficiary_third_party tp on b.bene_sk = tp.bene_sk where b. bene_sk = b. bene_xref_efctv_sk and tp.bene_tp_type_cd  = 'A' limit 1000"
+    bene_query = """
+        SELECT b. bene_sk
+        FROM idr.beneficiary b
+        join idr.beneficiary_third_party tp on b.bene_sk = tp.bene_sk
+        where b. bene_sk = b. bene_xref_efctv_sk and tp.bene_tp_type_cd  = 'A'
+        limit 1000
+    """
     return [str(r[0]) for r in _execute(uri, bene_query)]
 
-def get_regression_current_part_b_bene_sks(uri: str, table_sample_pct=None) -> List[str]:
-    """Retrieves a random list of beneficiary IDs
+
+def get_regression_current_part_b_bene_sks(
+    uri: str,
+    table_sample_pct: float | None = None,  # noqa: ARG001
+) -> list[str]:
+    """Retrieve a random list of beneficiary IDs.
 
     Args:
         uri (str): Database URI
@@ -66,12 +75,17 @@
     Returns:
         List[str]: A list of synthetic beneficiary IDs used for the regression suites
     """
-    bene_query = "SELECT b. bene_sk FROM idr.beneficiary  b join idr.beneficiary_third_party tp on b.bene_sk = tp.bene_sk where b. bene_sk = b. bene_xref_efctv_sk and tp.bene_tp_type_cd  = 'B' limit 1000"
+    bene_query = """
+        SELECT b. bene_sk
+        FROM idr.beneficiary b
+        join idr.beneficiary_third_party tp on b.bene_sk = tp.bene_sk
+        where b. bene_sk = b. bene_xref_efctv_sk and tp.bene_tp_type_cd  = 'B' limit 1000
+    """
     return [str(r[0]) for r in _execute(uri, bene_query)]
 
-def get_regression_bene_mbis(uri: str, table_sample_pct=None) -> List[str]:
-    """Retrieves a random list list of MBIs
->>>>>>> ee90f4a6
+
+def get_regression_bene_mbis(uri: str, table_sample_pct: float | None = None) -> list[str]:  # noqa: ARG001
+    """Retrieve a random list list of MBIs.
 
     Args:
         uri (str): Database URI
@@ -83,8 +97,8 @@
     return [str(r[0]) for r in _execute(uri, bene_query)]
 
 
-def get_regression_claim_ids(uri: str, table_sample_pct=None) -> List[str]:
-    """Retrieves a random list list of clam Ids
+def get_regression_claim_ids(uri: str, table_sample_pct: float | None = None) -> list[str]:  # noqa: ARG001
+    """Retrieve a random list list of clam Ids.
 
     Args:
         uri (str): Database URI
