"""Members of this file/module are related to writing performance statistics to a user-specified
data "store" (such as to file or AWS S3)"""
import json
import logging
import os
import time
from dataclasses import asdict

from gevent import monkey

from common.stats.aggregated_stats import AggregatedStats
from common.stats.stats_config import StatsConfiguration, StatsStorageType

# botocore/boto3 is incompatible with gevent out-of-box causing issues with SSL.
# We need to monkey patch gevent _before_ importing boto3 to ensure this doesn't happen.
# See https://stackoverflow.com/questions/40878996/does-boto3-support-greenlets
monkey.patch_all()
import boto3

__s3_client = boto3.client("s3")


def write_stats(stats_config: StatsConfiguration, stats: AggregatedStats) -> None:
    """Writes aggregated performance stats to user-specified storage

    Args:
        stats_config (StatsConfiguration): The user-specified configuration for stats-related
        operations from the command-line or from configuration files
        stats (AggregatedStats): The current run's aggregated stats
    """
    logger = logging.getLogger()
    if stats_config.stats_store == StatsStorageType.FILE:
        logger.info("Writing aggregated performance statistics to file.")
        _write_file(stats_config, stats)
<<<<<<< HEAD
    elif stats_config.store == StatsStorageType.S3:
=======
    elif stats_config.stats_store == StatsStorageType.S3:
>>>>>>> a2679aab
        logger.info("Writing aggregated performance statistics to S3.")
        _write_s3(stats_config, stats)


def _write_file(stats_config: StatsConfiguration, stats: AggregatedStats) -> None:
    """Writes the JSON-formatted statistics to the given path

    Args:
        path (str, optional): The _parent_ path of the file to write to disk. Defaults to ''.

    Raises:
        ValueError: Raised if this object's AggregatedStats instance does not have any StatsMetadata
    """
    if not stats.metadata:
        raise ValueError("AggregatedStats instance must have metadata to write to file")

<<<<<<< HEAD
    env_name = stats.metadata.environment.name.replace("-", "_")
    store_tag = stats.metadata.tag
    path = stats_config.path or ""
    with open(
        os.path.join(path, f"{env_name}-{store_tag}-{int(time.time())}.stats.json"),
=======
    stats_hash = stats.metadata.hash
    parent_path = stats_config.stats_store_file_path or "./"
    full_path = os.path.join(parent_path, f"{int(time.time())}-{stats_hash}.stats.json")
    with open(
        full_path,
>>>>>>> a2679aab
        mode="x",
        encoding="utf-8",
    ) as json_file:
        json_file.write(json.dumps(asdict(stats), indent=4))

<<<<<<< HEAD
=======
    logging.getLogger().info("Wrote aggregated performance statistics to file path: %s", full_path)

>>>>>>> a2679aab

def _write_s3(stats_config: StatsConfiguration, stats: AggregatedStats) -> None:
    """Writes the JSON-formatted statistics to the given S3 bucket to a pre-determined path
    following BFD Insights data organization standards

    Args:
        bucket (str): The S3 bucket in AWS to write the JSON to

    Raises:
        ValueError: Raised if this object's AggregatedStats instance does not have any StatsMetadata
    """
    if not stats.metadata:
        raise ValueError("AggregatedStats instance must have metadata to write to S3")

<<<<<<< HEAD
    if not stats_config.bucket:
        raise ValueError("--stats-config must specify a S3 bucket to store to")

    if not stats_config.database:
        raise ValueError(
            "--stats-config must specify a database that stats will be stored under in S3"
        )

    if not stats_config.table:
        raise ValueError(
            "--stats-config must specify a table that stats will be stored under in S3"
        )

    env_name = stats.metadata.environment.name.replace("-", "_")
    store_tag = stats.metadata.tag

    s3_path = f"databases/{stats_config.database}/{stats_config.table}/env={env_name}/tag={store_tag}/{int(time.time())}.stats.json"
    try:
        put_response = __s3_client.put_object(
            Bucket=stats_config.bucket, Key=s3_path, Body=json.dumps(asdict(stats))
        )

=======
    if not stats_config.stats_store_s3_bucket:
        raise ValueError("--stats-store-s3-bucket must be specified")

    if not stats_config.stats_store_s3_database:
        raise ValueError("--stats-store-s3-database must be specified")

    if not stats_config.stats_store_s3_table:
        raise ValueError("--stats-store-s3-table must be specified")

    stats_hash = stats.metadata.hash
    s3_path = "/".join(
        [
            "databases",
            stats_config.stats_store_s3_database,
            stats_config.stats_store_s3_table,
            f"hash={stats_hash}",
            f"{int(time.time())}.stats.json",
        ]
    )
    try:
        put_response = __s3_client.put_object(
            Bucket=stats_config.stats_store_s3_bucket, Key=s3_path, Body=json.dumps(asdict(stats))
        )

        logging.getLogger().info(
            'Wrote aggregated performance statistics to s3 bucket "%s" at path: %s',
            stats_config.stats_store_s3_bucket,
            s3_path,
        )
>>>>>>> a2679aab
        if not put_response:
            raise RuntimeError(
                f"Storing stats to {s3_path} failed as an invalid response from AWS was returned"
            )
    except __s3_client.exceptions.NoSuchBucket as exc:
<<<<<<< HEAD
        raise ValueError(f"S3 bucket {stats_config.bucket} does not exist") from exc
=======
        raise ValueError(f"S3 bucket {stats_config.stats_store_s3_bucket} does not exist") from exc
>>>>>>> a2679aab
    except __s3_client.exceptions.ClientError as exc:
        raise RuntimeError(f"Unable to upload to {s3_path}") from exc<|MERGE_RESOLUTION|>--- conflicted
+++ resolved
@@ -32,11 +32,7 @@
     if stats_config.stats_store == StatsStorageType.FILE:
         logger.info("Writing aggregated performance statistics to file.")
         _write_file(stats_config, stats)
-<<<<<<< HEAD
-    elif stats_config.store == StatsStorageType.S3:
-=======
     elif stats_config.stats_store == StatsStorageType.S3:
->>>>>>> a2679aab
         logger.info("Writing aggregated performance statistics to S3.")
         _write_s3(stats_config, stats)
 
@@ -53,29 +49,18 @@
     if not stats.metadata:
         raise ValueError("AggregatedStats instance must have metadata to write to file")
 
-<<<<<<< HEAD
-    env_name = stats.metadata.environment.name.replace("-", "_")
-    store_tag = stats.metadata.tag
-    path = stats_config.path or ""
-    with open(
-        os.path.join(path, f"{env_name}-{store_tag}-{int(time.time())}.stats.json"),
-=======
     stats_hash = stats.metadata.hash
     parent_path = stats_config.stats_store_file_path or "./"
     full_path = os.path.join(parent_path, f"{int(time.time())}-{stats_hash}.stats.json")
     with open(
         full_path,
->>>>>>> a2679aab
         mode="x",
         encoding="utf-8",
     ) as json_file:
         json_file.write(json.dumps(asdict(stats), indent=4))
 
-<<<<<<< HEAD
-=======
     logging.getLogger().info("Wrote aggregated performance statistics to file path: %s", full_path)
 
->>>>>>> a2679aab
 
 def _write_s3(stats_config: StatsConfiguration, stats: AggregatedStats) -> None:
     """Writes the JSON-formatted statistics to the given S3 bucket to a pre-determined path
@@ -90,30 +75,6 @@
     if not stats.metadata:
         raise ValueError("AggregatedStats instance must have metadata to write to S3")
 
-<<<<<<< HEAD
-    if not stats_config.bucket:
-        raise ValueError("--stats-config must specify a S3 bucket to store to")
-
-    if not stats_config.database:
-        raise ValueError(
-            "--stats-config must specify a database that stats will be stored under in S3"
-        )
-
-    if not stats_config.table:
-        raise ValueError(
-            "--stats-config must specify a table that stats will be stored under in S3"
-        )
-
-    env_name = stats.metadata.environment.name.replace("-", "_")
-    store_tag = stats.metadata.tag
-
-    s3_path = f"databases/{stats_config.database}/{stats_config.table}/env={env_name}/tag={store_tag}/{int(time.time())}.stats.json"
-    try:
-        put_response = __s3_client.put_object(
-            Bucket=stats_config.bucket, Key=s3_path, Body=json.dumps(asdict(stats))
-        )
-
-=======
     if not stats_config.stats_store_s3_bucket:
         raise ValueError("--stats-store-s3-bucket must be specified")
 
@@ -143,16 +104,11 @@
             stats_config.stats_store_s3_bucket,
             s3_path,
         )
->>>>>>> a2679aab
         if not put_response:
             raise RuntimeError(
                 f"Storing stats to {s3_path} failed as an invalid response from AWS was returned"
             )
     except __s3_client.exceptions.NoSuchBucket as exc:
-<<<<<<< HEAD
-        raise ValueError(f"S3 bucket {stats_config.bucket} does not exist") from exc
-=======
         raise ValueError(f"S3 bucket {stats_config.stats_store_s3_bucket} does not exist") from exc
->>>>>>> a2679aab
     except __s3_client.exceptions.ClientError as exc:
         raise RuntimeError(f"Unable to upload to {s3_path}") from exc