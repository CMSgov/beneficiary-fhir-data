#!/bin/bash
# Runs the latest version of BFD pipeline using build artifacts from your git workspace.
# Requires a directory to copy build artifacts into and use as working directory.
# Can run the pipeline in remote debugging mode to enable setting breakpoints and debugging in IDEA.
# Run with -h option to see command line options.

set -e

if [[ x$BFD_PATH = x ]] ; then
  echo "Please set BFD_PATH environment variable to root of source tree." 1>&2
  echo "It should be the directory containing the ops and apps subdirectories." 1>&1
  exit 1
fi

if [[ x$BFD_EXEC = x ]] ; then
  echo "Please set BFD_EXEC environment variable to a directory scripts can run in." 1>&2
  echo "It should be outside of $BFD_PATH." 1>&2
  exit 1
fi

##############################################################################
#
# BEGIN Local environment configuration.
#

# Force UTC time
export TZ=UTC

project_dir=$BFD_PATH/apps

# Directory to store binaries and data files when running.
# Also where the script cd's to before running.
# Should be outside of your git workspace to avoid hassles with git.
exec_dir=$BFD_EXEC/pipeline-app

# Directory containing your local maven artifacts cache.
repo_dir=$HOME/.m2/repository

# Maximum heap size to use when running
max_heap=4g

# Location of kubernetes configurations.
kubernetes_root=$BFD_PATH/ops/k8s/helm

if [[ ! -d $project_dir ]] ; then
  echo ERROR: $project_dir does not exist. 1>&2
  echo Please set BFD_PATH to the root of the BFD source tree. 1>&2
  exit 1
fi

if [[ ! -d $BFD_EXEC ]] ; then
  echo ERROR: $BFD_EXEC does not exist. 1>&2
  echo Please create it or set BFD_EXEC to a different path. 1>&2
  exit 1
fi

if [[ ! -d $repo_dir ]] ; then
  echo ERROR: $repo_dir does not exist. 1>&2
  echo Please create it or modify this script with alternative path. 1>&2
  exit 1
fi

# ensure that the bfd-pipeline specific exec directory exists
mkdir -p $exec_dir

#
# END Local environment configuration.
#
##############################################################################

#
# Generic code using settings begins here.
#

# Default option values.
batch_size=20
cache_size=100
debug_enabled=false
debug_suspend=n
db_host=localhost
db_port=5432
idempotency_mode=false
interval_seconds=60
rda_host=localhost
rda_port=5003
rda_token=
s3_required=false
s3_mode=local
s3_bucket="bfd-pipeline"
s3_directory="test"
threads=20
install=true
image_tag=
image_name=bfd-pipeline-app
localstack_ip=localhost
bene_threads=
bene_batch_size=
bene_queue_multiple=
claim_threads=
claim_batch_size=
claim_queue_multiple=
kubernetes=false
temp_dir=
max_claims=2500
db_password=InsecureLocalDev
db_user=bfd
usage() {
  cat 1>&2 <<EOF
Runs a BFD pipeline.  Use command line options to change behaviors.

$(basename $0) [options] run_mode
-b batch_size             Number of entities per batch.
-c cache_size             Size of hicn/mbi cache.
-d db_host[:db_port]      Name of database host.  Optional :n uses port n.
-i image_tag              Runs the pipeline as a container using the image with given tag.
-I                        Enable RIF idempotency mode.
-k                        Run using kubernetes (using ops/k8s).
-l localstack_ip          Localstack IP address (for bridge networking).
-r run_interval           Job execution interval in seconds.
-R host:port:token        Host name, port, and token to call RDA API remote server.
-s mode:bucket:directory  S3 mode (local or aws), bucket and directory.
-t threads                Number of threads for RIF/RDA jobs.
-x                        Do not install latest version before running.
-z                        Enable debugger support but start immediately.
-m max_claims             The maximum RDA claims to send in random run mode.
-Z                        Enable debugger support and wait for debugger to connect.
-h                        Prints this help message.
-p password               DB password
-u username               DB Username
Supported long options:

--bene-load-options threads:batch_size:queue_multiple
  Sets the RifLoader settings to use for beneficiary data.

--claim-load-options threads:batch_size:queue_multiple
  Sets the RifLoader settings to use for claim data.

--temp directory
  Sets the java.io.tmpdir property.

<<<<<<< HEAD
Run mode options: 
  rif     RIF pipeline only.
  random  RDA pipeline only.  Using in-process random API server.
  s3      RDA pipeline only.  Using in-process S3 API server.
  rda     RDA pipeline only.  Using remote RDA API server with host/port/token from command line.
  npifda  NPI and FDA Load Job.
=======
Run mode options:
  backfill SAMHSA backfill only.
  rif      RIF pipeline only.
  random   RDA pipeline only.  Using in-process random API server.
  s3       RDA pipeline only.  Using in-process S3 API server.
  rda      RDA pipeline only.  Using remote RDA API server with host/port/token from command line.
>>>>>>> 94071f55

Option defaults:
  -b $batch_size
  -c $cache_size
  -d $db_host:$db_port
  -l $localstack_ip
  -r $interval_seconds
  -R ${rda_host}:${rda_port}:${rda_token}
  -s ${s3_mode}:${s3_bucket}:${s3_directory}
  -t $threads
EOF
}

while getopts "p:u:m:b:c:d:i:Ikl:r:R:s:t:xzZh-:" option ; do
  case $option in
  b) batch_size=$OPTARG ;;
  c) cache_size=$OPTARG ;;
  d) IFS=':' read h p <<<"$OPTARG"
     db_host=${h:=$db_host}
     db_port=${p:=$db_port}
     unset h p
     ;;
  i) image_tag=$OPTARG ; install=false ;;
  I) idempotency_mode=true ;;
  k) kubernetes=true ; install=false ; db_host=dev-postgres ;;
  l) localstack_ip=$OPTARG ;;
  m) max_claims=$OPTARG ;;
  r) interval_seconds=$OPTARG ;;
  R) IFS=':' read h p t <<<"$OPTARG"
     rda_host=${h:=$rda_host}
     rda_port=${p:=$rda_port}
     rda_token=${t:=$rda_token}
     unset h p t
     ;;
  s) IFS=':' read m b d <<<"$OPTARG"
     s3_mode=${m:=$s3_mode}
     s3_bucket=${b:=$s3_bucket}
     s3_directory=${d:=$s3_directory}
     unset m b d
     ;;
  t) threads=$OPTARG ;;
  u) db_user=$OPTARG ;;
  p) db_password=$OPTARG ;;
  x) install=false ;;
  z) debug_enabled=true ;;
  Z) debug_enabled=true ; debug_suspend=y ;;
  -) case $OPTARG in
       bene-load-options)
         val="${!OPTIND}"; OPTIND=$(( $OPTIND + 1 ))
         IFS=':' read t b q <<<"$val"
         bene_threads=$t
         bene_batch_size=$b
         bene_queue_multiple=$q
         unset t b q
         ;;
       claim-load-options)
         val="${!OPTIND}"; OPTIND=$(( $OPTIND + 1 ))
         IFS=':' read t b q <<<"$val"
         claim_threads=$t
         claim_batch_size=$b
         claim_queue_multiple=$q
         ;;
       temp)
         val="${!OPTIND}"; OPTIND=$(( $OPTIND + 1 ))
         temp_dir=$val
         ;;
       *) usage ; exit 1
     esac
     ;;
  h) usage ; exit 0 ;;
  *) usage ; exit 1 ;;
  esac
done
shift $((OPTIND - 1))

# One other command line argument, the run_mode,is required.
if [[ $# != 1 ]] ; then
  usage
  exit 1
fi
run_mode=$1

if [[ $run_mode = rif ]] || [[ $run_mode = s3 ]] ; then
  s3_required=true
fi

if [[ x$image_tag != x ]] ; then
  echo "using docker image $image_name:$image_tag"
fi

# Autodetect if localstack is running based on whether we can connect to its port locally.
localstack_running=false
if lsof -Pi :4566 -sTCP:LISTEN -t >/dev/null ; then
  echo "using localstack"
  localstack_running=true
  export AWS_REGION=us-east-1
  export AWS_ENDPOINT=http://${localstack_ip}:4566/
  # bfd environment variables
  export AWS_ACCESS_KEY=000000000042
  export AWS_SECRET_KEY=LSIAQAAAAAAVNCBMPNSG
  # aws cli environment variables
  export AWS_ACCESS_KEY_ID=$AWS_ACCESS_KEY
  export AWS_SECRET_ACCESS_KEY=$AWS_SECRET_KEY
  SSM_PARAMETER_PATH=/bfd-pipeline
  CONFIG_SETTINGS_JSON=$(cat <<EOF
{
  "ssmHierarchies": [ "$SSM_PARAMETER_PATH" ]
}
EOF
)
  export CONFIG_SETTINGS_JSON
fi

# Either export an environment variable (if not using SSM for config) or set the appropriate
# parameter in SSM if we are using it.  Used to allow localstack based config to simulate using
# SSM in the cloud.
function setvar() {
  ssm_name="$1"
  value="$2"
  if [[ -z "$AWS_REGION" ]] ; then
    # env var names are ssm paths converted upper case and with / replaced by _.
    env_name=`echo "BFD_${ssm_name}" | tr '/' '_' | tr '[a-z]' '[A-Z]'`
    echo export $env_name
    eval "export ${env_name}=\"${value}\""
  else
    full_ssm_name="${SSM_PARAMETER_PATH}/${ssm_name}"
    echo put-parameter $full_ssm_name
    aws ssm put-parameter --overwrite --endpoint-url http://localhost:4566 --name "${full_ssm_name}" --value "${value}" --no-cli-pager # > /dev/null
  fi
}

ARGS="-Xms${max_heap} -Xmx${max_heap}"
ARGS="$ARGS -Dorg.jboss.logging.provider=slf4j"

# Uncomment for verbose GC logging.
# ARGS="$ARGS -XX:+PrintGCDetails"

# Uncomment to test GC string dedup mode.
# ARGS="$ARGS -XX:+UseG1GC -XX:+UseStringDeduplication" # -XX:+PrintStringDeduplicationStatistics"

# If debug_enabled is true an IDE can connect its debugger on port 5005 to debug the pipeline.
# If debug_suspend is y the pipeline app will wait for a debugger to connect before doing any work.
if [[ $debug_enabled = "true" ]] ; then
  ARGS="$ARGS -agentlib:jdwp=transport=dt_socket,server=y,suspend=${debug_suspend},address=*:5005"
fi

if [[ $s3_required = "true" ]] ; then
  case $s3_mode in
  local)
    if [[ $localstack_running = "false" ]] ; then
      echo error: s3 local mode requires localstack to be running 1>&2
      usage
      exit 1
    fi
    ;;
  aws) ;;
  *) echo error: s3 mode must be '"local" or "aws"' 1>&2 ; usage ; exit 1 ;;
  esac

  if [[ $s3_directory != "" ]] && [[ $s3_bucket = "" ]] ; then
    echo "error: using s3 directory requires an s3 bucket" 1>&2
    usage
    exit 1
  fi
fi

# The pipeline app project will contain our runtime artifacts.
target_name=bfd-pipeline-app
lib_dir=${exec_dir}/lib

cd $exec_dir

# Don't just assume the version will always be 1.0.0-SNAPSHOT, get it dynamically from mvn instead.
project_version=`cd $project_dir ; mvn help:evaluate -Dexpression=project.version | grep -e '^[^\[]'`

# Install has to be true at least once so that the exec_dir can be populated with runtime artifacts.
# Subsequent runs have the option of skipping the install step for slightly faster turn around.
# Here we just copy the application zip file and extract its contents into the exec_dir for use
# in running the application.
if [[ $install = "true" ]] ; then
  binaries_dir=$repo_dir/gov/cms/bfd/${target_name}/${project_version}
  zip_file=${binaries_dir}/${target_name}-${project_version}.zip

  if [[ ! -r $zip_file ]] ; then
    echo ERROR: missing zip file: $zip_file 1>&2
    echo Build $target_name and try again. 1>&2
    exit 1
  fi

  app_name=`basename $zip_file .zip`
  unzip_dir=$app_name

  unzip -o $zip_file
  if [[ ! -d $unzip_dir ]] ; then
    echo ERROR: $zip_file did not contain expected root dir: $unzip_dir 1>&2
    exit 1
  fi

  jar_file=${exec_dir}/${app_name}.jar
  [[ -r $jar_file ]] && rm -f $jar_file
  [[ -d $lib_dir ]] && rm -rf $lib_dir
  mv $unzip_dir/* $exec_dir
  rmdir $unzip_dir
  if [[ ! -r $jar_file ]] || [[ ! -d $lib_dir ]] ; then
    echo "ERROR: Missing jar file or lib directory.  Was zip file valid? (${zip_file})" 1>&2
    exit 1
  fi
elif [[ x$image_tag = x ]] && [[ x$kubernetes = xfalse ]] ; then
  # Just check to be sure we can run without installing and fail if we can't.
  jar_file=`echo ${exec_dir}/${target_name}-${project_version}.jar`
  if [[ ! -r $jar_file ]] || [[ ! -d $lib_dir ]] ; then
    echo "ERROR: Missing $jar_file or lib directory." 1>&2
    echo "Run again without -x option to install binaries." 1>&2
    exit 1
  fi
fi

# Set up the configuration variables using the setvar function.
export BFD_ENV_NAME="laptop"
setvar ccw/s3_bucket_name "$s3_bucket"
setvar hicn_hash/iterations "1000"  # The minimum number of iterations recommended by NIST is 1000.
setvar hicn_hash/pepper "6f6e7474656865726c61657070707265" # nottherealpepper
setvar db/url "jdbc:postgresql://${db_host}:${db_port}/fhirdb?logServerErrorDetail=false"
setvar db/username "$db_user"
setvar db/password "$db_password"

# For testing RIF performance.
if [[ x$bene_threads = x ]] ; then
  setvar loader_thread_count "$threads"
  setvar ccw/job/batch_size "$batch_size"
  setvar ccw/job/queue_size_multiple "2"
else
  setvar loader_thread_count "$bene_threads"
  setvar ccw/job/batch_size "$bene_batch_size"
  setvar ccw/job/queue_size_multiple "$bene_queue_multiple"
fi

if [[ x$claim_threads != x ]] ; then
  setvar ccw/job/claims/loader_thread_count "$claim_threads"
  setvar ccw/job/claims/batch_size "$claim_batch_size"
  setvar ccw/job/claims/queue_size_multiple "$claim_queue_multiple"
fi

setvar hicn_hash/cache_size "$cache_size"
setvar ccw/idempotency_enabled "$idempotency_mode"

setvar rda/job/interval_seconds "$interval_seconds"
setvar rda/job/batch_size "$batch_size"
setvar rda/job/write_thread_count "$threads"
setvar rda/job/process_dlq "true"
setvar rda/job/error_expire_days "5"

# For testing RDA ingestion in a loop.
#setvar rda/job/starting_fiss_seq_num "0"
#setvar rda/job/starting_mcs_seq_num "0"

setvar micrometer_cw/jmx_enabled "true"

# Command line option below determines which jobs to run.
setvar ccw/job/enabled "false"
setvar rda/job/enabled "false"
<<<<<<< HEAD
setvar rda/npi_fda_load_job/enabled "false"
case $run_mode in
  npifda)
    setvar rda/npi_fda_load_job/enabled "true"
=======
setvar rda/samhsa/backfill/enabled "false"
case $run_mode in
  backfill)
    setvar rda/samhsa/backfill/enabled "true"
    setvar rda/samhsa/backfill/batch_size "100000"
    setvar rda/samhsa/backfill/log_interval "15" #in seconds
>>>>>>> 94071f55
    ;;
  rif)
    setvar ccw/job/enabled "true"
    ;;
  random)
    setvar rda/job/enabled "true"
    setvar rda/grpc/server_type "InProcess"
    setvar rda/grpc/inprocess_server/mode "Random"
    setvar rda/grpc/inprocess_server/random/seed "42"
    setvar rda/grpc/inprocess_server/random/max_claims "$max_claims"
    ;;
  rda)
    setvar rda/job/enabled "true"
    setvar rda/grpc/server_type "Remote"
    setvar rda/grpc/host "$rda_host"
    setvar rda/grpc/port "$rda_port"
    setvar rda/grpc/max_idle_seconds "600"
    setvar rda/grpc/auth_token "$rda_token"
    ;;
  s3)
    setvar rda/job/enabled "true"
    setvar rda/grpc/server_type "InProcess"
    setvar rda/grpc/inprocess_server/mode "S3"
    setvar rda/grpc/inprocess_server/s3/bucket "$s3_bucket"
    setvar rda/grpc/inprocess_server/s3/dir "$s3_directory"
    ;;
  *)
    echo Invalid value for run_mode: $run_mode 1>&2
    exit 1
esac

classpath="${jar_file}:${exec_dir}/lib/*"
mainClass="gov.cms.bfd.pipeline.app.PipelineApplication"
[ -n "${JAVA_HOME}" ] && java=${JAVA_HOME}/bin/java || java=java

if [[ x$kubernetes = xtrue ]] ; then
  cd $kubernetes_root
  if [[ ! -r pipeline/Chart.yaml ]] ; then
    echo ERROR: unable to find kubernetes resource files in $kubernetes_root 1>&2
    exit 1
  fi
  if [[ $run_mode = "rif" ]] ; then
    pipeline_type="rif"
  else
    pipeline_type="rda"
  fi
  echo running kubernetes job
  echo Ignore \"release: not found\" message if this is first time running in cluster.
  helm -n dev uninstall pipeline-$pipeline_type || true
  helm -n dev install pipeline-$pipeline_type pipeline --set pipelineType=$pipeline_type
elif [[ x$image_tag = x ]] ; then
  if [[ x$temp_dir != x ]] ; then
    ARGS="$ARGS -Djava.io.tmpdir=$temp_dir"
  fi
  echo running application directly
  export CLASSPATH="$classpath"
  exec $java $ARGS $mainClass
else
  echo running container
  docker \
    run \
    --rm \
    --name $image_name \
    --env AWS_REGION \
    --env AWS_ENDPOINT \
    --env AWS_ACCESS_KEY \
    --env AWS_SECRET_KEY \
    --env CONFIG_SETTINGS_JSON \
    --env HOME=/home/app \
    --env BFD_ENV_NAME="$BFD_ENV_NAME" \
    -v $HOME/.aws/credentials:/home/app/.aws/credentials:ro \
    $image_name:$image_tag
fi<|MERGE_RESOLUTION|>--- conflicted
+++ resolved
@@ -138,21 +138,13 @@
 --temp directory
   Sets the java.io.tmpdir property.
 
-<<<<<<< HEAD
-Run mode options: 
-  rif     RIF pipeline only.
-  random  RDA pipeline only.  Using in-process random API server.
-  s3      RDA pipeline only.  Using in-process S3 API server.
-  rda     RDA pipeline only.  Using remote RDA API server with host/port/token from command line.
-  npifda  NPI and FDA Load Job.
-=======
 Run mode options:
   backfill SAMHSA backfill only.
   rif      RIF pipeline only.
   random   RDA pipeline only.  Using in-process random API server.
   s3       RDA pipeline only.  Using in-process S3 API server.
   rda      RDA pipeline only.  Using remote RDA API server with host/port/token from command line.
->>>>>>> 94071f55
+  npifda   NPI and FDA Load Job.
 
 Option defaults:
   -b $batch_size
@@ -414,19 +406,16 @@
 # Command line option below determines which jobs to run.
 setvar ccw/job/enabled "false"
 setvar rda/job/enabled "false"
-<<<<<<< HEAD
+setvar rda/samhsa/backfill/enabled "false"
 setvar rda/npi_fda_load_job/enabled "false"
-case $run_mode in
-  npifda)
-    setvar rda/npi_fda_load_job/enabled "true"
-=======
-setvar rda/samhsa/backfill/enabled "false"
 case $run_mode in
   backfill)
     setvar rda/samhsa/backfill/enabled "true"
     setvar rda/samhsa/backfill/batch_size "100000"
     setvar rda/samhsa/backfill/log_interval "15" #in seconds
->>>>>>> 94071f55
+    ;;
+  npifda)
+    setvar rda/npi_fda_load_job/enabled "true"
     ;;
   rif)
     setvar ccw/job/enabled "true"
