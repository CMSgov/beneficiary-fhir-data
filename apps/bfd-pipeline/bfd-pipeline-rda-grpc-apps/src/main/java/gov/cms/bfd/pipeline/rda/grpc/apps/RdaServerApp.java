--- conflicted
+++ resolved
@@ -1,10 +1,6 @@
 package gov.cms.bfd.pipeline.rda.grpc.apps;
 
-<<<<<<< HEAD
 import com.google.common.io.Files;
-=======
-import com.amazonaws.regions.Regions;
->>>>>>> a314bcbc
 import gov.cms.bfd.pipeline.rda.grpc.server.RandomClaimGeneratorConfig;
 import gov.cms.bfd.pipeline.rda.grpc.server.RdaMessageSourceFactory;
 import gov.cms.bfd.pipeline.rda.grpc.server.RdaServer;
@@ -13,24 +9,33 @@
 import software.amazon.awssdk.regions.Region;
 
 /**
- * A stand-alone mock RDA API (version 0.2 MVP) server implementation. The server is intended for
- * testing purposes only and will not be used in production. Data served is specified on the command
- * line and comes from either random data or from a NDJSON file. The server always starts on port
+ * A stand-alone mock RDA API (version 0.2 MVP) server implementation. The
+ * server is intended for
+ * testing purposes only and will not be used in production. Data served is
+ * specified on the command
+ * line and comes from either random data or from a NDJSON file. The server
+ * always starts on port
  * 5003.
  */
 @Slf4j
 public class RdaServerApp {
   /**
-   * Starts a RDA API server listening on localhost at a specific port. Configuration is controlled
-   * by command line arguments. Each argument specifies one setting. Valid arguments are:
+   * Starts a RDA API server listening on localhost at a specific port.
+   * Configuration is controlled
+   * by command line arguments. Each argument specifies one setting. Valid
+   * arguments are:
    *
    * <ul>
-   *   <li>maxToSend:number sets the maximum number of objects to send in random streams
-   *   <li>port:number sets the port for the server to listen on (default is 5003)
-   *   <li>seed:number creates a random source using the number as the PRNG seed value
-   *   <li>random creates a random source using current time as the PRNG seed
-   *   <li>fissFile:filename creates a source that returns FissClaims contained in an NDJSON file
-   *   <li>mcsFile:filename creates a source that returns McsClaims contained in an NDJSON file
+   * <li>maxToSend:number sets the maximum number of objects to send in random
+   * streams
+   * <li>port:number sets the port for the server to listen on (default is 5003)
+   * <li>seed:number creates a random source using the number as the PRNG seed
+   * value
+   * <li>random creates a random source using current time as the PRNG seed
+   * <li>fissFile:filename creates a source that returns FissClaims contained in
+   * an NDJSON file
+   * <li>mcsFile:filename creates a source that returns McsClaims contained in an
+   * NDJSON file
    * </ul>
    *
    * @param args the input arguments
@@ -39,11 +44,10 @@
   public static void main(String[] args) throws Exception {
     final Config config = new Config(args);
     log.info("Starting server on port {}.", config.port);
-    final var serverConfig =
-        RdaServer.LocalConfig.builder()
-            .port(config.port)
-            .serviceConfig(config.serviceConfig)
-            .build();
+    final var serverConfig = RdaServer.LocalConfig.builder()
+        .port(config.port)
+        .serviceConfig(config.serviceConfig)
+        .build();
     try (RdaServer.ServerState state = RdaServer.startLocal(serverConfig)) {
       state.getServer().awaitTermination();
       log.info("server stopping.");
@@ -64,29 +68,26 @@
      * @param args that are sent in
      */
     private Config(String[] args) {
-      final ConfigLoader config =
-          ConfigLoader.builder().addKeyValueCommandLineArguments(args).build();
+      final ConfigLoader config = ConfigLoader.builder().addKeyValueCommandLineArguments(args).build();
       final var defaultRandomSeed = System.currentTimeMillis();
-      final var randomClaimConfig =
-          RandomClaimGeneratorConfig.builder()
-              .seed(config.longOption("random.seed").orElse(defaultRandomSeed))
-              .optionalOverride(config.booleanValue("random.verbose", false))
-              .randomErrorRate(config.intOption("random.errorRate").orElse(0))
-              .maxUniqueMbis(config.intOption("random.max.mbi").orElse(0))
-              .maxUniqueClaimIds(config.intOption("random.max.claimId").orElse(0))
-              .useTimestampForErrorSeed(true)
-              .maxToSend(config.intValue("maxToSend", 5_000))
-              .build();
-      final var messageSourceFactoryConfig =
-          RdaMessageSourceFactory.Config.builder()
-              .randomClaimConfig(randomClaimConfig)
-              .fissClaimJsonFile(config.readableFileOption("file.fiss").orElse(null))
-              .mcsClaimJsonFile(config.readableFileOption("file.mcs").orElse(null))
-              .s3Bucket(config.stringOption("s3.bucket").orElse(null))
-              .s3Region(Region.of(config.stringOption("s3.region").orElse(null)))
-              .s3Directory(config.stringOption("s3.directory").orElse(""))
-              .s3CacheDirectory(config.stringOption("s3.cacheDirectory").orElse(""))
-              .build();
+      final var randomClaimConfig = RandomClaimGeneratorConfig.builder()
+          .seed(config.longOption("random.seed").orElse(defaultRandomSeed))
+          .optionalOverride(config.booleanValue("random.verbose", false))
+          .randomErrorRate(config.intOption("random.errorRate").orElse(0))
+          .maxUniqueMbis(config.intOption("random.max.mbi").orElse(0))
+          .maxUniqueClaimIds(config.intOption("random.max.claimId").orElse(0))
+          .useTimestampForErrorSeed(true)
+          .maxToSend(config.intValue("maxToSend", 5_000))
+          .build();
+      final var messageSourceFactoryConfig = RdaMessageSourceFactory.Config.builder()
+          .randomClaimConfig(randomClaimConfig)
+          .fissClaimJsonFile(config.readableFileOption("file.fiss").orElse(null))
+          .mcsClaimJsonFile(config.readableFileOption("file.mcs").orElse(null))
+          .s3Bucket(config.stringOption("s3.bucket").orElse(null))
+          .s3Region(Region.of(config.stringOption("s3.region").orElse(null)))
+          .s3Directory(config.stringOption("s3.directory").orElse(""))
+          .s3CacheDirectory(config.stringOption("s3.cacheDirectory").orElse(""))
+          .build();
       port = config.intValue("port", 5003);
       serviceConfig = messageSourceFactoryConfig;
     }
