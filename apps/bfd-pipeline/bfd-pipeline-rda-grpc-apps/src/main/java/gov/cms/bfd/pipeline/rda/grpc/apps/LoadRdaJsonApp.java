--- conflicted
+++ resolved
@@ -24,7 +24,6 @@
 import gov.cms.mpsm.rda.v1.FissClaimChange;
 import gov.cms.mpsm.rda.v1.McsClaimChange;
 import io.micrometer.core.instrument.simple.SimpleMeterRegistry;
-import java.io.DataOutput;
 import java.io.File;
 import java.nio.file.Paths;
 import java.time.Clock;
@@ -52,13 +51,10 @@
  * needed.
  */
 public class LoadRdaJsonApp {
-<<<<<<< HEAD
-
-  private static final Logger logger = LoggerFactory.getLogger(LoadRdaJsonApp.class);
+
+  private static final Logger LOGGER = LoggerFactory.getLogger(LoadRdaJsonApp.class);
+  /** The protocol for S3, used for checking file location in logic. */
   private static final String AMAZON_S3_PROTOCOL = "s3://";
-=======
-  private static final Logger LOGGER = LoggerFactory.getLogger(LoadRdaJsonApp.class);
->>>>>>> 0a285d44
 
   /**
    * Main method to load the System Properties for the Config, start the log4jReporter, start the
@@ -86,8 +82,7 @@
             .build();
     reporter.start(5, TimeUnit.SECONDS);
     try {
-<<<<<<< HEAD
-      logger.info("starting RDA API local server");
+      LOGGER.info("starting RDA API local server");
 
       MessageSource.Factory<FissClaimChange> fissFactory;
       MessageSource.Factory<McsClaimChange> mcsFactory;
@@ -109,9 +104,6 @@
         mcsFactory = config::createMcsClaimsSource;
       }
 
-=======
-      LOGGER.info("starting RDA API local server");
->>>>>>> 0a285d44
       RdaServer.LocalConfig.builder()
           .fissSourceFactory(fissFactory)
           .mcsSourceFactory(mcsFactory)
@@ -147,8 +139,7 @@
   }
 
   /**
-<<<<<<< HEAD
-   * Checks that we can make a viable connection to the source
+   * Checks that we can make a viable connection to the source.
    *
    * @param claimType The type of claims the tested source serves
    * @param factory A {@link MessageSource.Factory} for creating message sources.
@@ -157,44 +148,11 @@
   private static void checkConnectivity(String claimType, MessageSource.Factory<?> factory)
       throws Exception {
     try (MessageSource<?> source = factory.apply(0)) {
-      logger.info("checking for {} claims: {}", claimType, source.hasNext());
+      LOGGER.info("checking for {} claims: {}", claimType, source.hasNext());
     }
   }
 
-  /** Helper class for reading and storing the needed application configurations */
-  private static class Config {
-    /** The pepper used for hashing MBIs */
-    private final String hashPepper;
-    /** The number of hashing iterations to use when hashing MBIs */
-    private final int hashIterations;
-    /** The URL for the database */
-    private final String dbUrl;
-    /** The username for the database */
-    private final String dbUser;
-    /** The password for the database */
-    private final String dbPassword;
-    /**
-     * Indicates the type of {@link AbstractRdaLoadJob.SinkTypePreference} to use when building
-     * sinks
-     */
-    private final AbstractRdaLoadJob.SinkTypePreference sinkTypePreference;
-    /** The number of write threads to use when igesting data */
-    private final int writeThreads;
-    /** The number of records to write to the database in each batch */
-    private final int batchSize;
-    /** Dictates if the migration logic should be run if needed */
-    private final boolean runSchemaMigration;
-    /** The location where the files are. This could be a local directory or S3 path */
-    private final Optional<String> fileLocation;
-    /** The name of the FISS file to read from at the source */
-    private final Optional<String> fissFile;
-    /** The name of the MCS file to read from at the source */
-    private final Optional<String> mcsFile;
-    /** The S3 region to use if the source is an S3 connection */
-    private final Regions s3Region;
-    /** The S3 bucket to use if the source is an S3 connection */
-    private final String s3Bucket;
-=======
+  /**
    * Private singleton class to load the config for values for hashing, database options, batch
    * sizes, fissFile, and mcsFile.
    */
@@ -209,17 +167,27 @@
     private final String dbUser;
     /** The database password. */
     private final String dbPassword;
+    /**
+     * Indicates the type of {@link AbstractRdaLoadJob.SinkTypePreference} to use when building
+     * sinks.
+     */
+    private final AbstractRdaLoadJob.SinkTypePreference sinkTypePreference;
     /** The number of write threads. */
     private final int writeThreads;
     /** The batch size. */
     private final int batchSize;
     /** Whether to run the schema migration. */
     private final boolean runSchemaMigration;
-    /** The file for fiss claims. */
-    private final Optional<File> fissFile;
-    /** The file for mcs claims. */
-    private final Optional<File> mcsFile;
->>>>>>> 0a285d44
+    /** The location where the files are. This could be a local directory or S3 path */
+    private final Optional<String> fileLocation;
+    /** The name of the FISS file to read from at the source. */
+    private final Optional<String> fissFile;
+    /** The name of the MCS file to read from at the source. */
+    private final Optional<String> mcsFile;
+    /** The S3 region to use if the source is an S3 connection. */
+    private final Regions s3Region;
+    /** The S3 bucket to use if the source is an S3 connection. */
+    private final String s3Bucket;
 
     /**
      * Constructor to load the Configuration options for the private fields above.
@@ -251,32 +219,19 @@
     }
 
     /**
-<<<<<<< HEAD
-     * Creates the {@link DatabaseOptions} for creating a DB connection
-     *
-     * @return The {@link DataOutput} for creating a database connection
-=======
      * Creates the {@link DatabaseOptions} from this configuration.
      *
      * @return the database options to be used
->>>>>>> 0a285d44
      */
     private DatabaseOptions createDatabaseOptions() {
       return new DatabaseOptions(dbUrl, dbUser, dbPassword, 10);
     }
 
     /**
-<<<<<<< HEAD
-     * Creates the {@link RdaLoadOptions} that configure our RDA connection and ingestion specs
-     *
-     * @param port The port to connect on for the connection.
-     * @return An {@link RdaLoadOptions} with the needed configurations and options.
-=======
      * Creates and returns the options to load for the RDA app.
      *
      * @param port the port to be used for the RDA pipeline
      * @return the options used for the RDA pipeline
->>>>>>> 0a285d44
      */
     private RdaLoadOptions createRdaLoadOptions(int port) {
       final IdHasher.Config idHasherConfig = new IdHasher.Config(hashIterations, hashPepper);
@@ -299,7 +254,6 @@
     }
 
     /**
-<<<<<<< HEAD
      * Creates a source factory for making sources connecting to S3 for FISS claims.
      *
      * @param s3Sources The {@link S3JsonMessageSources} to use for creating S3 connection sources.
@@ -344,56 +298,32 @@
     }
 
     /**
-     * Creates a local file connection source for reading FISS claims.
-     *
-     * @param sequenceNumber The sequence number to start at when pulling claims (ignored for this
-     *     implementation)
-     * @return The {@link MessageSource} for reading local files.
-=======
      * Creates the FissClaims from the fissFile.
      *
      * @param sequenceNumber for each FissClaim
      * @return objects that produce FissClaim objects
->>>>>>> 0a285d44
      */
     private MessageSource<FissClaimChange> createFissClaimsSource(long sequenceNumber) {
       return createClaimsSourceForFile(fissFile, JsonMessageSource::parseFissClaimChange);
     }
 
     /**
-<<<<<<< HEAD
-     * Creates a local file connection source for reading MCS claims.
-     *
-     * @param sequenceNumber The sequence number to start at when pulling claims (ignored for this
-     *     implementation)
-     * @return The {@link MessageSource} for reading local files.
-=======
      * Creates the McsClaims from the mcsFile.
      *
      * @param sequenceNumber for each McsClaim
      * @return objects that produce McsClaim objects
->>>>>>> 0a285d44
      */
     private MessageSource<McsClaimChange> createMcsClaimsSource(long sequenceNumber) {
       return createClaimsSourceForFile(mcsFile, JsonMessageSource::parseMcsClaimChange);
     }
 
     /**
-<<<<<<< HEAD
-     * Creates a local file connection source for reading claims of an inferred type.
-     *
-     * @param jsonFile The file to read from as the source.
-     * @param parser The parser to use for parsing the file.
-     * @return The created {@link MessageSource} for reading from the local file.
-     * @param <T> The claim type that this source is associated with.
-=======
      * Creates the claims for the RDA app.
      *
      * @param <T> generic message source to be used by both Fiss and Mcs claims
      * @param jsonFile the claim source json file
      * @param parser the claim parser
      * @return objects that produce claim objects
->>>>>>> 0a285d44
      */
     private <T> MessageSource<T> createClaimsSourceForFile(
         Optional<String> jsonFile, JsonMessageSource.Parser<T> parser) {
@@ -414,19 +344,11 @@
     }
 
     /**
-<<<<<<< HEAD
-     * Creates the jobs needed for the pipeline.
-     *
-     * @param jobConfig The {@link RdaLoadOptions} to use when creating the jobs.
-     * @param appState The {@link PipelineApplicationState} to use when configuring the jobs.
-     * @return A list of configured {@link PipelineJob}s to run.
-=======
      * This function creates the pipeline jobs for Fiss and Mcs claims from the app state.
      *
      * @param jobConfig the RDA options to load
      * @param appState the pipeline application state
      * @return the pipeline jobs to execute
->>>>>>> 0a285d44
      */
     private List<PipelineJob<?>> createPipelineJobs(
         RdaLoadOptions jobConfig, PipelineApplicationState appState) {
