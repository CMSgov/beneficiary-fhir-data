--- conflicted
+++ resolved
@@ -135,10 +135,6 @@
             <!-- JDBC driver for working with PostgreSQL DBs on Java 8+ (JDBC 4.2). -->
             <groupId>org.postgresql</groupId>
             <artifactId>postgresql</artifactId>
-<<<<<<< HEAD
-            <version>${postgres.driver.version}</version>
-=======
->>>>>>> 04b36f90
         </dependency>
 
         <dependency>
