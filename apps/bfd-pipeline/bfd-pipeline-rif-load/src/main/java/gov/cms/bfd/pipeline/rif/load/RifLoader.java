--- conflicted
+++ resolved
@@ -896,11 +896,8 @@
       if (currentYearBeneficiaryMonthly.size() > 0) {
         List<BeneficiaryMonthly> currentBeneficiaryMonthlyWithUpdates;
 
-<<<<<<< HEAD
-=======
         // TODO enforce RIF invariant elsewhere: no repeats of same record/PK in same RIF file
         // allowed
->>>>>>> f2ef0c74
         Beneficiary beneficiaryFromDb =
             entityManager.find(Beneficiary.class, beneficiaryRecord.getBeneficiaryId());
 
@@ -911,15 +908,8 @@
                   .filter(e -> year == e.getYearMonth().getYear())
                   .collect(Collectors.toList());
 
-<<<<<<< HEAD
-          if (currentYearBeneficiaryMonthlyPrevious.size() > 0) {
-            for (BeneficiaryMonthly previousEnrollment : currentYearBeneficiaryMonthlyPrevious) {
-              currentBeneficiaryMonthlyWithUpdates.remove(previousEnrollment);
-            }
-=======
           for (BeneficiaryMonthly previousEnrollment : currentYearBeneficiaryMonthlyPrevious) {
             currentBeneficiaryMonthlyWithUpdates.remove(previousEnrollment);
->>>>>>> f2ef0c74
           }
         } else {
           currentBeneficiaryMonthlyWithUpdates = new LinkedList<BeneficiaryMonthly>();
