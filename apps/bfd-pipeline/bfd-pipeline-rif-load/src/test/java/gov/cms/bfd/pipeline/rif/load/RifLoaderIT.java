package gov.cms.bfd.pipeline.rif.load;

import com.codahale.metrics.MetricRegistry;
import com.codahale.metrics.Slf4jReporter;
import gov.cms.bfd.model.rif.Beneficiary;
import gov.cms.bfd.model.rif.BeneficiaryHistory;
import gov.cms.bfd.model.rif.BeneficiaryHistory_;
import gov.cms.bfd.model.rif.BeneficiaryMonthly;
import gov.cms.bfd.model.rif.CarrierClaim;
import gov.cms.bfd.model.rif.CarrierClaimLine;
import gov.cms.bfd.model.rif.LoadedBatch;
import gov.cms.bfd.model.rif.LoadedFile;
import gov.cms.bfd.model.rif.RifFileEvent;
import gov.cms.bfd.model.rif.RifFileRecords;
import gov.cms.bfd.model.rif.RifFilesEvent;
import gov.cms.bfd.model.rif.samples.StaticRifResource;
import gov.cms.bfd.model.rif.samples.StaticRifResourceGroup;
import gov.cms.bfd.model.rif.schema.DatabaseTestHelper;
import gov.cms.bfd.pipeline.rif.extract.RifFilesProcessor;
import java.time.Duration;
import java.time.Instant;
import java.time.LocalDate;
import java.time.Month;
import java.time.temporal.ChronoUnit;
import java.util.Arrays;
import java.util.Date;
import java.util.List;
import java.util.Optional;
import java.util.concurrent.atomic.AtomicInteger;
import java.util.stream.Collectors;
import java.util.stream.Stream;
import javax.persistence.EntityManager;
import javax.persistence.EntityManagerFactory;
import javax.persistence.EntityTransaction;
import javax.persistence.criteria.CriteriaBuilder;
import javax.persistence.criteria.CriteriaQuery;
import javax.persistence.criteria.Root;
import javax.sql.DataSource;
import org.junit.Assert;
import org.junit.Ignore;
import org.junit.Test;
import org.slf4j.Logger;
import org.slf4j.LoggerFactory;

/** Integration tests for {@link gov.cms.bfd.pipeline.rif.load.RifLoader}. */
public final class RifLoaderIT {
  private static final Logger LOGGER = LoggerFactory.getLogger(RifLoaderIT.class);

  /**
   * Runs {@link gov.cms.bfd.pipeline.rif.load.RifLoader} against the {@link
   * StaticRifResourceGroup#SAMPLE_A} data.
   */
  @Test
  public void loadSampleA() {
    DataSource dataSource = DatabaseTestHelper.getTestDatabaseAfterClean();
    loadSample(dataSource, Arrays.asList(StaticRifResourceGroup.SAMPLE_A.getResources()));
  }

  @Ignore
  @Test
  public void loadSampleAWithoutClean() {
    DataSource dataSource = DatabaseTestHelper.getTestDatabase();
    loadSample(dataSource, Arrays.asList(StaticRifResourceGroup.SAMPLE_A.getResources()));
  }

  @Test
  public void singleFileLoad() {
    RifLoaderTestUtils.doTestWithDb(
        (dataSource, entityManager) -> {
          // Verify that LoadedFile entity
          loadSample(dataSource, Arrays.asList(StaticRifResourceGroup.SAMPLE_A.getResources()));
          final List<LoadedFile> loadedFiles = RifLoaderTestUtils.findLoadedFiles(entityManager);
          Assert.assertTrue(
              "Expected to have many loaded files in SAMPLE A", loadedFiles.size() > 1);
          final LoadedFile loadedFile = loadedFiles.get(0);
          Assert.assertNotNull(loadedFile.getCreated());

          // Verify that beneficiaries table was loaded
          final List<LoadedBatch> batches =
              loadBatches(entityManager, loadedFile.getLoadedFileId());
          final LoadedBatch allBatches = batches.stream().reduce(null, LoadedBatch::combine);
          Assert.assertTrue("Expected to have at least one beneficiary loaded", batches.size() > 0);
          Assert.assertEquals(
              "Expected to match the sample-a beneficiary",
              "567834",
              allBatches.getBeneficiariesAsList().get(0));
        });
  }

  @Test
  public void multipleFileLoads() {
    RifLoaderTestUtils.doTestWithDb(
        (dataSource, entityManager) -> {
          // Verify that a loaded files exsits
          loadSample(dataSource, Arrays.asList(StaticRifResourceGroup.SAMPLE_A.getResources()));
          final List<LoadedFile> beforeLoadedFiles =
              RifLoaderTestUtils.findLoadedFiles(entityManager);
          Assert.assertTrue("Expected to have at least one file", beforeLoadedFiles.size() > 0);
          LoadedFile beforeLoadedFile = beforeLoadedFiles.get(0);
          LoadedFile beforeOldestFile = beforeLoadedFiles.get(beforeLoadedFiles.size() - 1);

          RifLoaderTestUtils.pauseMillis(10);
          loadSample(dataSource, Arrays.asList(StaticRifResourceGroup.SAMPLE_U.getResources()));

          // Verify that the loaded list was updated properly
          final List<LoadedFile> afterLoadedFiles =
              RifLoaderTestUtils.findLoadedFiles(entityManager);
          Assert.assertTrue(
              "Expected to have more loaded files",
              beforeLoadedFiles.size() < afterLoadedFiles.size());
          final LoadedFile afterLoadedFile = afterLoadedFiles.get(0);
          final LoadedFile afterOldestFile = afterLoadedFiles.get(afterLoadedFiles.size() - 1);
          Assert.assertEquals(
              "Expected same oldest file",
              beforeOldestFile.getLoadedFileId(),
              afterOldestFile.getLoadedFileId());
          Assert.assertTrue(
              "Expected range to expand",
              beforeLoadedFile.getCreated().before(afterLoadedFile.getCreated()));
        });
  }

  @Test
  public void trimLoadedFiles() {
    RifLoaderTestUtils.doTestWithDb(
        (dataSource, entityManager) -> {
          // Setup a loaded file with an old date
          loadSample(dataSource, Arrays.asList(StaticRifResourceGroup.SAMPLE_A.getResources()));
          final List<LoadedFile> loadedFiles = RifLoaderTestUtils.findLoadedFiles(entityManager);
          final EntityTransaction txn = entityManager.getTransaction();
          txn.begin();
          LoadedFile oldFile = loadedFiles.get(loadedFiles.size() - 1);
          oldFile.setCreated(Date.from(Instant.now().minus(101, ChronoUnit.DAYS)));
          txn.commit();

          // Look at the files now
          final List<LoadedFile> beforeFiles = RifLoaderTestUtils.findLoadedFiles(entityManager);
          final Date oldDate = Date.from(Instant.now().minus(99, ChronoUnit.DAYS));
          Assert.assertTrue(
              "Expect to have old files",
              beforeFiles.stream().anyMatch(file -> file.getCreated().before(oldDate)));

          // Load another set that will cause the old file to be trimmed
          loadSample(dataSource, Arrays.asList(StaticRifResourceGroup.SAMPLE_U.getResources()));

          // Verify that old file was trimmed
          final List<LoadedFile> afterFiles = RifLoaderTestUtils.findLoadedFiles(entityManager);
          Assert.assertFalse(
              "Expect to not have old files",
              afterFiles.stream().anyMatch(file -> file.getCreated().before(oldDate)));
        });
  }

  @Ignore
  @Test
  public void buildSyntheticLoadedFiles() {
    RifLoaderTestUtils.doTestWithDb(
        (dataSource, entityManager) -> {
          loadSample(
              dataSource, Arrays.asList(StaticRifResourceGroup.SYNTHETIC_DATA.getResources()));
          // Verify that a loaded files exsits
          final List<LoadedFile> loadedFiles = RifLoaderTestUtils.findLoadedFiles(entityManager);
          Assert.assertTrue("Expected to have at least one file", loadedFiles.size() > 0);
          final LoadedFile file = loadedFiles.get(0);
          final List<LoadedBatch> batches = loadBatches(entityManager, file.getLoadedFileId());
          Assert.assertTrue(batches.size() > 0);
        });
  }

  /**
   * Runs {@link gov.cms.bfd.pipeline.rif.load.RifLoader} against the {@link
   * StaticRifResourceGroup#SAMPLE_U} data.
   */
  @Test
  public void loadSampleU() {
    DataSource dataSource = DatabaseTestHelper.getTestDatabaseAfterClean();
    loadSample(dataSource, Arrays.asList(StaticRifResourceGroup.SAMPLE_A.getResources()));
    loadSample(dataSource, Arrays.asList(StaticRifResourceGroup.SAMPLE_U.getResources()));

    /*
     * Verify that the updates worked as expected by manually checking some fields.
     */
    LoadAppOptions options = RifLoaderTestUtils.getLoadOptions(dataSource);
    EntityManagerFactory entityManagerFactory =
        RifLoaderTestUtils.createEntityManagerFactory(options);
    EntityManager entityManager = null;
    try {
      entityManager = entityManagerFactory.createEntityManager();

      CriteriaQuery<BeneficiaryHistory> beneficiaryHistoryCriteria =
          entityManager.getCriteriaBuilder().createQuery(BeneficiaryHistory.class);
      List<BeneficiaryHistory> beneficiaryHistoryEntries =
          entityManager
              .createQuery(
                  beneficiaryHistoryCriteria.select(
                      beneficiaryHistoryCriteria.from(BeneficiaryHistory.class)))
              .getResultList();
      for (BeneficiaryHistory beneHistory : beneficiaryHistoryEntries) {
        Assert.assertEquals("567834", beneHistory.getBeneficiaryId());
        // A recent lastUpdated timestamp
        Assert.assertTrue("Expected a lastUpdated field", beneHistory.getLastUpdated().isPresent());
        beneHistory
            .getLastUpdated()
            .ifPresent(
                lastUpdated -> {
                  Assert.assertTrue(
                      "Expected a recent lastUpdated timestamp",
                      lastUpdated.after(Date.from(Instant.now().minus(10, ChronoUnit.MINUTES))));
                });
      }
      Assert.assertEquals(4, beneficiaryHistoryEntries.size());

      Beneficiary beneficiaryFromDb = entityManager.find(Beneficiary.class, "567834");
      // Last Name inserted with value of "Johnson"
      Assert.assertEquals("Johnson", beneficiaryFromDb.getNameSurname());
      // Following fields were NOT changed in update record
      Assert.assertEquals("John", beneficiaryFromDb.getNameGiven());
      Assert.assertEquals(new Character('A'), beneficiaryFromDb.getNameMiddleInitial().get());
      Assert.assertEquals(
          "Beneficiary has MBI", Optional.of("SSSS"), beneficiaryFromDb.getMedicareBeneficiaryId());
      Assert.assertEquals(
          "Beneficiary has mbiHash",
          Optional.of("401441595efcc68bc5b26f4e88bd9fa550004e068d69ff75761ab946ec553a02"),
          beneficiaryFromDb.getMbiHash());
      // A recent lastUpdated timestamp
      Assert.assertTrue(
          "Expected a lastUpdated field", beneficiaryFromDb.getLastUpdated().isPresent());
      beneficiaryFromDb
          .getLastUpdated()
          .ifPresent(
              lastUpdated -> {
                Assert.assertTrue(
                    "Expected a recent lastUpdated timestamp",
                    lastUpdated.after(Date.from(Instant.now().minus(1, ChronoUnit.MINUTES))));
              });

      CarrierClaim carrierRecordFromDb = entityManager.find(CarrierClaim.class, "9991831999");
      Assert.assertEquals('N', carrierRecordFromDb.getFinalAction());
      // DateThrough inserted with value 10-27-1999
      Assert.assertEquals(
          LocalDate.of(2000, Month.OCTOBER, 27), carrierRecordFromDb.getDateThrough());
      Assert.assertEquals(1, carrierRecordFromDb.getLines().size());
      // A recent lastUpdated timestamp
      Assert.assertTrue(
          "Expected a lastUpdated field", carrierRecordFromDb.getLastUpdated().isPresent());
      carrierRecordFromDb
          .getLastUpdated()
          .ifPresent(
              lastUpdated -> {
                Assert.assertTrue(
                    "Expected a recent lastUpdated timestamp",
                    lastUpdated.after(Date.from(Instant.now().minus(1, ChronoUnit.MINUTES))));
              });

      CarrierClaimLine carrierLineRecordFromDb = carrierRecordFromDb.getLines().get(0);
      // CliaLabNumber inserted with value BB889999AA
      Assert.assertEquals("GG443333HH", carrierLineRecordFromDb.getCliaLabNumber().get());
    } finally {
      if (entityManager != null) entityManager.close();
    }
  }

  /**
   * Runs {@link gov.cms.bfd.pipeline.rif.load.RifLoader} against the {@link
   * StaticRifResourceGroup#SAMPLE_U} data.
   */
  @Test
  public void loadSampleUUnchanged() {
    DataSource dataSource = DatabaseTestHelper.getTestDatabaseAfterClean();
    loadSample(dataSource, Arrays.asList(StaticRifResourceGroup.SAMPLE_A.getResources()));
    // this should insert a new beneficiary history record
    loadSample(dataSource, Arrays.asList(StaticRifResource.SAMPLE_U_BENES_UNCHANGED));

    long start = System.currentTimeMillis();
    // this should bypass inserting a new beneficiary history record because it already exists
    loadSample(dataSource, Arrays.asList(StaticRifResource.SAMPLE_U_BENES_UNCHANGED));

    /*
     * Verify that the updates worked as expected by manually checking some fields.
     */
    LoadAppOptions options = RifLoaderTestUtils.getLoadOptions(dataSource);
    EntityManagerFactory entityManagerFactory =
        RifLoaderTestUtils.createEntityManagerFactory(options);
    EntityManager entityManager = null;
    try {
      entityManager = entityManagerFactory.createEntityManager();

      CriteriaQuery<BeneficiaryHistory> beneficiaryHistoryCriteria =
          entityManager.getCriteriaBuilder().createQuery(BeneficiaryHistory.class);
      List<BeneficiaryHistory> beneficiaryHistoryEntries =
          entityManager
              .createQuery(
                  beneficiaryHistoryCriteria.select(
                      beneficiaryHistoryCriteria.from(BeneficiaryHistory.class)))
              .getResultList();
      for (BeneficiaryHistory beneHistory : beneficiaryHistoryEntries) {
        Assert.assertEquals("567834", beneHistory.getBeneficiaryId());
        // A recent lastUpdated timestamp
        Assert.assertTrue("Expected a lastUpdated field", beneHistory.getLastUpdated().isPresent());
        long end = System.currentTimeMillis();
        // finding the time difference and converting it into seconds
        long secs = (end - start) / 1000L;
        beneHistory
            .getLastUpdated()
            .ifPresent(
                lastUpdated -> {
                  Assert.assertFalse(
                      "Expected not a recent lastUpdated timestamp",
                      lastUpdated.after(Date.from(Instant.now().minusSeconds(secs))));
                });
      }
      // Make sure the size is the same and no records have been inserted if the same fields in the
      // beneficiary history table are the same.
      Assert.assertEquals(4, beneficiaryHistoryEntries.size());

    } finally {
      if (entityManager != null) entityManager.close();
    }
  }

<<<<<<< HEAD
  @Test
  public void loadInitialEnrollmentShouldCount12() {
    DataSource dataSource = DatabaseTestHelper.getTestDatabaseAfterClean();
=======
  /*
   * This test checks that all enrollment data for the year has been loaded into the beneficiary
   * monthly table and checks each month to make sure the correct values are there.
   */
  @Test
  public void loadInitialEnrollmentShouldCount12() {
    DataSource dataSource = DatabaseTestHelper.getTestDatabaseAfterClean();
    // Loads sample A Data
>>>>>>> f2ef0c74
    loadSample(dataSource, Arrays.asList(StaticRifResourceGroup.SAMPLE_A.getResources()));

    LoadAppOptions options = RifLoaderTestUtils.getLoadOptions(dataSource);
    EntityManagerFactory entityManagerFactory =
        RifLoaderTestUtils.createEntityManagerFactory(options);
    EntityManager entityManager = null;
    try {
      entityManager = entityManagerFactory.createEntityManager();
      Beneficiary beneficiaryFromDb = entityManager.find(Beneficiary.class, "567834");
<<<<<<< HEAD
      Assert.assertEquals(12, beneficiaryFromDb.getBeneficiaryMonthlys().size());
=======
      // Checks all 12 months are in beneficiary monthlys for that beneficiary
      Assert.assertEquals(12, beneficiaryFromDb.getBeneficiaryMonthlys().size());
      // Checks every month in the beneficiary monthly table
>>>>>>> f2ef0c74
      assertBeneficiaryMonthly(beneficiaryFromDb);

    } finally {
      if (entityManager != null) entityManager.close();
    }
  }

<<<<<<< HEAD
  @Test
  public void loadInitialEnrollmentShouldCount24() {
    DataSource dataSource = DatabaseTestHelper.getTestDatabaseAfterClean();
    loadSample(dataSource, Arrays.asList(StaticRifResourceGroup.SAMPLE_A.getResources()));
=======
  /*
   * This test checks that all enrollment data for 2 years has been loaded into the beneficiary
   * monthly table.
   */
  @Test
  public void loadInitialEnrollmentShouldCount24() {
    DataSource dataSource = DatabaseTestHelper.getTestDatabaseAfterClean();
    // Loads first year of data
    loadSample(dataSource, Arrays.asList(StaticRifResourceGroup.SAMPLE_A.getResources()));
    // Loads second year of data
>>>>>>> f2ef0c74
    loadSample(dataSource, Arrays.asList(StaticRifResourceGroup.SAMPLE_U.getResources()));

    LoadAppOptions options = RifLoaderTestUtils.getLoadOptions(dataSource);
    EntityManagerFactory entityManagerFactory =
        RifLoaderTestUtils.createEntityManagerFactory(options);
    EntityManager entityManager = null;
    try {
      entityManager = entityManagerFactory.createEntityManager();

      Beneficiary beneficiaryFromDb = entityManager.find(Beneficiary.class, "567834");
<<<<<<< HEAD
=======
      // Checks to make sure we have 2 years or 24 months of data
>>>>>>> f2ef0c74
      Assert.assertEquals(24, beneficiaryFromDb.getBeneficiaryMonthlys().size());
    } finally {
      if (entityManager != null) entityManager.close();
    }
  }

<<<<<<< HEAD
  @Test
  public void loadInitialEnrollmentShouldCount20SinceThereIsAUpdateOf8Months() {
    DataSource dataSource = DatabaseTestHelper.getTestDatabaseAfterClean();
    loadSample(dataSource, Arrays.asList(StaticRifResourceGroup.SAMPLE_A.getResources()));
    loadSample(dataSource, Arrays.asList(StaticRifResourceGroup.SAMPLE_U.getResources()));
=======
  /*
   * This test checks that all enrollment data for 2 years has been loaded into the beneficiary
   * monthly table and than does an update of 8 years without the 4 other months for the year
   */
  @Test
  public void loadInitialEnrollmentShouldCount20SinceThereIsAUpdateOf8Months() {
    DataSource dataSource = DatabaseTestHelper.getTestDatabaseAfterClean();
    // Loads first year of data
    loadSample(dataSource, Arrays.asList(StaticRifResourceGroup.SAMPLE_A.getResources()));
    // Loads second year of data
    loadSample(dataSource, Arrays.asList(StaticRifResourceGroup.SAMPLE_U.getResources()));
    // Loads  second year of data with only 8 months
>>>>>>> f2ef0c74
    loadSample(
        dataSource,
        Arrays.asList(StaticRifResourceGroup.SAMPLE_U_BENES_CHANGED_WITH_8_MONTHS.getResources()));

    LoadAppOptions options = RifLoaderTestUtils.getLoadOptions(dataSource);
    EntityManagerFactory entityManagerFactory =
        RifLoaderTestUtils.createEntityManagerFactory(options);
    EntityManager entityManager = null;
    try {
      entityManager = entityManagerFactory.createEntityManager();

      Beneficiary beneficiaryFromDb = entityManager.find(Beneficiary.class, "567834");
<<<<<<< HEAD
=======
      // Checks to make sure we only have 20 months of data
>>>>>>> f2ef0c74
      Assert.assertEquals(20, beneficiaryFromDb.getBeneficiaryMonthlys().size());
    } finally {
      if (entityManager != null) entityManager.close();
    }
  }

<<<<<<< HEAD
=======
  /*
   * This test checks that all enrollment data for month july in its 2 year is updated when there is data
   * for august that comes in.
   */
  @Test
  public void loadInitialEnrollmentShouldCount21SinceThereIsAUpdateOf8MonthsAndAUpdateOf9Months() {
    DataSource dataSource = DatabaseTestHelper.getTestDatabaseAfterClean();
    // Load first year of data
    loadSample(dataSource, Arrays.asList(StaticRifResourceGroup.SAMPLE_A.getResources()));
    // Load 8 months of data in year two
    loadSample(
        dataSource,
        Arrays.asList(StaticRifResourceGroup.SAMPLE_U_BENES_CHANGED_WITH_8_MONTHS.getResources()));

    LoadAppOptions options = RifLoaderTestUtils.getLoadOptions(dataSource);
    EntityManagerFactory entityManagerFactory =
        RifLoaderTestUtils.createEntityManagerFactory(options);
    EntityManager entityManager = null;
    try {
      entityManager = entityManagerFactory.createEntityManager();

      Beneficiary beneficiaryFromDb = entityManager.find(Beneficiary.class, "567834");
      Assert.assertEquals(20, beneficiaryFromDb.getBeneficiaryMonthlys().size());

      BeneficiaryMonthly augustMonthly = beneficiaryFromDb.getBeneficiaryMonthlys().get(19);
      Assert.assertEquals("2019-08-01", augustMonthly.getYearMonth().toString());
      Assert.assertEquals("C", augustMonthly.getEntitlementBuyInInd().get().toString());
      Assert.assertEquals("AA", augustMonthly.getFipsStateCntyCode().get());
      Assert.assertFalse(augustMonthly.getHmoIndicatorInd().isPresent());
      Assert.assertEquals("AA", augustMonthly.getMedicaidDualEligibilityCode().get());
      Assert.assertEquals("AA", augustMonthly.getMedicareStatusCode().get());
      Assert.assertEquals("C", augustMonthly.getPartCContractNumberId().get());
      Assert.assertEquals("C", augustMonthly.getPartCPbpNumberId().get());
      Assert.assertEquals("C", augustMonthly.getPartCPlanTypeCode().get());
      Assert.assertEquals("C", augustMonthly.getPartDContractNumberId().get());
      Assert.assertEquals("AA", augustMonthly.getPartDLowIncomeCostShareGroupCode().get());
      Assert.assertFalse(augustMonthly.getPartDPbpNumberId().isPresent());
      Assert.assertEquals("C", augustMonthly.getPartDRetireeDrugSubsidyInd().get().toString());
      Assert.assertFalse(augustMonthly.getPartDSegmentNumberId().isPresent());

    } finally {
      if (entityManager != null) entityManager.close();
    }
    // Load 9 months of data in year two with some data updated in july
    loadSample(
        dataSource,
        Arrays.asList(StaticRifResourceGroup.SAMPLE_U_BENES_CHANGED_WITH_9_MONTHS.getResources()));

    options = RifLoaderTestUtils.getLoadOptions(dataSource);
    entityManagerFactory = RifLoaderTestUtils.createEntityManagerFactory(options);
    entityManager = null;
    try {
      entityManager = entityManagerFactory.createEntityManager();

      Beneficiary beneficiaryFromDb = entityManager.find(Beneficiary.class, "567834");
      Assert.assertEquals(21, beneficiaryFromDb.getBeneficiaryMonthlys().size());
      BeneficiaryMonthly augustMonthly = beneficiaryFromDb.getBeneficiaryMonthlys().get(19);
      Assert.assertEquals("2019-08-01", augustMonthly.getYearMonth().toString());
      Assert.assertEquals("C", augustMonthly.getEntitlementBuyInInd().get().toString());
      Assert.assertEquals("AA", augustMonthly.getFipsStateCntyCode().get());
      // Updated in file
      Assert.assertEquals("C", augustMonthly.getHmoIndicatorInd().get().toString());
      Assert.assertEquals("AA", augustMonthly.getMedicaidDualEligibilityCode().get());
      Assert.assertEquals("AA", augustMonthly.getMedicareStatusCode().get());
      Assert.assertEquals("C", augustMonthly.getPartCContractNumberId().get());
      Assert.assertEquals("C", augustMonthly.getPartCPbpNumberId().get());
      Assert.assertEquals("C", augustMonthly.getPartCPlanTypeCode().get());
      Assert.assertEquals("C", augustMonthly.getPartDContractNumberId().get());
      Assert.assertEquals("AA", augustMonthly.getPartDLowIncomeCostShareGroupCode().get());
      Assert.assertFalse(augustMonthly.getPartDPbpNumberId().isPresent());
      Assert.assertEquals("C", augustMonthly.getPartDRetireeDrugSubsidyInd().get().toString());
      Assert.assertFalse(augustMonthly.getPartDSegmentNumberId().isPresent());

      BeneficiaryMonthly septMonthly = beneficiaryFromDb.getBeneficiaryMonthlys().get(20);
      Assert.assertEquals("2019-09-01", septMonthly.getYearMonth().toString());
      Assert.assertFalse(septMonthly.getEntitlementBuyInInd().isPresent());
      Assert.assertFalse(septMonthly.getFipsStateCntyCode().isPresent());
      Assert.assertFalse(septMonthly.getHmoIndicatorInd().isPresent());
      Assert.assertEquals("AA", septMonthly.getMedicaidDualEligibilityCode().get());
      Assert.assertFalse(septMonthly.getMedicareStatusCode().isPresent());
      Assert.assertFalse(septMonthly.getPartCContractNumberId().isPresent());
      Assert.assertFalse(septMonthly.getPartCPbpNumberId().isPresent());
      Assert.assertFalse(septMonthly.getPartCPlanTypeCode().isPresent());
      Assert.assertFalse(septMonthly.getPartDContractNumberId().isPresent());
      Assert.assertFalse(septMonthly.getPartDLowIncomeCostShareGroupCode().isPresent());
      Assert.assertFalse(septMonthly.getPartDPbpNumberId().isPresent());
      Assert.assertEquals("C", septMonthly.getPartDRetireeDrugSubsidyInd().get().toString());
      Assert.assertFalse(septMonthly.getPartDSegmentNumberId().isPresent());
    } finally {
      if (entityManager != null) entityManager.close();
    }
  }

>>>>>>> f2ef0c74
  /**
   * Runs {@link gov.cms.bfd.pipeline.rif.load.RifLoader} against the {@link
   * StaticRifResourceGroup#SAMPLE_B} data.
   */
  @Ignore
  @Test
  public void loadSampleB() {
    DataSource dataSource = DatabaseTestHelper.getTestDatabaseAfterClean();
    loadSample(dataSource, Arrays.asList(StaticRifResourceGroup.SAMPLE_B.getResources()));
  }

  /**
   * Runs {@link gov.cms.bfd.pipeline.rif.load.RifLoader} against the {@link
   * StaticRifResourceGroup#SYNTHETIC_DATA} data.
   *
   * <p>This test only works with a PostgreSQL database instance. It 10s or minutes to run.
   */
  @Ignore
  @Test
  public void loadSyntheticData() {
    /*Assume.assumeTrue(
    String.format(
        "Not enough memory for this test (%s bytes max). Run with '-Xmx5g' or more.",
        Runtime.getRuntime().maxMemory()),
    Runtime.getRuntime().maxMemory() >= 4500000000L); */
    DataSource dataSource = DatabaseTestHelper.getTestDatabaseAfterClean();
    loadSample(dataSource, Arrays.asList(StaticRifResourceGroup.SYNTHETIC_DATA.getResources()));
  }

  /**
   * Runs {@link gov.cms.bfd.pipeline.rif.load.RifLoader} against the {@link
   * StaticRifResourceGroup#SAMPLE_MCT} data.
   */
  @Test
  public void loadSampleMctData() {
    DataSource dataSource = DatabaseTestHelper.getTestDatabaseAfterClean();
    loadSample(dataSource, Arrays.asList(StaticRifResourceGroup.SAMPLE_MCT.getResources()));
    loadSample(
        dataSource, Arrays.asList(StaticRifResourceGroup.SAMPLE_MCT_UPDATE_1.getResources()));
    loadSample(
        dataSource, Arrays.asList(StaticRifResourceGroup.SAMPLE_MCT_UPDATE_2.getResources()));
    loadSample(
        dataSource, Arrays.asList(StaticRifResourceGroup.SAMPLE_MCT_UPDATE_3.getResources()));
  }

  /** Tests the RifLoaderIdleTasks class with a Sample. Note: only works with Postgres. */
  @Ignore
  @Test
  public void runIdleTasks() {
    final DataSource dataSource = DatabaseTestHelper.getTestDatabaseAfterClean();
    loadSample(dataSource, Arrays.asList(StaticRifResourceGroup.SAMPLE_A.getResources()));
    RifLoader loader = createLoader(dataSource, true);

    // The sample are loaded with mbiHash set, clear them for this test
    clearMbiHash(loader);
    final String selectBeneficiary = "select b from Beneficiary b where b.mbiHash is null";
    EntityManager em = RifLoader.createEntityManagerFactory(dataSource).createEntityManager();
    Assert.assertFalse(
        "Should not be empty now",
        em.createQuery(selectBeneficiary, Beneficiary.class).getResultList().isEmpty());
    final String selectHistory = "select b from BeneficiaryHistory b where b.mbiHash is null";
    Assert.assertFalse(
        "Should not be empty now",
        em.createQuery(selectHistory, BeneficiaryHistory.class).getResultList().isEmpty());

    // Run the initial task
    Assert.assertEquals(
        "Should be running the initial task",
        RifLoaderIdleTasks.Task.INITIAL,
        loader.getIdleTasks().getCurrentTask());
    loader.doIdleTask();

    // Run the post startup task
    Assert.assertEquals(
        "Should be running the post-startup task",
        RifLoaderIdleTasks.Task.POST_STARTUP,
        loader.getIdleTasks().getCurrentTask());
    loader.doIdleTask();

    // Run the post startup beneficiary task
    Assert.assertEquals(
        "Should be running the post-startup task",
        RifLoaderIdleTasks.Task.POST_STARTUP_FIXUP_BENEFICIARIES,
        loader.getIdleTasks().getCurrentTask());
    loader.doIdleTask();

    // Run the post startup beneficiary history task
    Assert.assertEquals(
        "Should be running the post-startup task",
        RifLoaderIdleTasks.Task.POST_STARTUP_FIXUP_BENEFICIARY_HISTORY,
        loader.getIdleTasks().getCurrentTask());
    loader.doIdleTask();

    // Should mbiHash should be set now
    Assert.assertEquals(
        "Should be running the normal task",
        RifLoaderIdleTasks.Task.NORMAL,
        loader.getIdleTasks().getCurrentTask());
    Assert.assertTrue(
        "Expect all mbiHash have been filled",
        em.createQuery(selectBeneficiary, Beneficiary.class).getResultList().isEmpty());
    Assert.assertTrue(
        "Should all mbiHash should have been filled",
        em.createQuery(selectHistory, BeneficiaryHistory.class).getResultList().isEmpty());

    loader.close();
  }

  /** Tests the RifLoaderIdleTasks with no fixups needed. */
  @Test
  public void runIdleTasksWithNoFixups() {
    final DataSource dataSource = DatabaseTestHelper.getTestDatabaseAfterClean();
    loadSample(dataSource, Arrays.asList(StaticRifResourceGroup.SAMPLE_A.getResources()));
    final RifLoader loader = createLoader(dataSource, false);

    // Should need no work
    final String selectBeneficiary = "select b from Beneficiary b where b.mbiHash is null";
    EntityManager em = RifLoader.createEntityManagerFactory(dataSource).createEntityManager();
    Assert.assertTrue(
        "Beneficiaries should be fixed up",
        em.createQuery(selectBeneficiary, Beneficiary.class).getResultList().isEmpty());
    final String selectHistory = "select b from BeneficiaryHistory b where b.mbiHash is null";
    Assert.assertTrue(
        "Histories should be fixed up",
        em.createQuery(selectHistory, BeneficiaryHistory.class).getResultList().isEmpty());

    // Run the initial task
    Assert.assertEquals(
        "Should be running the initial task",
        RifLoaderIdleTasks.Task.INITIAL,
        loader.getIdleTasks().getCurrentTask());
    loader.doIdleTask();

    // Run the post startup task
    Assert.assertEquals(
        "Should be running the post-startup task",
        RifLoaderIdleTasks.Task.POST_STARTUP,
        loader.getIdleTasks().getCurrentTask());
    loader.doIdleTask();

    // Should be normal now
    Assert.assertEquals(
        "Should be running the normal task",
        RifLoaderIdleTasks.Task.NORMAL,
        loader.getIdleTasks().getCurrentTask());

    loader.close();
  }

  /**
   * Tests the RifLoaderIdleTasks class with existing data in the database. Useful for profiling
   * against the beneficiary data set.
   */
  @Ignore
  @Test
  public void runExistingIdleTasks() {
    final DataSource dataSource = DatabaseTestHelper.getTestDatabase();
    final RifLoader loader = createLoader(dataSource, true);

    // The sample are loaded with mbiHash set, clear them for this test
    clearMbiHash(loader);

    // Run the initial task
    Assert.assertEquals(
        "Should be running the initial task",
        RifLoaderIdleTasks.Task.INITIAL,
        loader.getIdleTasks().getCurrentTask());
    loader.doIdleTask();

    // Run the post startup task
    Instant startTime = Instant.now();
    while (loader.getIdleTasks().getCurrentTask() != RifLoaderIdleTasks.Task.NORMAL) {
      loader.doIdleTask();
    }
    Duration time = Duration.between(startTime, Instant.now());
    LOGGER.info("Post migration took: {} seconds", time.getSeconds());

    // Should mbiHash should be set now
    Assert.assertEquals(
        "Should be running the normal task",
        RifLoaderIdleTasks.Task.NORMAL,
        loader.getIdleTasks().getCurrentTask());
    loader.close();
  }

  /**
   * Runs {@link gov.cms.bfd.pipeline.rif.load.RifLoader} against the specified {@link
   * StaticRifResourceGroup}.
   *
   * @param dataSource a {@link DataSource} for the test DB to use
   * @param sampleGroup the {@link StaticRifResourceGroup} to load
   */
  private void loadSample(DataSource dataSource, List<StaticRifResource> sampleResources) {
    LOGGER.info("Loading RIF file from {}...", sampleResources.get(0).getResourceUrl().toString());

    RifFilesEvent rifFilesEvent =
        new RifFilesEvent(
            Instant.now(),
            sampleResources.stream().map(r -> r.toRifFile()).collect(Collectors.toList()));

    // Create the processors that will handle each stage of the pipeline.
    MetricRegistry appMetrics = new MetricRegistry();
    RifFilesProcessor processor = new RifFilesProcessor();
    LoadAppOptions options = RifLoaderTestUtils.getLoadOptions(dataSource);
    RifLoader loader = new RifLoader(appMetrics, options);

    // Link up the pipeline and run it.
    LOGGER.info("Loading RIF records...");
    AtomicInteger failureCount = new AtomicInteger(0);
    AtomicInteger loadCount = new AtomicInteger(0);
    for (RifFileEvent rifFileEvent : rifFilesEvent.getFileEvents()) {
      RifFileRecords rifFileRecords = processor.produceRecords(rifFileEvent);
      loader.process(
          rifFileRecords,
          error -> {
            failureCount.incrementAndGet();
            Assert.assertEquals("", error.getMessage());
            LOGGER.warn("Record(s) failed to load.", error);
          },
          result -> {
            loadCount.incrementAndGet();
          });
      Slf4jReporter.forRegistry(rifFileEvent.getEventMetrics()).outputTo(LOGGER).build().report();
    }
    LOGGER.info("Loaded RIF records: '{}'.", loadCount.get());
    Slf4jReporter.forRegistry(appMetrics).outputTo(LOGGER).build().report();

    // Verify that the expected number of records were run successfully.
    Assert.assertEquals(0, failureCount.get());
    Assert.assertEquals(
        "Unexpected number of loaded records.",
        sampleResources.stream().mapToInt(r -> r.getRecordCount()).sum(),
        loadCount.get());

    /*
     * Run the extraction an extra time and verify that each record can now
     * be found in the database.
     */
    EntityManagerFactory entityManagerFactory =
        RifLoaderTestUtils.createEntityManagerFactory(options);
    for (StaticRifResource rifResource : sampleResources) {
      /*
       * This is too slow to run against larger data sets: for instance,
       * it took 45 minutes to run against the synthetic data. So, we skip
       * it for some things.
       */
      if (rifResource.getRecordCount() > 10000) {
        LOGGER.info("Skipping DB records check for: {}", rifResource);
        continue;
      }

      LOGGER.info("Checking DB for records for: {}", rifResource);
      RifFilesEvent rifFilesEventSingle = new RifFilesEvent(Instant.now(), rifResource.toRifFile());
      RifFileRecords rifFileRecordsCopy =
          processor.produceRecords(rifFilesEventSingle.getFileEvents().get(0));
      assertAreInDatabase(
          options, entityManagerFactory, rifFileRecordsCopy.getRecords().map(r -> r.getRecord()));
    }
    LOGGER.info("All records found in DB.");
    loader.close();
  }

  /**
   * Load the batches associated with a particular file
   *
   * @param entityManager to use
   * @param loadedFileId to use
   * @return array of ids
   */
  private List<LoadedBatch> loadBatches(EntityManager entityManager, long loadedFileId) {
    CriteriaBuilder cb = entityManager.getCriteriaBuilder();
    CriteriaQuery<LoadedBatch> fetch = cb.createQuery(LoadedBatch.class);
    Root<LoadedBatch> b = fetch.from(LoadedBatch.class);
    fetch.where(cb.equal(b.get("loadedFileId"), loadedFileId));
    return entityManager.createQuery(fetch).getResultList();
  }

  /**
   * Verifies that the specified RIF records are actually in the database.
   *
   * @param options the {@link gov.cms.bfd.pipeline.rif.load.LoadAppOptions} to use
   * @param entityManagerFactory the {@link EntityManagerFactory} to use
   * @param records the RIF records to verify
   */
  private static void assertAreInDatabase(
      LoadAppOptions options, EntityManagerFactory entityManagerFactory, Stream<Object> records) {
    EntityManager entityManager = null;
    try {
      entityManager = entityManagerFactory.createEntityManager();

      for (Object record : records.collect(Collectors.toList())) {
        /*
         * We need to handle BeneficiaryHistory separately, as it has a generated ID.
         */
        if (record instanceof BeneficiaryHistory) {
          BeneficiaryHistory beneficiaryHistoryToFind = (BeneficiaryHistory) record;
          beneficiaryHistoryToFind.setHicn(
              RifLoader.computeHicnHash(
                  options, RifLoader.createSecretKeyFactory(), beneficiaryHistoryToFind.getHicn()));
          beneficiaryHistoryToFind.setMbiHash(
              beneficiaryHistoryToFind.getMedicareBeneficiaryId().isPresent()
                  ? Optional.of(
                      RifLoader.computeMbiHash(
                          options,
                          RifLoader.createSecretKeyFactory(),
                          beneficiaryHistoryToFind.getMedicareBeneficiaryId().get()))
                  : Optional.empty());

          CriteriaBuilder criteriaBuilder = entityManager.getCriteriaBuilder();
          CriteriaQuery<BeneficiaryHistory> query =
              criteriaBuilder.createQuery(BeneficiaryHistory.class);
          Root<BeneficiaryHistory> from = query.from(BeneficiaryHistory.class);
          query
              .select(from)
              .where(
                  criteriaBuilder.equal(
                      from.get(BeneficiaryHistory_.beneficiaryId),
                      beneficiaryHistoryToFind.getBeneficiaryId()),
                  criteriaBuilder.equal(
                      from.get(BeneficiaryHistory_.birthDate),
                      beneficiaryHistoryToFind.getBirthDate()),
                  criteriaBuilder.equal(
                      from.get(BeneficiaryHistory_.sex), beneficiaryHistoryToFind.getSex()),
                  criteriaBuilder.equal(
                      from.get(BeneficiaryHistory_.hicn), beneficiaryHistoryToFind.getHicn()),
                  criteriaBuilder.equal(
                      from.get(BeneficiaryHistory_.mbiHash),
                      beneficiaryHistoryToFind.getMbiHash().orElse(null)));

          List<BeneficiaryHistory> beneficiaryHistoryFound =
              entityManager.createQuery(query).getResultList();
          Assert.assertNotNull(beneficiaryHistoryFound);
          Assert.assertFalse(beneficiaryHistoryFound.isEmpty());
        } else {
          Object recordId = entityManagerFactory.getPersistenceUnitUtil().getIdentifier(record);
          Object recordFromDb = entityManager.find(record.getClass(), recordId);
          Assert.assertNotNull(recordFromDb);
        }
      }
    } finally {
      if (entityManager != null) entityManager.close();
    }
  }

  /**
   * Create a RIF loader
   *
   * @param dataSource to use
   * @param fixupsEnabled option
   */
  private static RifLoader createLoader(DataSource dataSource, boolean fixupsEnabled) {
    MetricRegistry appMetrics = new MetricRegistry();
    LoadAppOptions defaultOptions = RifLoaderTestUtils.getLoadOptions(dataSource);
    return new RifLoader(
        appMetrics,
        new LoadAppOptions(
            defaultOptions.getHicnHashIterations(),
            defaultOptions.getHicnHashPepper(),
            defaultOptions.getDatabaseDataSource(),
            defaultOptions.getLoaderThreads(),
            defaultOptions.isIdempotencyRequired(),
            fixupsEnabled,
            defaultOptions.getFixupThreads()));
  }

  public static void assertBeneficiaryMonthly(Beneficiary beneficiaryFromDb) {
    List<BeneficiaryMonthly> beneficiaryMonthly = beneficiaryFromDb.getBeneficiaryMonthlys();

    checkEnrollments(
        beneficiaryFromDb.getBeneEnrollmentReferenceYear().get().intValue(),
        1,
        beneficiaryMonthly.get(0),
        beneficiaryFromDb.getEntitlementBuyInJanInd(),
        beneficiaryFromDb.getFipsStateCntyJanCode(),
        beneficiaryFromDb.getHmoIndicatorJanInd(),
        beneficiaryFromDb.getMedicaidDualEligibilityJanCode(),
        beneficiaryFromDb.getMedicareStatusJanCode(),
        beneficiaryFromDb.getPartCContractNumberJanId(),
        beneficiaryFromDb.getPartCPbpNumberJanId(),
        beneficiaryFromDb.getPartCPlanTypeJanCode(),
        beneficiaryFromDb.getPartDContractNumberJanId(),
        beneficiaryFromDb.getPartDLowIncomeCostShareGroupJanCode(),
        beneficiaryFromDb.getPartDPbpNumberJanId(),
        beneficiaryFromDb.getPartDRetireeDrugSubsidyJanInd(),
        beneficiaryFromDb.getPartDSegmentNumberJanId());

    checkEnrollments(
        beneficiaryFromDb.getBeneEnrollmentReferenceYear().get().intValue(),
        2,
        beneficiaryMonthly.get(1),
        beneficiaryFromDb.getEntitlementBuyInFebInd(),
        beneficiaryFromDb.getFipsStateCntyFebCode(),
        beneficiaryFromDb.getHmoIndicatorFebInd(),
        beneficiaryFromDb.getMedicaidDualEligibilityFebCode(),
        beneficiaryFromDb.getMedicareStatusFebCode(),
        beneficiaryFromDb.getPartCContractNumberFebId(),
        beneficiaryFromDb.getPartCPbpNumberFebId(),
        beneficiaryFromDb.getPartCPlanTypeFebCode(),
        beneficiaryFromDb.getPartDContractNumberFebId(),
        beneficiaryFromDb.getPartDLowIncomeCostShareGroupFebCode(),
        beneficiaryFromDb.getPartDPbpNumberFebId(),
        beneficiaryFromDb.getPartDRetireeDrugSubsidyFebInd(),
        beneficiaryFromDb.getPartDSegmentNumberFebId());

    checkEnrollments(
        beneficiaryFromDb.getBeneEnrollmentReferenceYear().get().intValue(),
        3,
        beneficiaryMonthly.get(2),
        beneficiaryFromDb.getEntitlementBuyInMarInd(),
        beneficiaryFromDb.getFipsStateCntyMarCode(),
        beneficiaryFromDb.getHmoIndicatorMarInd(),
        beneficiaryFromDb.getMedicaidDualEligibilityMarCode(),
        beneficiaryFromDb.getMedicareStatusMarCode(),
        beneficiaryFromDb.getPartCContractNumberMarId(),
        beneficiaryFromDb.getPartCPbpNumberMarId(),
        beneficiaryFromDb.getPartCPlanTypeMarCode(),
        beneficiaryFromDb.getPartDContractNumberMarId(),
        beneficiaryFromDb.getPartDLowIncomeCostShareGroupMarCode(),
        beneficiaryFromDb.getPartDPbpNumberMarId(),
        beneficiaryFromDb.getPartDRetireeDrugSubsidyMarInd(),
        beneficiaryFromDb.getPartDSegmentNumberMarId());

    checkEnrollments(
        beneficiaryFromDb.getBeneEnrollmentReferenceYear().get().intValue(),
        4,
        beneficiaryMonthly.get(3),
        beneficiaryFromDb.getEntitlementBuyInAprInd(),
        beneficiaryFromDb.getFipsStateCntyAprCode(),
        beneficiaryFromDb.getHmoIndicatorAprInd(),
        beneficiaryFromDb.getMedicaidDualEligibilityAprCode(),
        beneficiaryFromDb.getMedicareStatusAprCode(),
        beneficiaryFromDb.getPartCContractNumberAprId(),
        beneficiaryFromDb.getPartCPbpNumberAprId(),
        beneficiaryFromDb.getPartCPlanTypeAprCode(),
        beneficiaryFromDb.getPartDContractNumberAprId(),
        beneficiaryFromDb.getPartDLowIncomeCostShareGroupAprCode(),
        beneficiaryFromDb.getPartDPbpNumberAprId(),
        beneficiaryFromDb.getPartDRetireeDrugSubsidyAprInd(),
        beneficiaryFromDb.getPartDSegmentNumberAprId());

    checkEnrollments(
        beneficiaryFromDb.getBeneEnrollmentReferenceYear().get().intValue(),
        5,
        beneficiaryMonthly.get(4),
        beneficiaryFromDb.getEntitlementBuyInMayInd(),
        beneficiaryFromDb.getFipsStateCntyMayCode(),
        beneficiaryFromDb.getHmoIndicatorMayInd(),
        beneficiaryFromDb.getMedicaidDualEligibilityMayCode(),
        beneficiaryFromDb.getMedicareStatusMayCode(),
        beneficiaryFromDb.getPartCContractNumberMayId(),
        beneficiaryFromDb.getPartCPbpNumberMayId(),
        beneficiaryFromDb.getPartCPlanTypeMayCode(),
        beneficiaryFromDb.getPartDContractNumberMayId(),
        beneficiaryFromDb.getPartDLowIncomeCostShareGroupMayCode(),
        beneficiaryFromDb.getPartDPbpNumberMayId(),
        beneficiaryFromDb.getPartDRetireeDrugSubsidyMayInd(),
        beneficiaryFromDb.getPartDSegmentNumberMayId());

    checkEnrollments(
        beneficiaryFromDb.getBeneEnrollmentReferenceYear().get().intValue(),
        6,
        beneficiaryMonthly.get(5),
        beneficiaryFromDb.getEntitlementBuyInJunInd(),
        beneficiaryFromDb.getFipsStateCntyJunCode(),
        beneficiaryFromDb.getHmoIndicatorJunInd(),
        beneficiaryFromDb.getMedicaidDualEligibilityJunCode(),
        beneficiaryFromDb.getMedicareStatusJunCode(),
        beneficiaryFromDb.getPartCContractNumberJunId(),
        beneficiaryFromDb.getPartCPbpNumberJunId(),
        beneficiaryFromDb.getPartCPlanTypeJunCode(),
        beneficiaryFromDb.getPartDContractNumberJunId(),
        beneficiaryFromDb.getPartDLowIncomeCostShareGroupJunCode(),
        beneficiaryFromDb.getPartDPbpNumberJunId(),
        beneficiaryFromDb.getPartDRetireeDrugSubsidyJunInd(),
        beneficiaryFromDb.getPartDSegmentNumberJunId());

    checkEnrollments(
        beneficiaryFromDb.getBeneEnrollmentReferenceYear().get().intValue(),
        7,
        beneficiaryMonthly.get(6),
        beneficiaryFromDb.getEntitlementBuyInJulInd(),
        beneficiaryFromDb.getFipsStateCntyJulCode(),
        beneficiaryFromDb.getHmoIndicatorJulInd(),
        beneficiaryFromDb.getMedicaidDualEligibilityJulCode(),
        beneficiaryFromDb.getMedicareStatusJulCode(),
        beneficiaryFromDb.getPartCContractNumberJulId(),
        beneficiaryFromDb.getPartCPbpNumberJulId(),
        beneficiaryFromDb.getPartCPlanTypeJulCode(),
        beneficiaryFromDb.getPartDContractNumberJulId(),
        beneficiaryFromDb.getPartDLowIncomeCostShareGroupJulCode(),
        beneficiaryFromDb.getPartDPbpNumberJulId(),
        beneficiaryFromDb.getPartDRetireeDrugSubsidyJulInd(),
        beneficiaryFromDb.getPartDSegmentNumberJulId());

    checkEnrollments(
        beneficiaryFromDb.getBeneEnrollmentReferenceYear().get().intValue(),
        8,
        beneficiaryMonthly.get(7),
        beneficiaryFromDb.getEntitlementBuyInAugInd(),
        beneficiaryFromDb.getFipsStateCntyAugCode(),
        beneficiaryFromDb.getHmoIndicatorAugInd(),
        beneficiaryFromDb.getMedicaidDualEligibilityAugCode(),
        beneficiaryFromDb.getMedicareStatusAugCode(),
        beneficiaryFromDb.getPartCContractNumberAugId(),
        beneficiaryFromDb.getPartCPbpNumberAugId(),
        beneficiaryFromDb.getPartCPlanTypeAugCode(),
        beneficiaryFromDb.getPartDContractNumberAugId(),
        beneficiaryFromDb.getPartDLowIncomeCostShareGroupAugCode(),
        beneficiaryFromDb.getPartDPbpNumberAugId(),
        beneficiaryFromDb.getPartDRetireeDrugSubsidyAugInd(),
        beneficiaryFromDb.getPartDSegmentNumberAugId());

    checkEnrollments(
        beneficiaryFromDb.getBeneEnrollmentReferenceYear().get().intValue(),
        9,
        beneficiaryMonthly.get(8),
        beneficiaryFromDb.getEntitlementBuyInSeptInd(),
        beneficiaryFromDb.getFipsStateCntySeptCode(),
        beneficiaryFromDb.getHmoIndicatorSeptInd(),
        beneficiaryFromDb.getMedicaidDualEligibilitySeptCode(),
        beneficiaryFromDb.getMedicareStatusSeptCode(),
        beneficiaryFromDb.getPartCContractNumberSeptId(),
        beneficiaryFromDb.getPartCPbpNumberSeptId(),
        beneficiaryFromDb.getPartCPlanTypeSeptCode(),
        beneficiaryFromDb.getPartDContractNumberSeptId(),
        beneficiaryFromDb.getPartDLowIncomeCostShareGroupSeptCode(),
        beneficiaryFromDb.getPartDPbpNumberSeptId(),
        beneficiaryFromDb.getPartDRetireeDrugSubsidySeptInd(),
        beneficiaryFromDb.getPartDSegmentNumberSeptId());

    checkEnrollments(
        beneficiaryFromDb.getBeneEnrollmentReferenceYear().get().intValue(),
        10,
        beneficiaryMonthly.get(9),
        beneficiaryFromDb.getEntitlementBuyInOctInd(),
        beneficiaryFromDb.getFipsStateCntyOctCode(),
        beneficiaryFromDb.getHmoIndicatorOctInd(),
        beneficiaryFromDb.getMedicaidDualEligibilityOctCode(),
        beneficiaryFromDb.getMedicareStatusOctCode(),
        beneficiaryFromDb.getPartCContractNumberOctId(),
        beneficiaryFromDb.getPartCPbpNumberOctId(),
        beneficiaryFromDb.getPartCPlanTypeOctCode(),
        beneficiaryFromDb.getPartDContractNumberOctId(),
        beneficiaryFromDb.getPartDLowIncomeCostShareGroupOctCode(),
        beneficiaryFromDb.getPartDPbpNumberOctId(),
        beneficiaryFromDb.getPartDRetireeDrugSubsidyOctInd(),
        beneficiaryFromDb.getPartDSegmentNumberOctId());

    checkEnrollments(
        beneficiaryFromDb.getBeneEnrollmentReferenceYear().get().intValue(),
        11,
        beneficiaryMonthly.get(10),
        beneficiaryFromDb.getEntitlementBuyInNovInd(),
        beneficiaryFromDb.getFipsStateCntyNovCode(),
        beneficiaryFromDb.getHmoIndicatorNovInd(),
        beneficiaryFromDb.getMedicaidDualEligibilityNovCode(),
        beneficiaryFromDb.getMedicareStatusNovCode(),
        beneficiaryFromDb.getPartCContractNumberNovId(),
        beneficiaryFromDb.getPartCPbpNumberNovId(),
        beneficiaryFromDb.getPartCPlanTypeNovCode(),
        beneficiaryFromDb.getPartDContractNumberNovId(),
        beneficiaryFromDb.getPartDLowIncomeCostShareGroupNovCode(),
        beneficiaryFromDb.getPartDPbpNumberNovId(),
        beneficiaryFromDb.getPartDRetireeDrugSubsidyNovInd(),
        beneficiaryFromDb.getPartDSegmentNumberNovId());

    checkEnrollments(
        beneficiaryFromDb.getBeneEnrollmentReferenceYear().get().intValue(),
        12,
        beneficiaryMonthly.get(11),
        beneficiaryFromDb.getEntitlementBuyInDecInd(),
        beneficiaryFromDb.getFipsStateCntyDecCode(),
        beneficiaryFromDb.getHmoIndicatorDecInd(),
        beneficiaryFromDb.getMedicaidDualEligibilityDecCode(),
        beneficiaryFromDb.getMedicareStatusDecCode(),
        beneficiaryFromDb.getPartCContractNumberDecId(),
        beneficiaryFromDb.getPartCPbpNumberDecId(),
        beneficiaryFromDb.getPartCPlanTypeDecCode(),
        beneficiaryFromDb.getPartDContractNumberDecId(),
        beneficiaryFromDb.getPartDLowIncomeCostShareGroupDecCode(),
        beneficiaryFromDb.getPartDPbpNumberDecId(),
        beneficiaryFromDb.getPartDRetireeDrugSubsidyDecInd(),
        beneficiaryFromDb.getPartDSegmentNumberDecId());
  }

  public static void checkEnrollments(
      int referenceYear,
      int month,
      BeneficiaryMonthly enrollment,
      Optional<Character> entitlementBuyInInd,
      Optional<String> fipsStateCntyCode,
      Optional<Character> hmoIndicatorInd,
      Optional<String> medicaidDualEligibilityCode,
      Optional<String> medicareStatusCode,
      Optional<String> partCContractNumberId,
      Optional<String> partCPbpNumberId,
      Optional<String> partCPlanTypeCode,
      Optional<String> partDContractNumberId,
      Optional<String> partDLowIncomeCostShareGroupCode,
      Optional<String> partDPbpNumberId,
      Optional<Character> partDRetireeDrugSubsidyInd,
      Optional<String> partDSegmentNumberId) {

    Assert.assertEquals(LocalDate.of(referenceYear, month, 1), enrollment.getYearMonth());
    Assert.assertEquals(
        entitlementBuyInInd.orElse(null), enrollment.getEntitlementBuyInInd().orElse(null));
    Assert.assertEquals(
        fipsStateCntyCode.orElse(null), enrollment.getFipsStateCntyCode().orElse(null));
    Assert.assertEquals(hmoIndicatorInd.orElse(null), enrollment.getHmoIndicatorInd().orElse(null));
    Assert.assertEquals(
        medicaidDualEligibilityCode.orElse(null),
        enrollment.getMedicaidDualEligibilityCode().orElse(null));
    Assert.assertEquals(
        medicareStatusCode.orElse(null), enrollment.getMedicareStatusCode().orElse(null));
    Assert.assertEquals(
        partCContractNumberId.orElse(null), enrollment.getPartCContractNumberId().orElse(null));
    Assert.assertEquals(
        partCPbpNumberId.orElse(null), enrollment.getPartCPbpNumberId().orElse(null));
    Assert.assertEquals(
        partCPlanTypeCode.orElse(null), enrollment.getPartCPlanTypeCode().orElse(null));
    Assert.assertEquals(
        partDContractNumberId.orElse(null), enrollment.getPartDContractNumberId().orElse(null));
    Assert.assertEquals(
        partDLowIncomeCostShareGroupCode.orElse(null),
        enrollment.getPartDLowIncomeCostShareGroupCode().orElse(null));
    Assert.assertEquals(
        partDPbpNumberId.orElse(null), enrollment.getPartDPbpNumberId().orElse(null));
    Assert.assertEquals(
        partDRetireeDrugSubsidyInd.orElse(null),
        enrollment.getPartDRetireeDrugSubsidyInd().orElse(null));
    Assert.assertEquals(
        partDSegmentNumberId.orElse(null), enrollment.getPartDSegmentNumberId().orElse(null));
  }
  /**
   * Clear the MBI hash fields in the db
   *
   * @param loader the loader and the db connection within
   */
  private static void clearMbiHash(final RifLoader loader) {
    loader
        .getIdleTasks()
        .doBatches(
            (session) -> {
              session.createQuery("update Beneficiary set mbiHash = null").executeUpdate();
              session.createQuery("update BeneficiaryHistory set mbiHash = null").executeUpdate();
              return true;
            });
  }
}<|MERGE_RESOLUTION|>--- conflicted
+++ resolved
@@ -318,11 +318,6 @@
     }
   }
 
-<<<<<<< HEAD
-  @Test
-  public void loadInitialEnrollmentShouldCount12() {
-    DataSource dataSource = DatabaseTestHelper.getTestDatabaseAfterClean();
-=======
   /*
    * This test checks that all enrollment data for the year has been loaded into the beneficiary
    * monthly table and checks each month to make sure the correct values are there.
@@ -331,7 +326,6 @@
   public void loadInitialEnrollmentShouldCount12() {
     DataSource dataSource = DatabaseTestHelper.getTestDatabaseAfterClean();
     // Loads sample A Data
->>>>>>> f2ef0c74
     loadSample(dataSource, Arrays.asList(StaticRifResourceGroup.SAMPLE_A.getResources()));
 
     LoadAppOptions options = RifLoaderTestUtils.getLoadOptions(dataSource);
@@ -341,13 +335,9 @@
     try {
       entityManager = entityManagerFactory.createEntityManager();
       Beneficiary beneficiaryFromDb = entityManager.find(Beneficiary.class, "567834");
-<<<<<<< HEAD
-      Assert.assertEquals(12, beneficiaryFromDb.getBeneficiaryMonthlys().size());
-=======
       // Checks all 12 months are in beneficiary monthlys for that beneficiary
       Assert.assertEquals(12, beneficiaryFromDb.getBeneficiaryMonthlys().size());
       // Checks every month in the beneficiary monthly table
->>>>>>> f2ef0c74
       assertBeneficiaryMonthly(beneficiaryFromDb);
 
     } finally {
@@ -355,12 +345,6 @@
     }
   }
 
-<<<<<<< HEAD
-  @Test
-  public void loadInitialEnrollmentShouldCount24() {
-    DataSource dataSource = DatabaseTestHelper.getTestDatabaseAfterClean();
-    loadSample(dataSource, Arrays.asList(StaticRifResourceGroup.SAMPLE_A.getResources()));
-=======
   /*
    * This test checks that all enrollment data for 2 years has been loaded into the beneficiary
    * monthly table.
@@ -371,7 +355,6 @@
     // Loads first year of data
     loadSample(dataSource, Arrays.asList(StaticRifResourceGroup.SAMPLE_A.getResources()));
     // Loads second year of data
->>>>>>> f2ef0c74
     loadSample(dataSource, Arrays.asList(StaticRifResourceGroup.SAMPLE_U.getResources()));
 
     LoadAppOptions options = RifLoaderTestUtils.getLoadOptions(dataSource);
@@ -382,23 +365,13 @@
       entityManager = entityManagerFactory.createEntityManager();
 
       Beneficiary beneficiaryFromDb = entityManager.find(Beneficiary.class, "567834");
-<<<<<<< HEAD
-=======
       // Checks to make sure we have 2 years or 24 months of data
->>>>>>> f2ef0c74
       Assert.assertEquals(24, beneficiaryFromDb.getBeneficiaryMonthlys().size());
     } finally {
       if (entityManager != null) entityManager.close();
     }
   }
 
-<<<<<<< HEAD
-  @Test
-  public void loadInitialEnrollmentShouldCount20SinceThereIsAUpdateOf8Months() {
-    DataSource dataSource = DatabaseTestHelper.getTestDatabaseAfterClean();
-    loadSample(dataSource, Arrays.asList(StaticRifResourceGroup.SAMPLE_A.getResources()));
-    loadSample(dataSource, Arrays.asList(StaticRifResourceGroup.SAMPLE_U.getResources()));
-=======
   /*
    * This test checks that all enrollment data for 2 years has been loaded into the beneficiary
    * monthly table and than does an update of 8 years without the 4 other months for the year
@@ -411,7 +384,6 @@
     // Loads second year of data
     loadSample(dataSource, Arrays.asList(StaticRifResourceGroup.SAMPLE_U.getResources()));
     // Loads  second year of data with only 8 months
->>>>>>> f2ef0c74
     loadSample(
         dataSource,
         Arrays.asList(StaticRifResourceGroup.SAMPLE_U_BENES_CHANGED_WITH_8_MONTHS.getResources()));
@@ -424,18 +396,13 @@
       entityManager = entityManagerFactory.createEntityManager();
 
       Beneficiary beneficiaryFromDb = entityManager.find(Beneficiary.class, "567834");
-<<<<<<< HEAD
-=======
       // Checks to make sure we only have 20 months of data
->>>>>>> f2ef0c74
       Assert.assertEquals(20, beneficiaryFromDb.getBeneficiaryMonthlys().size());
     } finally {
       if (entityManager != null) entityManager.close();
     }
   }
 
-<<<<<<< HEAD
-=======
   /*
    * This test checks that all enrollment data for month july in its 2 year is updated when there is data
    * for august that comes in.
@@ -529,7 +496,6 @@
     }
   }
 
->>>>>>> f2ef0c74
   /**
    * Runs {@link gov.cms.bfd.pipeline.rif.load.RifLoader} against the {@link
    * StaticRifResourceGroup#SAMPLE_B} data.
