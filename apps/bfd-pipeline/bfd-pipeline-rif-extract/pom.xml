--- conflicted
+++ resolved
@@ -23,8 +23,6 @@
 		</dependency>
 
 		<dependency>
-<<<<<<< HEAD
-=======
 			<!-- Just useful. -->
 			<groupId>com.google.guava</groupId>
 			<artifactId>guava</artifactId>
@@ -32,13 +30,6 @@
 		</dependency>
 
 		<dependency>
-			<!-- Provides various generic utilities. -->
-			<groupId>com.justdavis.karl.jessentials</groupId>
-			<artifactId>jessentials-misc</artifactId>
-		</dependency>
-
-		<dependency>
->>>>>>> 153d8794
 			<!-- Used to poll interact with AWS' S3 service, which is where RIF files 
 				from the CCW will arrive, when this ETL pipeline is running in production. -->
 			<groupId>com.amazonaws</groupId>
