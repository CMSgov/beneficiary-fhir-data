package gov.cms.bfd.pipeline.rda.grpc;

<<<<<<< HEAD
import static gov.cms.bfd.pipeline.rda.grpc.server.RdaService.RDA_PROTO_VERSION;
import static java.lang.String.format;

=======
import com.amazonaws.regions.Regions;
>>>>>>> 2d9562d6
import com.google.common.annotations.VisibleForTesting;
import com.google.common.base.Preconditions;
import com.google.common.base.Strings;
import gov.cms.bfd.pipeline.rda.grpc.server.RandomClaimGeneratorConfig;
import gov.cms.bfd.pipeline.rda.grpc.server.RdaMessageSourceFactory;
import gov.cms.bfd.pipeline.rda.grpc.server.RdaServer;
import gov.cms.bfd.pipeline.sharedutils.NullPipelineJobArguments;
import gov.cms.bfd.pipeline.sharedutils.PipelineJob;
import gov.cms.bfd.pipeline.sharedutils.PipelineJobOutcome;
import gov.cms.bfd.pipeline.sharedutils.PipelineJobSchedule;
import java.io.Serializable;
import java.time.Duration;
import java.time.temporal.ChronoUnit;
import java.util.Optional;
import java.util.concurrent.atomic.AtomicInteger;
import javax.annotation.Nullable;
import lombok.Builder;
import lombok.EqualsAndHashCode;
import org.slf4j.Logger;
import org.slf4j.LoggerFactory;
import software.amazon.awssdk.regions.Region;
import software.amazon.awssdk.services.s3.S3Client;

/**
 * PipelineJob implementation that runs a mock RDA API server using the gRPC in-process mode. Since
 * gRPC uses its own thread pool the job thread simply sleeps and waits for an interrupt to be
 * received. When the interrupt is received the server is stopped.
 */
public class RdaServerJob implements PipelineJob<NullPipelineJobArguments> {
  private static final Logger LOGGER = LoggerFactory.getLogger(RdaServerJob.class);

  /** The server configuration. */
  private final Config config;
  /** Keeps track of how many servers are running, primarily for integration testing. */
  private final AtomicInteger running;

  /**
   * Instantiates a new rda server job.
   *
   * @param config the job configuration
   */
  public RdaServerJob(Config config) {
    this.config = config;
    running = new AtomicInteger();
  }

  @Override
  public Optional<PipelineJobSchedule> getSchedule() {
    return Optional.of(new PipelineJobSchedule(config.runInterval.toMillis(), ChronoUnit.MILLIS));
  }

  @Override
  public boolean isInterruptible() {
    return true;
  }

  /**
   * Starts the mock grpc server, waits for an InterruptedException, then stops the server. The job
   * can potentially run for the entire lifetime of the pipeline app. Any exception thrown by the
   * server causes the job to clean up and terminate and logs the exception but does not pass it
   * through so that the job can be restarted.
   */
  @Override
  public PipelineJobOutcome call() throws Exception {
    try {
      LOGGER.info("starting server with name {} and mode {}", config.serverName, config.serverMode);
      final var serverConfig =
          RdaServer.InProcessConfig.builder()
              .serviceConfig(config.messageSourceFactoryConfig)
              .serverName(config.serverName)
              .build();
      RdaServer.runWithInProcessServerNoParam(
          serverConfig,
          () -> {
            try {
              running.incrementAndGet();
              try {
                LOGGER.info("server started - sleeping...");
                Thread.sleep(Long.MAX_VALUE);
              } catch (InterruptedException ex) {
                LOGGER.info("sleep interrupted");
              }
            } finally {
              running.decrementAndGet();
              LOGGER.info("telling server to shut down");
            }
          });
      LOGGER.info("server shutdown complete");
    } catch (Exception ex) {
      LOGGER.error("server terminated by an exception: message={}", ex.getMessage(), ex);
    }
    return PipelineJobOutcome.WORK_DONE;
  }

  /**
   * Method to indicate if the server is currently running. Intended for coordinating integration
   * tests.
   *
   * @return true if the server has been started, false otherwise
   */
  @VisibleForTesting
  public boolean isServerRunning() {
    return running.get() > 0;
  }

  /** Configuration for the server job. */
  @EqualsAndHashCode
  public static class Config implements Serializable {
    private static final long serialVersionUID = 9653997632697744L;

    /** Default name used by the in-process gRPC server. */
    public static final String DEFAULT_SERVER_NAME = "mock-rda-server";

    /** Default run interval for the job that manages the in-process gRPC server. */
    public static final Duration DEFAULT_RUN_INTERVAL = Duration.ofMinutes(5);

    /** Default PRNG seed used to generate random claims when running in Random mode. */
    public static final long DEFAULT_SEED = 1;

    /** Default number of random claims to return to clients when running in Random mode. */
    public static final int DEFAULT_MAX_CLAIMS = 1_000;

    /**
     * runInterval specifies how often the job should be scheduled. It is used to create a return
     * value for the PipelineJob.getSchedule() method.
     */
    private final Duration runInterval;

    /**
     * Server can either return data from an S3 bucket or generate random data. This field
     * determines which mode the server will use.
     */
    private final ServerMode serverMode;
    /**
     * Name given to the in-process gRPC server. Clients use this name to open a ManagedChannel to
     * the server.
     */
    private final String serverName;

    /** Message source config used when creating the {@link RdaServer}. */
    private final RdaMessageSourceFactory.Config messageSourceFactoryConfig;

    /** Indicates the source the server will return data from. */
    public enum ServerMode {
      /** Indicates the server will generate its own random data. */
      Random,
      /** Indicates the server will get data from S3. */
      S3
    }

    /** Instantiates a new config. */
    public Config() {
      this(ServerMode.Random, DEFAULT_SERVER_NAME, null, null, null, null, null, null, null);
    }

    /**
     * Instantiates a new config. S3 bucket is required when {@link #serverMode} is {@link
     * ServerMode#S3}.
     *
     * @param serverMode the server mode
     * @param serverName optional server name
     * @param runInterval optional run interval
     * @param randomSeed optional random seed
     * @param randomMaxClaims optional random max claims
     * @param s3Region optional s3 region
     * @param s3Bucket optional s3 bucket
     * @param s3Directory optional s3 directory
     * @param s3CacheDirectory optional s3 cache directory
     */
    @Builder
    private Config(
        ServerMode serverMode,
<<<<<<< HEAD
        String serverName,
        Duration runInterval,
        Long randomSeed,
        Integer randomMaxClaims,
        Region s3Region,
        String s3Bucket,
        String s3Directory) {
=======
        @Nullable String serverName,
        @Nullable Duration runInterval,
        @Nullable Long randomSeed,
        @Nullable Integer randomMaxClaims,
        @Nullable Regions s3Region,
        @Nullable String s3Bucket,
        @Nullable String s3Directory,
        @Nullable String s3CacheDirectory) {
>>>>>>> 2d9562d6
      Preconditions.checkNotNull(serverMode, "serverMode is required");
      if (serverMode == ServerMode.S3) {
        Preconditions.checkArgument(
            !Strings.isNullOrEmpty(s3Bucket), "S3 bucket is required in S3 mode");
      }
      this.serverMode = serverMode;
      this.serverName = serverName;
      this.runInterval = runInterval == null ? DEFAULT_RUN_INTERVAL : runInterval;
<<<<<<< HEAD
      this.randomSeed = randomSeed == null ? DEFAULT_SEED : randomSeed;
      this.randomMaxClaims = randomMaxClaims == null ? DEFAULT_MAX_CLAIMS : randomMaxClaims;
      if (Strings.isNullOrEmpty(s3Bucket)) {
        s3Sources = null;
      } else {
        final Region region = s3Region == null ? SharedS3Utilities.REGION_DEFAULT : s3Region;
        final S3Client s3Client = SharedS3Utilities.createS3Client(region);
        final String directory = s3Directory == null ? "" : s3Directory;
        s3Sources = new S3JsonMessageSources(s3Client, s3Bucket, directory);
      }
    }

    /**
     * Creates an RDA service version.
     *
     * @return the version
     */
    private RdaService.Version createVersion() {
      RdaService.Version.VersionBuilder versionBuilder = RdaService.Version.builder();
      if (serverMode == ServerMode.S3) {
        versionBuilder.version(format("S3:%d:%s", System.currentTimeMillis(), RDA_PROTO_VERSION));
      } else {
        versionBuilder.version(format("Random:%d:%s", randomSeed, RDA_PROTO_VERSION));
      }
      return versionBuilder.build();
    }

    /**
     * Creates randomly generated Fiss claims.
     *
     * @param sequenceNumber the sequence number
     * @return the message source for the generated claims
     * @throws Exception any error that occurs during claim generation
     */
    private MessageSource<FissClaimChange> createFissClaims(long sequenceNumber) throws Exception {
      if (serverMode == ServerMode.S3) {
        LOGGER.info(
            "serving FissClaims using JsonClaimSource with data from S3 bucket {}",
            s3Sources.getBucketName());
        return s3Sources.fissClaimChangeFactory().apply(sequenceNumber);
      } else {
        LOGGER.info(
            "serving no more than {} FissClaims using RandomFissClaimSource with seed {}",
            randomMaxClaims,
            randomSeed);
        return new RandomFissClaimSource(randomSeed, randomMaxClaims)
            .toClaimChanges()
            .skip(sequenceNumber);
      }
    }

    /**
     * Creates randomly generated MCS claims.
     *
     * @param sequenceNumber the sequence number
     * @return the message source for the generated claims
     * @throws Exception any error that occurs during claim generation
     */
    private MessageSource<McsClaimChange> createMcsClaims(long sequenceNumber) throws Exception {
      if (serverMode == ServerMode.S3) {
        LOGGER.info(
            "serving McsClaims using JsonClaimSource with data from S3 bucket {}",
            s3Sources.getBucketName());
        return s3Sources.mcsClaimChangeFactory().apply(sequenceNumber);
      } else {
        LOGGER.info(
            "serving no more than {} McsClaims using RandomMcsClaimSource with seed {}",
            randomMaxClaims,
            randomSeed);
        return new RandomMcsClaimSource(randomSeed, randomMaxClaims)
            .toClaimChanges()
            .skip(sequenceNumber);
      }
=======
      messageSourceFactoryConfig =
          RdaMessageSourceFactory.Config.builder()
              .randomClaimConfig(
                  RandomClaimGeneratorConfig.builder()
                      .seed(randomSeed == null ? DEFAULT_SEED : randomSeed)
                      .build())
              .randomMaxClaims(randomMaxClaims == null ? DEFAULT_MAX_CLAIMS : randomMaxClaims)
              .s3Region(s3Region)
              .s3Bucket(s3Bucket)
              .s3Directory(s3Directory)
              .s3CacheDirectory(s3CacheDirectory)
              .build();
>>>>>>> 2d9562d6
    }
  }
}<|MERGE_RESOLUTION|>--- conflicted
+++ resolved
@@ -1,12 +1,9 @@
 package gov.cms.bfd.pipeline.rda.grpc;
 
-<<<<<<< HEAD
 import static gov.cms.bfd.pipeline.rda.grpc.server.RdaService.RDA_PROTO_VERSION;
 import static java.lang.String.format;
 
-=======
 import com.amazonaws.regions.Regions;
->>>>>>> 2d9562d6
 import com.google.common.annotations.VisibleForTesting;
 import com.google.common.base.Preconditions;
 import com.google.common.base.Strings;
@@ -31,8 +28,10 @@
 import software.amazon.awssdk.services.s3.S3Client;
 
 /**
- * PipelineJob implementation that runs a mock RDA API server using the gRPC in-process mode. Since
- * gRPC uses its own thread pool the job thread simply sleeps and waits for an interrupt to be
+ * PipelineJob implementation that runs a mock RDA API server using the gRPC
+ * in-process mode. Since
+ * gRPC uses its own thread pool the job thread simply sleeps and waits for an
+ * interrupt to be
  * received. When the interrupt is received the server is stopped.
  */
 public class RdaServerJob implements PipelineJob<NullPipelineJobArguments> {
@@ -40,7 +39,10 @@
 
   /** The server configuration. */
   private final Config config;
-  /** Keeps track of how many servers are running, primarily for integration testing. */
+  /**
+   * Keeps track of how many servers are running, primarily for integration
+   * testing.
+   */
   private final AtomicInteger running;
 
   /**
@@ -64,20 +66,22 @@
   }
 
   /**
-   * Starts the mock grpc server, waits for an InterruptedException, then stops the server. The job
-   * can potentially run for the entire lifetime of the pipeline app. Any exception thrown by the
-   * server causes the job to clean up and terminate and logs the exception but does not pass it
+   * Starts the mock grpc server, waits for an InterruptedException, then stops
+   * the server. The job
+   * can potentially run for the entire lifetime of the pipeline app. Any
+   * exception thrown by the
+   * server causes the job to clean up and terminate and logs the exception but
+   * does not pass it
    * through so that the job can be restarted.
    */
   @Override
   public PipelineJobOutcome call() throws Exception {
     try {
       LOGGER.info("starting server with name {} and mode {}", config.serverName, config.serverMode);
-      final var serverConfig =
-          RdaServer.InProcessConfig.builder()
-              .serviceConfig(config.messageSourceFactoryConfig)
-              .serverName(config.serverName)
-              .build();
+      final var serverConfig = RdaServer.InProcessConfig.builder()
+          .serviceConfig(config.messageSourceFactoryConfig)
+          .serverName(config.serverName)
+          .build();
       RdaServer.runWithInProcessServerNoParam(
           serverConfig,
           () -> {
@@ -102,7 +106,8 @@
   }
 
   /**
-   * Method to indicate if the server is currently running. Intended for coordinating integration
+   * Method to indicate if the server is currently running. Intended for
+   * coordinating integration
    * tests.
    *
    * @return true if the server has been started, false otherwise
@@ -123,25 +128,33 @@
     /** Default run interval for the job that manages the in-process gRPC server. */
     public static final Duration DEFAULT_RUN_INTERVAL = Duration.ofMinutes(5);
 
-    /** Default PRNG seed used to generate random claims when running in Random mode. */
+    /**
+     * Default PRNG seed used to generate random claims when running in Random mode.
+     */
     public static final long DEFAULT_SEED = 1;
 
-    /** Default number of random claims to return to clients when running in Random mode. */
+    /**
+     * Default number of random claims to return to clients when running in Random
+     * mode.
+     */
     public static final int DEFAULT_MAX_CLAIMS = 1_000;
 
     /**
-     * runInterval specifies how often the job should be scheduled. It is used to create a return
+     * runInterval specifies how often the job should be scheduled. It is used to
+     * create a return
      * value for the PipelineJob.getSchedule() method.
      */
     private final Duration runInterval;
 
     /**
-     * Server can either return data from an S3 bucket or generate random data. This field
+     * Server can either return data from an S3 bucket or generate random data. This
+     * field
      * determines which mode the server will use.
      */
     private final ServerMode serverMode;
     /**
-     * Name given to the in-process gRPC server. Clients use this name to open a ManagedChannel to
+     * Name given to the in-process gRPC server. Clients use this name to open a
+     * ManagedChannel to
      * the server.
      */
     private final String serverName;
@@ -163,40 +176,31 @@
     }
 
     /**
-     * Instantiates a new config. S3 bucket is required when {@link #serverMode} is {@link
+     * Instantiates a new config. S3 bucket is required when {@link #serverMode} is
+     * {@link
      * ServerMode#S3}.
      *
-     * @param serverMode the server mode
-     * @param serverName optional server name
-     * @param runInterval optional run interval
-     * @param randomSeed optional random seed
-     * @param randomMaxClaims optional random max claims
-     * @param s3Region optional s3 region
-     * @param s3Bucket optional s3 bucket
-     * @param s3Directory optional s3 directory
+     * @param serverMode       the server mode
+     * @param serverName       optional server name
+     * @param runInterval      optional run interval
+     * @param randomSeed       optional random seed
+     * @param randomMaxClaims  optional random max claims
+     * @param s3Region         optional s3 region
+     * @param s3Bucket         optional s3 bucket
+     * @param s3Directory      optional s3 directory
      * @param s3CacheDirectory optional s3 cache directory
      */
     @Builder
     private Config(
         ServerMode serverMode,
-<<<<<<< HEAD
-        String serverName,
-        Duration runInterval,
-        Long randomSeed,
-        Integer randomMaxClaims,
-        Region s3Region,
-        String s3Bucket,
-        String s3Directory) {
-=======
         @Nullable String serverName,
         @Nullable Duration runInterval,
         @Nullable Long randomSeed,
         @Nullable Integer randomMaxClaims,
-        @Nullable Regions s3Region,
+        @Nullable Region s3Region,
         @Nullable String s3Bucket,
         @Nullable String s3Directory,
         @Nullable String s3CacheDirectory) {
->>>>>>> 2d9562d6
       Preconditions.checkNotNull(serverMode, "serverMode is required");
       if (serverMode == ServerMode.S3) {
         Preconditions.checkArgument(
@@ -205,7 +209,6 @@
       this.serverMode = serverMode;
       this.serverName = serverName;
       this.runInterval = runInterval == null ? DEFAULT_RUN_INTERVAL : runInterval;
-<<<<<<< HEAD
       this.randomSeed = randomSeed == null ? DEFAULT_SEED : randomSeed;
       this.randomMaxClaims = randomMaxClaims == null ? DEFAULT_MAX_CLAIMS : randomMaxClaims;
       if (Strings.isNullOrEmpty(s3Bucket)) {
@@ -279,20 +282,6 @@
             .toClaimChanges()
             .skip(sequenceNumber);
       }
-=======
-      messageSourceFactoryConfig =
-          RdaMessageSourceFactory.Config.builder()
-              .randomClaimConfig(
-                  RandomClaimGeneratorConfig.builder()
-                      .seed(randomSeed == null ? DEFAULT_SEED : randomSeed)
-                      .build())
-              .randomMaxClaims(randomMaxClaims == null ? DEFAULT_MAX_CLAIMS : randomMaxClaims)
-              .s3Region(s3Region)
-              .s3Bucket(s3Bucket)
-              .s3Directory(s3Directory)
-              .s3CacheDirectory(s3CacheDirectory)
-              .build();
->>>>>>> 2d9562d6
     }
   }
 }