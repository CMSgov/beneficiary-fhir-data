package gov.cms.bfd.pipeline.rda.grpc;

import static gov.cms.bfd.pipeline.sharedutils.PipelineJobOutcome.NOTHING_TO_DO;

import com.codahale.metrics.MetricRegistry;
import com.google.common.annotations.VisibleForTesting;
import com.google.common.base.Preconditions;
import gov.cms.bfd.pipeline.sharedutils.NullPipelineJobArguments;
import gov.cms.bfd.pipeline.sharedutils.PipelineJob;
import gov.cms.bfd.pipeline.sharedutils.PipelineJobOutcome;
import gov.cms.bfd.pipeline.sharedutils.PipelineJobSchedule;
import gov.cms.bfd.sharedutils.interfaces.ThrowingFunction;
import io.micrometer.core.instrument.Counter;
import io.micrometer.core.instrument.MeterRegistry;
import java.io.Serializable;
import java.time.Duration;
import java.time.temporal.ChronoUnit;
import java.util.Optional;
import java.util.concurrent.Callable;
import java.util.concurrent.Semaphore;
import javax.annotation.Nullable;
import lombok.Builder;
import lombok.EqualsAndHashCode;
import lombok.Getter;
import org.slf4j.Logger;

/**
 * General PipelineJob instance that delegates the actual ETL work to two other objects. The
 * RdaSource object handles communication with the source of incoming data. The RdaSink object
 * handles communication with the ultimate storage system. The purpose of this class is to handle
 * general PipelineJob semantics that are common to any source or sink.
 *
 * <p>Since the streaming service can run for extended periods of time this class is designed to be
 * reentrant. If multiple threads invoke the call() method at the same time only the first thread
 * will do any work. The other threads will all immediately return with an indication that they have
 * no work to do.
 */
public abstract class AbstractRdaLoadJob<TResponse, TClaim>
    implements PipelineJob<NullPipelineJobArguments> {

  /**
   * Denotes the preferred execution of a sink.
   *
   * <p>This enum is used with sink factories to help determine what type of sink should be created
   * by the factory. When followup actions depend on the outcome of a sink write, synchronous
   * execution may be desired.
   */
  public enum SinkTypePreference {
<<<<<<< HEAD
    /** No preference. Accept the default based on app configuration. */
    NONE,
    /** Synchronous sink with automatic progress updates. */
    SYNCHRONOUS,
    /** Asynchronous sink without automatic progress updates. */
    ASYNCHRONOUS,
    /** Synchronous sink without automatic progress updates. */
    PRE_PROCESSOR
=======
    /** Represents no type preference. */
    NONE,
    /** Represents a synchronous type preference. */
    SYNCHRONOUS,
    /** Represents an asynchronous type preference. */
    ASYNCHRONOUS
>>>>>>> e0b6a744
  }

  /** The job configuration. */
  private final Config config;
  /** Factory for creating pre-job tasks. */
  private final Callable<RdaSource<TResponse, TClaim>> preJobTaskFactory;
  /** Factory for the RDA source. */
  private final Callable<RdaSource<TResponse, TClaim>> sourceFactory;
  /** Factory for the RDA sink. */
  private final ThrowingFunction<RdaSink<TResponse, TClaim>, SinkTypePreference, Exception>
      sinkFactory;
  /** Logger provided from each subclass. */
  private final Logger logger;
  /** Holds the metric data. */
  private final Metrics metrics;
  /**
   * This is used to enforce that this job can only be executed by a single thread at any given
   * time. If multiple threads call the job at the same time only the first will do any work.
   */
  private final Semaphore runningSemaphore;

  /**
   * Instantiates a new abstract rda load job.
   *
   * @param config the configuration for this job
   * @param preJobTaskFactory the pre job task factory
   * @param sourceFactory the source factory
   * @param sinkFactory the sink factory
   * @param appMetrics the app metrics
   * @param logger the logger
   */
  AbstractRdaLoadJob(
      Config config,
      Callable<RdaSource<TResponse, TClaim>> preJobTaskFactory,
      Callable<RdaSource<TResponse, TClaim>> sourceFactory,
      ThrowingFunction<RdaSink<TResponse, TClaim>, SinkTypePreference, Exception> sinkFactory,
      MeterRegistry appMetrics,
      Logger logger) {
    this.config = Preconditions.checkNotNull(config);
    this.preJobTaskFactory = Preconditions.checkNotNull(preJobTaskFactory);
    this.sourceFactory = Preconditions.checkNotNull(sourceFactory);
    this.sinkFactory = Preconditions.checkNotNull(sinkFactory);
    this.logger = logger;
    metrics = new Metrics(appMetrics, getClass());
    runningSemaphore = new Semaphore(1);
  }

  /**
   * Invokes the RDA API to download data and store it in the database. Since errors during the call
   * are not exceptional (RDA API downtime for upgrade, network hiccups, etc) we catch any
   * exceptions and return normally. If we let the exception pass through the scheduler will no
   * re-schedule us.
   */
  @Override
  public PipelineJobOutcome call() throws Exception {
    // We only allow one outstanding call at a time.  If this job is already running any other
    // call to the same job exits immediately with NOTHING_TO_DO.
    if (!runningSemaphore.tryAcquire()) {
      logger.warn("job is already running");
      return NOTHING_TO_DO;
    }
    try {
      try (RdaSource<TResponse, TClaim> source = preJobTaskFactory.call();
          RdaSink<TResponse, TClaim> sink = sinkFactory.apply(SinkTypePreference.PRE_PROCESSOR)) {
        source.retrieveAndProcessObjects(1, sink);
      }

      int processedCount;
      try {
        processedCount = callRdaServiceAndStoreRecords();
      } catch (ProcessingException ex) {
        processedCount = ex.getProcessedCount();
      }
      return processedCount == 0 ? NOTHING_TO_DO : PipelineJobOutcome.WORK_DONE;
    } finally {
      runningSemaphore.release();
    }
  }

  /**
   * {@inheritDoc}
   *
   * <p>This implementation calls {@link RdaSource#performSmokeTest} to perform the actual testing.
   *
   * @return true if the test completed successfully
   * @throws Exception if the test threw an exception
   */
  @Override
  public boolean isSmokeTestSuccessful() throws Exception {
    try (RdaSource<TResponse, TClaim> source = sourceFactory.call();
        RdaSink<TResponse, TClaim> sink = sinkFactory.apply(SinkTypePreference.NONE)) {
      return source.performSmokeTest(sink);
    }
  }

  /**
   * Invokes the RdaSource and RdaSink objects to download data from the RDA API and store it into
   * the database.
   *
   * @return the number of objects written to the sink
   * @throws ProcessingException any error that terminated processing
   */
  @VisibleForTesting
  int callRdaServiceAndStoreRecords() throws ProcessingException {
    logger.info("processing begins");
    final long startMillis = System.currentTimeMillis();
    int processedCount = 0;
    Exception error = null;
    try {
      metrics.calls.increment();
      try (RdaSource<TResponse, TClaim> source = sourceFactory.call();
          RdaSink<TResponse, TClaim> sink = sinkFactory.apply(SinkTypePreference.NONE)) {
        processedCount = source.retrieveAndProcessObjects(config.getBatchSize(), sink);
      }
    } catch (ProcessingException ex) {
      processedCount += ex.getProcessedCount();
      error = ex;
    } catch (Exception ex) {
      error = ex;
    }
    metrics.processed.increment(processedCount);
    final long stopMillis = System.currentTimeMillis();
    logger.info("processed {} objects in {} ms", processedCount, stopMillis - startMillis);
    if (error != null) {
      metrics.failures.increment();
      logger.error("processing aborted by an exception: message={}", error.getMessage(), error);
      throw new ProcessingException(error, processedCount);
    }
    metrics.successes.increment();
    return processedCount;
  }

  /**
   * This job will tend to run for a long time during each execution but has a schedule so that it
   * can be automatically restarted if it exits for any reason. The job detects when it's already
   * running so periodic execution is safe.
   *
   * @return the run interval as a PipelineJobSchedule.
   */
  @Override
  public Optional<PipelineJobSchedule> getSchedule() {
    return Optional.of(
        new PipelineJobSchedule(config.getRunInterval().toMillis(), ChronoUnit.MILLIS));
  }

  /** {@inheritDoc} */
  @Override
  public boolean isInterruptible() {
    return true;
  }

  /**
   * Gets the {@link #metrics}.
   *
   * @return the metrics
   */
  @VisibleForTesting
  Metrics getMetrics() {
    return metrics;
  }

  /** Immutable class containing configuration settings used by the DcGeoRDALoadJob class. */
  @EqualsAndHashCode
  public static final class Config implements Serializable {
    private static final long serialVersionUID = 1823137784819917L;

    /**
     * runInterval specifies how often the job should be scheduled. It is used to create a return
     * value for the PipelineJob.getSchedule() method.
     */
    @Getter private final Duration runInterval;

    /**
     * writeThreads specifies the number of threads to be used for writing claims to the database.
     * Setting this to one perform all writes synchronously. Higher numbers use {@link
     * gov.cms.bfd.pipeline.rda.grpc.sink.concurrent.ConcurrentRdaSink} to perform writes
     * asynchronously.
     */
    @Getter private final int writeThreads;

    /**
     * batchSize specifies the number of records per batch sent to the RdaSink for processing. This
     * value will likely be tuned for a specific type of sink object and for performance tuning
     * purposes (i.e. finding most efficient transaction size for a specific database).
     */
    @Getter private final int batchSize;

    /**
     * Optional hard coded starting sequence number for FISS claims. Optional is not Serializable,
     * so we have to store this as a nullable value. *
     */
    @Nullable private final Long startingFissSeqNum;

    /**
     * Optional hard coded starting sequence number for MCS claims. Optional is not Serializable, so
     * we have to store this as a nullable value. *
     */
    @Nullable private final Long startingMcsSeqNum;

    /** Determines if the DLQ should be processed for subsequent job runs. */
    private final boolean processDLQ;

    /**
     * Instantiates a new config.
     *
     * @param runInterval the run interval
     * @param batchSize the batch size
     * @param writeThreads the number of write threads
     * @param startingFissSeqNum the starting fiss seq num
     * @param startingMcsSeqNum the starting MCS seq num
     * @param processDLQ if the job should process the DLQ
     */
    @Builder
    private Config(
        Duration runInterval,
        int batchSize,
        int writeThreads,
        @Nullable Long startingFissSeqNum,
        @Nullable Long startingMcsSeqNum,
        boolean processDLQ) {
      this.runInterval = Preconditions.checkNotNull(runInterval);
      this.batchSize = batchSize;
      this.writeThreads = writeThreads == 0 ? 1 : writeThreads;
      this.startingFissSeqNum = startingFissSeqNum;
      this.startingMcsSeqNum = startingMcsSeqNum;
      this.processDLQ = processDLQ;
      Preconditions.checkArgument(
          runInterval.toMillis() >= 1_000, "runInterval less than 1s: %s", runInterval);
      Preconditions.checkArgument(
          this.writeThreads >= 1, "writeThreads less than 1: %s", writeThreads);
      Preconditions.checkArgument(batchSize >= 1, "batchSize less than 1: %s", batchSize);
    }

    /**
     * Returns the configured starting FISS sequence number (if it exists) wrapped in an {@link
     * Optional}.
     *
     * @return The configured starting FISS sequence number wrapped in an {@link Optional}
     */
    public Optional<Long> getStartingFissSeqNum() {
      return Optional.ofNullable(startingFissSeqNum);
    }

    /**
     * Returns the configured starting MCS sequence number (if it exists) wrapped in an {@link
     * Optional}.
     *
     * @return The configured starting MCS sequence number wrapped in an {@link Optional}
     */
    public Optional<Long> getStartingMcsSeqNum() {
      return Optional.ofNullable(startingMcsSeqNum);
    }

    /**
     * Returns true if the job has been configured to process the DLQ, false otherwise.
     *
     * @return true if the job has been configured to process the DLQ, false otherwise.
     */
    public boolean shouldProcessDLQ() {
      return processDLQ;
    }
  }

  /**
   * Metrics are tested in unit tests so they need to be easily accessible from tests. Also this
   * class is used to write both MCS and FISS claims so the metric names need to include a claim
   * type to distinguish them.
   */
  @Getter
  @VisibleForTesting
  static class Metrics {
    /** Number of times the job has been called. */
    private final Counter calls;
    /** Number of calls that completed successfully. */
    private final Counter successes;
    /** Number of calls that ended in some sort of failure. */
    private final Counter failures;
    /** Number of objects that have been successfully processed. */
    private final Counter processed;

    /**
     * Instantiates a new metric object.
     *
     * @param appMetrics the app metrics
     * @param jobClass the job class for naming the metrics
     */
    private Metrics(MeterRegistry appMetrics, Class<?> jobClass) {
      final String base = jobClass.getSimpleName();
      calls = appMetrics.counter(MetricRegistry.name(base, "calls"));
      successes = appMetrics.counter(MetricRegistry.name(base, "successes"));
      failures = appMetrics.counter(MetricRegistry.name(base, "failures"));
      processed = appMetrics.counter(MetricRegistry.name(base, "processed"));
    }
  }
}<|MERGE_RESOLUTION|>--- conflicted
+++ resolved
@@ -46,7 +46,6 @@
    * execution may be desired.
    */
   public enum SinkTypePreference {
-<<<<<<< HEAD
     /** No preference. Accept the default based on app configuration. */
     NONE,
     /** Synchronous sink with automatic progress updates. */
@@ -55,14 +54,6 @@
     ASYNCHRONOUS,
     /** Synchronous sink without automatic progress updates. */
     PRE_PROCESSOR
-=======
-    /** Represents no type preference. */
-    NONE,
-    /** Represents a synchronous type preference. */
-    SYNCHRONOUS,
-    /** Represents an asynchronous type preference. */
-    ASYNCHRONOUS
->>>>>>> e0b6a744
   }
 
   /** The job configuration. */
