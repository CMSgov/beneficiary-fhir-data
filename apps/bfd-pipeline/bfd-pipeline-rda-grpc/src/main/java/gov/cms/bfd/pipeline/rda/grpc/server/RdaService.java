--- conflicted
+++ resolved
@@ -47,13 +47,8 @@
     LOGGER.info("start getFissClaims call with since={}", request.getSince());
     try {
       MessageSource<FissClaimChange> generator =
-<<<<<<< HEAD
-          config.getFissSourceFactory().apply(request.getSince());
+          config.getFissSourceFactory().apply(request.getSince() + 1);
       Responder<FissClaimChange> responder = createFissResponder(responseObserver, generator);
-=======
-          config.getFissSourceFactory().apply(request.getSince() + 1);
-      Responder<FissClaimChange> responder = new Responder<>(responseObserver, generator);
->>>>>>> af981d3b
       responder.sendResponses();
     } catch (Exception ex) {
       responseObserver.onError(Status.fromThrowable(ex).asException());
@@ -73,13 +68,8 @@
     LOGGER.info("start getMcsClaims call with since={}", request.getSince());
     try {
       MessageSource<McsClaimChange> generator =
-<<<<<<< HEAD
-          config.getMcsSourceFactory().apply(request.getSince());
+          config.getMcsSourceFactory().apply(request.getSince() + 1);
       Responder<McsClaimChange> responder = createMcsResponder(responseObserver, generator);
-=======
-          config.getMcsSourceFactory().apply(request.getSince() + 1);
-      Responder<McsClaimChange> responder = new Responder<>(responseObserver, generator);
->>>>>>> af981d3b
       responder.sendResponses();
     } catch (Exception ex) {
       responseObserver.onError(Status.fromThrowable(ex).asException());
