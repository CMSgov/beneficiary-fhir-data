package gov.cms.bfd.pipeline.rda.grpc.server;

import com.google.common.base.Strings;
import gov.cms.bfd.pipeline.rda.grpc.ThrowableAction;
import gov.cms.bfd.pipeline.rda.grpc.ThrowableConsumer;
import gov.cms.mpsm.rda.v1.FissClaimChange;
import gov.cms.mpsm.rda.v1.McsClaimChange;
import io.grpc.ManagedChannel;
import io.grpc.Server;
import io.grpc.ServerBuilder;
import io.grpc.inprocess.InProcessChannelBuilder;
import io.grpc.inprocess.InProcessServerBuilder;
import java.io.IOException;
import java.util.Set;
import java.util.concurrent.TimeUnit;
import lombok.Builder;
<<<<<<< HEAD
import lombok.Getter;
=======
import lombok.NonNull;
import lombok.Singular;
import lombok.Value;
>>>>>>> 79971e34

public class RdaServer {
  /**
   * Creates a local RDA API server for testing.
   *
   * @param config {@link LocalConfig} for the server
   * @return a running RDA API Server object
   */
  public static Server startLocal(LocalConfig config) throws IOException {
    return ServerBuilder.forPort(config.getPort())
<<<<<<< HEAD
        .addService(config.createService())
=======
        .addService(new RdaService(config.getFissSourceFactory(), config.getMcsSourceFactory()))
        .intercept(new SimpleAuthorizationInterceptor(config.getAuthorizedTokens()))
>>>>>>> 79971e34
        .build()
        .start();
  }

  /**
   * Creates an in-process (no network connections involved) RDA API server for testing.
   *
   * @param config {@link InProcessConfig} for the server
   * @return a running RDA API Server object
   */
  public static Server startInProcess(InProcessConfig config) throws IOException {
    return InProcessServerBuilder.forName(config.getServerName())
<<<<<<< HEAD
        .addService(config.createService())
=======
        .addService(new RdaService(config.getFissSourceFactory(), config.getMcsSourceFactory()))
        .intercept(new SimpleAuthorizationInterceptor(config.getAuthorizedTokens()))
>>>>>>> 79971e34
        .build()
        .start();
  }

  /**
   * Starts a server, runs an action with the server's port as a parameter, and then shuts down the
   * server once the action has finished running.
   *
   * @param config {@link LocalConfig} for the server
   * @param action the action to execute
   * @throws Exception any exception is passed through to the caller
   */
  public static void runWithLocalServer(LocalConfig config, ThrowableConsumer<Integer> action)
      throws Exception {
    final Server server = startLocal(config);
    try {
      action.accept(server.getPort());
    } finally {
      server.shutdown();
      server.awaitTermination(3, TimeUnit.MINUTES);
    }
  }

  /**
   * Starts a server, runs an action with a ManagedChannel to the server as a parameter, and then
   * shuts down the server once the action has finished running. InProcess servers have less
   * overhead than Local servers but still exercise most of the GRPC plumbing.
   *
   * @param fissSourceFactory factory to create a FissClaimChange MessageSource
   * @param mcsSourceFactory factory to create a McsClaimChange MessageSource
   * @param action the action to execute
   * @throws Exception any exception is passed through to the caller
   */
  public static void runWithInProcessServer(
      InProcessConfig config, ThrowableConsumer<ManagedChannel> action) throws Exception {
    final Server server = startInProcess(config);
    try {
      final ManagedChannel channel =
          InProcessChannelBuilder.forName(config.getServerName()).build();
      try {
        action.accept(channel);
      } finally {
        channel.shutdown();
        channel.awaitTermination(3, TimeUnit.MINUTES);
      }
    } finally {
      server.shutdown();
      server.awaitTermination(3, TimeUnit.MINUTES);
    }
  }

  /**
   * Starts a server, runs a test with a no parameter, and then shuts down the server once the test
   * has finished running. InProcess servers have less overhead than Local servers but still
   * exercise most of the GRPC plumbing. This assumes the test will know how to connect to the
   * server on its own without any parameters.
   *
   * @param fissSourceFactory factory to create a FissClaimChange MessageSource
   * @param mcsSourceFactory factory to create a McsClaimChange MessageSource
   * @param test the test to execute
   * @throws Exception any exception is passed through to the caller
   */
  public static void runWithInProcessServerNoParam(InProcessConfig config, ThrowableAction test)
      throws Exception {
    final Server server = startInProcess(config);
    try {
      test.act();
    } finally {
      server.shutdown();
      server.awaitTermination(3, TimeUnit.MINUTES);
    }
  }

<<<<<<< HEAD
  @Getter
  private abstract static class BaseConfig {
    /** Version for the RdaService to report when getVersion is called. */
    private final RdaService.Version version;

    /** Factory used to create {@link MessageSource<FissClaimChange>} objects on demand. */
    private final MessageSource.Factory<FissClaimChange> fissSourceFactory;

    /** Factory used to create {@link MessageSource<McsClaimChange>} objects on demand. */
    private final MessageSource.Factory<McsClaimChange> mcsSourceFactory;

    BaseConfig(
        RdaService.Version version,
        MessageSource.Factory<FissClaimChange> fissSourceFactory,
        MessageSource.Factory<McsClaimChange> mcsSourceFactory) {
      this.version = version != null ? version : RdaService.Version.builder().build();
      this.fissSourceFactory =
          fissSourceFactory != null ? fissSourceFactory : EmptyMessageSource.factory();
      this.mcsSourceFactory =
          mcsSourceFactory != null ? mcsSourceFactory : EmptyMessageSource.factory();
    }

    /** @return properly configured RdaService instance */
    public RdaService createService() {
      return RdaService.Config.builder()
          .version(version)
          .fissSourceFactory(fissSourceFactory)
          .mcsSourceFactory(mcsSourceFactory)
          .build()
          .createService();
    }
  }

  /** Configuration data for running a server on a local port. */
  @Getter
  public static class LocalConfig extends BaseConfig {
    /**
     * The port for the server to listen on. A value of zero causes the server to allocate any open
     * port. Default for the builder is zero.
     */
    private final int port;

    @Builder
    private LocalConfig(
        RdaService.Version version,
        MessageSource.Factory<FissClaimChange> fissSourceFactory,
        MessageSource.Factory<McsClaimChange> mcsSourceFactory,
        int port) {
      super(version, fissSourceFactory, mcsSourceFactory);
      this.port = port;
    }
=======
  /** Configuration data for running a server on a local port. */
  @Value
  @Builder
  public static class LocalConfig {
    /**
     * The port for the server to listen on. A value of zero causes the server to allocate any open
     * port. Default for the builder is zero.
     */
    @Builder.Default int port = 0;

    /** Factory used to create {@link MessageSource<FissClaimChange>} objects on demand. */
    @NonNull @Builder.Default
    MessageSource.Factory<FissClaimChange> fissSourceFactory = EmptyMessageSource.factory();

    /** Factory used to create {@link MessageSource<McsClaimChange>} objects on demand. */
    @NonNull @Builder.Default
    MessageSource.Factory<McsClaimChange> mcsSourceFactory = EmptyMessageSource.factory();

    /**
     * Set of authorized tokens to authenticate clients. If empty no authentication is performed.
     */
    @NonNull @Singular Set<String> authorizedTokens;
>>>>>>> 79971e34

    /**
     * Shorthand for calling {@link RdaServer#runWithLocalServer(LocalConfig, ThrowableConsumer)}
     * with this config object.
     */
    public void runWithPortParam(ThrowableConsumer<Integer> action) throws Exception {
      runWithLocalServer(this, action);
    }
  }

  /** Configuration data for running an in-process server. */
<<<<<<< HEAD
  @Getter
  public static class InProcessConfig extends BaseConfig {
=======
  @Value
  @Builder
  public static class InProcessConfig {
>>>>>>> 79971e34
    /**
     * Server name to use when starting the in-process server. Defaults to {@code
     * RdaServer.class.getName()}.
     */
<<<<<<< HEAD
    private final String serverName;

    @Builder
    private InProcessConfig(
        RdaService.Version version,
        MessageSource.Factory<FissClaimChange> fissSourceFactory,
        MessageSource.Factory<McsClaimChange> mcsSourceFactory,
        String serverName) {
      super(version, fissSourceFactory, mcsSourceFactory);
      this.serverName = Strings.isNullOrEmpty(serverName) ? RdaServer.class.getName() : serverName;
    }
=======
    @NonNull @Builder.Default String serverName = RdaServer.class.getName();

    /** Factory used to create {@link MessageSource<FissClaimChange>} objects on demand. */
    @NonNull @Builder.Default
    MessageSource.Factory<FissClaimChange> fissSourceFactory = EmptyMessageSource.factory();

    /** Factory used to create {@link MessageSource<McsClaimChange>} objects on demand. */
    @NonNull @Builder.Default
    MessageSource.Factory<McsClaimChange> mcsSourceFactory = EmptyMessageSource.factory();

    /**
     * Set of authorized tokens to authenticate clients. If empty no authentication is performed.
     */
    @NonNull @Singular Set<String> authorizedTokens;
>>>>>>> 79971e34

    /**
     * Shorthand for calling {@link RdaServer#runWithInProcessServer(InProcessConfig,
     * ThrowableConsumer)} with this config object.
     */
    public void runWithChannelParam(ThrowableConsumer<ManagedChannel> action) throws Exception {
      runWithInProcessServer(this, action);
    }

    /**
     * Shorthand for calling {@link RdaServer#runWithInProcessServerNoParam(InProcessConfig,
     * ThrowableAction)} with this config object.
     */
    public void runWithNoParam(ThrowableAction action) throws Exception {
      runWithInProcessServerNoParam(this, action);
    }
  }
}<|MERGE_RESOLUTION|>--- conflicted
+++ resolved
@@ -14,13 +14,9 @@
 import java.util.Set;
 import java.util.concurrent.TimeUnit;
 import lombok.Builder;
-<<<<<<< HEAD
 import lombok.Getter;
-=======
 import lombok.NonNull;
 import lombok.Singular;
-import lombok.Value;
->>>>>>> 79971e34
 
 public class RdaServer {
   /**
@@ -31,12 +27,8 @@
    */
   public static Server startLocal(LocalConfig config) throws IOException {
     return ServerBuilder.forPort(config.getPort())
-<<<<<<< HEAD
         .addService(config.createService())
-=======
-        .addService(new RdaService(config.getFissSourceFactory(), config.getMcsSourceFactory()))
         .intercept(new SimpleAuthorizationInterceptor(config.getAuthorizedTokens()))
->>>>>>> 79971e34
         .build()
         .start();
   }
@@ -49,12 +41,8 @@
    */
   public static Server startInProcess(InProcessConfig config) throws IOException {
     return InProcessServerBuilder.forName(config.getServerName())
-<<<<<<< HEAD
         .addService(config.createService())
-=======
-        .addService(new RdaService(config.getFissSourceFactory(), config.getMcsSourceFactory()))
         .intercept(new SimpleAuthorizationInterceptor(config.getAuthorizedTokens()))
->>>>>>> 79971e34
         .build()
         .start();
   }
@@ -128,7 +116,6 @@
     }
   }
 
-<<<<<<< HEAD
   @Getter
   private abstract static class BaseConfig {
     /** Version for the RdaService to report when getVersion is called. */
@@ -140,15 +127,22 @@
     /** Factory used to create {@link MessageSource<McsClaimChange>} objects on demand. */
     private final MessageSource.Factory<McsClaimChange> mcsSourceFactory;
 
+    /**
+     * Set of authorized tokens to authenticate clients. If empty no authentication is performed.
+     */
+    private final Set<String> authorizedTokens;
+
     BaseConfig(
         RdaService.Version version,
         MessageSource.Factory<FissClaimChange> fissSourceFactory,
-        MessageSource.Factory<McsClaimChange> mcsSourceFactory) {
+        MessageSource.Factory<McsClaimChange> mcsSourceFactory,
+        Set<String> authorizedTokens) {
       this.version = version != null ? version : RdaService.Version.builder().build();
       this.fissSourceFactory =
           fissSourceFactory != null ? fissSourceFactory : EmptyMessageSource.factory();
       this.mcsSourceFactory =
           mcsSourceFactory != null ? mcsSourceFactory : EmptyMessageSource.factory();
+      this.authorizedTokens = authorizedTokens;
     }
 
     /** @return properly configured RdaService instance */
@@ -176,34 +170,11 @@
         RdaService.Version version,
         MessageSource.Factory<FissClaimChange> fissSourceFactory,
         MessageSource.Factory<McsClaimChange> mcsSourceFactory,
+        @NonNull @Singular Set<String> authorizedTokens,
         int port) {
-      super(version, fissSourceFactory, mcsSourceFactory);
+      super(version, fissSourceFactory, mcsSourceFactory, authorizedTokens);
       this.port = port;
     }
-=======
-  /** Configuration data for running a server on a local port. */
-  @Value
-  @Builder
-  public static class LocalConfig {
-    /**
-     * The port for the server to listen on. A value of zero causes the server to allocate any open
-     * port. Default for the builder is zero.
-     */
-    @Builder.Default int port = 0;
-
-    /** Factory used to create {@link MessageSource<FissClaimChange>} objects on demand. */
-    @NonNull @Builder.Default
-    MessageSource.Factory<FissClaimChange> fissSourceFactory = EmptyMessageSource.factory();
-
-    /** Factory used to create {@link MessageSource<McsClaimChange>} objects on demand. */
-    @NonNull @Builder.Default
-    MessageSource.Factory<McsClaimChange> mcsSourceFactory = EmptyMessageSource.factory();
-
-    /**
-     * Set of authorized tokens to authenticate clients. If empty no authentication is performed.
-     */
-    @NonNull @Singular Set<String> authorizedTokens;
->>>>>>> 79971e34
 
     /**
      * Shorthand for calling {@link RdaServer#runWithLocalServer(LocalConfig, ThrowableConsumer)}
@@ -215,19 +186,12 @@
   }
 
   /** Configuration data for running an in-process server. */
-<<<<<<< HEAD
   @Getter
   public static class InProcessConfig extends BaseConfig {
-=======
-  @Value
-  @Builder
-  public static class InProcessConfig {
->>>>>>> 79971e34
     /**
      * Server name to use when starting the in-process server. Defaults to {@code
      * RdaServer.class.getName()}.
      */
-<<<<<<< HEAD
     private final String serverName;
 
     @Builder
@@ -235,26 +199,11 @@
         RdaService.Version version,
         MessageSource.Factory<FissClaimChange> fissSourceFactory,
         MessageSource.Factory<McsClaimChange> mcsSourceFactory,
+        @NonNull @Singular Set<String> authorizedTokens,
         String serverName) {
-      super(version, fissSourceFactory, mcsSourceFactory);
+      super(version, fissSourceFactory, mcsSourceFactory, authorizedTokens);
       this.serverName = Strings.isNullOrEmpty(serverName) ? RdaServer.class.getName() : serverName;
     }
-=======
-    @NonNull @Builder.Default String serverName = RdaServer.class.getName();
-
-    /** Factory used to create {@link MessageSource<FissClaimChange>} objects on demand. */
-    @NonNull @Builder.Default
-    MessageSource.Factory<FissClaimChange> fissSourceFactory = EmptyMessageSource.factory();
-
-    /** Factory used to create {@link MessageSource<McsClaimChange>} objects on demand. */
-    @NonNull @Builder.Default
-    MessageSource.Factory<McsClaimChange> mcsSourceFactory = EmptyMessageSource.factory();
-
-    /**
-     * Set of authorized tokens to authenticate clients. If empty no authentication is performed.
-     */
-    @NonNull @Singular Set<String> authorizedTokens;
->>>>>>> 79971e34
 
     /**
      * Shorthand for calling {@link RdaServer#runWithInProcessServer(InProcessConfig,
