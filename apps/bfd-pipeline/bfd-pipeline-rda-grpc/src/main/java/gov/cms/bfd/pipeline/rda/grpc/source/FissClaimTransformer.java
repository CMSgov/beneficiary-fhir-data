package gov.cms.bfd.pipeline.rda.grpc.source;

import com.google.common.collect.ImmutableSet;
import gov.cms.bfd.model.rda.PreAdjFissAuditTrail;
import gov.cms.bfd.model.rda.PreAdjFissClaim;
import gov.cms.bfd.model.rda.PreAdjFissDiagnosisCode;
import gov.cms.bfd.model.rda.PreAdjFissPayer;
import gov.cms.bfd.model.rda.PreAdjFissProcCode;
import gov.cms.bfd.pipeline.rda.grpc.RdaChange;
import gov.cms.bfd.pipeline.rda.grpc.sink.direct.MbiCache;
import gov.cms.bfd.pipeline.sharedutils.IdHasher;
import gov.cms.mpsm.rda.v1.FissClaimChange;
import gov.cms.mpsm.rda.v1.fiss.FissAdjustmentMedicareBeneficiaryIdentifierIndicator;
import gov.cms.mpsm.rda.v1.fiss.FissAdjustmentRequestorCode;
import gov.cms.mpsm.rda.v1.fiss.FissAssignmentOfBenefitsIndicator;
import gov.cms.mpsm.rda.v1.fiss.FissAuditTrail;
import gov.cms.mpsm.rda.v1.fiss.FissBeneficiarySex;
import gov.cms.mpsm.rda.v1.fiss.FissBillClassification;
import gov.cms.mpsm.rda.v1.fiss.FissBillClassificationForClinics;
import gov.cms.mpsm.rda.v1.fiss.FissBillClassificationForSpecialFacilities;
import gov.cms.mpsm.rda.v1.fiss.FissBillFacilityType;
import gov.cms.mpsm.rda.v1.fiss.FissBillFrequency;
import gov.cms.mpsm.rda.v1.fiss.FissCancelAdjustmentCode;
import gov.cms.mpsm.rda.v1.fiss.FissClaim;
import gov.cms.mpsm.rda.v1.fiss.FissClaimStatus;
import gov.cms.mpsm.rda.v1.fiss.FissCurrentLocation2;
import gov.cms.mpsm.rda.v1.fiss.FissDiagnosisCode;
import gov.cms.mpsm.rda.v1.fiss.FissDiagnosisPresentOnAdmissionIndicator;
import gov.cms.mpsm.rda.v1.fiss.FissHealthInsuranceClaimNumberOrMedicareBeneficiaryIdentifier;
import gov.cms.mpsm.rda.v1.fiss.FissPatientRelationshipCode;
import gov.cms.mpsm.rda.v1.fiss.FissPayer;
import gov.cms.mpsm.rda.v1.fiss.FissPayersCode;
import gov.cms.mpsm.rda.v1.fiss.FissPhysicianFlag;
import gov.cms.mpsm.rda.v1.fiss.FissProcedureCode;
import gov.cms.mpsm.rda.v1.fiss.FissProcessNewHealthInsuranceClaimNumberIndicator;
import gov.cms.mpsm.rda.v1.fiss.FissProcessingType;
import gov.cms.mpsm.rda.v1.fiss.FissReleaseOfInformation;
import gov.cms.mpsm.rda.v1.fiss.FissRepositoryIndicator;
import gov.cms.mpsm.rda.v1.fiss.FissSourceOfAdmission;
import java.time.Clock;
import java.time.Instant;
import java.util.List;
import lombok.Getter;

/**
 * Transforms a gRPC FissClaim object into a Hibernate PreAdjFissClaim object. Note that the gRPC
 * data objects are not proper java beans since their optional field getters should only be called
 * if their corresponding &quot;has&quot; methods return true. Optional fields are ignored when not
 * present. All other fields are validated and copied into a new PreAdjFissClaim object. A
 * lastUpdated time stamp is set using a Clock (for easier testing) and the MBI is hashed using an
 * IdHasher.
 */
public class FissClaimTransformer {
  private final EnumStringExtractor<FissClaim, FissClaimStatus>
      PreAdjFissClaim_currStatus_Extractor;

  private final EnumStringExtractor<FissClaim, FissProcessingType>
      PreAdjFissClaim_currLoc1_Extractor;

  private final EnumStringExtractor<FissClaim, FissCurrentLocation2>
      PreAdjFissClaim_currLoc2_Extractor;

  private final EnumStringExtractor<FissClaim, FissBillFacilityType>
      PreAdjFissClaim_lobCd_Extractor;

  private final EnumStringExtractor<FissClaim, FissBillClassification>
      PreAdjFissClaim_servTypeCd_Extractor;

  private final EnumStringExtractor<FissClaim, FissBillClassificationForClinics>
      PreAdjFissClaim_servTypeCdForClinics_Extractor;

  private final EnumStringExtractor<FissClaim, FissBillClassificationForSpecialFacilities>
      PreAdjFissClaim_servTypeCdForSpecialFacilities_Extractor;

  private final EnumStringExtractor<FissClaim, FissBillFrequency> PreAdjFissClaim_freqCd_Extractor;

  private final EnumStringExtractor<FissClaim, FissAdjustmentRequestorCode>
      PreAdjFissClaim_adjReqCd_Extractor;

  private final EnumStringExtractor<FissClaim, FissCancelAdjustmentCode>
      PreAdjFissClaim_cancAdjCd_Extractor;

  private final EnumStringExtractor<FissClaim, FissSourceOfAdmission>
      PreAdjFissClaim_admSource_Extractor;

  private final EnumStringExtractor<FissClaim, FissPayersCode>
      PreAdjFissClaim_primaryPayerCode_Extractor;

  private final EnumStringExtractor<FissClaim, FissPhysicianFlag>
      PreAdjFissClaim_attendPhysFlag_Extractor;

  private final EnumStringExtractor<FissClaim, FissPhysicianFlag>
      PreAdjFissClaim_operPhysFlag_Extractor;

  private final EnumStringExtractor<FissClaim, FissPhysicianFlag>
      PreAdjFissClaim_othPhysFlag_Extractor;

  private final EnumStringExtractor<FissClaim, FissProcessNewHealthInsuranceClaimNumberIndicator>
      PreAdjFissClaim_procNewHicInd_Extractor;

  private final EnumStringExtractor<FissClaim, FissRepositoryIndicator>
      PreAdjFissClaim_reposInd_Extractor;

  private final EnumStringExtractor<
          FissClaim, FissHealthInsuranceClaimNumberOrMedicareBeneficiaryIdentifier>
      PreAdjFissClaim_mbiSubmBeneInd_Extractor;

  private final EnumStringExtractor<FissClaim, FissAdjustmentMedicareBeneficiaryIdentifierIndicator>
      PreAdjFissClaim_adjMbiInd_Extractor;

  private final EnumStringExtractor<FissDiagnosisCode, FissDiagnosisPresentOnAdmissionIndicator>
      PreAdjFissDiagnosisCode_diagPoaInd_Extractor;

  private final EnumStringExtractor<FissPayer, FissPayersCode>
      PreAdjFissPayer_insuredPayer_payersId_Extractor;

  private final EnumStringExtractor<FissPayer, FissReleaseOfInformation>
      PreAdjFissPayer_insuredPayer_relInd_Extractor;

  private final EnumStringExtractor<FissPayer, FissAssignmentOfBenefitsIndicator>
      PreAdjFissPayer_insuredPayer_assignInd_Extractor;

  private final EnumStringExtractor<FissPayer, FissPatientRelationshipCode>
      PreAdjFissPayer_insuredPayer_insuredRel_Extractor;

  private final EnumStringExtractor<FissPayer, FissBeneficiarySex>
      PreAdjFissPayer_insuredPayer_insuredSex_Extractor;

  private final EnumStringExtractor<FissPayer, FissPatientRelationshipCode>
      PreAdjFissPayer_insuredPayer_insuredRelX12_Extractor;

  private final EnumStringExtractor<FissPayer, FissPayersCode>
      PreAdjFissPayer_beneZPayer_payersId_Extractor;

  private final EnumStringExtractor<FissPayer, FissAssignmentOfBenefitsIndicator>
      PreAdjFissPayer_beneZPayer_relInd_Extractor;

  private final EnumStringExtractor<FissPayer, FissAssignmentOfBenefitsIndicator>
      PreAdjFissPayer_beneZPayer_assignInd_Extractor;

  private final EnumStringExtractor<FissPayer, FissPatientRelationshipCode>
      PreAdjFissPayer_beneZPayer_beneRel_Extractor;

  private final EnumStringExtractor<FissPayer, FissBeneficiarySex>
      PreAdjFissPayer_beneZPayer_beneSex_Extractor;

  private final EnumStringExtractor<FissPayer, FissBeneficiarySex>
      PreAdjFissPayer_beneZPayer_insuredSex_Extractor;

  private final EnumStringExtractor<FissPayer, FissPatientRelationshipCode>
      PreAdjFissPayer_beneZPayer_insuredRelX12_Extractor;

  private final EnumStringExtractor<FissAuditTrail, FissClaimStatus>
      PreAdjFissAuditTrail_badtStatus_Extractor;

  private final Clock clock;
  @Getter private final MbiCache mbiCache;

  public FissClaimTransformer(Clock clock, IdHasher.Config hasherConfig) {
    this(clock, MbiCache.computedCache(hasherConfig));
  }

  private FissClaimTransformer(Clock clock, MbiCache mbiCache) {
    this.clock = clock;
    this.mbiCache = mbiCache;
    PreAdjFissClaim_currStatus_Extractor =
        new EnumStringExtractor<>(
            FissClaim::hasCurrStatusEnum,
            FissClaim::getCurrStatusEnum,
            FissClaim::hasCurrStatusUnrecognized,
            FissClaim::getCurrStatusUnrecognized,
            FissClaimStatus.UNRECOGNIZED,
            ImmutableSet.of(),
            ImmutableSet.of(EnumStringExtractor.Options.RejectUnrecognized));
    PreAdjFissClaim_currLoc1_Extractor =
        new EnumStringExtractor<>(
            FissClaim::hasCurrLoc1Enum,
            FissClaim::getCurrLoc1Enum,
            FissClaim::hasCurrLoc1Unrecognized,
            FissClaim::getCurrLoc1Unrecognized,
            FissProcessingType.UNRECOGNIZED,
            ImmutableSet.of(),
            ImmutableSet.of());
    PreAdjFissClaim_currLoc2_Extractor =
        new EnumStringExtractor<>(
            FissClaim::hasCurrLoc2Enum,
            FissClaim::getCurrLoc2Enum,
            FissClaim::hasCurrLoc2Unrecognized,
            FissClaim::getCurrLoc2Unrecognized,
            FissCurrentLocation2.UNRECOGNIZED,
            ImmutableSet.of(),
            ImmutableSet.of());
    PreAdjFissClaim_lobCd_Extractor =
        new EnumStringExtractor<>(
            FissClaim::hasLobCdEnum,
            FissClaim::getLobCdEnum,
            FissClaim::hasLobCdUnrecognized,
            FissClaim::getLobCdUnrecognized,
            FissBillFacilityType.UNRECOGNIZED,
            ImmutableSet.of(),
            ImmutableSet.of());
    PreAdjFissClaim_servTypeCd_Extractor =
        new EnumStringExtractor<>(
            FissClaim::hasServTypeCdEnum,
            FissClaim::getServTypeCdEnum,
            ignored -> false,
            ignored -> null,
            FissBillClassification.UNRECOGNIZED,
            ImmutableSet.of(),
            ImmutableSet.of());
    PreAdjFissClaim_servTypeCdForClinics_Extractor =
        new EnumStringExtractor<>(
            FissClaim::hasServTypeCdForClinicsEnum,
            FissClaim::getServTypeCdForClinicsEnum,
            ignored -> false,
            ignored -> null,
            FissBillClassificationForClinics.UNRECOGNIZED,
            ImmutableSet.of(),
            ImmutableSet.of());
    PreAdjFissClaim_servTypeCdForSpecialFacilities_Extractor =
        new EnumStringExtractor<>(
            FissClaim::hasServTypeCdForSpecialFacilitiesEnum,
            FissClaim::getServTypeCdForSpecialFacilitiesEnum,
            ignored -> false,
            ignored -> null,
            FissBillClassificationForSpecialFacilities.UNRECOGNIZED,
            ImmutableSet.of(),
            ImmutableSet.of());
    PreAdjFissClaim_freqCd_Extractor =
        new EnumStringExtractor<>(
            FissClaim::hasFreqCdEnum,
            FissClaim::getFreqCdEnum,
            FissClaim::hasFreqCdUnrecognized,
            FissClaim::getFreqCdUnrecognized,
            FissBillFrequency.UNRECOGNIZED,
            ImmutableSet.of(),
            ImmutableSet.of());
    PreAdjFissClaim_adjReqCd_Extractor =
        new EnumStringExtractor<>(
            FissClaim::hasAdjReqCdEnum,
            FissClaim::getAdjReqCdEnum,
            FissClaim::hasAdjReqCdUnrecognized,
            FissClaim::getAdjReqCdUnrecognized,
            FissAdjustmentRequestorCode.UNRECOGNIZED,
            ImmutableSet.of(),
            ImmutableSet.of());
    PreAdjFissClaim_cancAdjCd_Extractor =
        new EnumStringExtractor<>(
            FissClaim::hasCancAdjCdEnum,
            FissClaim::getCancAdjCdEnum,
            FissClaim::hasCancAdjCdUnrecognized,
            FissClaim::getCancAdjCdUnrecognized,
            FissCancelAdjustmentCode.UNRECOGNIZED,
            ImmutableSet.of(),
            ImmutableSet.of());
    PreAdjFissClaim_admSource_Extractor =
        new EnumStringExtractor<>(
            FissClaim::hasAdmSourceEnum,
            FissClaim::getAdmSourceEnum,
            FissClaim::hasAdmSourceUnrecognized,
            FissClaim::getAdmSourceUnrecognized,
            FissSourceOfAdmission.UNRECOGNIZED,
            ImmutableSet.of(),
            ImmutableSet.of());
    PreAdjFissClaim_primaryPayerCode_Extractor =
        new EnumStringExtractor<>(
            FissClaim::hasPrimaryPayerCodeEnum,
            FissClaim::getPrimaryPayerCodeEnum,
            FissClaim::hasPrimaryPayerCodeUnrecognized,
            FissClaim::getPrimaryPayerCodeUnrecognized,
            FissPayersCode.UNRECOGNIZED,
            ImmutableSet.of(),
            ImmutableSet.of());
    PreAdjFissClaim_attendPhysFlag_Extractor =
        new EnumStringExtractor<>(
            FissClaim::hasAttendPhysFlagEnum,
            FissClaim::getAttendPhysFlagEnum,
            FissClaim::hasAttendPhysFlagUnrecognized,
            FissClaim::getAttendPhysFlagUnrecognized,
            FissPhysicianFlag.UNRECOGNIZED,
            ImmutableSet.of(),
            ImmutableSet.of());
    PreAdjFissClaim_operPhysFlag_Extractor =
        new EnumStringExtractor<>(
            FissClaim::hasOperPhysFlagEnum,
            FissClaim::getOperPhysFlagEnum,
            FissClaim::hasOperPhysFlagUnrecognized,
            FissClaim::getOperPhysFlagUnrecognized,
            FissPhysicianFlag.UNRECOGNIZED,
            ImmutableSet.of(),
            ImmutableSet.of());
    PreAdjFissClaim_othPhysFlag_Extractor =
        new EnumStringExtractor<>(
            FissClaim::hasOthPhysFlagEnum,
            FissClaim::getOthPhysFlagEnum,
            FissClaim::hasOthPhysFlagUnrecognized,
            FissClaim::getOthPhysFlagUnrecognized,
            FissPhysicianFlag.UNRECOGNIZED,
            ImmutableSet.of(),
            ImmutableSet.of());
    PreAdjFissClaim_procNewHicInd_Extractor =
        new EnumStringExtractor<>(
            FissClaim::hasProcNewHicIndEnum,
            FissClaim::getProcNewHicIndEnum,
            FissClaim::hasProcNewHicIndUnrecognized,
            FissClaim::getProcNewHicIndUnrecognized,
            FissProcessNewHealthInsuranceClaimNumberIndicator.UNRECOGNIZED,
            ImmutableSet.of(),
            ImmutableSet.of());
    PreAdjFissClaim_reposInd_Extractor =
        new EnumStringExtractor<>(
            FissClaim::hasReposIndEnum,
            FissClaim::getReposIndEnum,
            FissClaim::hasReposIndUnrecognized,
            FissClaim::getReposIndUnrecognized,
            FissRepositoryIndicator.UNRECOGNIZED,
            ImmutableSet.of(),
            ImmutableSet.of());
    PreAdjFissClaim_mbiSubmBeneInd_Extractor =
        new EnumStringExtractor<>(
            FissClaim::hasMbiSubmBeneIndEnum,
            FissClaim::getMbiSubmBeneIndEnum,
            FissClaim::hasMbiSubmBeneIndUnrecognized,
            FissClaim::getMbiSubmBeneIndUnrecognized,
            FissHealthInsuranceClaimNumberOrMedicareBeneficiaryIdentifier.UNRECOGNIZED,
            ImmutableSet.of(),
            ImmutableSet.of());
    PreAdjFissClaim_adjMbiInd_Extractor =
        new EnumStringExtractor<>(
            FissClaim::hasAdjMbiIndEnum,
            FissClaim::getAdjMbiIndEnum,
            FissClaim::hasAdjMbiIndUnrecognized,
            FissClaim::getAdjMbiIndUnrecognized,
            FissAdjustmentMedicareBeneficiaryIdentifierIndicator.UNRECOGNIZED,
            ImmutableSet.of(),
            ImmutableSet.of());
    PreAdjFissDiagnosisCode_diagPoaInd_Extractor =
        new EnumStringExtractor<>(
            FissDiagnosisCode::hasDiagPoaIndEnum,
            FissDiagnosisCode::getDiagPoaIndEnum,
            FissDiagnosisCode::hasDiagPoaIndUnrecognized,
            FissDiagnosisCode::getDiagPoaIndUnrecognized,
            FissDiagnosisPresentOnAdmissionIndicator.UNRECOGNIZED,
            ImmutableSet.of(),
            ImmutableSet.of());
    PreAdjFissPayer_insuredPayer_payersId_Extractor =
        new EnumStringExtractor<>(
            message -> message.hasInsuredPayer() && message.getInsuredPayer().hasPayersIdEnum(),
            message -> message.getInsuredPayer().getPayersIdEnum(),
            message ->
                message.hasInsuredPayer() && message.getInsuredPayer().hasPayersIdUnrecognized(),
            message -> message.getInsuredPayer().getPayersIdUnrecognized(),
            FissPayersCode.UNRECOGNIZED,
            ImmutableSet.of(),
            ImmutableSet.of());
    PreAdjFissPayer_insuredPayer_relInd_Extractor =
        new EnumStringExtractor<>(
            message -> message.hasInsuredPayer() && message.getInsuredPayer().hasRelIndEnum(),
            message -> message.getInsuredPayer().getRelIndEnum(),
            message ->
                message.hasInsuredPayer() && message.getInsuredPayer().hasRelIndUnrecognized(),
            message -> message.getInsuredPayer().getRelIndUnrecognized(),
            FissReleaseOfInformation.UNRECOGNIZED,
            ImmutableSet.of(),
            ImmutableSet.of());
    PreAdjFissPayer_insuredPayer_assignInd_Extractor =
        new EnumStringExtractor<>(
            message -> message.hasInsuredPayer() && message.getInsuredPayer().hasAssignIndEnum(),
            message -> message.getInsuredPayer().getAssignIndEnum(),
            message ->
                message.hasInsuredPayer() && message.getInsuredPayer().hasAssignIndUnrecognized(),
            message -> message.getInsuredPayer().getAssignIndUnrecognized(),
            FissAssignmentOfBenefitsIndicator.UNRECOGNIZED,
            ImmutableSet.of(),
            ImmutableSet.of());
    PreAdjFissPayer_insuredPayer_insuredRel_Extractor =
        new EnumStringExtractor<>(
            message -> message.hasInsuredPayer() && message.getInsuredPayer().hasInsuredRelEnum(),
            message -> message.getInsuredPayer().getInsuredRelEnum(),
            message ->
                message.hasInsuredPayer() && message.getInsuredPayer().hasInsuredRelUnrecognized(),
            message -> message.getInsuredPayer().getInsuredRelUnrecognized(),
            FissPatientRelationshipCode.UNRECOGNIZED,
            ImmutableSet.of(),
            ImmutableSet.of());
    PreAdjFissPayer_insuredPayer_insuredSex_Extractor =
        new EnumStringExtractor<>(
            message -> message.hasInsuredPayer() && message.getInsuredPayer().hasInsuredSexEnum(),
            message -> message.getInsuredPayer().getInsuredSexEnum(),
            message ->
                message.hasInsuredPayer() && message.getInsuredPayer().hasInsuredSexUnrecognized(),
            message -> message.getInsuredPayer().getInsuredSexUnrecognized(),
            FissBeneficiarySex.UNRECOGNIZED,
            ImmutableSet.of(),
            ImmutableSet.of());
    PreAdjFissPayer_insuredPayer_insuredRelX12_Extractor =
        new EnumStringExtractor<>(
            message ->
                message.hasInsuredPayer() && message.getInsuredPayer().hasInsuredRelX12Enum(),
            message -> message.getInsuredPayer().getInsuredRelX12Enum(),
            message ->
                message.hasInsuredPayer()
                    && message.getInsuredPayer().hasInsuredRelX12Unrecognized(),
            message -> message.getInsuredPayer().getInsuredRelX12Unrecognized(),
            FissPatientRelationshipCode.UNRECOGNIZED,
            ImmutableSet.of(),
            ImmutableSet.of());
    PreAdjFissPayer_beneZPayer_payersId_Extractor =
        new EnumStringExtractor<>(
            message -> message.hasBeneZPayer() && message.getBeneZPayer().hasPayersIdEnum(),
            message -> message.getBeneZPayer().getPayersIdEnum(),
            message -> message.hasBeneZPayer() && message.getBeneZPayer().hasPayersIdUnrecognized(),
            message -> message.getBeneZPayer().getPayersIdUnrecognized(),
            FissPayersCode.UNRECOGNIZED,
            ImmutableSet.of(),
            ImmutableSet.of());
    PreAdjFissPayer_beneZPayer_relInd_Extractor =
        new EnumStringExtractor<>(
            message -> message.hasBeneZPayer() && message.getBeneZPayer().hasRelIndEnum(),
            message -> message.getBeneZPayer().getRelIndEnum(),
            message -> message.hasBeneZPayer() && message.getBeneZPayer().hasRelIndUnrecognized(),
            message -> message.getBeneZPayer().getRelIndUnrecognized(),
            FissAssignmentOfBenefitsIndicator.UNRECOGNIZED,
            ImmutableSet.of(),
            ImmutableSet.of());
    PreAdjFissPayer_beneZPayer_assignInd_Extractor =
        new EnumStringExtractor<>(
            message -> message.hasBeneZPayer() && message.getBeneZPayer().hasAssignIndEnum(),
            message -> message.getBeneZPayer().getAssignIndEnum(),
            message ->
                message.hasBeneZPayer() && message.getBeneZPayer().hasAssignIndUnrecognized(),
            message -> message.getBeneZPayer().getAssignIndUnrecognized(),
            FissAssignmentOfBenefitsIndicator.UNRECOGNIZED,
            ImmutableSet.of(),
            ImmutableSet.of());
    PreAdjFissPayer_beneZPayer_beneRel_Extractor =
        new EnumStringExtractor<>(
            message -> message.hasBeneZPayer() && message.getBeneZPayer().hasBeneRelEnum(),
            message -> message.getBeneZPayer().getBeneRelEnum(),
            message -> message.hasBeneZPayer() && message.getBeneZPayer().hasBeneRelUnrecognized(),
            message -> message.getBeneZPayer().getBeneRelUnrecognized(),
            FissPatientRelationshipCode.UNRECOGNIZED,
            ImmutableSet.of(),
            ImmutableSet.of());
    PreAdjFissPayer_beneZPayer_beneSex_Extractor =
        new EnumStringExtractor<>(
            message -> message.hasBeneZPayer() && message.getBeneZPayer().hasBeneSexEnum(),
            message -> message.getBeneZPayer().getBeneSexEnum(),
            message -> message.hasBeneZPayer() && message.getBeneZPayer().hasBeneSexUnrecognized(),
            message -> message.getBeneZPayer().getBeneSexUnrecognized(),
            FissBeneficiarySex.UNRECOGNIZED,
            ImmutableSet.of(),
            ImmutableSet.of());
    PreAdjFissPayer_beneZPayer_insuredSex_Extractor =
        new EnumStringExtractor<>(
            message -> message.hasBeneZPayer() && message.getBeneZPayer().hasInsuredSexEnum(),
            message -> message.getBeneZPayer().getInsuredSexEnum(),
            message ->
                message.hasBeneZPayer() && message.getBeneZPayer().hasInsuredSexUnrecognized(),
            message -> message.getBeneZPayer().getInsuredSexUnrecognized(),
            FissBeneficiarySex.UNRECOGNIZED,
            ImmutableSet.of(),
            ImmutableSet.of());
    PreAdjFissPayer_beneZPayer_insuredRelX12_Extractor =
        new EnumStringExtractor<>(
            message -> message.hasBeneZPayer() && message.getBeneZPayer().hasInsuredRelX12Enum(),
            message -> message.getBeneZPayer().getInsuredRelX12Enum(),
            message ->
                message.hasBeneZPayer() && message.getBeneZPayer().hasInsuredRelX12Unrecognized(),
            message -> message.getBeneZPayer().getInsuredRelX12Unrecognized(),
            FissPatientRelationshipCode.UNRECOGNIZED,
            ImmutableSet.of(),
            ImmutableSet.of());
    PreAdjFissAuditTrail_badtStatus_Extractor =
        new EnumStringExtractor<>(
            FissAuditTrail::hasBadtStatusEnum,
            FissAuditTrail::getBadtStatusEnum,
            FissAuditTrail::hasBadtStatusUnrecognized,
            FissAuditTrail::getBadtStatusUnrecognized,
            FissClaimStatus.UNRECOGNIZED,
            ImmutableSet.of(),
            ImmutableSet.of());
  }

  /**
   * Hook to allow the FissClaimRdaSink to install an alternative MbiCache implementation that
   * supports caching MBI values in a database table.
   *
   * @param mbiCache alternative MbiCache to use for obtaining Mbi instances
   * @return a new transformer with the same clock but alternative MbiCache
   */
  public FissClaimTransformer withMbiCache(MbiCache mbiCache) {
    return new FissClaimTransformer(clock, mbiCache);
  }

  public RdaChange<PreAdjFissClaim> transformClaim(FissClaimChange change) {
    FissClaim from = change.getClaim();
    final DataTransformer transformer = new DataTransformer();
    final PreAdjFissClaim to = transformMessage(from, transformer, clock.instant());
    to.setSequenceNumber(change.getSeq());

    final List<DataTransformer.ErrorMessage> errors = transformer.getErrors();
    if (errors.size() > 0) {
      String message =
          String.format(
              "failed with %d errors: dcn=%s errors=%s", errors.size(), from.getDcn(), errors);
      throw new DataTransformer.TransformationException(message, errors);
    }
    return new RdaChange<>(
        change.getSeq(),
        RdaApiUtils.mapApiChangeType(change.getChangeType()),
        to,
        transformer.instant(change.getTimestamp()));
  }

  private PreAdjFissClaim transformMessage(
      FissClaim from, DataTransformer transformer, Instant now) {
    final PreAdjFissClaim to = transformMessageImpl(from, transformer, now, "");
    transformMessageArrays(from, to, transformer, now, "");
    return to;
  }

  private PreAdjFissClaim transformMessageImpl(
      FissClaim from, DataTransformer transformer, Instant now, String namePrefix) {
    final PreAdjFissClaim to = new PreAdjFissClaim();
    transformer.copyString(
        namePrefix + PreAdjFissClaim.Fields.dcn, false, 1, 23, from.getDcn(), to::setDcn);
    transformer.copyString(
        namePrefix + PreAdjFissClaim.Fields.hicNo, false, 1, 12, from.getHicNo(), to::setHicNo);
    transformer.copyEnumAsCharacter(
        namePrefix + PreAdjFissClaim.Fields.currStatus,
        PreAdjFissClaim_currStatus_Extractor.getEnumString(from),
        to::setCurrStatus);
    transformer.copyEnumAsCharacter(
        namePrefix + PreAdjFissClaim.Fields.currLoc1,
        PreAdjFissClaim_currLoc1_Extractor.getEnumString(from),
        to::setCurrLoc1);
    transformer.copyEnumAsString(
        namePrefix + PreAdjFissClaim.Fields.currLoc2,
        false,
        1,
        5,
        PreAdjFissClaim_currLoc2_Extractor.getEnumString(from),
        to::setCurrLoc2);
    transformer.copyOptionalString(
        namePrefix + PreAdjFissClaim.Fields.medaProvId,
        1,
        13,
        from::hasMedaProvId,
        from::getMedaProvId,
        to::setMedaProvId);
    transformer.copyOptionalString(
        namePrefix + PreAdjFissClaim.Fields.medaProv_6,
        1,
        6,
        from::hasMedaProv6,
        from::getMedaProv6,
        to::setMedaProv_6);
    transformer.copyOptionalAmount(
        namePrefix + PreAdjFissClaim.Fields.totalChargeAmount,
        from::hasTotalChargeAmount,
        from::getTotalChargeAmount,
        to::setTotalChargeAmount);
    transformer.copyOptionalDate(
        namePrefix + PreAdjFissClaim.Fields.receivedDate,
        from::hasRecdDtCymd,
        from::getRecdDtCymd,
        to::setReceivedDate);
    transformer.copyOptionalDate(
        namePrefix + PreAdjFissClaim.Fields.currTranDate,
        from::hasCurrTranDtCymd,
        from::getCurrTranDtCymd,
        to::setCurrTranDate);
    transformer.copyOptionalString(
        namePrefix + PreAdjFissClaim.Fields.admitDiagCode,
        1,
        7,
        from::hasAdmDiagCode,
        from::getAdmDiagCode,
        to::setAdmitDiagCode);
    transformer.copyOptionalString(
        namePrefix + PreAdjFissClaim.Fields.principleDiag,
        1,
        7,
        from::hasPrincipleDiag,
        from::getPrincipleDiag,
        to::setPrincipleDiag);
    transformer.copyOptionalString(
        namePrefix + PreAdjFissClaim.Fields.npiNumber,
        1,
        10,
        from::hasNpiNumber,
        from::getNpiNumber,
        to::setNpiNumber);
    if (from.hasMbi()) {
      final var mbi = from.getMbi();
<<<<<<< HEAD
      if (transformer.validateString(namePrefix + PreAdjFissClaim.Fields.mbi, false, 1, 13, mbi)) {
        to.setMbiRecord(mbiCache.lookupMbi(mbi));
=======
      if (transformer.validateString(namePrefix + PreAdjFissClaim.Fields.mbi, false, 1, 11, mbi)) {
        var mbiRecord = mbiCache.lookupMbi(mbi);
        to.setMbiRecord(mbiRecord);
        to.setMbi(mbiRecord.getMbi());
        to.setMbiHash(mbiRecord.getHash());
>>>>>>> 041e9722
      }
    }
    transformer.copyOptionalString(
        namePrefix + PreAdjFissClaim.Fields.fedTaxNumber,
        1,
        10,
        from::hasFedTaxNb,
        from::getFedTaxNb,
        to::setFedTaxNumber);
    transformer.copyOptionalString(
        namePrefix + PreAdjFissClaim.Fields.pracLocAddr1,
        1,
        2147483647,
        from::hasPracLocAddr1,
        from::getPracLocAddr1,
        to::setPracLocAddr1);
    transformer.copyOptionalString(
        namePrefix + PreAdjFissClaim.Fields.pracLocAddr2,
        1,
        2147483647,
        from::hasPracLocAddr2,
        from::getPracLocAddr2,
        to::setPracLocAddr2);
    transformer.copyOptionalString(
        namePrefix + PreAdjFissClaim.Fields.pracLocCity,
        1,
        2147483647,
        from::hasPracLocCity,
        from::getPracLocCity,
        to::setPracLocCity);
    transformer.copyOptionalString(
        namePrefix + PreAdjFissClaim.Fields.pracLocState,
        1,
        2,
        from::hasPracLocState,
        from::getPracLocState,
        to::setPracLocState);
    transformer.copyOptionalString(
        namePrefix + PreAdjFissClaim.Fields.pracLocZip,
        1,
        15,
        from::hasPracLocZip,
        from::getPracLocZip,
        to::setPracLocZip);
    transformer.copyOptionalDate(
        namePrefix + PreAdjFissClaim.Fields.stmtCovFromDate,
        from::hasStmtCovFromCymd,
        from::getStmtCovFromCymd,
        to::setStmtCovFromDate);
    transformer.copyOptionalDate(
        namePrefix + PreAdjFissClaim.Fields.stmtCovToDate,
        from::hasStmtCovToCymd,
        from::getStmtCovToCymd,
        to::setStmtCovToDate);
    transformer.copyEnumAsString(
        namePrefix + PreAdjFissClaim.Fields.lobCd,
        true,
        1,
        1,
        PreAdjFissClaim_lobCd_Extractor.getEnumString(from),
        to::setLobCd);
    if (from.hasServTypeCdEnum()) {
      to.setServTypeCdMapping(PreAdjFissClaim.ServTypeCdMapping.Normal);
    }
    if (from.hasServTypeCdForClinicsEnum()) {
      to.setServTypeCdMapping(PreAdjFissClaim.ServTypeCdMapping.Clinic);
    }
    if (from.hasServTypeCdForSpecialFacilitiesEnum()) {
      to.setServTypeCdMapping(PreAdjFissClaim.ServTypeCdMapping.SpecialFacility);
    }
    if (from.hasServTypCdUnrecognized()) {
      to.setServTypeCdMapping(PreAdjFissClaim.ServTypeCdMapping.Unrecognized);
    }
    transformer.copyEnumAsString(
        namePrefix + PreAdjFissClaim.Fields.servTypeCd,
        true,
        1,
        1,
        PreAdjFissClaim_servTypeCd_Extractor.getEnumString(from),
        to::setServTypeCd);
    transformer.copyEnumAsString(
        namePrefix + PreAdjFissClaim.Fields.servTypeCd,
        true,
        1,
        1,
        PreAdjFissClaim_servTypeCdForClinics_Extractor.getEnumString(from),
        to::setServTypeCd);
    transformer.copyEnumAsString(
        namePrefix + PreAdjFissClaim.Fields.servTypeCd,
        true,
        1,
        1,
        PreAdjFissClaim_servTypeCdForSpecialFacilities_Extractor.getEnumString(from),
        to::setServTypeCd);
    transformer.copyOptionalString(
        namePrefix + PreAdjFissClaim.Fields.servTypeCd,
        1,
        1,
        from::hasServTypCdUnrecognized,
        from::getServTypCdUnrecognized,
        to::setServTypeCd);
    transformer.copyEnumAsString(
        namePrefix + PreAdjFissClaim.Fields.freqCd,
        true,
        1,
        1,
        PreAdjFissClaim_freqCd_Extractor.getEnumString(from),
        to::setFreqCd);
    transformer.copyOptionalString(
        namePrefix + PreAdjFissClaim.Fields.billTypCd,
        1,
        3,
        from::hasBillTypCd,
        from::getBillTypCd,
        to::setBillTypCd);
    transformer.copyOptionalString(
        namePrefix + PreAdjFissClaim.Fields.rejectCd,
        1,
        5,
        from::hasRejectCd,
        from::getRejectCd,
        to::setRejectCd);
    transformer.copyOptionalString(
        namePrefix + PreAdjFissClaim.Fields.fullPartDenInd,
        1,
        1,
        from::hasFullPartDenInd,
        from::getFullPartDenInd,
        to::setFullPartDenInd);
    transformer.copyOptionalString(
        namePrefix + PreAdjFissClaim.Fields.nonPayInd,
        1,
        2,
        from::hasNonPayInd,
        from::getNonPayInd,
        to::setNonPayInd);
    transformer.copyOptionalString(
        namePrefix + PreAdjFissClaim.Fields.xrefDcnNbr,
        1,
        23,
        from::hasXrefDcnNbr,
        from::getXrefDcnNbr,
        to::setXrefDcnNbr);
    transformer.copyEnumAsString(
        namePrefix + PreAdjFissClaim.Fields.adjReqCd,
        true,
        1,
        1,
        PreAdjFissClaim_adjReqCd_Extractor.getEnumString(from),
        to::setAdjReqCd);
    transformer.copyOptionalString(
        namePrefix + PreAdjFissClaim.Fields.adjReasCd,
        1,
        2,
        from::hasAdjReasCd,
        from::getAdjReasCd,
        to::setAdjReasCd);
    transformer.copyOptionalString(
        namePrefix + PreAdjFissClaim.Fields.cancelXrefDcn,
        1,
        23,
        from::hasCancelXrefDcn,
        from::getCancelXrefDcn,
        to::setCancelXrefDcn);
    transformer.copyOptionalDate(
        namePrefix + PreAdjFissClaim.Fields.cancelDate,
        from::hasCancelDateCymd,
        from::getCancelDateCymd,
        to::setCancelDate);
    transformer.copyEnumAsString(
        namePrefix + PreAdjFissClaim.Fields.cancAdjCd,
        true,
        1,
        1,
        PreAdjFissClaim_cancAdjCd_Extractor.getEnumString(from),
        to::setCancAdjCd);
    transformer.copyOptionalString(
        namePrefix + PreAdjFissClaim.Fields.originalXrefDcn,
        1,
        23,
        from::hasOriginalXrefDcn,
        from::getOriginalXrefDcn,
        to::setOriginalXrefDcn);
    transformer.copyOptionalDate(
        namePrefix + PreAdjFissClaim.Fields.paidDt,
        from::hasPaidDtCymd,
        from::getPaidDtCymd,
        to::setPaidDt);
    transformer.copyOptionalDate(
        namePrefix + PreAdjFissClaim.Fields.admDate,
        from::hasAdmDateCymd,
        from::getAdmDateCymd,
        to::setAdmDate);
    transformer.copyEnumAsString(
        namePrefix + PreAdjFissClaim.Fields.admSource,
        true,
        1,
        1,
        PreAdjFissClaim_admSource_Extractor.getEnumString(from),
        to::setAdmSource);
    transformer.copyEnumAsString(
        namePrefix + PreAdjFissClaim.Fields.primaryPayerCode,
        true,
        1,
        1,
        PreAdjFissClaim_primaryPayerCode_Extractor.getEnumString(from),
        to::setPrimaryPayerCode);
    transformer.copyOptionalString(
        namePrefix + PreAdjFissClaim.Fields.attendPhysId,
        1,
        16,
        from::hasAttendPhysId,
        from::getAttendPhysId,
        to::setAttendPhysId);
    transformer.copyOptionalString(
        namePrefix + PreAdjFissClaim.Fields.attendPhysLname,
        1,
        17,
        from::hasAttendPhysLname,
        from::getAttendPhysLname,
        to::setAttendPhysLname);
    transformer.copyOptionalString(
        namePrefix + PreAdjFissClaim.Fields.attendPhysFname,
        1,
        18,
        from::hasAttendPhysFname,
        from::getAttendPhysFname,
        to::setAttendPhysFname);
    transformer.copyOptionalString(
        namePrefix + PreAdjFissClaim.Fields.attendPhysMint,
        1,
        1,
        from::hasAttendPhysMint,
        from::getAttendPhysMint,
        to::setAttendPhysMint);
    transformer.copyEnumAsString(
        namePrefix + PreAdjFissClaim.Fields.attendPhysFlag,
        true,
        1,
        1,
        PreAdjFissClaim_attendPhysFlag_Extractor.getEnumString(from),
        to::setAttendPhysFlag);
    transformer.copyOptionalString(
        namePrefix + PreAdjFissClaim.Fields.operatingPhysId,
        1,
        16,
        from::hasOperatingPhysId,
        from::getOperatingPhysId,
        to::setOperatingPhysId);
    transformer.copyOptionalString(
        namePrefix + PreAdjFissClaim.Fields.operPhysLname,
        1,
        17,
        from::hasOperPhysLname,
        from::getOperPhysLname,
        to::setOperPhysLname);
    transformer.copyOptionalString(
        namePrefix + PreAdjFissClaim.Fields.operPhysFname,
        1,
        18,
        from::hasOperPhysFname,
        from::getOperPhysFname,
        to::setOperPhysFname);
    transformer.copyOptionalString(
        namePrefix + PreAdjFissClaim.Fields.operPhysMint,
        1,
        1,
        from::hasOperPhysMint,
        from::getOperPhysMint,
        to::setOperPhysMint);
    transformer.copyEnumAsString(
        namePrefix + PreAdjFissClaim.Fields.operPhysFlag,
        true,
        1,
        1,
        PreAdjFissClaim_operPhysFlag_Extractor.getEnumString(from),
        to::setOperPhysFlag);
    transformer.copyOptionalString(
        namePrefix + PreAdjFissClaim.Fields.othPhysId,
        1,
        16,
        from::hasOthPhysId,
        from::getOthPhysId,
        to::setOthPhysId);
    transformer.copyOptionalString(
        namePrefix + PreAdjFissClaim.Fields.othPhysLname,
        1,
        17,
        from::hasOthPhysLname,
        from::getOthPhysLname,
        to::setOthPhysLname);
    transformer.copyOptionalString(
        namePrefix + PreAdjFissClaim.Fields.othPhysFname,
        1,
        18,
        from::hasOthPhysFname,
        from::getOthPhysFname,
        to::setOthPhysFname);
    transformer.copyOptionalString(
        namePrefix + PreAdjFissClaim.Fields.othPhysMint,
        1,
        1,
        from::hasOthPhysMint,
        from::getOthPhysMint,
        to::setOthPhysMint);
    transformer.copyEnumAsString(
        namePrefix + PreAdjFissClaim.Fields.othPhysFlag,
        true,
        1,
        1,
        PreAdjFissClaim_othPhysFlag_Extractor.getEnumString(from),
        to::setOthPhysFlag);
    transformer.copyOptionalString(
        namePrefix + PreAdjFissClaim.Fields.xrefHicNbr,
        1,
        12,
        from::hasXrefHicNbr,
        from::getXrefHicNbr,
        to::setXrefHicNbr);
    transformer.copyEnumAsString(
        namePrefix + PreAdjFissClaim.Fields.procNewHicInd,
        true,
        1,
        1,
        PreAdjFissClaim_procNewHicInd_Extractor.getEnumString(from),
        to::setProcNewHicInd);
    transformer.copyOptionalString(
        namePrefix + PreAdjFissClaim.Fields.newHic,
        1,
        12,
        from::hasNewHic,
        from::getNewHic,
        to::setNewHic);
    transformer.copyEnumAsString(
        namePrefix + PreAdjFissClaim.Fields.reposInd,
        true,
        1,
        1,
        PreAdjFissClaim_reposInd_Extractor.getEnumString(from),
        to::setReposInd);
    transformer.copyOptionalString(
        namePrefix + PreAdjFissClaim.Fields.reposHic,
        1,
        12,
        from::hasReposHic,
        from::getReposHic,
        to::setReposHic);
    transformer.copyEnumAsString(
        namePrefix + PreAdjFissClaim.Fields.mbiSubmBeneInd,
        true,
        1,
        1,
        PreAdjFissClaim_mbiSubmBeneInd_Extractor.getEnumString(from),
        to::setMbiSubmBeneInd);
    transformer.copyEnumAsString(
        namePrefix + PreAdjFissClaim.Fields.adjMbiInd,
        true,
        1,
        1,
        PreAdjFissClaim_adjMbiInd_Extractor.getEnumString(from),
        to::setAdjMbiInd);
    transformer.copyOptionalString(
        namePrefix + PreAdjFissClaim.Fields.adjMbi,
        1,
        11,
        from::hasAdjMbi,
        from::getAdjMbi,
        to::setAdjMbi);
    transformer.copyOptionalString(
        namePrefix + PreAdjFissClaim.Fields.medicalRecordNo,
        1,
        17,
        from::hasMedicalRecordNo,
        from::getMedicalRecordNo,
        to::setMedicalRecordNo);
    to.setLastUpdated(now);
    return to;
  }

  private void transformMessageArrays(
      FissClaim from,
      PreAdjFissClaim to,
      DataTransformer transformer,
      Instant now,
      String namePrefix) {
    for (short index = 0; index < from.getFissProcCodesCount(); ++index) {
      final String itemNamePrefix = namePrefix + "procCode" + "-" + index + "-";
      final FissProcedureCode itemFrom = from.getFissProcCodes(index);
      final PreAdjFissProcCode itemTo =
          transformMessageImpl(itemFrom, transformer, now, itemNamePrefix);
      itemTo.setDcn(from.getDcn());
      itemTo.setPriority(index);
      to.getProcCodes().add(itemTo);
    }
    for (short index = 0; index < from.getFissDiagCodesCount(); ++index) {
      final String itemNamePrefix = namePrefix + "diagCode" + "-" + index + "-";
      final FissDiagnosisCode itemFrom = from.getFissDiagCodes(index);
      final PreAdjFissDiagnosisCode itemTo =
          transformMessageImpl(itemFrom, transformer, now, itemNamePrefix);
      itemTo.setDcn(from.getDcn());
      itemTo.setPriority(index);
      to.getDiagCodes().add(itemTo);
    }
    for (short index = 0; index < from.getFissPayersCount(); ++index) {
      final String itemNamePrefix = namePrefix + "payer" + "-" + index + "-";
      final FissPayer itemFrom = from.getFissPayers(index);
      final PreAdjFissPayer itemTo =
          transformMessageImpl(itemFrom, transformer, now, itemNamePrefix);
      itemTo.setDcn(from.getDcn());
      itemTo.setPriority(index);
      to.getPayers().add(itemTo);
    }
    for (short index = 0; index < from.getFissAuditTrailCount(); ++index) {
      final String itemNamePrefix = namePrefix + "auditTrail" + "-" + index + "-";
      final FissAuditTrail itemFrom = from.getFissAuditTrail(index);
      final PreAdjFissAuditTrail itemTo =
          transformMessageImpl(itemFrom, transformer, now, itemNamePrefix);
      itemTo.setDcn(from.getDcn());
      itemTo.setPriority(index);
      to.getAuditTrail().add(itemTo);
    }
  }

  private PreAdjFissProcCode transformMessageImpl(
      FissProcedureCode from, DataTransformer transformer, Instant now, String namePrefix) {
    final PreAdjFissProcCode to = new PreAdjFissProcCode();
    transformer.copyString(
        namePrefix + PreAdjFissProcCode.Fields.procCode,
        false,
        1,
        10,
        from.getProcCd(),
        to::setProcCode);
    transformer.copyOptionalString(
        namePrefix + PreAdjFissProcCode.Fields.procFlag,
        1,
        4,
        from::hasProcFlag,
        from::getProcFlag,
        to::setProcFlag);
    transformer.copyOptionalDate(
        namePrefix + PreAdjFissProcCode.Fields.procDate,
        from::hasProcDt,
        from::getProcDt,
        to::setProcDate);
    to.setLastUpdated(now);
    return to;
  }

  private PreAdjFissDiagnosisCode transformMessageImpl(
      FissDiagnosisCode from, DataTransformer transformer, Instant now, String namePrefix) {
    final PreAdjFissDiagnosisCode to = new PreAdjFissDiagnosisCode();
    transformer.copyString(
        namePrefix + PreAdjFissDiagnosisCode.Fields.diagCd2,
        false,
        1,
        7,
        from.getDiagCd2(),
        to::setDiagCd2);
    transformer.copyEnumAsString(
        namePrefix + PreAdjFissDiagnosisCode.Fields.diagPoaInd,
        true,
        1,
        1,
        PreAdjFissDiagnosisCode_diagPoaInd_Extractor.getEnumString(from),
        to::setDiagPoaInd);
    transformer.copyOptionalString(
        namePrefix + PreAdjFissDiagnosisCode.Fields.bitFlags,
        1,
        4,
        from::hasBitFlags,
        from::getBitFlags,
        to::setBitFlags);
    to.setLastUpdated(now);
    return to;
  }

  private PreAdjFissPayer transformMessageImpl(
      FissPayer from, DataTransformer transformer, Instant now, String namePrefix) {
    final PreAdjFissPayer to = new PreAdjFissPayer();
    if (from.hasBeneZPayer()) {
      to.setPayerType(PreAdjFissPayer.PayerType.BeneZ);
    }
    if (from.hasInsuredPayer()) {
      to.setPayerType(PreAdjFissPayer.PayerType.Insured);
    }
    transformer.copyEnumAsString(
        namePrefix + PreAdjFissPayer.Fields.payersId,
        true,
        1,
        1,
        PreAdjFissPayer_insuredPayer_payersId_Extractor.getEnumString(from),
        to::setPayersId);
    transformer.copyOptionalString(
        namePrefix + PreAdjFissPayer.Fields.payersName,
        1,
        32,
        () -> from.hasInsuredPayer() && from.getInsuredPayer().hasPayersName(),
        () -> from.getInsuredPayer().getPayersName(),
        to::setPayersName);
    transformer.copyEnumAsString(
        namePrefix + PreAdjFissPayer.Fields.relInd,
        true,
        1,
        1,
        PreAdjFissPayer_insuredPayer_relInd_Extractor.getEnumString(from),
        to::setRelInd);
    transformer.copyEnumAsString(
        namePrefix + PreAdjFissPayer.Fields.assignInd,
        true,
        1,
        1,
        PreAdjFissPayer_insuredPayer_assignInd_Extractor.getEnumString(from),
        to::setAssignInd);
    transformer.copyOptionalString(
        namePrefix + PreAdjFissPayer.Fields.providerNumber,
        1,
        13,
        () -> from.hasInsuredPayer() && from.getInsuredPayer().hasProviderNumber(),
        () -> from.getInsuredPayer().getProviderNumber(),
        to::setProviderNumber);
    transformer.copyOptionalString(
        namePrefix + PreAdjFissPayer.Fields.adjDcnIcn,
        1,
        23,
        () -> from.hasInsuredPayer() && from.getInsuredPayer().hasAdjDcnIcn(),
        () -> from.getInsuredPayer().getAdjDcnIcn(),
        to::setAdjDcnIcn);
    transformer.copyOptionalAmount(
        namePrefix + PreAdjFissPayer.Fields.priorPmt,
        () -> from.hasInsuredPayer() && from.getInsuredPayer().hasPriorPmt(),
        () -> from.getInsuredPayer().getPriorPmt(),
        to::setPriorPmt);
    transformer.copyOptionalAmount(
        namePrefix + PreAdjFissPayer.Fields.estAmtDue,
        () -> from.hasInsuredPayer() && from.getInsuredPayer().hasEstAmtDue(),
        () -> from.getInsuredPayer().getEstAmtDue(),
        to::setEstAmtDue);
    transformer.copyEnumAsString(
        namePrefix + PreAdjFissPayer.Fields.insuredRel,
        true,
        1,
        2,
        PreAdjFissPayer_insuredPayer_insuredRel_Extractor.getEnumString(from),
        to::setInsuredRel);
    transformer.copyOptionalString(
        namePrefix + PreAdjFissPayer.Fields.insuredName,
        1,
        25,
        () -> from.hasInsuredPayer() && from.getInsuredPayer().hasInsuredName(),
        () -> from.getInsuredPayer().getInsuredName(),
        to::setInsuredName);
    transformer.copyOptionalString(
        namePrefix + PreAdjFissPayer.Fields.insuredSsnHic,
        1,
        19,
        () -> from.hasInsuredPayer() && from.getInsuredPayer().hasInsuredSsnHic(),
        () -> from.getInsuredPayer().getInsuredSsnHic(),
        to::setInsuredSsnHic);
    transformer.copyOptionalString(
        namePrefix + PreAdjFissPayer.Fields.insuredGroupName,
        1,
        17,
        () -> from.hasInsuredPayer() && from.getInsuredPayer().hasInsuredGroupName(),
        () -> from.getInsuredPayer().getInsuredGroupName(),
        to::setInsuredGroupName);
    transformer.copyOptionalString(
        namePrefix + PreAdjFissPayer.Fields.insuredGroupNbr,
        1,
        20,
        () -> from.hasInsuredPayer() && from.getInsuredPayer().hasInsuredGroupNbr(),
        () -> from.getInsuredPayer().getInsuredGroupNbr(),
        to::setInsuredGroupNbr);
    transformer.copyOptionalString(
        namePrefix + PreAdjFissPayer.Fields.treatAuthCd,
        1,
        18,
        () -> from.hasInsuredPayer() && from.getInsuredPayer().hasTreatAuthCd(),
        () -> from.getInsuredPayer().getTreatAuthCd(),
        to::setTreatAuthCd);
    transformer.copyEnumAsString(
        namePrefix + PreAdjFissPayer.Fields.insuredSex,
        true,
        1,
        1,
        PreAdjFissPayer_insuredPayer_insuredSex_Extractor.getEnumString(from),
        to::setInsuredSex);
    transformer.copyEnumAsString(
        namePrefix + PreAdjFissPayer.Fields.insuredRelX12,
        true,
        1,
        2,
        PreAdjFissPayer_insuredPayer_insuredRelX12_Extractor.getEnumString(from),
        to::setInsuredRelX12);
    transformer.copyOptionalDate(
        namePrefix + PreAdjFissPayer.Fields.insuredDob,
        () -> from.hasInsuredPayer() && from.getInsuredPayer().hasInsuredDob(),
        () -> from.getInsuredPayer().getInsuredDob(),
        to::setInsuredDob);
    transformer.copyOptionalString(
        namePrefix + PreAdjFissPayer.Fields.insuredDobText,
        1,
        9,
        () -> from.hasInsuredPayer() && from.getInsuredPayer().hasInsuredDobText(),
        () -> from.getInsuredPayer().getInsuredDobText(),
        to::setInsuredDobText);
    transformer.copyEnumAsString(
        namePrefix + PreAdjFissPayer.Fields.payersId,
        true,
        1,
        1,
        PreAdjFissPayer_beneZPayer_payersId_Extractor.getEnumString(from),
        to::setPayersId);
    transformer.copyOptionalString(
        namePrefix + PreAdjFissPayer.Fields.payersName,
        1,
        32,
        () -> from.hasBeneZPayer() && from.getBeneZPayer().hasPayersName(),
        () -> from.getBeneZPayer().getPayersName(),
        to::setPayersName);
    transformer.copyEnumAsString(
        namePrefix + PreAdjFissPayer.Fields.relInd,
        true,
        1,
        1,
        PreAdjFissPayer_beneZPayer_relInd_Extractor.getEnumString(from),
        to::setRelInd);
    transformer.copyEnumAsString(
        namePrefix + PreAdjFissPayer.Fields.assignInd,
        true,
        1,
        1,
        PreAdjFissPayer_beneZPayer_assignInd_Extractor.getEnumString(from),
        to::setAssignInd);
    transformer.copyOptionalString(
        namePrefix + PreAdjFissPayer.Fields.providerNumber,
        1,
        13,
        () -> from.hasBeneZPayer() && from.getBeneZPayer().hasProviderNumber(),
        () -> from.getBeneZPayer().getProviderNumber(),
        to::setProviderNumber);
    transformer.copyOptionalString(
        namePrefix + PreAdjFissPayer.Fields.adjDcnIcn,
        1,
        23,
        () -> from.hasBeneZPayer() && from.getBeneZPayer().hasAdjDcnIcn(),
        () -> from.getBeneZPayer().getAdjDcnIcn(),
        to::setAdjDcnIcn);
    transformer.copyOptionalAmount(
        namePrefix + PreAdjFissPayer.Fields.priorPmt,
        () -> from.hasBeneZPayer() && from.getBeneZPayer().hasPriorPmt(),
        () -> from.getBeneZPayer().getPriorPmt(),
        to::setPriorPmt);
    transformer.copyOptionalAmount(
        namePrefix + PreAdjFissPayer.Fields.estAmtDue,
        () -> from.hasBeneZPayer() && from.getBeneZPayer().hasEstAmtDue(),
        () -> from.getBeneZPayer().getEstAmtDue(),
        to::setEstAmtDue);
    transformer.copyEnumAsString(
        namePrefix + PreAdjFissPayer.Fields.beneRel,
        true,
        1,
        2,
        PreAdjFissPayer_beneZPayer_beneRel_Extractor.getEnumString(from),
        to::setBeneRel);
    transformer.copyOptionalString(
        namePrefix + PreAdjFissPayer.Fields.beneLastName,
        1,
        15,
        () -> from.hasBeneZPayer() && from.getBeneZPayer().hasBeneLastName(),
        () -> from.getBeneZPayer().getBeneLastName(),
        to::setBeneLastName);
    transformer.copyOptionalString(
        namePrefix + PreAdjFissPayer.Fields.beneFirstName,
        1,
        10,
        () -> from.hasBeneZPayer() && from.getBeneZPayer().hasBeneFirstName(),
        () -> from.getBeneZPayer().getBeneFirstName(),
        to::setBeneFirstName);
    transformer.copyOptionalString(
        namePrefix + PreAdjFissPayer.Fields.beneMidInit,
        1,
        1,
        () -> from.hasBeneZPayer() && from.getBeneZPayer().hasBeneMidInit(),
        () -> from.getBeneZPayer().getBeneMidInit(),
        to::setBeneMidInit);
    transformer.copyOptionalString(
        namePrefix + PreAdjFissPayer.Fields.beneSsnHic,
        1,
        19,
        () -> from.hasBeneZPayer() && from.getBeneZPayer().hasBeneSsnHic(),
        () -> from.getBeneZPayer().getBeneSsnHic(),
        to::setBeneSsnHic);
    transformer.copyOptionalString(
        namePrefix + PreAdjFissPayer.Fields.insuredGroupName,
        1,
        17,
        () -> from.hasBeneZPayer() && from.getBeneZPayer().hasInsuredGroupName(),
        () -> from.getBeneZPayer().getInsuredGroupName(),
        to::setInsuredGroupName);
    transformer.copyOptionalDate(
        namePrefix + PreAdjFissPayer.Fields.beneDob,
        () -> from.hasBeneZPayer() && from.getBeneZPayer().hasBeneDob(),
        () -> from.getBeneZPayer().getBeneDob(),
        to::setBeneDob);
    transformer.copyEnumAsString(
        namePrefix + PreAdjFissPayer.Fields.beneSex,
        true,
        1,
        1,
        PreAdjFissPayer_beneZPayer_beneSex_Extractor.getEnumString(from),
        to::setBeneSex);
    transformer.copyOptionalString(
        namePrefix + PreAdjFissPayer.Fields.treatAuthCd,
        1,
        18,
        () -> from.hasBeneZPayer() && from.getBeneZPayer().hasTreatAuthCd(),
        () -> from.getBeneZPayer().getTreatAuthCd(),
        to::setTreatAuthCd);
    transformer.copyEnumAsString(
        namePrefix + PreAdjFissPayer.Fields.insuredSex,
        true,
        1,
        1,
        PreAdjFissPayer_beneZPayer_insuredSex_Extractor.getEnumString(from),
        to::setInsuredSex);
    transformer.copyEnumAsString(
        namePrefix + PreAdjFissPayer.Fields.insuredRelX12,
        true,
        1,
        2,
        PreAdjFissPayer_beneZPayer_insuredRelX12_Extractor.getEnumString(from),
        to::setInsuredRelX12);
    to.setLastUpdated(now);
    return to;
  }

  private PreAdjFissAuditTrail transformMessageImpl(
      FissAuditTrail from, DataTransformer transformer, Instant now, String namePrefix) {
    final PreAdjFissAuditTrail to = new PreAdjFissAuditTrail();
    to.setLastUpdated(now);
    transformer.copyEnumAsString(
        namePrefix + PreAdjFissAuditTrail.Fields.badtStatus,
        true,
        1,
        1,
        PreAdjFissAuditTrail_badtStatus_Extractor.getEnumString(from),
        to::setBadtStatus);
    transformer.copyOptionalString(
        namePrefix + PreAdjFissAuditTrail.Fields.badtLoc,
        1,
        5,
        from::hasBadtLoc,
        from::getBadtLoc,
        to::setBadtLoc);
    transformer.copyOptionalString(
        namePrefix + PreAdjFissAuditTrail.Fields.badtOperId,
        1,
        9,
        from::hasBadtOperId,
        from::getBadtOperId,
        to::setBadtOperId);
    transformer.copyOptionalString(
        namePrefix + PreAdjFissAuditTrail.Fields.badtReas,
        1,
        5,
        from::hasBadtReas,
        from::getBadtReas,
        to::setBadtReas);
    transformer.copyOptionalDate(
        namePrefix + PreAdjFissAuditTrail.Fields.badtCurrDate,
        from::hasBadtCurrDateCymd,
        from::getBadtCurrDateCymd,
        to::setBadtCurrDate);
    return to;
  }
}<|MERGE_RESOLUTION|>--- conflicted
+++ resolved
@@ -594,16 +594,8 @@
         to::setNpiNumber);
     if (from.hasMbi()) {
       final var mbi = from.getMbi();
-<<<<<<< HEAD
-      if (transformer.validateString(namePrefix + PreAdjFissClaim.Fields.mbi, false, 1, 13, mbi)) {
+      if (transformer.validateString(namePrefix + PreAdjFissClaim.Fields.mbi, false, 1, 11, mbi)) {
         to.setMbiRecord(mbiCache.lookupMbi(mbi));
-=======
-      if (transformer.validateString(namePrefix + PreAdjFissClaim.Fields.mbi, false, 1, 11, mbi)) {
-        var mbiRecord = mbiCache.lookupMbi(mbi);
-        to.setMbiRecord(mbiRecord);
-        to.setMbi(mbiRecord.getMbi());
-        to.setMbiHash(mbiRecord.getHash());
->>>>>>> 041e9722
       }
     }
     transformer.copyOptionalString(
