package gov.cms.bfd.pipeline.rda.grpc.source;

import com.google.common.collect.ImmutableSet;
import gov.cms.bfd.model.rda.RdaFissAuditTrail;
import gov.cms.bfd.model.rda.RdaFissClaim;
import gov.cms.bfd.model.rda.RdaFissDiagnosisCode;
import gov.cms.bfd.model.rda.RdaFissPayer;
import gov.cms.bfd.model.rda.RdaFissProcCode;
import gov.cms.bfd.pipeline.rda.grpc.RdaChange;
import gov.cms.bfd.pipeline.rda.grpc.sink.direct.MbiCache;
import gov.cms.mpsm.rda.v1.FissClaimChange;
import gov.cms.mpsm.rda.v1.fiss.FissAdjustmentMedicareBeneficiaryIdentifierIndicator;
import gov.cms.mpsm.rda.v1.fiss.FissAdjustmentRequestorCode;
import gov.cms.mpsm.rda.v1.fiss.FissAssignmentOfBenefitsIndicator;
import gov.cms.mpsm.rda.v1.fiss.FissAuditTrail;
import gov.cms.mpsm.rda.v1.fiss.FissBeneficiarySex;
import gov.cms.mpsm.rda.v1.fiss.FissBillClassification;
import gov.cms.mpsm.rda.v1.fiss.FissBillClassificationForClinics;
import gov.cms.mpsm.rda.v1.fiss.FissBillClassificationForSpecialFacilities;
import gov.cms.mpsm.rda.v1.fiss.FissBillFacilityType;
import gov.cms.mpsm.rda.v1.fiss.FissBillFrequency;
import gov.cms.mpsm.rda.v1.fiss.FissCancelAdjustmentCode;
import gov.cms.mpsm.rda.v1.fiss.FissClaim;
import gov.cms.mpsm.rda.v1.fiss.FissClaimStatus;
import gov.cms.mpsm.rda.v1.fiss.FissCurrentLocation2;
import gov.cms.mpsm.rda.v1.fiss.FissDiagnosisCode;
import gov.cms.mpsm.rda.v1.fiss.FissDiagnosisPresentOnAdmissionIndicator;
import gov.cms.mpsm.rda.v1.fiss.FissHealthInsuranceClaimNumberOrMedicareBeneficiaryIdentifier;
import gov.cms.mpsm.rda.v1.fiss.FissPatientRelationshipCode;
import gov.cms.mpsm.rda.v1.fiss.FissPayer;
import gov.cms.mpsm.rda.v1.fiss.FissPayersCode;
import gov.cms.mpsm.rda.v1.fiss.FissPhysicianFlag;
import gov.cms.mpsm.rda.v1.fiss.FissProcedureCode;
import gov.cms.mpsm.rda.v1.fiss.FissProcessNewHealthInsuranceClaimNumberIndicator;
import gov.cms.mpsm.rda.v1.fiss.FissProcessingType;
import gov.cms.mpsm.rda.v1.fiss.FissReleaseOfInformation;
import gov.cms.mpsm.rda.v1.fiss.FissRepositoryIndicator;
import gov.cms.mpsm.rda.v1.fiss.FissSourceOfAdmission;
import java.time.Clock;
import java.time.Instant;
import java.util.List;
import lombok.Getter;

/**
 * Transforms a gRPC FissClaim object into a Hibernate PreAdjFissClaim object. Note that the gRPC
 * data objects are not proper java beans since their optional field getters should only be called
 * if their corresponding &quot;has&quot; methods return true. Optional fields are ignored when not
 * present. All other fields are validated and copied into a new PreAdjFissClaim object. A
 * lastUpdated time stamp is set using a Clock (for easier testing) and the MBI is hashed using an
 * IdHasher.
 */
public class FissClaimTransformer {
  private final EnumStringExtractor<FissClaim, FissClaimStatus>
      PreAdjFissClaim_currStatus_Extractor;

  private final EnumStringExtractor<FissClaim, FissProcessingType>
      PreAdjFissClaim_currLoc1_Extractor;

  private final EnumStringExtractor<FissClaim, FissCurrentLocation2>
      PreAdjFissClaim_currLoc2_Extractor;

  private final EnumStringExtractor<FissClaim, FissBillFacilityType>
      PreAdjFissClaim_lobCd_Extractor;

  private final EnumStringExtractor<FissClaim, FissBillClassification>
      PreAdjFissClaim_servTypeCd_Extractor;

  private final EnumStringExtractor<FissClaim, FissBillClassificationForClinics>
      PreAdjFissClaim_servTypeCdForClinics_Extractor;

  private final EnumStringExtractor<FissClaim, FissBillClassificationForSpecialFacilities>
      PreAdjFissClaim_servTypeCdForSpecialFacilities_Extractor;

  private final EnumStringExtractor<FissClaim, FissBillFrequency> PreAdjFissClaim_freqCd_Extractor;

  private final EnumStringExtractor<FissClaim, FissAdjustmentRequestorCode>
      PreAdjFissClaim_adjReqCd_Extractor;

  private final EnumStringExtractor<FissClaim, FissCancelAdjustmentCode>
      PreAdjFissClaim_cancAdjCd_Extractor;

  private final EnumStringExtractor<FissClaim, FissSourceOfAdmission>
      PreAdjFissClaim_admSource_Extractor;

  private final EnumStringExtractor<FissClaim, FissPayersCode>
      PreAdjFissClaim_primaryPayerCode_Extractor;

  private final EnumStringExtractor<FissClaim, FissPhysicianFlag>
      PreAdjFissClaim_attendPhysFlag_Extractor;

  private final EnumStringExtractor<FissClaim, FissPhysicianFlag>
      PreAdjFissClaim_operPhysFlag_Extractor;

  private final EnumStringExtractor<FissClaim, FissPhysicianFlag>
      PreAdjFissClaim_othPhysFlag_Extractor;

  private final EnumStringExtractor<FissClaim, FissProcessNewHealthInsuranceClaimNumberIndicator>
      PreAdjFissClaim_procNewHicInd_Extractor;

  private final EnumStringExtractor<FissClaim, FissRepositoryIndicator>
      PreAdjFissClaim_reposInd_Extractor;

  private final EnumStringExtractor<
          FissClaim, FissHealthInsuranceClaimNumberOrMedicareBeneficiaryIdentifier>
      PreAdjFissClaim_mbiSubmBeneInd_Extractor;

  private final EnumStringExtractor<FissClaim, FissAdjustmentMedicareBeneficiaryIdentifierIndicator>
      PreAdjFissClaim_adjMbiInd_Extractor;

  private final EnumStringExtractor<FissDiagnosisCode, FissDiagnosisPresentOnAdmissionIndicator>
      PreAdjFissDiagnosisCode_diagPoaInd_Extractor;

  private final EnumStringExtractor<FissPayer, FissPayersCode>
      PreAdjFissPayer_insuredPayer_payersId_Extractor;

  private final EnumStringExtractor<FissPayer, FissReleaseOfInformation>
      PreAdjFissPayer_insuredPayer_relInd_Extractor;

  private final EnumStringExtractor<FissPayer, FissAssignmentOfBenefitsIndicator>
      PreAdjFissPayer_insuredPayer_assignInd_Extractor;

  private final EnumStringExtractor<FissPayer, FissPatientRelationshipCode>
      PreAdjFissPayer_insuredPayer_insuredRel_Extractor;

  private final EnumStringExtractor<FissPayer, FissBeneficiarySex>
      PreAdjFissPayer_insuredPayer_insuredSex_Extractor;

  private final EnumStringExtractor<FissPayer, FissPatientRelationshipCode>
      PreAdjFissPayer_insuredPayer_insuredRelX12_Extractor;

  private final EnumStringExtractor<FissPayer, FissPayersCode>
      PreAdjFissPayer_beneZPayer_payersId_Extractor;

  private final EnumStringExtractor<FissPayer, FissAssignmentOfBenefitsIndicator>
      PreAdjFissPayer_beneZPayer_relInd_Extractor;

  private final EnumStringExtractor<FissPayer, FissAssignmentOfBenefitsIndicator>
      PreAdjFissPayer_beneZPayer_assignInd_Extractor;

  private final EnumStringExtractor<FissPayer, FissPatientRelationshipCode>
      PreAdjFissPayer_beneZPayer_beneRel_Extractor;

  private final EnumStringExtractor<FissPayer, FissBeneficiarySex>
      PreAdjFissPayer_beneZPayer_beneSex_Extractor;

  private final EnumStringExtractor<FissPayer, FissBeneficiarySex>
      PreAdjFissPayer_beneZPayer_insuredSex_Extractor;

  private final EnumStringExtractor<FissPayer, FissPatientRelationshipCode>
      PreAdjFissPayer_beneZPayer_insuredRelX12_Extractor;

  private final EnumStringExtractor<FissAuditTrail, FissClaimStatus>
      PreAdjFissAuditTrail_badtStatus_Extractor;

  private final Clock clock;
  @Getter private final MbiCache mbiCache;

  public FissClaimTransformer(Clock clock, MbiCache mbiCache) {
    this.clock = clock;
    this.mbiCache = mbiCache;
    PreAdjFissClaim_currStatus_Extractor =
        new EnumStringExtractor<>(
            FissClaim::hasCurrStatusEnum,
            FissClaim::getCurrStatusEnum,
            FissClaim::hasCurrStatusUnrecognized,
            FissClaim::getCurrStatusUnrecognized,
            FissClaimStatus.UNRECOGNIZED,
            ImmutableSet.of(),
            ImmutableSet.of(EnumStringExtractor.Options.RejectUnrecognized));
    PreAdjFissClaim_currLoc1_Extractor =
        new EnumStringExtractor<>(
            FissClaim::hasCurrLoc1Enum,
            FissClaim::getCurrLoc1Enum,
            FissClaim::hasCurrLoc1Unrecognized,
            FissClaim::getCurrLoc1Unrecognized,
            FissProcessingType.UNRECOGNIZED,
            ImmutableSet.of(),
            ImmutableSet.of());
    PreAdjFissClaim_currLoc2_Extractor =
        new EnumStringExtractor<>(
            FissClaim::hasCurrLoc2Enum,
            FissClaim::getCurrLoc2Enum,
            FissClaim::hasCurrLoc2Unrecognized,
            FissClaim::getCurrLoc2Unrecognized,
            FissCurrentLocation2.UNRECOGNIZED,
            ImmutableSet.of(),
            ImmutableSet.of());
    PreAdjFissClaim_lobCd_Extractor =
        new EnumStringExtractor<>(
            FissClaim::hasLobCdEnum,
            FissClaim::getLobCdEnum,
            FissClaim::hasLobCdUnrecognized,
            FissClaim::getLobCdUnrecognized,
            FissBillFacilityType.UNRECOGNIZED,
            ImmutableSet.of(),
            ImmutableSet.of());
    PreAdjFissClaim_servTypeCd_Extractor =
        new EnumStringExtractor<>(
            FissClaim::hasServTypeCdEnum,
            FissClaim::getServTypeCdEnum,
            ignored -> false,
            ignored -> null,
            FissBillClassification.UNRECOGNIZED,
            ImmutableSet.of(),
            ImmutableSet.of());
    PreAdjFissClaim_servTypeCdForClinics_Extractor =
        new EnumStringExtractor<>(
            FissClaim::hasServTypeCdForClinicsEnum,
            FissClaim::getServTypeCdForClinicsEnum,
            ignored -> false,
            ignored -> null,
            FissBillClassificationForClinics.UNRECOGNIZED,
            ImmutableSet.of(),
            ImmutableSet.of());
    PreAdjFissClaim_servTypeCdForSpecialFacilities_Extractor =
        new EnumStringExtractor<>(
            FissClaim::hasServTypeCdForSpecialFacilitiesEnum,
            FissClaim::getServTypeCdForSpecialFacilitiesEnum,
            ignored -> false,
            ignored -> null,
            FissBillClassificationForSpecialFacilities.UNRECOGNIZED,
            ImmutableSet.of(),
            ImmutableSet.of());
    PreAdjFissClaim_freqCd_Extractor =
        new EnumStringExtractor<>(
            FissClaim::hasFreqCdEnum,
            FissClaim::getFreqCdEnum,
            FissClaim::hasFreqCdUnrecognized,
            FissClaim::getFreqCdUnrecognized,
            FissBillFrequency.UNRECOGNIZED,
            ImmutableSet.of(),
            ImmutableSet.of());
    PreAdjFissClaim_adjReqCd_Extractor =
        new EnumStringExtractor<>(
            FissClaim::hasAdjReqCdEnum,
            FissClaim::getAdjReqCdEnum,
            FissClaim::hasAdjReqCdUnrecognized,
            FissClaim::getAdjReqCdUnrecognized,
            FissAdjustmentRequestorCode.UNRECOGNIZED,
            ImmutableSet.of(),
            ImmutableSet.of());
    PreAdjFissClaim_cancAdjCd_Extractor =
        new EnumStringExtractor<>(
            FissClaim::hasCancAdjCdEnum,
            FissClaim::getCancAdjCdEnum,
            FissClaim::hasCancAdjCdUnrecognized,
            FissClaim::getCancAdjCdUnrecognized,
            FissCancelAdjustmentCode.UNRECOGNIZED,
            ImmutableSet.of(),
            ImmutableSet.of());
    PreAdjFissClaim_admSource_Extractor =
        new EnumStringExtractor<>(
            FissClaim::hasAdmSourceEnum,
            FissClaim::getAdmSourceEnum,
            FissClaim::hasAdmSourceUnrecognized,
            FissClaim::getAdmSourceUnrecognized,
            FissSourceOfAdmission.UNRECOGNIZED,
            ImmutableSet.of(),
            ImmutableSet.of());
    PreAdjFissClaim_primaryPayerCode_Extractor =
        new EnumStringExtractor<>(
            FissClaim::hasPrimaryPayerCodeEnum,
            FissClaim::getPrimaryPayerCodeEnum,
            FissClaim::hasPrimaryPayerCodeUnrecognized,
            FissClaim::getPrimaryPayerCodeUnrecognized,
            FissPayersCode.UNRECOGNIZED,
            ImmutableSet.of(),
            ImmutableSet.of());
    PreAdjFissClaim_attendPhysFlag_Extractor =
        new EnumStringExtractor<>(
            FissClaim::hasAttendPhysFlagEnum,
            FissClaim::getAttendPhysFlagEnum,
            FissClaim::hasAttendPhysFlagUnrecognized,
            FissClaim::getAttendPhysFlagUnrecognized,
            FissPhysicianFlag.UNRECOGNIZED,
            ImmutableSet.of(),
            ImmutableSet.of());
    PreAdjFissClaim_operPhysFlag_Extractor =
        new EnumStringExtractor<>(
            FissClaim::hasOperPhysFlagEnum,
            FissClaim::getOperPhysFlagEnum,
            FissClaim::hasOperPhysFlagUnrecognized,
            FissClaim::getOperPhysFlagUnrecognized,
            FissPhysicianFlag.UNRECOGNIZED,
            ImmutableSet.of(),
            ImmutableSet.of());
    PreAdjFissClaim_othPhysFlag_Extractor =
        new EnumStringExtractor<>(
            FissClaim::hasOthPhysFlagEnum,
            FissClaim::getOthPhysFlagEnum,
            FissClaim::hasOthPhysFlagUnrecognized,
            FissClaim::getOthPhysFlagUnrecognized,
            FissPhysicianFlag.UNRECOGNIZED,
            ImmutableSet.of(),
            ImmutableSet.of());
    PreAdjFissClaim_procNewHicInd_Extractor =
        new EnumStringExtractor<>(
            FissClaim::hasProcNewHicIndEnum,
            FissClaim::getProcNewHicIndEnum,
            FissClaim::hasProcNewHicIndUnrecognized,
            FissClaim::getProcNewHicIndUnrecognized,
            FissProcessNewHealthInsuranceClaimNumberIndicator.UNRECOGNIZED,
            ImmutableSet.of(),
            ImmutableSet.of());
    PreAdjFissClaim_reposInd_Extractor =
        new EnumStringExtractor<>(
            FissClaim::hasReposIndEnum,
            FissClaim::getReposIndEnum,
            FissClaim::hasReposIndUnrecognized,
            FissClaim::getReposIndUnrecognized,
            FissRepositoryIndicator.UNRECOGNIZED,
            ImmutableSet.of(),
            ImmutableSet.of());
    PreAdjFissClaim_mbiSubmBeneInd_Extractor =
        new EnumStringExtractor<>(
            FissClaim::hasMbiSubmBeneIndEnum,
            FissClaim::getMbiSubmBeneIndEnum,
            FissClaim::hasMbiSubmBeneIndUnrecognized,
            FissClaim::getMbiSubmBeneIndUnrecognized,
            FissHealthInsuranceClaimNumberOrMedicareBeneficiaryIdentifier.UNRECOGNIZED,
            ImmutableSet.of(),
            ImmutableSet.of());
    PreAdjFissClaim_adjMbiInd_Extractor =
        new EnumStringExtractor<>(
            FissClaim::hasAdjMbiIndEnum,
            FissClaim::getAdjMbiIndEnum,
            FissClaim::hasAdjMbiIndUnrecognized,
            FissClaim::getAdjMbiIndUnrecognized,
            FissAdjustmentMedicareBeneficiaryIdentifierIndicator.UNRECOGNIZED,
            ImmutableSet.of(),
            ImmutableSet.of());
    PreAdjFissDiagnosisCode_diagPoaInd_Extractor =
        new EnumStringExtractor<>(
            FissDiagnosisCode::hasDiagPoaIndEnum,
            FissDiagnosisCode::getDiagPoaIndEnum,
            FissDiagnosisCode::hasDiagPoaIndUnrecognized,
            FissDiagnosisCode::getDiagPoaIndUnrecognized,
            FissDiagnosisPresentOnAdmissionIndicator.UNRECOGNIZED,
            ImmutableSet.of(),
            ImmutableSet.of());
    PreAdjFissPayer_insuredPayer_payersId_Extractor =
        new EnumStringExtractor<>(
            message -> message.hasInsuredPayer() && message.getInsuredPayer().hasPayersIdEnum(),
            message -> message.getInsuredPayer().getPayersIdEnum(),
            message ->
                message.hasInsuredPayer() && message.getInsuredPayer().hasPayersIdUnrecognized(),
            message -> message.getInsuredPayer().getPayersIdUnrecognized(),
            FissPayersCode.UNRECOGNIZED,
            ImmutableSet.of(),
            ImmutableSet.of());
    PreAdjFissPayer_insuredPayer_relInd_Extractor =
        new EnumStringExtractor<>(
            message -> message.hasInsuredPayer() && message.getInsuredPayer().hasRelIndEnum(),
            message -> message.getInsuredPayer().getRelIndEnum(),
            message ->
                message.hasInsuredPayer() && message.getInsuredPayer().hasRelIndUnrecognized(),
            message -> message.getInsuredPayer().getRelIndUnrecognized(),
            FissReleaseOfInformation.UNRECOGNIZED,
            ImmutableSet.of(),
            ImmutableSet.of());
    PreAdjFissPayer_insuredPayer_assignInd_Extractor =
        new EnumStringExtractor<>(
            message -> message.hasInsuredPayer() && message.getInsuredPayer().hasAssignIndEnum(),
            message -> message.getInsuredPayer().getAssignIndEnum(),
            message ->
                message.hasInsuredPayer() && message.getInsuredPayer().hasAssignIndUnrecognized(),
            message -> message.getInsuredPayer().getAssignIndUnrecognized(),
            FissAssignmentOfBenefitsIndicator.UNRECOGNIZED,
            ImmutableSet.of(),
            ImmutableSet.of());
    PreAdjFissPayer_insuredPayer_insuredRel_Extractor =
        new EnumStringExtractor<>(
            message -> message.hasInsuredPayer() && message.getInsuredPayer().hasInsuredRelEnum(),
            message -> message.getInsuredPayer().getInsuredRelEnum(),
            message ->
                message.hasInsuredPayer() && message.getInsuredPayer().hasInsuredRelUnrecognized(),
            message -> message.getInsuredPayer().getInsuredRelUnrecognized(),
            FissPatientRelationshipCode.UNRECOGNIZED,
            ImmutableSet.of(),
            ImmutableSet.of());
    PreAdjFissPayer_insuredPayer_insuredSex_Extractor =
        new EnumStringExtractor<>(
            message -> message.hasInsuredPayer() && message.getInsuredPayer().hasInsuredSexEnum(),
            message -> message.getInsuredPayer().getInsuredSexEnum(),
            message ->
                message.hasInsuredPayer() && message.getInsuredPayer().hasInsuredSexUnrecognized(),
            message -> message.getInsuredPayer().getInsuredSexUnrecognized(),
            FissBeneficiarySex.UNRECOGNIZED,
            ImmutableSet.of(),
            ImmutableSet.of());
    PreAdjFissPayer_insuredPayer_insuredRelX12_Extractor =
        new EnumStringExtractor<>(
            message ->
                message.hasInsuredPayer() && message.getInsuredPayer().hasInsuredRelX12Enum(),
            message -> message.getInsuredPayer().getInsuredRelX12Enum(),
            message ->
                message.hasInsuredPayer()
                    && message.getInsuredPayer().hasInsuredRelX12Unrecognized(),
            message -> message.getInsuredPayer().getInsuredRelX12Unrecognized(),
            FissPatientRelationshipCode.UNRECOGNIZED,
            ImmutableSet.of(),
            ImmutableSet.of());
    PreAdjFissPayer_beneZPayer_payersId_Extractor =
        new EnumStringExtractor<>(
            message -> message.hasBeneZPayer() && message.getBeneZPayer().hasPayersIdEnum(),
            message -> message.getBeneZPayer().getPayersIdEnum(),
            message -> message.hasBeneZPayer() && message.getBeneZPayer().hasPayersIdUnrecognized(),
            message -> message.getBeneZPayer().getPayersIdUnrecognized(),
            FissPayersCode.UNRECOGNIZED,
            ImmutableSet.of(),
            ImmutableSet.of());
    PreAdjFissPayer_beneZPayer_relInd_Extractor =
        new EnumStringExtractor<>(
            message -> message.hasBeneZPayer() && message.getBeneZPayer().hasRelIndEnum(),
            message -> message.getBeneZPayer().getRelIndEnum(),
            message -> message.hasBeneZPayer() && message.getBeneZPayer().hasRelIndUnrecognized(),
            message -> message.getBeneZPayer().getRelIndUnrecognized(),
            FissAssignmentOfBenefitsIndicator.UNRECOGNIZED,
            ImmutableSet.of(),
            ImmutableSet.of());
    PreAdjFissPayer_beneZPayer_assignInd_Extractor =
        new EnumStringExtractor<>(
            message -> message.hasBeneZPayer() && message.getBeneZPayer().hasAssignIndEnum(),
            message -> message.getBeneZPayer().getAssignIndEnum(),
            message ->
                message.hasBeneZPayer() && message.getBeneZPayer().hasAssignIndUnrecognized(),
            message -> message.getBeneZPayer().getAssignIndUnrecognized(),
            FissAssignmentOfBenefitsIndicator.UNRECOGNIZED,
            ImmutableSet.of(),
            ImmutableSet.of());
    PreAdjFissPayer_beneZPayer_beneRel_Extractor =
        new EnumStringExtractor<>(
            message -> message.hasBeneZPayer() && message.getBeneZPayer().hasBeneRelEnum(),
            message -> message.getBeneZPayer().getBeneRelEnum(),
            message -> message.hasBeneZPayer() && message.getBeneZPayer().hasBeneRelUnrecognized(),
            message -> message.getBeneZPayer().getBeneRelUnrecognized(),
            FissPatientRelationshipCode.UNRECOGNIZED,
            ImmutableSet.of(),
            ImmutableSet.of());
    PreAdjFissPayer_beneZPayer_beneSex_Extractor =
        new EnumStringExtractor<>(
            message -> message.hasBeneZPayer() && message.getBeneZPayer().hasBeneSexEnum(),
            message -> message.getBeneZPayer().getBeneSexEnum(),
            message -> message.hasBeneZPayer() && message.getBeneZPayer().hasBeneSexUnrecognized(),
            message -> message.getBeneZPayer().getBeneSexUnrecognized(),
            FissBeneficiarySex.UNRECOGNIZED,
            ImmutableSet.of(),
            ImmutableSet.of());
    PreAdjFissPayer_beneZPayer_insuredSex_Extractor =
        new EnumStringExtractor<>(
            message -> message.hasBeneZPayer() && message.getBeneZPayer().hasInsuredSexEnum(),
            message -> message.getBeneZPayer().getInsuredSexEnum(),
            message ->
                message.hasBeneZPayer() && message.getBeneZPayer().hasInsuredSexUnrecognized(),
            message -> message.getBeneZPayer().getInsuredSexUnrecognized(),
            FissBeneficiarySex.UNRECOGNIZED,
            ImmutableSet.of(),
            ImmutableSet.of());
    PreAdjFissPayer_beneZPayer_insuredRelX12_Extractor =
        new EnumStringExtractor<>(
            message -> message.hasBeneZPayer() && message.getBeneZPayer().hasInsuredRelX12Enum(),
            message -> message.getBeneZPayer().getInsuredRelX12Enum(),
            message ->
                message.hasBeneZPayer() && message.getBeneZPayer().hasInsuredRelX12Unrecognized(),
            message -> message.getBeneZPayer().getInsuredRelX12Unrecognized(),
            FissPatientRelationshipCode.UNRECOGNIZED,
            ImmutableSet.of(),
            ImmutableSet.of());
    PreAdjFissAuditTrail_badtStatus_Extractor =
        new EnumStringExtractor<>(
            FissAuditTrail::hasBadtStatusEnum,
            FissAuditTrail::getBadtStatusEnum,
            FissAuditTrail::hasBadtStatusUnrecognized,
            FissAuditTrail::getBadtStatusUnrecognized,
            FissClaimStatus.UNRECOGNIZED,
            ImmutableSet.of(),
            ImmutableSet.of());
  }

  /**
   * Hook to allow the FissClaimRdaSink to install an alternative MbiCache implementation that
   * supports caching MBI values in a database table.
   *
   * @param mbiCache alternative MbiCache to use for obtaining Mbi instances
   * @return a new transformer with the same clock but alternative MbiCache
   */
  public FissClaimTransformer withMbiCache(MbiCache mbiCache) {
    return new FissClaimTransformer(clock, mbiCache);
  }

  public RdaChange<RdaFissClaim> transformClaim(FissClaimChange change) {
    FissClaim from = change.getClaim();
    final DataTransformer transformer = new DataTransformer();
    final RdaFissClaim to = transformMessage(from, transformer, clock.instant());
    to.setSequenceNumber(change.getSeq());

    final List<DataTransformer.ErrorMessage> errors = transformer.getErrors();
    if (errors.size() > 0) {
      String message =
          String.format(
              "failed with %d errors: seq=%d dcn=%s errors=%s",
              errors.size(), change.getSeq(), from.getDcn(), errors);
      throw new DataTransformer.TransformationException(message, errors);
    }
    return new RdaChange<>(
        change.getSeq(),
        RdaApiUtils.mapApiChangeType(change.getChangeType()),
        to,
        transformer.instant(change.getTimestamp()));
  }

  private RdaFissClaim transformMessage(FissClaim from, DataTransformer transformer, Instant now) {
    final RdaFissClaim to = transformMessageImpl(from, transformer, now, "");
    transformMessageArrays(from, to, transformer, now, "");
    return to;
  }

  private RdaFissClaim transformMessageImpl(
      FissClaim from, DataTransformer transformer, Instant now, String namePrefix) {
    final RdaFissClaim to = new RdaFissClaim();
    transformer.copyString(
        namePrefix + RdaFissClaim.Fields.dcn, false, 1, 23, from.getDcn(), to::setDcn);
    transformer.copyString(
        namePrefix + RdaFissClaim.Fields.hicNo, false, 1, 12, from.getHicNo(), to::setHicNo);
    transformer.copyEnumAsCharacter(
        namePrefix + RdaFissClaim.Fields.currStatus,
        PreAdjFissClaim_currStatus_Extractor.getEnumString(from),
        to::setCurrStatus);
    transformer.copyEnumAsCharacter(
        namePrefix + RdaFissClaim.Fields.currLoc1,
        PreAdjFissClaim_currLoc1_Extractor.getEnumString(from),
        to::setCurrLoc1);
    transformer.copyEnumAsString(
        namePrefix + RdaFissClaim.Fields.currLoc2,
        false,
        5,
        PreAdjFissClaim_currLoc2_Extractor.getEnumString(from),
        to::setCurrLoc2);
    transformer.copyOptionalString(
        namePrefix + RdaFissClaim.Fields.medaProvId,
        1,
        13,
        from::hasMedaProvId,
        from::getMedaProvId,
        to::setMedaProvId);
    transformer.copyOptionalString(
<<<<<<< HEAD
        namePrefix + RdaFissClaim.Fields.provStateCd,
=======
        namePrefix + PreAdjFissClaim.Fields.provStateCd,
>>>>>>> 0cf237df
        1,
        2,
        from::hasProvStateCd,
        from::getProvStateCd,
        to::setProvStateCd);
    transformer.copyOptionalString(
<<<<<<< HEAD
        namePrefix + RdaFissClaim.Fields.provTypFacilCd,
=======
        namePrefix + PreAdjFissClaim.Fields.provTypFacilCd,
>>>>>>> 0cf237df
        1,
        1,
        from::hasProvTypFacilCd,
        from::getProvTypFacilCd,
        to::setProvTypFacilCd);
    transformer.copyOptionalString(
<<<<<<< HEAD
        namePrefix + RdaFissClaim.Fields.provEmerInd,
=======
        namePrefix + PreAdjFissClaim.Fields.provEmerInd,
>>>>>>> 0cf237df
        1,
        1,
        from::hasProvEmerInd,
        from::getProvEmerInd,
        to::setProvEmerInd);
    transformer.copyOptionalString(
<<<<<<< HEAD
        namePrefix + RdaFissClaim.Fields.provDeptId,
=======
        namePrefix + PreAdjFissClaim.Fields.provDeptId,
>>>>>>> 0cf237df
        1,
        3,
        from::hasProvDeptId,
        from::getProvDeptId,
        to::setProvDeptId);
    transformer.copyOptionalString(
<<<<<<< HEAD
        namePrefix + RdaFissClaim.Fields.medaProv_6,
=======
        namePrefix + PreAdjFissClaim.Fields.medaProv_6,
>>>>>>> 0cf237df
        1,
        6,
        from::hasMedaProv6,
        from::getMedaProv6,
        to::setMedaProv_6);
    transformer.copyOptionalAmount(
        namePrefix + RdaFissClaim.Fields.totalChargeAmount,
        from::hasTotalChargeAmount,
        from::getTotalChargeAmount,
        to::setTotalChargeAmount);
    transformer.copyOptionalDate(
        namePrefix + RdaFissClaim.Fields.receivedDate,
        from::hasRecdDtCymd,
        from::getRecdDtCymd,
        to::setReceivedDate);
    transformer.copyOptionalDate(
        namePrefix + RdaFissClaim.Fields.currTranDate,
        from::hasCurrTranDtCymd,
        from::getCurrTranDtCymd,
        to::setCurrTranDate);
    transformer.copyOptionalString(
        namePrefix + RdaFissClaim.Fields.admitDiagCode,
        1,
        7,
        from::hasAdmDiagCode,
        from::getAdmDiagCode,
        to::setAdmitDiagCode);
    transformer.copyOptionalString(
        namePrefix + RdaFissClaim.Fields.principleDiag,
        1,
        7,
        from::hasPrincipleDiag,
        from::getPrincipleDiag,
        to::setPrincipleDiag);
    transformer.copyOptionalString(
        namePrefix + RdaFissClaim.Fields.npiNumber,
        1,
        10,
        from::hasNpiNumber,
        from::getNpiNumber,
        to::setNpiNumber);
    if (from.hasMbi()) {
      final var mbi = from.getMbi();
      if (transformer.validateString(namePrefix + RdaFissClaim.Fields.mbi, false, 1, 11, mbi)) {
        to.setMbiRecord(mbiCache.lookupMbi(mbi));
      }
    }
    transformer.copyOptionalString(
        namePrefix + RdaFissClaim.Fields.fedTaxNumber,
        1,
        10,
        from::hasFedTaxNb,
        from::getFedTaxNb,
        to::setFedTaxNumber);
    transformer.copyOptionalString(
        namePrefix + RdaFissClaim.Fields.pracLocAddr1,
        1,
        2147483647,
        from::hasPracLocAddr1,
        from::getPracLocAddr1,
        to::setPracLocAddr1);
    transformer.copyOptionalString(
        namePrefix + RdaFissClaim.Fields.pracLocAddr2,
        1,
        2147483647,
        from::hasPracLocAddr2,
        from::getPracLocAddr2,
        to::setPracLocAddr2);
    transformer.copyOptionalString(
        namePrefix + RdaFissClaim.Fields.pracLocCity,
        1,
        2147483647,
        from::hasPracLocCity,
        from::getPracLocCity,
        to::setPracLocCity);
    transformer.copyOptionalString(
        namePrefix + RdaFissClaim.Fields.pracLocState,
        1,
        2,
        from::hasPracLocState,
        from::getPracLocState,
        to::setPracLocState);
    transformer.copyOptionalString(
        namePrefix + RdaFissClaim.Fields.pracLocZip,
        1,
        15,
        from::hasPracLocZip,
        from::getPracLocZip,
        to::setPracLocZip);
    transformer.copyOptionalDate(
        namePrefix + RdaFissClaim.Fields.stmtCovFromDate,
        from::hasStmtCovFromCymd,
        from::getStmtCovFromCymd,
        to::setStmtCovFromDate);
    transformer.copyOptionalDate(
        namePrefix + RdaFissClaim.Fields.stmtCovToDate,
        from::hasStmtCovToCymd,
        from::getStmtCovToCymd,
        to::setStmtCovToDate);
    transformer.copyEnumAsString(
        namePrefix + RdaFissClaim.Fields.lobCd,
        true,
        1,
        PreAdjFissClaim_lobCd_Extractor.getEnumString(from),
        to::setLobCd);
    if (from.hasServTypeCdEnum()) {
      to.setServTypeCdMapping(RdaFissClaim.ServTypeCdMapping.Normal);
    }
    if (from.hasServTypeCdForClinicsEnum()) {
      to.setServTypeCdMapping(RdaFissClaim.ServTypeCdMapping.Clinic);
    }
    if (from.hasServTypeCdForSpecialFacilitiesEnum()) {
      to.setServTypeCdMapping(RdaFissClaim.ServTypeCdMapping.SpecialFacility);
    }
    if (from.hasServTypCdUnrecognized()) {
      to.setServTypeCdMapping(RdaFissClaim.ServTypeCdMapping.Unrecognized);
    }
    transformer.copyEnumAsString(
        namePrefix + RdaFissClaim.Fields.servTypeCd,
        true,
        1,
        PreAdjFissClaim_servTypeCd_Extractor.getEnumString(from),
        to::setServTypeCd);
    transformer.copyEnumAsString(
        namePrefix + RdaFissClaim.Fields.servTypeCd,
        true,
        1,
        PreAdjFissClaim_servTypeCdForClinics_Extractor.getEnumString(from),
        to::setServTypeCd);
    transformer.copyEnumAsString(
        namePrefix + RdaFissClaim.Fields.servTypeCd,
        true,
        1,
        PreAdjFissClaim_servTypeCdForSpecialFacilities_Extractor.getEnumString(from),
        to::setServTypeCd);
    transformer.copyOptionalString(
        namePrefix + RdaFissClaim.Fields.servTypeCd,
        1,
        1,
        from::hasServTypCdUnrecognized,
        from::getServTypCdUnrecognized,
        to::setServTypeCd);
    transformer.copyEnumAsString(
        namePrefix + RdaFissClaim.Fields.freqCd,
        true,
        1,
        PreAdjFissClaim_freqCd_Extractor.getEnumString(from),
        to::setFreqCd);
    transformer.copyOptionalString(
        namePrefix + RdaFissClaim.Fields.billTypCd,
        1,
        3,
        from::hasBillTypCd,
        from::getBillTypCd,
        to::setBillTypCd);
    transformer.copyOptionalString(
        namePrefix + RdaFissClaim.Fields.rejectCd,
        1,
        5,
        from::hasRejectCd,
        from::getRejectCd,
        to::setRejectCd);
    transformer.copyOptionalString(
        namePrefix + RdaFissClaim.Fields.fullPartDenInd,
        1,
        1,
        from::hasFullPartDenInd,
        from::getFullPartDenInd,
        to::setFullPartDenInd);
    transformer.copyOptionalString(
        namePrefix + RdaFissClaim.Fields.nonPayInd,
        1,
        2,
        from::hasNonPayInd,
        from::getNonPayInd,
        to::setNonPayInd);
    transformer.copyOptionalString(
        namePrefix + RdaFissClaim.Fields.xrefDcnNbr,
        1,
        23,
        from::hasXrefDcnNbr,
        from::getXrefDcnNbr,
        to::setXrefDcnNbr);
    transformer.copyEnumAsString(
        namePrefix + RdaFissClaim.Fields.adjReqCd,
        true,
        1,
        PreAdjFissClaim_adjReqCd_Extractor.getEnumString(from),
        to::setAdjReqCd);
    transformer.copyOptionalString(
        namePrefix + RdaFissClaim.Fields.adjReasCd,
        1,
        2,
        from::hasAdjReasCd,
        from::getAdjReasCd,
        to::setAdjReasCd);
    transformer.copyOptionalString(
        namePrefix + RdaFissClaim.Fields.cancelXrefDcn,
        1,
        23,
        from::hasCancelXrefDcn,
        from::getCancelXrefDcn,
        to::setCancelXrefDcn);
    transformer.copyOptionalDate(
        namePrefix + RdaFissClaim.Fields.cancelDate,
        from::hasCancelDateCymd,
        from::getCancelDateCymd,
        to::setCancelDate);
    transformer.copyEnumAsString(
        namePrefix + RdaFissClaim.Fields.cancAdjCd,
        true,
        1,
        PreAdjFissClaim_cancAdjCd_Extractor.getEnumString(from),
        to::setCancAdjCd);
    transformer.copyOptionalString(
        namePrefix + RdaFissClaim.Fields.originalXrefDcn,
        1,
        23,
        from::hasOriginalXrefDcn,
        from::getOriginalXrefDcn,
        to::setOriginalXrefDcn);
    transformer.copyOptionalDate(
        namePrefix + RdaFissClaim.Fields.paidDt,
        from::hasPaidDtCymd,
        from::getPaidDtCymd,
        to::setPaidDt);
    transformer.copyOptionalDate(
        namePrefix + RdaFissClaim.Fields.admDate,
        from::hasAdmDateCymd,
        from::getAdmDateCymd,
        to::setAdmDate);
    transformer.copyEnumAsString(
        namePrefix + RdaFissClaim.Fields.admSource,
        true,
        1,
        PreAdjFissClaim_admSource_Extractor.getEnumString(from),
        to::setAdmSource);
    transformer.copyEnumAsString(
        namePrefix + RdaFissClaim.Fields.primaryPayerCode,
        true,
        1,
        PreAdjFissClaim_primaryPayerCode_Extractor.getEnumString(from),
        to::setPrimaryPayerCode);
    transformer.copyOptionalString(
        namePrefix + RdaFissClaim.Fields.attendPhysId,
        1,
        16,
        from::hasAttendPhysId,
        from::getAttendPhysId,
        to::setAttendPhysId);
    transformer.copyOptionalString(
        namePrefix + RdaFissClaim.Fields.attendPhysLname,
        1,
        17,
        from::hasAttendPhysLname,
        from::getAttendPhysLname,
        to::setAttendPhysLname);
    transformer.copyOptionalString(
        namePrefix + RdaFissClaim.Fields.attendPhysFname,
        1,
        18,
        from::hasAttendPhysFname,
        from::getAttendPhysFname,
        to::setAttendPhysFname);
    transformer.copyOptionalString(
        namePrefix + RdaFissClaim.Fields.attendPhysMint,
        1,
        1,
        from::hasAttendPhysMint,
        from::getAttendPhysMint,
        to::setAttendPhysMint);
    transformer.copyEnumAsString(
        namePrefix + RdaFissClaim.Fields.attendPhysFlag,
        true,
        1,
        PreAdjFissClaim_attendPhysFlag_Extractor.getEnumString(from),
        to::setAttendPhysFlag);
    transformer.copyOptionalString(
        namePrefix + RdaFissClaim.Fields.operatingPhysId,
        1,
        16,
        from::hasOperatingPhysId,
        from::getOperatingPhysId,
        to::setOperatingPhysId);
    transformer.copyOptionalString(
        namePrefix + RdaFissClaim.Fields.operPhysLname,
        1,
        17,
        from::hasOperPhysLname,
        from::getOperPhysLname,
        to::setOperPhysLname);
    transformer.copyOptionalString(
        namePrefix + RdaFissClaim.Fields.operPhysFname,
        1,
        18,
        from::hasOperPhysFname,
        from::getOperPhysFname,
        to::setOperPhysFname);
    transformer.copyOptionalString(
        namePrefix + RdaFissClaim.Fields.operPhysMint,
        1,
        1,
        from::hasOperPhysMint,
        from::getOperPhysMint,
        to::setOperPhysMint);
    transformer.copyEnumAsString(
        namePrefix + RdaFissClaim.Fields.operPhysFlag,
        true,
        1,
        PreAdjFissClaim_operPhysFlag_Extractor.getEnumString(from),
        to::setOperPhysFlag);
    transformer.copyOptionalString(
        namePrefix + RdaFissClaim.Fields.othPhysId,
        1,
        16,
        from::hasOthPhysId,
        from::getOthPhysId,
        to::setOthPhysId);
    transformer.copyOptionalString(
        namePrefix + RdaFissClaim.Fields.othPhysLname,
        1,
        17,
        from::hasOthPhysLname,
        from::getOthPhysLname,
        to::setOthPhysLname);
    transformer.copyOptionalString(
        namePrefix + RdaFissClaim.Fields.othPhysFname,
        1,
        18,
        from::hasOthPhysFname,
        from::getOthPhysFname,
        to::setOthPhysFname);
    transformer.copyOptionalString(
        namePrefix + RdaFissClaim.Fields.othPhysMint,
        1,
        1,
        from::hasOthPhysMint,
        from::getOthPhysMint,
        to::setOthPhysMint);
    transformer.copyEnumAsString(
        namePrefix + RdaFissClaim.Fields.othPhysFlag,
        true,
        1,
        PreAdjFissClaim_othPhysFlag_Extractor.getEnumString(from),
        to::setOthPhysFlag);
    transformer.copyOptionalString(
        namePrefix + RdaFissClaim.Fields.xrefHicNbr,
        1,
        12,
        from::hasXrefHicNbr,
        from::getXrefHicNbr,
        to::setXrefHicNbr);
    transformer.copyEnumAsString(
        namePrefix + RdaFissClaim.Fields.procNewHicInd,
        true,
        1,
        PreAdjFissClaim_procNewHicInd_Extractor.getEnumString(from),
        to::setProcNewHicInd);
    transformer.copyOptionalString(
        namePrefix + RdaFissClaim.Fields.newHic,
        1,
        12,
        from::hasNewHic,
        from::getNewHic,
        to::setNewHic);
    transformer.copyEnumAsString(
        namePrefix + RdaFissClaim.Fields.reposInd,
        true,
        1,
        PreAdjFissClaim_reposInd_Extractor.getEnumString(from),
        to::setReposInd);
    transformer.copyOptionalString(
        namePrefix + RdaFissClaim.Fields.reposHic,
        1,
        12,
        from::hasReposHic,
        from::getReposHic,
        to::setReposHic);
    transformer.copyEnumAsString(
        namePrefix + RdaFissClaim.Fields.mbiSubmBeneInd,
        true,
        1,
        PreAdjFissClaim_mbiSubmBeneInd_Extractor.getEnumString(from),
        to::setMbiSubmBeneInd);
    transformer.copyEnumAsString(
        namePrefix + RdaFissClaim.Fields.adjMbiInd,
        true,
        1,
        PreAdjFissClaim_adjMbiInd_Extractor.getEnumString(from),
        to::setAdjMbiInd);
    transformer.copyOptionalString(
        namePrefix + RdaFissClaim.Fields.adjMbi,
        1,
        11,
        from::hasAdjMbi,
        from::getAdjMbi,
        to::setAdjMbi);
    transformer.copyOptionalString(
        namePrefix + RdaFissClaim.Fields.medicalRecordNo,
        1,
        17,
        from::hasMedicalRecordNo,
        from::getMedicalRecordNo,
        to::setMedicalRecordNo);
    to.setLastUpdated(now);
    return to;
  }

  private void transformMessageArrays(
      FissClaim from,
      RdaFissClaim to,
      DataTransformer transformer,
      Instant now,
      String namePrefix) {
    for (short index = 0; index < from.getFissProcCodesCount(); ++index) {
      final String itemNamePrefix = namePrefix + "procCode" + "-" + index + "-";
      final FissProcedureCode itemFrom = from.getFissProcCodes(index);
      final RdaFissProcCode itemTo =
          transformMessageImpl(itemFrom, transformer, now, itemNamePrefix);
      itemTo.setDcn(from.getDcn());
      itemTo.setPriority(index);
      to.getProcCodes().add(itemTo);
    }
    for (short index = 0; index < from.getFissDiagCodesCount(); ++index) {
      final String itemNamePrefix = namePrefix + "diagCode" + "-" + index + "-";
      final FissDiagnosisCode itemFrom = from.getFissDiagCodes(index);
      final RdaFissDiagnosisCode itemTo =
          transformMessageImpl(itemFrom, transformer, now, itemNamePrefix);
      itemTo.setDcn(from.getDcn());
      itemTo.setPriority(index);
      to.getDiagCodes().add(itemTo);
    }
    for (short index = 0; index < from.getFissPayersCount(); ++index) {
      final String itemNamePrefix = namePrefix + "payer" + "-" + index + "-";
      final FissPayer itemFrom = from.getFissPayers(index);
      final RdaFissPayer itemTo = transformMessageImpl(itemFrom, transformer, now, itemNamePrefix);
      itemTo.setDcn(from.getDcn());
      itemTo.setPriority(index);
      to.getPayers().add(itemTo);
    }
    for (short index = 0; index < from.getFissAuditTrailCount(); ++index) {
      final String itemNamePrefix = namePrefix + "auditTrail" + "-" + index + "-";
      final FissAuditTrail itemFrom = from.getFissAuditTrail(index);
      final RdaFissAuditTrail itemTo =
          transformMessageImpl(itemFrom, transformer, now, itemNamePrefix);
      itemTo.setDcn(from.getDcn());
      itemTo.setPriority(index);
      to.getAuditTrail().add(itemTo);
    }
  }

  private RdaFissProcCode transformMessageImpl(
      FissProcedureCode from, DataTransformer transformer, Instant now, String namePrefix) {
    final RdaFissProcCode to = new RdaFissProcCode();
    transformer.copyString(
        namePrefix + RdaFissProcCode.Fields.procCode,
        false,
        1,
        10,
        from.getProcCd(),
        to::setProcCode);
    transformer.copyOptionalString(
        namePrefix + RdaFissProcCode.Fields.procFlag,
        1,
        4,
        from::hasProcFlag,
        from::getProcFlag,
        to::setProcFlag);
    transformer.copyOptionalDate(
        namePrefix + RdaFissProcCode.Fields.procDate,
        from::hasProcDt,
        from::getProcDt,
        to::setProcDate);
    to.setLastUpdated(now);
    return to;
  }

  private RdaFissDiagnosisCode transformMessageImpl(
      FissDiagnosisCode from, DataTransformer transformer, Instant now, String namePrefix) {
    final RdaFissDiagnosisCode to = new RdaFissDiagnosisCode();
    transformer.copyString(
        namePrefix + RdaFissDiagnosisCode.Fields.diagCd2,
        false,
        1,
        7,
        from.getDiagCd2(),
        to::setDiagCd2);
    transformer.copyEnumAsString(
        namePrefix + RdaFissDiagnosisCode.Fields.diagPoaInd,
        true,
        1,
        PreAdjFissDiagnosisCode_diagPoaInd_Extractor.getEnumString(from),
        to::setDiagPoaInd);
    transformer.copyOptionalString(
        namePrefix + RdaFissDiagnosisCode.Fields.bitFlags,
        1,
        4,
        from::hasBitFlags,
        from::getBitFlags,
        to::setBitFlags);
    to.setLastUpdated(now);
    return to;
  }

  private RdaFissPayer transformMessageImpl(
      FissPayer from, DataTransformer transformer, Instant now, String namePrefix) {
    final RdaFissPayer to = new RdaFissPayer();
    if (from.hasBeneZPayer()) {
      to.setPayerType(RdaFissPayer.PayerType.BeneZ);
    }
    if (from.hasInsuredPayer()) {
      to.setPayerType(RdaFissPayer.PayerType.Insured);
    }
    transformer.copyEnumAsString(
        namePrefix + RdaFissPayer.Fields.payersId,
        true,
        1,
        PreAdjFissPayer_insuredPayer_payersId_Extractor.getEnumString(from),
        to::setPayersId);
    transformer.copyOptionalString(
        namePrefix + RdaFissPayer.Fields.payersName,
        1,
        32,
        () -> from.hasInsuredPayer() && from.getInsuredPayer().hasPayersName(),
        () -> from.getInsuredPayer().getPayersName(),
        to::setPayersName);
    transformer.copyEnumAsString(
        namePrefix + RdaFissPayer.Fields.relInd,
        true,
        1,
        PreAdjFissPayer_insuredPayer_relInd_Extractor.getEnumString(from),
        to::setRelInd);
    transformer.copyEnumAsString(
        namePrefix + RdaFissPayer.Fields.assignInd,
        true,
        1,
        PreAdjFissPayer_insuredPayer_assignInd_Extractor.getEnumString(from),
        to::setAssignInd);
    transformer.copyOptionalString(
        namePrefix + RdaFissPayer.Fields.providerNumber,
        1,
        13,
        () -> from.hasInsuredPayer() && from.getInsuredPayer().hasProviderNumber(),
        () -> from.getInsuredPayer().getProviderNumber(),
        to::setProviderNumber);
    transformer.copyOptionalString(
        namePrefix + RdaFissPayer.Fields.adjDcnIcn,
        1,
        23,
        () -> from.hasInsuredPayer() && from.getInsuredPayer().hasAdjDcnIcn(),
        () -> from.getInsuredPayer().getAdjDcnIcn(),
        to::setAdjDcnIcn);
    transformer.copyOptionalAmount(
        namePrefix + RdaFissPayer.Fields.priorPmt,
        () -> from.hasInsuredPayer() && from.getInsuredPayer().hasPriorPmt(),
        () -> from.getInsuredPayer().getPriorPmt(),
        to::setPriorPmt);
    transformer.copyOptionalAmount(
        namePrefix + RdaFissPayer.Fields.estAmtDue,
        () -> from.hasInsuredPayer() && from.getInsuredPayer().hasEstAmtDue(),
        () -> from.getInsuredPayer().getEstAmtDue(),
        to::setEstAmtDue);
    transformer.copyEnumAsString(
        namePrefix + RdaFissPayer.Fields.insuredRel,
        true,
        2,
        PreAdjFissPayer_insuredPayer_insuredRel_Extractor.getEnumString(from),
        to::setInsuredRel);
    transformer.copyOptionalString(
        namePrefix + RdaFissPayer.Fields.insuredName,
        1,
        25,
        () -> from.hasInsuredPayer() && from.getInsuredPayer().hasInsuredName(),
        () -> from.getInsuredPayer().getInsuredName(),
        to::setInsuredName);
    transformer.copyOptionalString(
        namePrefix + RdaFissPayer.Fields.insuredSsnHic,
        1,
        19,
        () -> from.hasInsuredPayer() && from.getInsuredPayer().hasInsuredSsnHic(),
        () -> from.getInsuredPayer().getInsuredSsnHic(),
        to::setInsuredSsnHic);
    transformer.copyOptionalString(
        namePrefix + RdaFissPayer.Fields.insuredGroupName,
        1,
        17,
        () -> from.hasInsuredPayer() && from.getInsuredPayer().hasInsuredGroupName(),
        () -> from.getInsuredPayer().getInsuredGroupName(),
        to::setInsuredGroupName);
    transformer.copyOptionalString(
        namePrefix + RdaFissPayer.Fields.insuredGroupNbr,
        1,
        20,
        () -> from.hasInsuredPayer() && from.getInsuredPayer().hasInsuredGroupNbr(),
        () -> from.getInsuredPayer().getInsuredGroupNbr(),
        to::setInsuredGroupNbr);
    transformer.copyOptionalString(
        namePrefix + RdaFissPayer.Fields.treatAuthCd,
        1,
        18,
        () -> from.hasInsuredPayer() && from.getInsuredPayer().hasTreatAuthCd(),
        () -> from.getInsuredPayer().getTreatAuthCd(),
        to::setTreatAuthCd);
    transformer.copyEnumAsString(
        namePrefix + RdaFissPayer.Fields.insuredSex,
        true,
        1,
        PreAdjFissPayer_insuredPayer_insuredSex_Extractor.getEnumString(from),
        to::setInsuredSex);
    transformer.copyEnumAsString(
        namePrefix + RdaFissPayer.Fields.insuredRelX12,
        true,
        2,
        PreAdjFissPayer_insuredPayer_insuredRelX12_Extractor.getEnumString(from),
        to::setInsuredRelX12);
    transformer.copyOptionalDate(
        namePrefix + RdaFissPayer.Fields.insuredDob,
        () -> from.hasInsuredPayer() && from.getInsuredPayer().hasInsuredDob(),
        () -> from.getInsuredPayer().getInsuredDob(),
        to::setInsuredDob);
    transformer.copyOptionalString(
        namePrefix + RdaFissPayer.Fields.insuredDobText,
        1,
        9,
        () -> from.hasInsuredPayer() && from.getInsuredPayer().hasInsuredDobText(),
        () -> from.getInsuredPayer().getInsuredDobText(),
        to::setInsuredDobText);
    transformer.copyEnumAsString(
        namePrefix + RdaFissPayer.Fields.payersId,
        true,
        1,
        PreAdjFissPayer_beneZPayer_payersId_Extractor.getEnumString(from),
        to::setPayersId);
    transformer.copyOptionalString(
        namePrefix + RdaFissPayer.Fields.payersName,
        1,
        32,
        () -> from.hasBeneZPayer() && from.getBeneZPayer().hasPayersName(),
        () -> from.getBeneZPayer().getPayersName(),
        to::setPayersName);
    transformer.copyEnumAsString(
        namePrefix + RdaFissPayer.Fields.relInd,
        true,
        1,
        PreAdjFissPayer_beneZPayer_relInd_Extractor.getEnumString(from),
        to::setRelInd);
    transformer.copyEnumAsString(
        namePrefix + RdaFissPayer.Fields.assignInd,
        true,
        1,
        PreAdjFissPayer_beneZPayer_assignInd_Extractor.getEnumString(from),
        to::setAssignInd);
    transformer.copyOptionalString(
        namePrefix + RdaFissPayer.Fields.providerNumber,
        1,
        13,
        () -> from.hasBeneZPayer() && from.getBeneZPayer().hasProviderNumber(),
        () -> from.getBeneZPayer().getProviderNumber(),
        to::setProviderNumber);
    transformer.copyOptionalString(
        namePrefix + RdaFissPayer.Fields.adjDcnIcn,
        1,
        23,
        () -> from.hasBeneZPayer() && from.getBeneZPayer().hasAdjDcnIcn(),
        () -> from.getBeneZPayer().getAdjDcnIcn(),
        to::setAdjDcnIcn);
    transformer.copyOptionalAmount(
        namePrefix + RdaFissPayer.Fields.priorPmt,
        () -> from.hasBeneZPayer() && from.getBeneZPayer().hasPriorPmt(),
        () -> from.getBeneZPayer().getPriorPmt(),
        to::setPriorPmt);
    transformer.copyOptionalAmount(
        namePrefix + RdaFissPayer.Fields.estAmtDue,
        () -> from.hasBeneZPayer() && from.getBeneZPayer().hasEstAmtDue(),
        () -> from.getBeneZPayer().getEstAmtDue(),
        to::setEstAmtDue);
    transformer.copyEnumAsString(
        namePrefix + RdaFissPayer.Fields.beneRel,
        true,
        2,
        PreAdjFissPayer_beneZPayer_beneRel_Extractor.getEnumString(from),
        to::setBeneRel);
    transformer.copyOptionalString(
        namePrefix + RdaFissPayer.Fields.beneLastName,
        1,
        15,
        () -> from.hasBeneZPayer() && from.getBeneZPayer().hasBeneLastName(),
        () -> from.getBeneZPayer().getBeneLastName(),
        to::setBeneLastName);
    transformer.copyOptionalString(
        namePrefix + RdaFissPayer.Fields.beneFirstName,
        1,
        10,
        () -> from.hasBeneZPayer() && from.getBeneZPayer().hasBeneFirstName(),
        () -> from.getBeneZPayer().getBeneFirstName(),
        to::setBeneFirstName);
    transformer.copyOptionalString(
        namePrefix + RdaFissPayer.Fields.beneMidInit,
        1,
        1,
        () -> from.hasBeneZPayer() && from.getBeneZPayer().hasBeneMidInit(),
        () -> from.getBeneZPayer().getBeneMidInit(),
        to::setBeneMidInit);
    transformer.copyOptionalString(
        namePrefix + RdaFissPayer.Fields.beneSsnHic,
        1,
        19,
        () -> from.hasBeneZPayer() && from.getBeneZPayer().hasBeneSsnHic(),
        () -> from.getBeneZPayer().getBeneSsnHic(),
        to::setBeneSsnHic);
    transformer.copyOptionalString(
        namePrefix + RdaFissPayer.Fields.insuredGroupName,
        1,
        17,
        () -> from.hasBeneZPayer() && from.getBeneZPayer().hasInsuredGroupName(),
        () -> from.getBeneZPayer().getInsuredGroupName(),
        to::setInsuredGroupName);
    transformer.copyOptionalDate(
        namePrefix + RdaFissPayer.Fields.beneDob,
        () -> from.hasBeneZPayer() && from.getBeneZPayer().hasBeneDob(),
        () -> from.getBeneZPayer().getBeneDob(),
        to::setBeneDob);
    transformer.copyEnumAsString(
        namePrefix + RdaFissPayer.Fields.beneSex,
        true,
        1,
        PreAdjFissPayer_beneZPayer_beneSex_Extractor.getEnumString(from),
        to::setBeneSex);
    transformer.copyOptionalString(
        namePrefix + RdaFissPayer.Fields.treatAuthCd,
        1,
        18,
        () -> from.hasBeneZPayer() && from.getBeneZPayer().hasTreatAuthCd(),
        () -> from.getBeneZPayer().getTreatAuthCd(),
        to::setTreatAuthCd);
    transformer.copyEnumAsString(
        namePrefix + RdaFissPayer.Fields.insuredSex,
        true,
        1,
        PreAdjFissPayer_beneZPayer_insuredSex_Extractor.getEnumString(from),
        to::setInsuredSex);
    transformer.copyEnumAsString(
        namePrefix + RdaFissPayer.Fields.insuredRelX12,
        true,
        2,
        PreAdjFissPayer_beneZPayer_insuredRelX12_Extractor.getEnumString(from),
        to::setInsuredRelX12);
    to.setLastUpdated(now);
    return to;
  }

  private RdaFissAuditTrail transformMessageImpl(
      FissAuditTrail from, DataTransformer transformer, Instant now, String namePrefix) {
    final RdaFissAuditTrail to = new RdaFissAuditTrail();
    to.setLastUpdated(now);
    transformer.copyEnumAsString(
        namePrefix + RdaFissAuditTrail.Fields.badtStatus,
        true,
        1,
        PreAdjFissAuditTrail_badtStatus_Extractor.getEnumString(from),
        to::setBadtStatus);
    transformer.copyOptionalString(
        namePrefix + RdaFissAuditTrail.Fields.badtLoc,
        1,
        5,
        from::hasBadtLoc,
        from::getBadtLoc,
        to::setBadtLoc);
    transformer.copyOptionalString(
        namePrefix + RdaFissAuditTrail.Fields.badtOperId,
        1,
        9,
        from::hasBadtOperId,
        from::getBadtOperId,
        to::setBadtOperId);
    transformer.copyOptionalString(
        namePrefix + RdaFissAuditTrail.Fields.badtReas,
        1,
        5,
        from::hasBadtReas,
        from::getBadtReas,
        to::setBadtReas);
    transformer.copyOptionalDate(
        namePrefix + RdaFissAuditTrail.Fields.badtCurrDate,
        from::hasBadtCurrDateCymd,
        from::getBadtCurrDateCymd,
        to::setBadtCurrDate);
    return to;
  }
}<|MERGE_RESOLUTION|>--- conflicted
+++ resolved
@@ -544,55 +544,35 @@
         from::getMedaProvId,
         to::setMedaProvId);
     transformer.copyOptionalString(
-<<<<<<< HEAD
         namePrefix + RdaFissClaim.Fields.provStateCd,
-=======
-        namePrefix + PreAdjFissClaim.Fields.provStateCd,
->>>>>>> 0cf237df
         1,
         2,
         from::hasProvStateCd,
         from::getProvStateCd,
         to::setProvStateCd);
     transformer.copyOptionalString(
-<<<<<<< HEAD
         namePrefix + RdaFissClaim.Fields.provTypFacilCd,
-=======
-        namePrefix + PreAdjFissClaim.Fields.provTypFacilCd,
->>>>>>> 0cf237df
         1,
         1,
         from::hasProvTypFacilCd,
         from::getProvTypFacilCd,
         to::setProvTypFacilCd);
     transformer.copyOptionalString(
-<<<<<<< HEAD
         namePrefix + RdaFissClaim.Fields.provEmerInd,
-=======
-        namePrefix + PreAdjFissClaim.Fields.provEmerInd,
->>>>>>> 0cf237df
         1,
         1,
         from::hasProvEmerInd,
         from::getProvEmerInd,
         to::setProvEmerInd);
     transformer.copyOptionalString(
-<<<<<<< HEAD
         namePrefix + RdaFissClaim.Fields.provDeptId,
-=======
-        namePrefix + PreAdjFissClaim.Fields.provDeptId,
->>>>>>> 0cf237df
         1,
         3,
         from::hasProvDeptId,
         from::getProvDeptId,
         to::setProvDeptId);
     transformer.copyOptionalString(
-<<<<<<< HEAD
         namePrefix + RdaFissClaim.Fields.medaProv_6,
-=======
-        namePrefix + PreAdjFissClaim.Fields.medaProv_6,
->>>>>>> 0cf237df
         1,
         6,
         from::hasMedaProv6,
