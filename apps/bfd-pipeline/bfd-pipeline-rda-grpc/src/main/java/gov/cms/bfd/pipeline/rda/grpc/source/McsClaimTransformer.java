--- conflicted
+++ resolved
@@ -461,16 +461,8 @@
     if (from.hasIdrClaimMbi()) {
       final var mbi = from.getIdrClaimMbi();
       if (transformer.validateString(
-<<<<<<< HEAD
-          namePrefix + PreAdjMcsClaim.Fields.idrClaimMbi, false, 1, 13, mbi)) {
+          namePrefix + PreAdjMcsClaim.Fields.idrClaimMbi, false, 1, 11, mbi)) {
         to.setMbiRecord(mbiCache.lookupMbi(mbi));
-=======
-          namePrefix + PreAdjMcsClaim.Fields.idrClaimMbi, false, 1, 11, mbi)) {
-        var mbiRecord = mbiCache.lookupMbi(mbi);
-        to.setMbiRecord(mbiRecord);
-        to.setIdrClaimMbi(mbiRecord.getMbi());
-        to.setIdrClaimMbiHash(mbiRecord.getHash());
->>>>>>> 041e9722
       }
     }
     transformer.copyOptionalDate(
