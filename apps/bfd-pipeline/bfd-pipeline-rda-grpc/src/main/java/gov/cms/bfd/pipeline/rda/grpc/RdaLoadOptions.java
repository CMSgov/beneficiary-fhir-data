package gov.cms.bfd.pipeline.rda.grpc;

import com.google.common.base.Preconditions;
import gov.cms.bfd.model.rda.RdaFissClaim;
import gov.cms.bfd.model.rda.RdaMcsClaim;
import gov.cms.bfd.pipeline.rda.grpc.sink.concurrent.ConcurrentRdaSink;
import gov.cms.bfd.pipeline.rda.grpc.sink.direct.FissClaimRdaSink;
import gov.cms.bfd.pipeline.rda.grpc.sink.direct.MbiCache;
import gov.cms.bfd.pipeline.rda.grpc.sink.direct.McsClaimRdaSink;
import gov.cms.bfd.pipeline.rda.grpc.source.DLQGrpcRdaSource;
import gov.cms.bfd.pipeline.rda.grpc.source.FissClaimStreamCaller;
import gov.cms.bfd.pipeline.rda.grpc.source.FissClaimTransformer;
import gov.cms.bfd.pipeline.rda.grpc.source.McsClaimStreamCaller;
import gov.cms.bfd.pipeline.rda.grpc.source.McsClaimTransformer;
import gov.cms.bfd.pipeline.rda.grpc.source.RdaSourceConfig;
import gov.cms.bfd.pipeline.rda.grpc.source.StandardGrpcRdaSource;
import gov.cms.bfd.pipeline.sharedutils.IdHasher;
import gov.cms.bfd.pipeline.sharedutils.PipelineApplicationState;
import gov.cms.bfd.sharedutils.interfaces.ThrowingFunction;
import gov.cms.mpsm.rda.v1.FissClaimChange;
import gov.cms.mpsm.rda.v1.McsClaimChange;
import java.io.Serializable;
import java.util.Objects;
import java.util.Optional;

/**
 * A single combined configuration object to hold the configuration settings for the various
 * components of the RDA load job.
 */
public class RdaLoadOptions implements Serializable {
  private static final long serialVersionUID = 7635897362336183L;

  private final AbstractRdaLoadJob.Config jobConfig;
  private final RdaSourceConfig grpcConfig;
  private final RdaServerJob.Config mockServerConfig;
  private final IdHasher.Config idHasherConfig;

  public RdaLoadOptions(
      AbstractRdaLoadJob.Config jobConfig,
      RdaSourceConfig grpcConfig,
      RdaServerJob.Config mockServerConfig,
      IdHasher.Config idHasherConfig) {
    this.jobConfig = Preconditions.checkNotNull(jobConfig, "jobConfig is a required parameter");
    this.grpcConfig = Preconditions.checkNotNull(grpcConfig, "grpcConfig is a required parameter");
    this.mockServerConfig =
        Preconditions.checkNotNull(mockServerConfig, "mockServerConfig is a required parameter");
    this.idHasherConfig =
        Preconditions.checkNotNull(idHasherConfig, "idHasherConfig is a required parameter");
  }

  /** @return settings for the overall job. */
  public AbstractRdaLoadJob.Config getJobConfig() {
    return jobConfig;
  }

  /** @return settings for the gRPC service caller. */
  public RdaSourceConfig getGrpcConfig() {
    return grpcConfig;
  }

  public Optional<RdaServerJob> createRdaServerJob() {
    if (grpcConfig.getServerType() == RdaSourceConfig.ServerType.InProcess) {
      return Optional.of(new RdaServerJob(mockServerConfig));
    } else {
      return Optional.empty();
    }
  }

  /**
   * Factory method to construct a new job instance using standard parameters.
   *
   * @param appState the shared {@link PipelineApplicationState}
   * @return a PipelineJob instance suitable for use by PipelineManager.
   */
  public RdaFissClaimLoadJob createFissClaimsLoadJob(PipelineApplicationState appState) {
    return new RdaFissClaimLoadJob(
        jobConfig,
        () ->
            new DLQGrpcRdaSource<>(
                appState.getEntityManagerFactory().createEntityManager(),
                (seqNumber, fissClaimChange) -> seqNumber == fissClaimChange.getSeq(),
                grpcConfig,
                new FissClaimStreamCaller(),
                appState.getMetrics(),
                "fiss"),
        () ->
            new StandardGrpcRdaSource<>(
                grpcConfig,
                new FissClaimStreamCaller(),
                appState.getMetrics(),
                "fiss",
                jobConfig.getStartingFissSeqNum()),
        createFissSinkFactory(appState),
        appState.getMetrics());
  }

  /**
   * Helper method to define a FISS sink factory
   *
   * @param appState the shared {@link PipelineApplicationState}
   * @return A FISS sink factory that creates {@link RdaSink} objects.
   */
  private ThrowingFunction<
          RdaSink<FissClaimChange, RdaChange<RdaFissClaim>>,
          AbstractRdaLoadJob.SinkTypePreference,
          Exception>
      createFissSinkFactory(PipelineApplicationState appState) {
    return (AbstractRdaLoadJob.SinkTypePreference sinkTypePreference) -> {
      RdaSink<FissClaimChange, RdaChange<RdaFissClaim>> sink;
      FissClaimTransformer transformer =
          new FissClaimTransformer(appState.getClock(), MbiCache.computedCache(idHasherConfig));

      if (sinkTypePreference == AbstractRdaLoadJob.SinkTypePreference.SYNCHRONOUS) {
        sink = new FissClaimRdaSink(appState, transformer, true);
      } else {
        sink =
            ConcurrentRdaSink.createSink(
                jobConfig.getWriteThreads(),
                jobConfig.getBatchSize(),
                autoUpdateSequenceNumbers ->
<<<<<<< HEAD
                    new FissClaimRdaSink(appState, transformer, autoUpdateSequenceNumbers));
      }

      return sink;
    };
=======
                    new FissClaimRdaSink(
                        appState,
                        new FissClaimTransformer(
                            appState.getClock(),
                            MbiCache.computedCache(idHasherConfig, appState.getMetrics())),
                        autoUpdateSequenceNumbers)),
        appState.getMetrics());
>>>>>>> 2771a56e
  }

  /**
   * Factory method to construct a new job instance using standard parameters.
   *
   * @param appState the app state
   * @return a PipelineJob instance suitable for use by PipelineManager.
   */
  public RdaMcsClaimLoadJob createMcsClaimsLoadJob(PipelineApplicationState appState) {
    return new RdaMcsClaimLoadJob(
        jobConfig,
        () ->
            new DLQGrpcRdaSource<>(
                appState.getEntityManagerFactory().createEntityManager(),
                (seqNumber, mcsClaimChange) -> seqNumber == mcsClaimChange.getSeq(),
                grpcConfig,
                new McsClaimStreamCaller(),
                appState.getMetrics(),
                "mcs"),
        () ->
            new StandardGrpcRdaSource<>(
                grpcConfig,
                new McsClaimStreamCaller(),
                appState.getMetrics(),
                "mcs",
                jobConfig.getStartingMcsSeqNum()),
        createMcsSinkFactory(appState),
        appState.getMetrics());
  }

  /**
   * Helper method to define an MCS sink factory
   *
   * @param appState the shared {@link PipelineApplicationState}
   * @return An MCS sink factory that creates {@link RdaSink} objects.
   */
  private ThrowingFunction<
          RdaSink<McsClaimChange, RdaChange<RdaMcsClaim>>,
          AbstractRdaLoadJob.SinkTypePreference,
          Exception>
      createMcsSinkFactory(PipelineApplicationState appState) {
    return (AbstractRdaLoadJob.SinkTypePreference sinkTypePreference) -> {
      RdaSink<McsClaimChange, RdaChange<RdaMcsClaim>> sink;
      McsClaimTransformer transformer =
          new McsClaimTransformer(appState.getClock(), MbiCache.computedCache(idHasherConfig));

      if (sinkTypePreference == AbstractRdaLoadJob.SinkTypePreference.SYNCHRONOUS) {
        sink = new McsClaimRdaSink(appState, transformer, true);
      } else {
        sink =
            ConcurrentRdaSink.createSink(
                jobConfig.getWriteThreads(),
                jobConfig.getBatchSize(),
                autoUpdateSequenceNumbers ->
<<<<<<< HEAD
                    new McsClaimRdaSink(appState, transformer, autoUpdateSequenceNumbers));
      }

      return sink;
    };
=======
                    new McsClaimRdaSink(
                        appState,
                        new McsClaimTransformer(
                            appState.getClock(),
                            MbiCache.computedCache(idHasherConfig, appState.getMetrics())),
                        autoUpdateSequenceNumbers)),
        appState.getMetrics());
>>>>>>> 2771a56e
  }

  @Override
  public boolean equals(Object o) {
    if (this == o) {
      return true;
    }
    if (!(o instanceof RdaLoadOptions)) {
      return false;
    }
    RdaLoadOptions that = (RdaLoadOptions) o;
    return Objects.equals(jobConfig, that.jobConfig) && Objects.equals(grpcConfig, that.grpcConfig);
  }

  @Override
  public int hashCode() {
    return Objects.hash(jobConfig, grpcConfig);
  }
}<|MERGE_RESOLUTION|>--- conflicted
+++ resolved
@@ -108,7 +108,8 @@
     return (AbstractRdaLoadJob.SinkTypePreference sinkTypePreference) -> {
       RdaSink<FissClaimChange, RdaChange<RdaFissClaim>> sink;
       FissClaimTransformer transformer =
-          new FissClaimTransformer(appState.getClock(), MbiCache.computedCache(idHasherConfig));
+          new FissClaimTransformer(
+              appState.getClock(), MbiCache.computedCache(idHasherConfig, appState.getMetrics()));
 
       if (sinkTypePreference == AbstractRdaLoadJob.SinkTypePreference.SYNCHRONOUS) {
         sink = new FissClaimRdaSink(appState, transformer, true);
@@ -118,21 +119,11 @@
                 jobConfig.getWriteThreads(),
                 jobConfig.getBatchSize(),
                 autoUpdateSequenceNumbers ->
-<<<<<<< HEAD
                     new FissClaimRdaSink(appState, transformer, autoUpdateSequenceNumbers));
       }
 
       return sink;
     };
-=======
-                    new FissClaimRdaSink(
-                        appState,
-                        new FissClaimTransformer(
-                            appState.getClock(),
-                            MbiCache.computedCache(idHasherConfig, appState.getMetrics())),
-                        autoUpdateSequenceNumbers)),
-        appState.getMetrics());
->>>>>>> 2771a56e
   }
 
   /**
@@ -177,7 +168,8 @@
     return (AbstractRdaLoadJob.SinkTypePreference sinkTypePreference) -> {
       RdaSink<McsClaimChange, RdaChange<RdaMcsClaim>> sink;
       McsClaimTransformer transformer =
-          new McsClaimTransformer(appState.getClock(), MbiCache.computedCache(idHasherConfig));
+          new McsClaimTransformer(
+              appState.getClock(), MbiCache.computedCache(idHasherConfig, appState.getMetrics()));
 
       if (sinkTypePreference == AbstractRdaLoadJob.SinkTypePreference.SYNCHRONOUS) {
         sink = new McsClaimRdaSink(appState, transformer, true);
@@ -187,21 +179,11 @@
                 jobConfig.getWriteThreads(),
                 jobConfig.getBatchSize(),
                 autoUpdateSequenceNumbers ->
-<<<<<<< HEAD
                     new McsClaimRdaSink(appState, transformer, autoUpdateSequenceNumbers));
       }
 
       return sink;
     };
-=======
-                    new McsClaimRdaSink(
-                        appState,
-                        new McsClaimTransformer(
-                            appState.getClock(),
-                            MbiCache.computedCache(idHasherConfig, appState.getMetrics())),
-                        autoUpdateSequenceNumbers)),
-        appState.getMetrics());
->>>>>>> 2771a56e
   }
 
   @Override
