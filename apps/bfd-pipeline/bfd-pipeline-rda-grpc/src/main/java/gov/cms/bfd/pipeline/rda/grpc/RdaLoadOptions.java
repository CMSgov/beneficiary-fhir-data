--- conflicted
+++ resolved
@@ -148,14 +148,9 @@
                 new FissClaimStreamCaller(),
                 appState.getMeters(),
                 "fiss",
-<<<<<<< HEAD
-                jobConfig.getStartingFissSeqNum()),
-        createFissSinkFactory(appState, mbiCache),
-=======
                 jobConfig.getStartingFissSeqNum(),
                 jobConfig.getRdaVersion()),
-        createFissSinkFactory(appState),
->>>>>>> 584a9d65
+        createFissSinkFactory(appState, mbiCache),
         appState.getMeters());
   }
 
@@ -228,14 +223,9 @@
                 new McsClaimStreamCaller(),
                 appState.getMeters(),
                 "mcs",
-<<<<<<< HEAD
-                jobConfig.getStartingMcsSeqNum()),
-        createMcsSinkFactory(appState, mbiCache),
-=======
                 jobConfig.getStartingMcsSeqNum(),
                 jobConfig.getRdaVersion()),
-        createMcsSinkFactory(appState),
->>>>>>> 584a9d65
+        createMcsSinkFactory(appState, mbiCache),
         appState.getMeters());
   }
 
