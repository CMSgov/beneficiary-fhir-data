package gov.cms.bfd.pipeline.rda.grpc;

import com.google.common.base.Preconditions;
import gov.cms.bfd.model.rda.RdaFissClaim;
import gov.cms.bfd.model.rda.RdaMcsClaim;
import gov.cms.bfd.pipeline.rda.grpc.sink.concurrent.ConcurrentRdaSink;
import gov.cms.bfd.pipeline.rda.grpc.sink.direct.FissClaimRdaSink;
import gov.cms.bfd.pipeline.rda.grpc.sink.direct.MbiCache;
import gov.cms.bfd.pipeline.rda.grpc.sink.direct.McsClaimRdaSink;
import gov.cms.bfd.pipeline.rda.grpc.source.DLQGrpcRdaSource;
import gov.cms.bfd.pipeline.rda.grpc.source.FissClaimStreamCaller;
import gov.cms.bfd.pipeline.rda.grpc.source.FissClaimTransformer;
import gov.cms.bfd.pipeline.rda.grpc.source.McsClaimStreamCaller;
import gov.cms.bfd.pipeline.rda.grpc.source.McsClaimTransformer;
import gov.cms.bfd.pipeline.rda.grpc.source.RdaSourceConfig;
import gov.cms.bfd.pipeline.rda.grpc.source.StandardGrpcRdaSource;
import gov.cms.bfd.pipeline.sharedutils.IdHasher;
import gov.cms.bfd.pipeline.sharedutils.PipelineApplicationState;
import gov.cms.bfd.sharedutils.interfaces.ThrowingFunction;
import gov.cms.mpsm.rda.v1.FissClaimChange;
import gov.cms.mpsm.rda.v1.McsClaimChange;
import java.io.Serializable;
import java.util.Objects;
import java.util.Optional;
import java.util.concurrent.Callable;

/**
 * A single combined configuration object to hold the configuration settings for the various
 * components of the RDA load job.
 */
public class RdaLoadOptions implements Serializable {
  private static final long serialVersionUID = 7635897362336183L;

  /** The job configuration. */
  private final AbstractRdaLoadJob.Config jobConfig;
  /** The RDA source configuration. */
  private final RdaSourceConfig rdaSourceConfig;
  /** The mock server configuration. */
  private final RdaServerJob.Config mockServerConfig;
  /** The number of transformation errors that can exist before a job will exit. */
  private final int errorLimit;

  /** The id hasher configuration. */
  private final IdHasher.Config idHasherConfig;

  /**
   * Instantiates a new rda load options.
   *
   * @param jobConfig the job config
   * @param rdaSourceConfig the rda source config
   * @param mockServerConfig the mock server config
   * @param errorLimit the number of transformation errors that can exist before a job will exit
   * @param idHasherConfig the id hasher config
   */
  public RdaLoadOptions(
      AbstractRdaLoadJob.Config jobConfig,
      RdaSourceConfig rdaSourceConfig,
      RdaServerJob.Config mockServerConfig,
      int errorLimit,
      IdHasher.Config idHasherConfig) {
    this.jobConfig = Preconditions.checkNotNull(jobConfig, "jobConfig is a required parameter");
    this.rdaSourceConfig =
        Preconditions.checkNotNull(rdaSourceConfig, "rdaSourceConfig is a required parameter");
    this.mockServerConfig =
        Preconditions.checkNotNull(mockServerConfig, "mockServerConfig is a required parameter");
    this.errorLimit = errorLimit;
    this.idHasherConfig =
        Preconditions.checkNotNull(idHasherConfig, "idHasherConfig is a required parameter");
  }

  /**
   * Gets the {@link #jobConfig}.
   *
   * @return settings for the overall job.
   */
  public AbstractRdaLoadJob.Config getJobConfig() {
    return jobConfig;
  }

  /**
   * Gets the {@link #rdaSourceConfig}.
   *
   * @return settings for the gRPC service caller.
   */
  public RdaSourceConfig getRdaSourceConfig() {
    return rdaSourceConfig;
  }

  /**
   * Creates an RDA server job.
   *
   * @return the job, or an empty {@link Optional} if the server type is not configured as a mock
   *     server
   */
  public Optional<RdaServerJob> createRdaServerJob() {
    if (rdaSourceConfig.getServerType() == RdaSourceConfig.ServerType.InProcess) {
      return Optional.of(new RdaServerJob(mockServerConfig));
    } else {
      return Optional.empty();
    }
  }

  /**
   * Factory method to construct a new job instance using standard parameters.
   *
   * @param appState the shared {@link PipelineApplicationState}
   * @return a PipelineJob instance suitable for use by PipelineManager.
   */
  public RdaFissClaimLoadJob createFissClaimsLoadJob(PipelineApplicationState appState) {
    Callable<RdaSource<FissClaimChange, RdaChange<RdaFissClaim>>> preJobTaskFactory;

    if (jobConfig.shouldProcessDLQ()) {
      preJobTaskFactory =
          () ->
              new DLQGrpcRdaSource<>(
                  appState.getEntityManagerFactory().createEntityManager(),
                  (seqNumber, fissClaimChange) -> seqNumber == fissClaimChange.getSeq(),
                  rdaSourceConfig,
                  new FissClaimStreamCaller(),
                  appState.getMeters(),
                  "fiss");
    } else {
      preJobTaskFactory = EmptyRdaSource::new;
    }

    return new RdaFissClaimLoadJob(
        jobConfig,
        preJobTaskFactory,
        () ->
            new StandardGrpcRdaSource<>(
                rdaSourceConfig,
                new FissClaimStreamCaller(),
                appState.getMeters(),
                "fiss",
                jobConfig.getStartingFissSeqNum()),
        createFissSinkFactory(appState),
        appState.getMeters());
  }

  /**
   * Helper method to define a FISS sink factory.
   *
   * @param appState the shared {@link PipelineApplicationState}
   * @return A FISS sink factory that creates {@link RdaSink} objects.
   */
  private ThrowingFunction<
          RdaSink<FissClaimChange, RdaChange<RdaFissClaim>>,
          AbstractRdaLoadJob.SinkTypePreference,
          Exception>
      createFissSinkFactory(PipelineApplicationState appState) {
    return (AbstractRdaLoadJob.SinkTypePreference sinkTypePreference) -> {
      RdaSink<FissClaimChange, RdaChange<RdaFissClaim>> sink;
      FissClaimTransformer transformer =
          new FissClaimTransformer(
              appState.getClock(), MbiCache.computedCache(idHasherConfig, appState.getMetrics()));

      if (sinkTypePreference == AbstractRdaLoadJob.SinkTypePreference.SYNCHRONOUS) {
<<<<<<< HEAD
        sink = new FissClaimRdaSink(appState, transformer, true);
      } else if (sinkTypePreference == AbstractRdaLoadJob.SinkTypePreference.PRE_PROCESSOR) {
        sink = new FissClaimRdaSink(appState, transformer, false);
=======
        sink = new FissClaimRdaSink(appState, transformer, true, errorLimit);
      } else if (sinkTypePreference == AbstractRdaLoadJob.SinkTypePreference.PRE_PROCESSOR) {
        sink = new FissClaimRdaSink(appState, transformer, false, errorLimit);
>>>>>>> 0a285d44
      } else {
        sink =
            ConcurrentRdaSink.createSink(
                jobConfig.getWriteThreads(),
                jobConfig.getBatchSize(),
                autoUpdateSequenceNumbers ->
                    new FissClaimRdaSink(
                        appState, transformer, autoUpdateSequenceNumbers, errorLimit));
      }

      return sink;
    };
  }

  /**
   * Factory method to construct a new job instance using standard parameters.
   *
   * @param appState the app state
   * @return a PipelineJob instance suitable for use by PipelineManager.
   */
  public RdaMcsClaimLoadJob createMcsClaimsLoadJob(PipelineApplicationState appState) {
    Callable<RdaSource<McsClaimChange, RdaChange<RdaMcsClaim>>> preJobTaskFactory;

    if (jobConfig.shouldProcessDLQ()) {
      preJobTaskFactory =
          () ->
              new DLQGrpcRdaSource<>(
                  appState.getEntityManagerFactory().createEntityManager(),
                  (seqNumber, mcsClaimChange) -> seqNumber == mcsClaimChange.getSeq(),
                  rdaSourceConfig,
                  new McsClaimStreamCaller(),
                  appState.getMeters(),
                  "mcs");
    } else {
      preJobTaskFactory = EmptyRdaSource::new;
    }

    return new RdaMcsClaimLoadJob(
        jobConfig,
        preJobTaskFactory,
        () ->
            new StandardGrpcRdaSource<>(
                rdaSourceConfig,
                new McsClaimStreamCaller(),
                appState.getMeters(),
                "mcs",
                jobConfig.getStartingMcsSeqNum()),
        createMcsSinkFactory(appState),
        appState.getMeters());
  }

  /**
   * Helper method to define an MCS sink factory.
   *
   * @param appState the shared {@link PipelineApplicationState}
   * @return An MCS sink factory that creates {@link RdaSink} objects.
   */
  private ThrowingFunction<
          RdaSink<McsClaimChange, RdaChange<RdaMcsClaim>>,
          AbstractRdaLoadJob.SinkTypePreference,
          Exception>
      createMcsSinkFactory(PipelineApplicationState appState) {
    return (AbstractRdaLoadJob.SinkTypePreference sinkTypePreference) -> {
      RdaSink<McsClaimChange, RdaChange<RdaMcsClaim>> sink;
      McsClaimTransformer transformer =
          new McsClaimTransformer(
              appState.getClock(), MbiCache.computedCache(idHasherConfig, appState.getMetrics()));

      if (sinkTypePreference == AbstractRdaLoadJob.SinkTypePreference.SYNCHRONOUS) {
<<<<<<< HEAD
        sink = new McsClaimRdaSink(appState, transformer, true);
      } else if (sinkTypePreference == AbstractRdaLoadJob.SinkTypePreference.PRE_PROCESSOR) {
        sink = new McsClaimRdaSink(appState, transformer, false);
=======
        sink = new McsClaimRdaSink(appState, transformer, true, errorLimit);
      } else if (sinkTypePreference == AbstractRdaLoadJob.SinkTypePreference.PRE_PROCESSOR) {
        sink = new McsClaimRdaSink(appState, transformer, false, errorLimit);
>>>>>>> 0a285d44
      } else {
        sink =
            ConcurrentRdaSink.createSink(
                jobConfig.getWriteThreads(),
                jobConfig.getBatchSize(),
                autoUpdateSequenceNumbers ->
                    new McsClaimRdaSink(
                        appState, transformer, autoUpdateSequenceNumbers, errorLimit));
      }

      return sink;
    };
  }

  /** {@inheritDoc} */
  @Override
  public boolean equals(Object o) {
    if (this == o) {
      return true;
    }
    if (!(o instanceof RdaLoadOptions)) {
      return false;
    }
    RdaLoadOptions that = (RdaLoadOptions) o;
    return Objects.equals(jobConfig, that.jobConfig)
        && Objects.equals(rdaSourceConfig, that.rdaSourceConfig);
  }

  /** {@inheritDoc} */
  @Override
  public int hashCode() {
    return Objects.hash(jobConfig, rdaSourceConfig);
  }

  /**
   * Empty source for stubbing.
   *
   * @param <TMessage> The message type for received source messages
   * @param <TClaim> The object type for transformed claims
   */
  private static class EmptyRdaSource<TMessage, TClaim> implements RdaSource<TMessage, TClaim> {

    @Override
    public int retrieveAndProcessObjects(int maxPerBatch, RdaSink<TMessage, TClaim> sink)
        throws ProcessingException {
      return 0;
    }

    /** {@inheritDoc} */
    @Override
    public void close() throws Exception {}
  }
}<|MERGE_RESOLUTION|>--- conflicted
+++ resolved
@@ -155,15 +155,9 @@
               appState.getClock(), MbiCache.computedCache(idHasherConfig, appState.getMetrics()));
 
       if (sinkTypePreference == AbstractRdaLoadJob.SinkTypePreference.SYNCHRONOUS) {
-<<<<<<< HEAD
-        sink = new FissClaimRdaSink(appState, transformer, true);
-      } else if (sinkTypePreference == AbstractRdaLoadJob.SinkTypePreference.PRE_PROCESSOR) {
-        sink = new FissClaimRdaSink(appState, transformer, false);
-=======
         sink = new FissClaimRdaSink(appState, transformer, true, errorLimit);
       } else if (sinkTypePreference == AbstractRdaLoadJob.SinkTypePreference.PRE_PROCESSOR) {
         sink = new FissClaimRdaSink(appState, transformer, false, errorLimit);
->>>>>>> 0a285d44
       } else {
         sink =
             ConcurrentRdaSink.createSink(
@@ -233,15 +227,9 @@
               appState.getClock(), MbiCache.computedCache(idHasherConfig, appState.getMetrics()));
 
       if (sinkTypePreference == AbstractRdaLoadJob.SinkTypePreference.SYNCHRONOUS) {
-<<<<<<< HEAD
-        sink = new McsClaimRdaSink(appState, transformer, true);
-      } else if (sinkTypePreference == AbstractRdaLoadJob.SinkTypePreference.PRE_PROCESSOR) {
-        sink = new McsClaimRdaSink(appState, transformer, false);
-=======
         sink = new McsClaimRdaSink(appState, transformer, true, errorLimit);
       } else if (sinkTypePreference == AbstractRdaLoadJob.SinkTypePreference.PRE_PROCESSOR) {
         sink = new McsClaimRdaSink(appState, transformer, false, errorLimit);
->>>>>>> 0a285d44
       } else {
         sink =
             ConcurrentRdaSink.createSink(
