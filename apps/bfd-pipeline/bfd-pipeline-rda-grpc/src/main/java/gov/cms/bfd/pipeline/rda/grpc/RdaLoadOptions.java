package gov.cms.bfd.pipeline.rda.grpc;

import com.google.common.base.Preconditions;
import gov.cms.bfd.pipeline.rda.grpc.sink.JpaClaimRdaSink;
import gov.cms.bfd.pipeline.rda.grpc.source.FissClaimStreamCaller;
import gov.cms.bfd.pipeline.rda.grpc.source.FissClaimTransformer;
import gov.cms.bfd.pipeline.rda.grpc.source.GrpcRdaSource;
import gov.cms.bfd.pipeline.rda.grpc.source.McsClaimStreamCaller;
import gov.cms.bfd.pipeline.rda.grpc.source.McsClaimTransformer;
import gov.cms.bfd.pipeline.sharedutils.DatabaseOptions;
import gov.cms.bfd.pipeline.sharedutils.IdHasher;
import gov.cms.bfd.pipeline.sharedutils.NullPipelineJobArguments;
import gov.cms.bfd.pipeline.sharedutils.PipelineApplicationState;
import gov.cms.bfd.pipeline.sharedutils.PipelineJob;
import java.io.Serializable;
import java.time.Clock;
import java.util.Objects;

/**
 * A single combined configuration object to hold the configuration settings for the various
 * components of the RDA load job.
 */
public class RdaLoadOptions implements Serializable {
  private static final long serialVersionUID = 7635897362336183L;

  private final AbstractRdaLoadJob.Config jobConfig;
  private final GrpcRdaSource.Config grpcConfig;
  private final IdHasher.Config idHasherConfig;

  public RdaLoadOptions(
      AbstractRdaLoadJob.Config jobConfig,
      GrpcRdaSource.Config grpcConfig,
      IdHasher.Config idHasherConfig) {
    this.jobConfig = Preconditions.checkNotNull(jobConfig, "jobConfig is a required parameter");
    this.grpcConfig = Preconditions.checkNotNull(grpcConfig, "grpcConfig is a required parameter");
    this.idHasherConfig =
        Preconditions.checkNotNull(idHasherConfig, "idHasherConfig is a required parameter");
  }

  /** @return settings for the overall job. */
  public AbstractRdaLoadJob.Config getJobConfig() {
    return jobConfig;
  }

  /** @return settings for the gRPC service caller. */
  public GrpcRdaSource.Config getGrpcConfig() {
    return grpcConfig;
  }

  /**
   * Factory method to construct a new job instance using standard parameters.
   *
<<<<<<< HEAD
   * @param databaseOptions connection options for SQL database
   * @param appMetrics MetricRegistry used to track operational metrics
   * @return a PipelineJob instance suitable for use by PipelineManager.
   */
  public PipelineJob<NullPipelineJobArguments> createFissClaimsLoadJob(
      DatabaseOptions databaseOptions, MetricRegistry appMetrics) {
    return new RdaFissClaimLoadJob(
=======
   * @param databaseOptions the shared application {@link DatabaseOptions}
   * @param appState the shared {@link PipelineApplicationState}
   * @return a DcGeoRDALoadJob instance suitable for use by PipelineManager.
   */
  public PipelineJob<NullPipelineJobArguments> createFissClaimsLoadJob(
      DatabaseOptions databaseOptions, PipelineApplicationState appState) {
    return new RdaLoadJob<>(
>>>>>>> e44485bf
        jobConfig,
        () ->
            new GrpcRdaSource<>(
                grpcConfig,
                new FissClaimStreamCaller(
                    new FissClaimTransformer(Clock.systemUTC(), new IdHasher(idHasherConfig))),
<<<<<<< HEAD
                appMetrics),
        () -> new JpaClaimRdaSink<>("fiss", databaseOptions, appMetrics),
        appMetrics);
  }

  /**
   * Factory method to construct a new job instance using standard parameters.
   *
   * @param databaseOptions connection options for SQL database
   * @param appMetrics MetricRegistry used to track operational metrics
   * @return a PipelineJob instance suitable for use by PipelineManager.
   */
  public PipelineJob<NullPipelineJobArguments> createMcsClaimsLoadJob(
      DatabaseOptions databaseOptions, MetricRegistry appMetrics) {
    return new RdaMcsClaimLoadJob(
        jobConfig,
        () ->
            new GrpcRdaSource<>(
                grpcConfig,
                new McsClaimStreamCaller(
                    new McsClaimTransformer(Clock.systemUTC(), new IdHasher(idHasherConfig))),
                appMetrics),
        () -> new JpaClaimRdaSink<>("mcs", databaseOptions, appMetrics),
        appMetrics);
=======
                appState.getMetrics()),
        () -> new FissClaimRdaSink(appState),
        appState.getMetrics());
>>>>>>> e44485bf
  }

  @Override
  public boolean equals(Object o) {
    if (this == o) {
      return true;
    }
    if (!(o instanceof RdaLoadOptions)) {
      return false;
    }
    RdaLoadOptions that = (RdaLoadOptions) o;
    return Objects.equals(jobConfig, that.jobConfig) && Objects.equals(grpcConfig, that.grpcConfig);
  }

  @Override
  public int hashCode() {
    return Objects.hash(jobConfig, grpcConfig);
  }
}<|MERGE_RESOLUTION|>--- conflicted
+++ resolved
@@ -50,33 +50,22 @@
   /**
    * Factory method to construct a new job instance using standard parameters.
    *
-<<<<<<< HEAD
-   * @param databaseOptions connection options for SQL database
-   * @param appMetrics MetricRegistry used to track operational metrics
+   * @param databaseOptions the shared application {@link DatabaseOptions}
+   * @param appState the shared {@link PipelineApplicationState}
    * @return a PipelineJob instance suitable for use by PipelineManager.
    */
   public PipelineJob<NullPipelineJobArguments> createFissClaimsLoadJob(
-      DatabaseOptions databaseOptions, MetricRegistry appMetrics) {
+      PipelineApplicationState appState) {
     return new RdaFissClaimLoadJob(
-=======
-   * @param databaseOptions the shared application {@link DatabaseOptions}
-   * @param appState the shared {@link PipelineApplicationState}
-   * @return a DcGeoRDALoadJob instance suitable for use by PipelineManager.
-   */
-  public PipelineJob<NullPipelineJobArguments> createFissClaimsLoadJob(
-      DatabaseOptions databaseOptions, PipelineApplicationState appState) {
-    return new RdaLoadJob<>(
->>>>>>> e44485bf
         jobConfig,
         () ->
             new GrpcRdaSource<>(
                 grpcConfig,
                 new FissClaimStreamCaller(
                     new FissClaimTransformer(Clock.systemUTC(), new IdHasher(idHasherConfig))),
-<<<<<<< HEAD
-                appMetrics),
-        () -> new JpaClaimRdaSink<>("fiss", databaseOptions, appMetrics),
-        appMetrics);
+                appState.getMetrics()),
+        () -> new JpaClaimRdaSink<>("fiss", appState),
+        appState.getMetrics());
   }
 
   /**
@@ -87,7 +76,7 @@
    * @return a PipelineJob instance suitable for use by PipelineManager.
    */
   public PipelineJob<NullPipelineJobArguments> createMcsClaimsLoadJob(
-      DatabaseOptions databaseOptions, MetricRegistry appMetrics) {
+      PipelineApplicationState appState) {
     return new RdaMcsClaimLoadJob(
         jobConfig,
         () ->
@@ -95,14 +84,9 @@
                 grpcConfig,
                 new McsClaimStreamCaller(
                     new McsClaimTransformer(Clock.systemUTC(), new IdHasher(idHasherConfig))),
-                appMetrics),
-        () -> new JpaClaimRdaSink<>("mcs", databaseOptions, appMetrics),
-        appMetrics);
-=======
                 appState.getMetrics()),
-        () -> new FissClaimRdaSink(appState),
+        () -> new JpaClaimRdaSink<>("mcs", appState),
         appState.getMetrics());
->>>>>>> e44485bf
   }
 
   @Override
