package gov.cms.bfd.pipeline.rda.grpc;

import com.google.common.base.Preconditions;
import gov.cms.bfd.pipeline.rda.grpc.sink.FissClaimRdaSink;
import gov.cms.bfd.pipeline.rda.grpc.source.FissClaimStreamCaller;
import gov.cms.bfd.pipeline.rda.grpc.source.FissClaimTransformer;
import gov.cms.bfd.pipeline.rda.grpc.source.GrpcRdaSource;
import gov.cms.bfd.pipeline.sharedutils.DatabaseOptions;
import gov.cms.bfd.pipeline.sharedutils.DatabaseUtils;
import gov.cms.bfd.pipeline.sharedutils.IdHasher;
import gov.cms.bfd.pipeline.sharedutils.NullPipelineJobArguments;
import gov.cms.bfd.pipeline.sharedutils.PipelineApplicationState;
import gov.cms.bfd.pipeline.sharedutils.PipelineJob;
import java.io.Serializable;
import java.time.Clock;
import java.util.Objects;

/**
 * A single combined configuration object to hold the configuration settings for the various
 * components of the RDA load job.
 */
public class RdaLoadOptions implements Serializable {
  private static final long serialVersionUID = 7635897362336183L;

  private final RdaLoadJob.Config jobConfig;
  private final GrpcRdaSource.Config grpcConfig;
  private final IdHasher.Config idHasherConfig;

  public RdaLoadOptions(
      RdaLoadJob.Config jobConfig,
      GrpcRdaSource.Config grpcConfig,
      IdHasher.Config idHasherConfig) {
    this.jobConfig = Preconditions.checkNotNull(jobConfig, "jobConfig is a required parameter");
    this.grpcConfig = Preconditions.checkNotNull(grpcConfig, "grpcConfig is a required parameter");
    this.idHasherConfig =
        Preconditions.checkNotNull(idHasherConfig, "idHasherConfig is a required parameter");
  }

  /** @return settings for the overall job. */
  public RdaLoadJob.Config getJobConfig() {
    return jobConfig;
  }

  /** @return settings for the gRPC service caller. */
  public GrpcRdaSource.Config getGrpcConfig() {
    return grpcConfig;
  }

  /**
   * Factory method to construct a new job instance using standard parameters.
   *
<<<<<<< HEAD
   * @param databaseOptions configuration for connecting to database
   * @param appMetrics MetricRegistry used to track operational metrics
   * @return a DcGeoRDALoadJob instance suitable for use by PipelineManager.
   */
  public PipelineJob<NullPipelineJobArguments> createFissClaimsLoadJob(
      DatabaseOptions databaseOptions, MetricRegistry appMetrics) {
    return createFissClaimsLoadJob(
        databaseOptions, DatabaseUtils.PERSISTENCE_UNIT_NAME, appMetrics);
  }

  /**
   * Factory method to construct a new job instance using standard parameters.
   *
   * @param databaseOptions configuration for connecting to database
   * @param persistenceUnitName Name of JPA persistence unit to use.
   * @param appMetrics MetricRegistry used to track operational metrics
   * @return a DcGeoRDALoadJob instance suitable for use by PipelineManager.
   */
  public PipelineJob<NullPipelineJobArguments> createFissClaimsLoadJob(
      DatabaseOptions databaseOptions, String persistenceUnitName, MetricRegistry appMetrics) {
=======
   * @param databaseOptions the shared application {@link DatabaseOptions}
   * @param appState the shared {@link PipelineApplicationState}
   * @return a DcGeoRDALoadJob instance suitable for use by PipelineManager.
   */
  public PipelineJob<NullPipelineJobArguments> createFissClaimsLoadJob(
      DatabaseOptions databaseOptions, PipelineApplicationState appState) {
>>>>>>> 8a7b8f13
    return new RdaLoadJob<>(
        jobConfig,
        () ->
            new GrpcRdaSource<>(
                grpcConfig,
                new FissClaimStreamCaller(
                    new FissClaimTransformer(Clock.systemUTC(), new IdHasher(idHasherConfig))),
<<<<<<< HEAD
                appMetrics),
        () -> new FissClaimRdaSink(databaseOptions, persistenceUnitName, appMetrics),
        appMetrics);
=======
                appState.getMetrics()),
        () -> new FissClaimRdaSink(appState),
        appState.getMetrics());
>>>>>>> 8a7b8f13
  }

  @Override
  public boolean equals(Object o) {
    if (this == o) {
      return true;
    }
    if (!(o instanceof RdaLoadOptions)) {
      return false;
    }
    RdaLoadOptions that = (RdaLoadOptions) o;
    return Objects.equals(jobConfig, that.jobConfig) && Objects.equals(grpcConfig, that.grpcConfig);
  }

  @Override
  public int hashCode() {
    return Objects.hash(jobConfig, grpcConfig);
  }
}<|MERGE_RESOLUTION|>--- conflicted
+++ resolved
@@ -6,7 +6,6 @@
 import gov.cms.bfd.pipeline.rda.grpc.source.FissClaimTransformer;
 import gov.cms.bfd.pipeline.rda.grpc.source.GrpcRdaSource;
 import gov.cms.bfd.pipeline.sharedutils.DatabaseOptions;
-import gov.cms.bfd.pipeline.sharedutils.DatabaseUtils;
 import gov.cms.bfd.pipeline.sharedutils.IdHasher;
 import gov.cms.bfd.pipeline.sharedutils.NullPipelineJobArguments;
 import gov.cms.bfd.pipeline.sharedutils.PipelineApplicationState;
@@ -49,35 +48,12 @@
   /**
    * Factory method to construct a new job instance using standard parameters.
    *
-<<<<<<< HEAD
-   * @param databaseOptions configuration for connecting to database
-   * @param appMetrics MetricRegistry used to track operational metrics
-   * @return a DcGeoRDALoadJob instance suitable for use by PipelineManager.
+   * @param databaseOptions the shared application {@link DatabaseOptions}
+   * @param appState the shared {@link PipelineApplicationState}
+   * @return a PipelineJob instance suitable for use by PipelineManager.
    */
   public PipelineJob<NullPipelineJobArguments> createFissClaimsLoadJob(
-      DatabaseOptions databaseOptions, MetricRegistry appMetrics) {
-    return createFissClaimsLoadJob(
-        databaseOptions, DatabaseUtils.PERSISTENCE_UNIT_NAME, appMetrics);
-  }
-
-  /**
-   * Factory method to construct a new job instance using standard parameters.
-   *
-   * @param databaseOptions configuration for connecting to database
-   * @param persistenceUnitName Name of JPA persistence unit to use.
-   * @param appMetrics MetricRegistry used to track operational metrics
-   * @return a DcGeoRDALoadJob instance suitable for use by PipelineManager.
-   */
-  public PipelineJob<NullPipelineJobArguments> createFissClaimsLoadJob(
-      DatabaseOptions databaseOptions, String persistenceUnitName, MetricRegistry appMetrics) {
-=======
-   * @param databaseOptions the shared application {@link DatabaseOptions}
-   * @param appState the shared {@link PipelineApplicationState}
-   * @return a DcGeoRDALoadJob instance suitable for use by PipelineManager.
-   */
-  public PipelineJob<NullPipelineJobArguments> createFissClaimsLoadJob(
-      DatabaseOptions databaseOptions, PipelineApplicationState appState) {
->>>>>>> 8a7b8f13
+      PipelineApplicationState appState) {
     return new RdaLoadJob<>(
         jobConfig,
         () ->
@@ -85,15 +61,9 @@
                 grpcConfig,
                 new FissClaimStreamCaller(
                     new FissClaimTransformer(Clock.systemUTC(), new IdHasher(idHasherConfig))),
-<<<<<<< HEAD
-                appMetrics),
-        () -> new FissClaimRdaSink(databaseOptions, persistenceUnitName, appMetrics),
-        appMetrics);
-=======
                 appState.getMetrics()),
         () -> new FissClaimRdaSink(appState),
         appState.getMetrics());
->>>>>>> 8a7b8f13
   }
 
   @Override
