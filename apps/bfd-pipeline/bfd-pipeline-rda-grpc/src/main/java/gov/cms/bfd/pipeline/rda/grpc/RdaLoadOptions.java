package gov.cms.bfd.pipeline.rda.grpc;

import com.google.common.base.Preconditions;
import gov.cms.bfd.pipeline.rda.grpc.sink.JpaClaimRdaSink;
import gov.cms.bfd.pipeline.rda.grpc.source.FissClaimStreamCaller;
import gov.cms.bfd.pipeline.rda.grpc.source.FissClaimTransformer;
import gov.cms.bfd.pipeline.rda.grpc.source.GrpcRdaSource;
import gov.cms.bfd.pipeline.rda.grpc.source.McsClaimStreamCaller;
import gov.cms.bfd.pipeline.rda.grpc.source.McsClaimTransformer;
import gov.cms.bfd.pipeline.sharedutils.DatabaseOptions;
import gov.cms.bfd.pipeline.sharedutils.IdHasher;
import gov.cms.bfd.pipeline.sharedutils.NullPipelineJobArguments;
import gov.cms.bfd.pipeline.sharedutils.PipelineApplicationState;
import gov.cms.bfd.pipeline.sharedutils.PipelineJob;
import java.io.Serializable;
import java.time.Clock;
import java.util.Objects;

/**
 * A single combined configuration object to hold the configuration settings for the various
 * components of the RDA load job.
 */
public class RdaLoadOptions implements Serializable {
  private static final long serialVersionUID = 7635897362336183L;

  private final AbstractRdaLoadJob.Config jobConfig;
  private final GrpcRdaSource.Config grpcConfig;
  private final IdHasher.Config idHasherConfig;

  public RdaLoadOptions(
      AbstractRdaLoadJob.Config jobConfig,
      GrpcRdaSource.Config grpcConfig,
      IdHasher.Config idHasherConfig) {
    this.jobConfig = Preconditions.checkNotNull(jobConfig, "jobConfig is a required parameter");
    this.grpcConfig = Preconditions.checkNotNull(grpcConfig, "grpcConfig is a required parameter");
    this.idHasherConfig =
        Preconditions.checkNotNull(idHasherConfig, "idHasherConfig is a required parameter");
  }

  /** @return settings for the overall job. */
  public AbstractRdaLoadJob.Config getJobConfig() {
    return jobConfig;
  }

  /** @return settings for the gRPC service caller. */
  public GrpcRdaSource.Config getGrpcConfig() {
    return grpcConfig;
  }

  /**
   * Factory method to construct a new job instance using standard parameters.
   *
   * @param databaseOptions the shared application {@link DatabaseOptions}
   * @param appState the shared {@link PipelineApplicationState}
   * @return a PipelineJob instance suitable for use by PipelineManager.
   */
  public PipelineJob<NullPipelineJobArguments> createFissClaimsLoadJob(
      PipelineApplicationState appState) {
<<<<<<< HEAD
    return new RdaLoadJob<>(
=======
    return new RdaFissClaimLoadJob(
>>>>>>> 8cf4932b
        jobConfig,
        () ->
            new GrpcRdaSource<>(
                grpcConfig,
                new FissClaimStreamCaller(
                    new FissClaimTransformer(Clock.systemUTC(), new IdHasher(idHasherConfig))),
                appState.getMetrics()),
        () -> new JpaClaimRdaSink<>("fiss", appState),
        appState.getMetrics());
  }

  /**
   * Factory method to construct a new job instance using standard parameters.
   *
   * @param databaseOptions connection options for SQL database
   * @param appMetrics MetricRegistry used to track operational metrics
   * @return a PipelineJob instance suitable for use by PipelineManager.
   */
  public PipelineJob<NullPipelineJobArguments> createMcsClaimsLoadJob(
      PipelineApplicationState appState) {
    return new RdaMcsClaimLoadJob(
        jobConfig,
        () ->
            new GrpcRdaSource<>(
                grpcConfig,
                new McsClaimStreamCaller(
                    new McsClaimTransformer(Clock.systemUTC(), new IdHasher(idHasherConfig))),
                appState.getMetrics()),
        () -> new JpaClaimRdaSink<>("mcs", appState),
        appState.getMetrics());
  }

  @Override
  public boolean equals(Object o) {
    if (this == o) {
      return true;
    }
    if (!(o instanceof RdaLoadOptions)) {
      return false;
    }
    RdaLoadOptions that = (RdaLoadOptions) o;
    return Objects.equals(jobConfig, that.jobConfig) && Objects.equals(grpcConfig, that.grpcConfig);
  }

  @Override
  public int hashCode() {
    return Objects.hash(jobConfig, grpcConfig);
  }
}<|MERGE_RESOLUTION|>--- conflicted
+++ resolved
@@ -56,11 +56,7 @@
    */
   public PipelineJob<NullPipelineJobArguments> createFissClaimsLoadJob(
       PipelineApplicationState appState) {
-<<<<<<< HEAD
-    return new RdaLoadJob<>(
-=======
     return new RdaFissClaimLoadJob(
->>>>>>> 8cf4932b
         jobConfig,
         () ->
             new GrpcRdaSource<>(
