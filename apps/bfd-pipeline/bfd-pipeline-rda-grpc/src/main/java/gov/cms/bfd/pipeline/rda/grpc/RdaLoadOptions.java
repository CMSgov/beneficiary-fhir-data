--- conflicted
+++ resolved
@@ -52,13 +52,8 @@
    * @param appMetrics MetricRegistry used to track operational metrics
    * @return a DcGeoRDALoadJob instance suitable for use by PipelineManager.
    */
-<<<<<<< HEAD
-  public PipelineJob<NullPipelineJobArguments> createFissClaimsLoadJob(
+  public PipelineJob createFissClaimsLoadJob(
       DatabaseOptions databaseOptions, String persistenceUnitName, MetricRegistry appMetrics) {
-=======
-  public PipelineJob createFissClaimsLoadJob(
-      DatabaseOptions databaseOptions, MetricRegistry appMetrics) {
->>>>>>> 21c4adeb
     return new RdaLoadJob<>(
         jobConfig,
         () ->
