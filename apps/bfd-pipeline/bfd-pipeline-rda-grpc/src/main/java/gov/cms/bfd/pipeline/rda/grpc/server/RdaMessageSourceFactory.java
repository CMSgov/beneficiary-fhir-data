--- conflicted
+++ resolved
@@ -22,7 +22,8 @@
 import software.amazon.awssdk.utils.StringUtils;
 
 /**
- * Interface for objects that can provide information required by {@link RdaService} to generate
+ * Interface for objects that can provide information required by
+ * {@link RdaService} to generate
  * responses to clients.
  */
 public interface RdaMessageSourceFactory extends AutoCloseable {
@@ -34,7 +35,8 @@
   RdaService.Version getVersion();
 
   /**
-   * Called by {@link RdaService#getFissClaims} to get a source of FISS claims to send to client.
+   * Called by {@link RdaService#getFissClaims} to get a source of FISS claims to
+   * send to client.
    *
    * @param startingSequenceNumber first sequence number to send to the client
    * @return appropriate claim source
@@ -44,7 +46,8 @@
       throws Exception;
 
   /**
-   * Called by {@link RdaService#getMcsClaims} to get a source of MCS claims to send to client.
+   * Called by {@link RdaService#getMcsClaims} to get a source of MCS claims to
+   * send to client.
    *
    * @param startingSequenceNumber first sequence number to send to the client
    * @return appropriate claim source
@@ -54,63 +57,70 @@
       throws Exception;
 
   /**
-   * Object that can produce a particular instance of {@link RdaMessageSourceFactory} on demand
+   * Object that can produce a particular instance of
+   * {@link RdaMessageSourceFactory} on demand
    * based on a flexible set of possible sources of data.
    */
   @Builder
   @Slf4j
   class Config implements Serializable {
-    /** The {@link RandomClaimGeneratorConfig} to use for random claim generation. */
+    /**
+     * The {@link RandomClaimGeneratorConfig} to use for random claim generation.
+     */
     @Builder.Default
-    private final RandomClaimGeneratorConfig randomClaimConfig =
-        RandomClaimGeneratorConfig.builder().build();
+    private final RandomClaimGeneratorConfig randomClaimConfig = RandomClaimGeneratorConfig.builder().build();
     /** NDJSON fiss claim data for the RDA Server. */
-    @Nullable private final CharSource fissClaimJson;
+    @Nullable
+    private final CharSource fissClaimJson;
     /** NDJSON mcs claim data for the RDI Server. */
-    @Nullable private final CharSource mcsClaimJson;
+    @Nullable
+    private final CharSource mcsClaimJson;
     /** AWS region containing our S3 bucket. */
-    @Nullable private final Region s3Region;
+    @Nullable
+    private final Region s3Region;
     /** Name of our S3 bucket. */
-    @Nullable private final String s3Bucket;
+    @Nullable
+    private final String s3Bucket;
     /** Optional directory name within our S3 bucket. */
-    @Nullable private final String s3Directory;
+    @Nullable
+    private final String s3Directory;
     /** Name of a local directory in which to store cached files from S3. */
-    @Nullable private final String s3CacheDirectory;
+    @Nullable
+    private final String s3CacheDirectory;
     /** Optional hard coded version. */
-    @Nullable private final RdaService.Version version;
-    /**
-     * If positive this causes all generated {@link MessageSource}s to be wrapped in {@link
-     * ExceptionMessageSource} with {@see ExceptionMessageSource#countBeforeThrow} set to this
+    @Nullable
+    private final RdaService.Version version;
+    /**
+     * If positive this causes all generated {@link MessageSource}s to be wrapped in
+     * {@link
+     * ExceptionMessageSource} with {@see ExceptionMessageSource#countBeforeThrow}
+     * set to this
      * value.
      */
     int throwExceptionAfterCount;
 
     /**
-     * Creates an instance based on which set of configuration values have been provided when
-     * building this config. Possible instances are (in priority and based on which options were
-     * provided): {@link RdaJsonMessageSourceFactory} using provided NDJSON data, {@link
-     * RdaS3JsonMessageSourceFactory} using an S3 bucket, or {@link RdaRandomMessageSourceFactory}
-     * if no other options applied. Optionally (if {@link #throwExceptionAfterCount} is positive)
+     * Creates an instance based on which set of configuration values have been
+     * provided when
+     * building this config. Possible instances are (in priority and based on which
+     * options were
+     * provided): {@link RdaJsonMessageSourceFactory} using provided NDJSON data,
+     * {@link
+     * RdaS3JsonMessageSourceFactory} using an S3 bucket, or
+     * {@link RdaRandomMessageSourceFactory}
+     * if no other options applied. Optionally (if {@link #throwExceptionAfterCount}
+     * is positive)
      * wraps factory in a {@link RdaExceptionMessageSourceFactory}.
      *
      * @return the instance
      * @throws Exception pass through any exceptions
      */
     public RdaMessageSourceFactory createMessageSourceFactory() throws Exception {
-<<<<<<< HEAD
-      if (fissSourceFactory != null || mcsSourceFactory != null) {
-        return createBasicMessageSourceFactory();
-      } else if (fissClaimJson != null || mcsClaimJson != null) {
-        return createJsonMessageSourceFactory();
-      } else if (StringUtils.isNotBlank(s3Bucket)) {
-        return createS3MessageSourceFactory();
-=======
       RdaMessageSourceFactory factory;
       if (fissClaimJson != null || mcsClaimJson != null) {
         factory = createJsonMessageSourceFactory();
       } else if (s3Bucket != null) {
         factory = createS3MessageSourceFactory();
->>>>>>> a314bcbc
       } else {
         factory = createRandomMessageSourceFactory();
       }
@@ -121,13 +131,13 @@
     }
 
     /**
-     * Creates {@link RdaJsonMessageSourceFactory} using provided NDJSON data sources.
+     * Creates {@link RdaJsonMessageSourceFactory} using provided NDJSON data
+     * sources.
      *
      * @return the instance
      */
     private RdaMessageSourceFactory createJsonMessageSourceFactory() {
-      final RdaService.Version version =
-          this.version != null ? this.version : RdaService.Version.builder().build();
+      final RdaService.Version version = this.version != null ? this.version : RdaService.Version.builder().build();
       CharSource fissJson = fissClaimJson != null ? fissClaimJson : CharSource.empty();
       CharSource mcsJson = mcsClaimJson != null ? mcsClaimJson : CharSource.empty();
       log.info(
@@ -137,28 +147,26 @@
     }
 
     /**
-     * Creates {@link RdaS3JsonMessageSourceFactory} using provided S3 bucket information.
+     * Creates {@link RdaS3JsonMessageSourceFactory} using provided S3 bucket
+     * information.
      *
      * @return the instance
      */
     private RdaMessageSourceFactory createS3MessageSourceFactory() throws Exception {
-      final RdaService.Version version =
-          this.version != null
-              ? this.version
-              : RdaService.Version.builder()
-                  .version(format("S3:%d:%s", System.currentTimeMillis(), RDA_PROTO_VERSION))
-                  .build();
+      final RdaService.Version version = this.version != null
+          ? this.version
+          : RdaService.Version.builder()
+              .version(format("S3:%d:%s", System.currentTimeMillis(), RDA_PROTO_VERSION))
+              .build();
       final Region region = s3Region == null ? SharedS3Utilities.REGION_DEFAULT : s3Region;
       final S3Client s3Client = SharedS3Utilities.createS3Client(region);
       final String directory = s3Directory == null ? "" : s3Directory;
       final boolean useTempDirectoryForCache = Strings.isNullOrEmpty(s3CacheDirectory);
-      final Path cacheDirectory =
-          useTempDirectoryForCache
-              ? java.nio.file.Files.createTempDirectory("s3cache")
-              : Path.of(s3CacheDirectory);
-      final S3DirectoryDao s3Dao =
-          new S3DirectoryDao(
-              s3Client, s3Bucket, directory, cacheDirectory, useTempDirectoryForCache);
+      final Path cacheDirectory = useTempDirectoryForCache
+          ? java.nio.file.Files.createTempDirectory("s3cache")
+          : Path.of(s3CacheDirectory);
+      final S3DirectoryDao s3Dao = new S3DirectoryDao(
+          s3Client, s3Bucket, directory, cacheDirectory, useTempDirectoryForCache);
       log.info(
           "serving claims using {} with data from S3 bucket {}",
           RdaS3JsonMessageSourceFactory.class.getSimpleName(),
@@ -167,17 +175,17 @@
     }
 
     /**
-     * Creates {@link RdaRandomMessageSourceFactory}. Called when no other option applied.
+     * Creates {@link RdaRandomMessageSourceFactory}. Called when no other option
+     * applied.
      *
      * @return the instance
      */
     private RdaMessageSourceFactory createRandomMessageSourceFactory() {
-      final RdaService.Version version =
-          this.version != null
-              ? this.version
-              : RdaService.Version.builder()
-                  .version(format("Random:%d:%s", randomClaimConfig.getSeed(), RDA_PROTO_VERSION))
-                  .build();
+      final RdaService.Version version = this.version != null
+          ? this.version
+          : RdaService.Version.builder()
+              .version(format("Random:%d:%s", randomClaimConfig.getSeed(), RDA_PROTO_VERSION))
+              .build();
       log.info(
           "serving no more than {} claims using {} with seed {}",
           randomClaimConfig.getMaxToSend(),
@@ -186,12 +194,16 @@
       return new RdaRandomMessageSourceFactory(version, randomClaimConfig);
     }
 
-    /** This static class allows us to add methods to the builder generated by lombok. */
+    /**
+     * This static class allows us to add methods to the builder generated by
+     * lombok.
+     */
     // Lombok uses this class for the builder but IDEA doesn't seem to realize that.
     @SuppressWarnings("unused")
     public static class ConfigBuilder {
       /**
-       * Optionally add a {@link CharSource} constructed by combining the provided JSON strings as a
+       * Optionally add a {@link CharSource} constructed by combining the provided
+       * JSON strings as a
        * source of FISS claim data.
        *
        * @param jsonChanges JSON for {@link FissClaimChange} objects
@@ -202,7 +214,8 @@
       }
 
       /**
-       * Optionally add a {@link CharSource} constructed by combining the provided JSON strings as a
+       * Optionally add a {@link CharSource} constructed by combining the provided
+       * JSON strings as a
        * source of MCS claim data.
        *
        * @param jsonChanges JSON for {@link McsClaimChange} objects
@@ -213,8 +226,10 @@
       }
 
       /**
-       * Optionally add a UTF-8 encoded {@link File} as a source of FISS claim data. The argument
-       * can be null so that this can be called when a file may or may not be available.
+       * Optionally add a UTF-8 encoded {@link File} as a source of FISS claim data.
+       * The argument
+       * can be null so that this can be called when a file may or may not be
+       * available.
        *
        * @param ndjsonFile null or a valid {@link File} containing ndjson data
        * @return this builder
@@ -227,7 +242,8 @@
       }
 
       /**
-       * Optionally add a UTF-8 encoded {@link File} as a source of MCS claim data. The argument can
+       * Optionally add a UTF-8 encoded {@link File} as a source of MCS claim data.
+       * The argument can
        * be null so that this can be called when a file may or may not be available.
        *
        * @param ndjsonFile null or a valid {@link File} containing ndjson data
