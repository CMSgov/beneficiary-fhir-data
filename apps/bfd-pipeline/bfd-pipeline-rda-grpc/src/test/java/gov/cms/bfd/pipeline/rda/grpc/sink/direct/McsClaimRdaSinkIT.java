--- conflicted
+++ resolved
@@ -38,13 +38,7 @@
           claim.setIdrContrId("c1");
           claim.setIdrHic("hc");
           claim.setIdrClaimType("c");
-<<<<<<< HEAD
-          claim.setMbiRecord(new Mbi(1L, "1234567890123", "hash-of-1234567890123"));
-=======
           claim.setMbiRecord(new Mbi(1L, "12345678901", "hash-of-12345678901"));
-          claim.setIdrClaimMbi(claim.getMbiRecord().getMbi());
-          claim.setIdrClaimMbiHash(claim.getMbiRecord().getHash());
->>>>>>> 041e9722
 
           final PreAdjMcsDetail detail = new PreAdjMcsDetail();
           detail.setIdrClmHdIcn(claim.getIdrClmHdIcn());
