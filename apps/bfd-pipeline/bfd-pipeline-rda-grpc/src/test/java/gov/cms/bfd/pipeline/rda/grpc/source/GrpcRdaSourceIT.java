--- conflicted
+++ resolved
@@ -17,11 +17,8 @@
 import gov.cms.bfd.pipeline.rda.grpc.server.RdaServer;
 import gov.cms.bfd.pipeline.rda.grpc.server.WrappedClaimSource;
 import gov.cms.bfd.pipeline.sharedutils.IdHasher;
-<<<<<<< HEAD
-=======
 import io.grpc.Status;
 import io.grpc.StatusRuntimeException;
->>>>>>> 79971e34
 import java.time.Clock;
 import java.time.Duration;
 import java.time.Instant;
@@ -111,10 +108,7 @@
           + "  \"mbi\" : \"c1ihk7q0g3i57\",\n"
           + "  \"mbiHash\" : \"56dd7e48bfbfcfe851d4cda2dbd863775b450aea207614a9cc118ed2765713e7\",\n"
           + "  \"lastUpdated\" : \"2021-06-03T18:02:37Z\",\n"
-<<<<<<< HEAD
           + "  \"apiSource\" : \"0.4\",\n"
-=======
->>>>>>> 79971e34
           + "  \"procCodes\" : [ {\n"
           + "    \"dcn\" : \"63843470\",\n"
           + "    \"priority\" : 2,\n"
@@ -161,10 +155,7 @@
           + "  \"mbiHash\" : \"9c0e61338935c978c25f73442c5593cdc20e35164ad8d8e426955b626de24e2c\",\n"
           + "  \"fedTaxNumber\" : \"2845244764\",\n"
           + "  \"lastUpdated\" : \"2021-06-03T18:02:37Z\",\n"
-<<<<<<< HEAD
           + "  \"apiSource\" : \"0.4\",\n"
-=======
->>>>>>> 79971e34
           + "  \"procCodes\" : [ {\n"
           + "    \"dcn\" : \"2643602\",\n"
           + "    \"priority\" : 2,\n"
@@ -220,8 +211,6 @@
             });
   }
 
-<<<<<<< HEAD
-=======
   @Test
   public void grpcCallWithCorrectAuthToken() throws Exception {
     createServerConfig()
@@ -289,7 +278,6 @@
             });
   }
 
->>>>>>> 79971e34
   private RdaServer.LocalConfig.LocalConfigBuilder createServerConfig() {
     return RdaServer.LocalConfig.builder()
         .fissSourceFactory(
