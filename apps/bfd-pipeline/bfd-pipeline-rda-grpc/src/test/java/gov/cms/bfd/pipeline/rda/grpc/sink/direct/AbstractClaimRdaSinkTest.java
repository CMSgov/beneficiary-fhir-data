--- conflicted
+++ resolved
@@ -59,11 +59,7 @@
 
   @BeforeEach
   public void setUp() {
-<<<<<<< HEAD
     MetricRegistry appMetrics = new MetricRegistry();
-=======
-    appMetrics = new MetricRegistry();
->>>>>>> bfdda973
     doReturn(entityManager).when(entityManagerFactory).createEntityManager();
     doReturn(transaction).when(entityManager).getTransaction();
     doReturn(true).when(entityManager).isOpen();
@@ -144,14 +140,10 @@
             eq(VERSION), eq(badMessage), any(DataTransformer.TransformationException.class));
   }
 
-<<<<<<< HEAD
-  /** Verify that {@link AbstractClaimRdaSink#transformMessage} success updates success metric. */
-=======
   /**
    * Verify that {@link AbstractClaimRdaSink#transformMessage(String, Object)} success updates
    * success metric.
    */
->>>>>>> bfdda973
   @Test
   public void testSingleMessageTransformSuccessUpdatesMetric() {
     sink.transformMessage(VERSION, "message");
@@ -161,14 +153,10 @@
     assertMeterReading(0, "transform failures", metrics.getTransformFailures());
   }
 
-<<<<<<< HEAD
-  /** Verify that {@link AbstractClaimRdaSink#transformMessage} failure updates failure metric. */
-=======
   /**
    * Verify that {@link AbstractClaimRdaSink#transformMessage(String, Object)} failure updates
    * failure metric.
    */
->>>>>>> bfdda973
   @Test
   public void testSingleMessageTransformFailureUpdatesMetric() {
     doThrow(
