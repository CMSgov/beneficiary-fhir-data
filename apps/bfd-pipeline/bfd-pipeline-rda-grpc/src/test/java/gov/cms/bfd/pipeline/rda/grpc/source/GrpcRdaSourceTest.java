--- conflicted
+++ resolved
@@ -161,23 +161,12 @@
   public void testHandlesExceptionFromCaller() throws Exception {
     doReturn(Optional.empty()).when(sink).readMaxExistingSequenceNumber();
     final Exception error = new IOException("oops");
-<<<<<<< HEAD
     final GrpcStreamCaller<Integer> caller = mock(GrpcStreamCaller.class);
-    doThrow(error).when(caller).callService(any(), anyLong());
-    source = spy(new GrpcRdaSource<>(channel, caller, appMetrics, "ints", Optional.empty()));
-=======
+    doThrow(error).when(caller).callService(any(), any(), anyLong());
     source =
         spy(
             new GrpcRdaSource<>(
-                channel,
-                (channel, callOptions, sequenceNumber) -> {
-                  throw error;
-                },
-                () -> CallOptions.DEFAULT,
-                appMetrics,
-                "ints",
-                Optional.empty()));
->>>>>>> 79971e34
+                channel, caller, () -> CallOptions.DEFAULT, appMetrics, "ints", Optional.empty()));
 
     try {
       source.retrieveAndProcessObjects(2, sink);
