package gov.cms.bfd.pipeline.rda.grpc.sink.direct;

import static org.junit.jupiter.api.Assertions.assertEquals;
import static org.junit.jupiter.api.Assertions.assertNotNull;

import gov.cms.bfd.model.rda.Mbi;
import gov.cms.bfd.model.rda.PreAdjFissClaim;
import gov.cms.bfd.model.rda.PreAdjFissDiagnosisCode;
import gov.cms.bfd.model.rda.PreAdjFissProcCode;
import gov.cms.bfd.pipeline.rda.grpc.RdaPipelineTestUtils;
import gov.cms.bfd.pipeline.rda.grpc.source.FissClaimTransformer;
import gov.cms.bfd.pipeline.sharedutils.IdHasher;
import gov.cms.mpsm.rda.v1.FissClaimChange;
import gov.cms.mpsm.rda.v1.fiss.FissClaim;
import gov.cms.mpsm.rda.v1.fiss.FissClaimStatus;
import gov.cms.mpsm.rda.v1.fiss.FissDiagnosisCode;
import gov.cms.mpsm.rda.v1.fiss.FissProcedureCode;
import java.time.Clock;
import java.time.Instant;
import java.time.LocalDate;
import java.time.ZoneOffset;
import java.util.List;
import java.util.Optional;
import org.junit.jupiter.api.Test;

public class FissClaimRdaSinkIT {
  @Test
  public void fissClaim() throws Exception {
    RdaPipelineTestUtils.runTestWithTemporaryDb(
        FissClaimRdaSinkIT.class,
        Clock.systemUTC(),
        (appState, entityManager) -> {
          final LocalDate today = LocalDate.of(2022, 1, 3);
          final Instant now = today.atStartOfDay().toInstant(ZoneOffset.UTC);
          final Clock clock = Clock.fixed(now, ZoneOffset.UTC);
          final PreAdjFissClaim claim = new PreAdjFissClaim();
          claim.setSequenceNumber(3L);
          claim.setDcn("1");
          claim.setHicNo("h1");
          claim.setCurrStatus('T');
          claim.setCurrLoc1('A');
          claim.setCurrLoc2("1A");
          claim.setPracLocCity("city name can be very long indeed");
<<<<<<< HEAD
          claim.setMbiRecord(new Mbi(1L, "1234567890123", "hash-of-1234567890123"));
=======
          claim.setMbiRecord(new Mbi(1L, "12345678901", "hash-of-12345678901"));
          claim.setMbi(claim.getMbiRecord().getMbi());
          claim.setMbiHash(claim.getMbiRecord().getHash());
>>>>>>> 041e9722

          final PreAdjFissProcCode procCode0 = new PreAdjFissProcCode();
          procCode0.setDcn(claim.getDcn());
          procCode0.setPriority((short) 0);
          procCode0.setProcCode("P");
          procCode0.setProcFlag("F");
          procCode0.setProcDate(today);
          claim.getProcCodes().add(procCode0);

          final PreAdjFissDiagnosisCode diagCode0 = new PreAdjFissDiagnosisCode();
          diagCode0.setDcn(claim.getDcn());
          diagCode0.setPriority((short) 0);
          diagCode0.setDiagCd2("cd2");
          diagCode0.setDiagPoaInd("Q");
          claim.getDiagCodes().add(diagCode0);

          final FissProcedureCode procCodeMessage =
              FissProcedureCode.newBuilder()
                  .setProcCd("P")
                  .setProcFlag("F")
                  .setProcDt("2022-01-03")
                  .build();

          final FissDiagnosisCode diagCodeMessage =
              FissDiagnosisCode.newBuilder()
                  .setDiagCd2("cd2")
                  .setDiagPoaIndUnrecognized("Q")
                  .build();

          final FissClaim claimMessage =
              FissClaim.newBuilder()
                  .setDcn(claim.getDcn())
                  .setHicNo(claim.getHicNo())
                  .setCurrStatusEnum(FissClaimStatus.CLAIM_STATUS_RTP)
                  .setCurrLoc1Unrecognized(String.valueOf(claim.getCurrLoc1()))
                  .setCurrLoc2Unrecognized(claim.getCurrLoc2())
                  .setPracLocCity("city name can be very long indeed")
                  .addFissProcCodes(0, procCodeMessage)
                  .addFissDiagCodes(0, diagCodeMessage)
                  .setMbi(claim.getMbi())
                  .build();

          final FissClaimChange message =
              FissClaimChange.newBuilder()
                  .setSeq(claim.getSequenceNumber())
                  .setDcn(claim.getDcn())
                  .setClaim(claimMessage)
                  .build();

          final IdHasher defaultIdHasher = new IdHasher(new IdHasher.Config(1, "notarealpepper"));
          final FissClaimTransformer transformer =
              new FissClaimTransformer(clock, defaultIdHasher.getConfig());
          final FissClaimRdaSink sink = new FissClaimRdaSink(appState, transformer, true);
          final String expectedMbiHash = defaultIdHasher.computeIdentifierHash(claim.getMbi());

          assertEquals(Optional.empty(), sink.readMaxExistingSequenceNumber());

          int count = sink.writeMessage("version", message);
          assertEquals(1, count);

          List<PreAdjFissClaim> claims =
              entityManager
                  .createQuery("select c from PreAdjFissClaim c", PreAdjFissClaim.class)
                  .getResultList();
          assertEquals(1, claims.size());
          PreAdjFissClaim resultClaim = claims.get(0);
          assertEquals(Long.valueOf(3), resultClaim.getSequenceNumber());
          assertEquals(claim.getHicNo(), resultClaim.getHicNo());
          assertEquals(claim.getPracLocCity(), resultClaim.getPracLocCity());
          assertEquals(claim.getMbi(), resultClaim.getMbi());
          assertEquals(expectedMbiHash, resultClaim.getMbiHash());
          assertEquals(claim.getProcCodes().size(), resultClaim.getProcCodes().size());
          assertEquals(claim.getDiagCodes().size(), resultClaim.getDiagCodes().size());

          assertEquals(
              Optional.of(claim.getSequenceNumber()), sink.readMaxExistingSequenceNumber());

          Mbi databaseMbiEntity =
              RdaPipelineTestUtils.lookupCachedMbi(entityManager, claimMessage.getMbi());
          assertNotNull(databaseMbiEntity);
          assertEquals(claim.getMbi(), databaseMbiEntity.getMbi());
          assertEquals(expectedMbiHash, databaseMbiEntity.getHash());
        });
  }
}<|MERGE_RESOLUTION|>--- conflicted
+++ resolved
@@ -41,13 +41,7 @@
           claim.setCurrLoc1('A');
           claim.setCurrLoc2("1A");
           claim.setPracLocCity("city name can be very long indeed");
-<<<<<<< HEAD
-          claim.setMbiRecord(new Mbi(1L, "1234567890123", "hash-of-1234567890123"));
-=======
           claim.setMbiRecord(new Mbi(1L, "12345678901", "hash-of-12345678901"));
-          claim.setMbi(claim.getMbiRecord().getMbi());
-          claim.setMbiHash(claim.getMbiRecord().getHash());
->>>>>>> 041e9722
 
           final PreAdjFissProcCode procCode0 = new PreAdjFissProcCode();
           procCode0.setDcn(claim.getDcn());
