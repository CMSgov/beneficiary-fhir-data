--- conflicted
+++ resolved
@@ -64,21 +64,12 @@
       final FissClaimStreamCaller fissCaller = new FissClaimStreamCaller();
       final GrpcResponseStream<FissClaimChange> fissStream =
           fissCaller.callService(fissChannel, CallOptions.DEFAULT, 2);
-<<<<<<< HEAD
-      assertEquals(true, fissStream.hasNext());
+      assertTrue(fissStream.hasNext());
       RdaChange<PreAdjFissClaim> fissChange = fissTransformer.transformClaim(fissStream.next());
       assertMatches(fissCaller.callVersionService(fissChannel, CallOptions.DEFAULT), "Random:1:.*");
       assertEquals(2L, fissChange.getSequenceNumber());
-      assertEquals(true, fissStream.hasNext());
+      assertTrue(fissStream.hasNext());
       fissChange = fissTransformer.transformClaim(fissStream.next());
-=======
-      assertTrue(fissStream.hasNext());
-      RdaChange<PreAdjFissClaim> fissChange = fissStream.next();
-      assertMatches(fissChange.getClaim().getApiSource(), "Random:1:.*");
-      assertEquals(2L, fissChange.getSequenceNumber());
-      assertTrue(fissStream.hasNext());
-      fissChange = fissStream.next();
->>>>>>> 426b0728
       assertEquals(3L, fissChange.getSequenceNumber());
       assertFalse(fissStream.hasNext());
 
@@ -86,15 +77,9 @@
       final McsClaimStreamCaller mcsCaller = new McsClaimStreamCaller();
       final GrpcResponseStream<McsClaimChange> mcsStream =
           mcsCaller.callService(mcsChannel, CallOptions.DEFAULT, 3);
-<<<<<<< HEAD
-      assertEquals(true, mcsStream.hasNext());
+      assertTrue(mcsStream.hasNext());
       RdaChange<PreAdjMcsClaim> mcsChange = mcsTransformer.transformClaim(mcsStream.next());
       assertMatches(mcsCaller.callVersionService(mcsChannel, CallOptions.DEFAULT), "Random:1:.*");
-=======
-      assertTrue(mcsStream.hasNext());
-      RdaChange<PreAdjMcsClaim> mcsChange = mcsStream.next();
-      assertMatches(mcsChange.getClaim().getApiSource(), "Random:1:.*");
->>>>>>> 426b0728
       assertEquals(3L, mcsChange.getSequenceNumber());
       assertFalse(mcsStream.hasNext());
     } finally {
@@ -128,58 +113,29 @@
       try {
         waitForServerToStart(job);
         final ManagedChannel fissChannel = InProcessChannelBuilder.forName(SERVER_NAME).build();
-<<<<<<< HEAD
         final FissClaimStreamCaller fissCaller = new FissClaimStreamCaller();
         final var fissStream = fissCaller.callService(fissChannel, CallOptions.DEFAULT, 1098);
-        assertEquals(true, fissStream.hasNext());
+        assertTrue(fissStream.hasNext());
         RdaChange<PreAdjFissClaim> fissChange = fissTransformer.transformClaim(fissStream.next());
         assertMatches(
             fissCaller.callVersionService(fissChannel, CallOptions.DEFAULT), "S3:\\d+:.*");
         assertEquals(1098L, fissChange.getSequenceNumber());
-        assertEquals(true, fissStream.hasNext());
+        assertTrue(fissStream.hasNext());
         fissChange = fissTransformer.transformClaim(fissStream.next());
         assertEquals(1099L, fissChange.getSequenceNumber());
-        assertEquals(true, fissStream.hasNext());
+        assertTrue(fissStream.hasNext());
         fissChange = fissTransformer.transformClaim(fissStream.next());
-=======
-        final FissClaimStreamCaller fissCaller =
-            new FissClaimStreamCaller(new FissClaimTransformer(clock, hasher));
-        final GrpcResponseStream<RdaChange<PreAdjFissClaim>> fissStream =
-            fissCaller.callService(fissChannel, CallOptions.DEFAULT, 1098);
-        assertTrue(fissStream.hasNext());
-        RdaChange<PreAdjFissClaim> fissChange = fissStream.next();
-        assertMatches(fissChange.getClaim().getApiSource(), "S3:\\d+:.*");
-        assertEquals(1098L, fissChange.getSequenceNumber());
-        assertTrue(fissStream.hasNext());
-        fissChange = fissStream.next();
-        assertEquals(1099L, fissChange.getSequenceNumber());
-        assertTrue(fissStream.hasNext());
-        fissChange = fissStream.next();
->>>>>>> 426b0728
         assertEquals(1100L, fissChange.getSequenceNumber());
         assertFalse(fissStream.hasNext());
         final ManagedChannel mcsChannel = InProcessChannelBuilder.forName(SERVER_NAME).build();
-<<<<<<< HEAD
         final McsClaimStreamCaller mcsCaller = new McsClaimStreamCaller();
         final var mcsStream = mcsCaller.callService(mcsChannel, CallOptions.DEFAULT, 1099);
-        assertEquals(true, mcsStream.hasNext());
+        assertTrue(mcsStream.hasNext());
         RdaChange<PreAdjMcsClaim> mcsChange = mcsTransformer.transformClaim(mcsStream.next());
         assertMatches(mcsCaller.callVersionService(mcsChannel, CallOptions.DEFAULT), "S3:\\d+:.*");
         assertEquals(1099L, mcsChange.getSequenceNumber());
-        assertEquals(true, mcsStream.hasNext());
+        assertTrue(mcsStream.hasNext());
         mcsChange = mcsTransformer.transformClaim(mcsStream.next());
-=======
-        final McsClaimStreamCaller mcsCaller =
-            new McsClaimStreamCaller(new McsClaimTransformer(clock, hasher));
-        final GrpcResponseStream<RdaChange<PreAdjMcsClaim>> mcsStream =
-            mcsCaller.callService(mcsChannel, CallOptions.DEFAULT, 1099);
-        assertTrue(mcsStream.hasNext());
-        RdaChange<PreAdjMcsClaim> mcsChange = mcsStream.next();
-        assertMatches(mcsChange.getClaim().getApiSource(), "S3:\\d+:.*");
-        assertEquals(1099L, mcsChange.getSequenceNumber());
-        assertTrue(mcsStream.hasNext());
-        mcsChange = mcsStream.next();
->>>>>>> 426b0728
         assertEquals(1100L, mcsChange.getSequenceNumber());
         assertFalse(mcsStream.hasNext());
       } finally {
@@ -208,19 +164,10 @@
       Future<PipelineJobOutcome> outcome = exec.submit(job);
       waitForServerToStart(job);
       ManagedChannel fissChannel = InProcessChannelBuilder.forName(SERVER_NAME).build();
-<<<<<<< HEAD
       FissClaimStreamCaller fissCaller = new FissClaimStreamCaller();
       var fissStream = fissCaller.callService(fissChannel, CallOptions.DEFAULT, 2);
-      assertEquals(true, fissStream.hasNext());
+      assertTrue(fissStream.hasNext());
       assertEquals(2L, fissTransformer.transformClaim(fissStream.next()).getSequenceNumber());
-=======
-      FissClaimStreamCaller fissCaller =
-          new FissClaimStreamCaller(new FissClaimTransformer(clock, hasher));
-      GrpcResponseStream<RdaChange<PreAdjFissClaim>> fissStream =
-          fissCaller.callService(fissChannel, CallOptions.DEFAULT, 2);
-      assertTrue(fissStream.hasNext());
-      assertEquals(2L, fissStream.next().getSequenceNumber());
->>>>>>> 426b0728
       outcome.cancel(true);
       waitForServerToStop(job);
 
@@ -230,13 +177,8 @@
       fissChannel = InProcessChannelBuilder.forName(SERVER_NAME).build();
       fissCaller = new FissClaimStreamCaller();
       fissStream = fissCaller.callService(fissChannel, CallOptions.DEFAULT, 2);
-<<<<<<< HEAD
-      assertEquals(true, fissStream.hasNext());
+      assertTrue(fissStream.hasNext());
       assertEquals(2L, fissTransformer.transformClaim(fissStream.next()).getSequenceNumber());
-=======
-      assertTrue(fissStream.hasNext());
-      assertEquals(2L, fissStream.next().getSequenceNumber());
->>>>>>> 426b0728
       outcome.cancel(true);
       waitForServerToStop(job);
     } finally {
