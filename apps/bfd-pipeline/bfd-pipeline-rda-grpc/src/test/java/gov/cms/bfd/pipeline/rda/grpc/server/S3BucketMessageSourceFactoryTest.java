package gov.cms.bfd.pipeline.rda.grpc.server;

import static org.junit.jupiter.api.Assertions.assertEquals;
import static org.junit.jupiter.api.Assertions.assertFalse;
import static org.junit.jupiter.api.Assertions.assertTrue;
import static org.mockito.Mockito.*;

import java.util.ArrayList;
import java.util.Arrays;
import java.util.Collections;
import java.util.HashMap;
import java.util.List;
import java.util.Map;
import java.util.function.Function;
import lombok.Getter;
import org.junit.jupiter.api.Test;
<<<<<<< HEAD
import software.amazon.awssdk.services.s3.S3Client;
import software.amazon.awssdk.services.s3.model.ListObjectsV2Request;
import software.amazon.awssdk.services.s3.model.S3Object;
=======
import org.junit.jupiter.api.extension.ExtendWith;
import org.mockito.Mock;
import org.mockito.junit.jupiter.MockitoExtension;
import org.mockito.junit.jupiter.MockitoSettings;
import org.mockito.quality.Strictness;
>>>>>>> 2d9562d6

/** Tests the {@link S3BucketMessageSourceFactory}. */
@ExtendWith(MockitoExtension.class)
@MockitoSettings(strictness = Strictness.LENIENT)
public class S3BucketMessageSourceFactoryTest {
  /** Used to control which files are in S3 bucket during tests. */
  private @Mock S3DirectoryDao s3Dao;

  /** Verifies that the fiss and mcs factories can list the file keys from the mock S3 bucket. */
  @Test
  public void listFilesTest() {
<<<<<<< HEAD
    final String directoryPath = "/my_directory/";
    S3Client s3Client =
        createS3Client(
            directoryPath,
            directoryPath + "mcs-215-275.ndjson.gz",
            directoryPath + "fiss.ndjson",
            directoryPath + "fiss-101-250.ndjson",
            directoryPath + "mcs-83-214.ndjson.gz",
            directoryPath + "this-won't-match",
            directoryPath + "fiss-0-100.ndjson");
=======
    setFilesInS3Dao(
        "mcs-215-275.ndjson.gz",
        "fiss.ndjson",
        "fiss-101-250.ndjson",
        "mcs-83-214.ndjson.gz",
        "this-won't-match",
        "fiss-0-100.ndjson");
>>>>>>> 2d9562d6

    S3BucketMessageSourceFactory<?> fissFactory =
        new S3BucketMessageSourceFactory<>(
            s3Dao, "fiss", "ndjson", s -> new EmptyMessageSource<>(), r -> 0L);
    assertEquals(
        Arrays.asList(
            new S3BucketMessageSourceFactory.FileEntry("fiss-0-100.ndjson", 0, 100),
            new S3BucketMessageSourceFactory.FileEntry("fiss.ndjson", 0, Long.MAX_VALUE),
            new S3BucketMessageSourceFactory.FileEntry("fiss-101-250.ndjson", 101, 250)),
        fissFactory.listFiles(0L));
    assertEquals(
        Arrays.asList(
            new S3BucketMessageSourceFactory.FileEntry("fiss.ndjson", 0, Long.MAX_VALUE),
            new S3BucketMessageSourceFactory.FileEntry("fiss-101-250.ndjson", 101, 250)),
        fissFactory.listFiles(112L));

    S3BucketMessageSourceFactory<?> mcsFactory =
        new S3BucketMessageSourceFactory<>(
            s3Dao, "mcs", "ndjson", s -> new EmptyMessageSource<>(), r -> 0L);
    assertEquals(
        Arrays.asList(
            new S3BucketMessageSourceFactory.FileEntry("mcs-83-214.ndjson.gz", 83, 214),
            new S3BucketMessageSourceFactory.FileEntry("mcs-215-275.ndjson.gz", 215, 275)),
        mcsFactory.listFiles(44L));
    assertEquals(
        Collections.singletonList(
            new S3BucketMessageSourceFactory.FileEntry("mcs-215-275.ndjson.gz", 215, 275)),
        mcsFactory.listFiles(215L));
    assertEquals(Collections.emptyList(), mcsFactory.listFiles(276L));
  }

  /**
   * Validates when there are no sources passed when creating a factory then the source returned by
   * the factory is empty.
   *
   * @throws Exception indicates test failure
   */
  @Test
  public void noSourcesToConsume() throws Exception {
    S3BucketMessageSourceFactory<Long> factory = createFactory();
    MessageSource<Long> source = factory.apply(0);
    assertFalse(source.hasNext());
  }

  /**
   * Validates when there are two sources passed when creating a factory and a certain number of
   * messages are requested which exceeds the capacity of one source, the factory can supply the
   * requested number of messages by consuming from both sources and then successfully close both
   * sources when finished.
   *
   * @throws Exception indicates test failure
   */
  @Test
  public void twoMessageSourcesConsumed() throws Exception {
    MockMessageSource source1 = new MockMessageSource(83, 117);
    MockMessageSource source2 = new MockMessageSource(118, 195);
    S3BucketMessageSourceFactory<Long> factory = createFactory(source2, source1);
    MessageSource<Long> empty = factory.apply(200);
    assertFalse(empty.hasNext());

    MessageSource<Long> source = factory.apply(87);
    Long expected = 87L;
    while (source.hasNext()) {
      assertEquals(expected, source.next());
      expected += 1;
    }
    source.close();
    assertTrue(source1.isClosed());
    assertTrue(source2.isClosed());
  }

  /**
   * Validates when there are two sources passed when creating a factory and a certain number of
   * messages are requested which does not exceed the capacity of one source, the factory can supply
   * the requested number of messages by consuming from the sources and then successfully close both
   * sources when finished.
   *
   * @throws Exception indicates test failure
   */
  @Test
  public void oneOfTwoMessageSourcesConsumed() throws Exception {
    MockMessageSource source1 = new MockMessageSource(83, 117);
    MockMessageSource source2 = new MockMessageSource(118, 195);
    S3BucketMessageSourceFactory<Long> factory = createFactory(source2, source1);
    MessageSource<Long> empty = factory.apply(200);
    assertFalse(empty.hasNext());

    MessageSource<Long> source = factory.apply(118);
    Long expected = 118L;
    while (source.hasNext()) {
      assertEquals(expected, source.next());
      expected += 1;
    }
    source.close();
    assertFalse(source1.isClosed());
    assertTrue(source2.isClosed());
  }

  /**
   * Configures the mock {@link S3DirectoryDao} to return the specified file names when {@link
   * S3DirectoryDao#readFileNames} is called.
   *
   * @param filenames file names to return
   */
<<<<<<< HEAD
  private S3Client createS3Client(String directoryPath, String... filenames) {
    List<S3Object> summaries = new ArrayList<>();
    for (String filename : filenames) {
      S3Object summary = mock(S3Object.class);
      doReturn(filename).when(summary).key();
      summaries.add(summary);
    }

    S3Client s3Client = mock(S3Client.class);
    doReturn(summaries).when(s3Client).listObjectsV2(any(ListObjectsV2Request.class));
    return s3Client;
=======
  private void setFilesInS3Dao(String... filenames) {
    var allFileNames = List.copyOf(Arrays.asList(filenames));
    doReturn(allFileNames).when(s3Dao).readFileNames();
>>>>>>> 2d9562d6
  }

  /**
   * Creates a factory from one or more mocked message sources.
   *
   * @param sources the sources
   * @return the s3 bucket message source factory
   */
  private S3BucketMessageSourceFactory<Long> createFactory(MockMessageSource... sources) {
    List<String> filenames = new ArrayList<>();
    Map<String, MessageSource<Long>> sourceMap = new HashMap<>();
    for (MockMessageSource source : sources) {
      filenames.add(source.getFilename());
      sourceMap.put(source.getFilename(), source);
    }
<<<<<<< HEAD
    S3Client s3Client = createS3Client("", filenames.toArray(new String[0]));
=======
    doReturn(List.copyOf(filenames)).when(s3Dao).readFileNames();
>>>>>>> 2d9562d6
    return new S3BucketMessageSourceFactory<>(
        s3Dao, "fiss", "ndjson", sourceMap::get, Function.identity());
  }

  /**
   * Represents a mock implementation of a message source which implements mock functionality for
   * some features.
   */
  private static class MockMessageSource implements MessageSource<Long> {

    /** The filename the mock message source is pretending to use. */
    @Getter private final String filename;
    /** The max sequence value. */
    private final long maxValue;
    /** The current sequence value. */
    private long currentValue;
    /** Represents if the source is closed. */
    @Getter private boolean closed;

    /**
     * Instantiates a new Mock message source.
     *
     * @param minSeq the min sequence number
     * @param maxSeq the max sequence number
     */
    private MockMessageSource(long minSeq, long maxSeq) {
      filename = String.format("fiss-%d-%d.ndjson", minSeq, maxSeq);
      maxValue = maxSeq;
      currentValue = minSeq - 1;
    }

    @Override
    public boolean hasNext() throws Exception {
      return currentValue < maxValue;
    }

    @Override
    public Long next() throws Exception {
      return ++currentValue;
    }

    @Override
    public void close() throws Exception {
      closed = true;
    }
  }
}<|MERGE_RESOLUTION|>--- conflicted
+++ resolved
@@ -14,17 +14,14 @@
 import java.util.function.Function;
 import lombok.Getter;
 import org.junit.jupiter.api.Test;
-<<<<<<< HEAD
 import software.amazon.awssdk.services.s3.S3Client;
 import software.amazon.awssdk.services.s3.model.ListObjectsV2Request;
 import software.amazon.awssdk.services.s3.model.S3Object;
-=======
 import org.junit.jupiter.api.extension.ExtendWith;
 import org.mockito.Mock;
 import org.mockito.junit.jupiter.MockitoExtension;
 import org.mockito.junit.jupiter.MockitoSettings;
 import org.mockito.quality.Strictness;
->>>>>>> 2d9562d6
 
 /** Tests the {@link S3BucketMessageSourceFactory}. */
 @ExtendWith(MockitoExtension.class)
@@ -33,33 +30,33 @@
   /** Used to control which files are in S3 bucket during tests. */
   private @Mock S3DirectoryDao s3Dao;
 
-  /** Verifies that the fiss and mcs factories can list the file keys from the mock S3 bucket. */
+  /**
+   * Verifies that the fiss and mcs factories can list the file keys from the mock
+   * S3 bucket.
+   */
   @Test
   public void listFilesTest() {
-<<<<<<< HEAD
     final String directoryPath = "/my_directory/";
-    S3Client s3Client =
-        createS3Client(
-            directoryPath,
-            directoryPath + "mcs-215-275.ndjson.gz",
-            directoryPath + "fiss.ndjson",
-            directoryPath + "fiss-101-250.ndjson",
-            directoryPath + "mcs-83-214.ndjson.gz",
-            directoryPath + "this-won't-match",
-            directoryPath + "fiss-0-100.ndjson");
-=======
-    setFilesInS3Dao(
-        "mcs-215-275.ndjson.gz",
-        "fiss.ndjson",
-        "fiss-101-250.ndjson",
-        "mcs-83-214.ndjson.gz",
-        "this-won't-match",
-        "fiss-0-100.ndjson");
->>>>>>> 2d9562d6
-
-    S3BucketMessageSourceFactory<?> fissFactory =
-        new S3BucketMessageSourceFactory<>(
-            s3Dao, "fiss", "ndjson", s -> new EmptyMessageSource<>(), r -> 0L);
+    S3Client s3Client = createS3Client(
+        directoryPath,
+        directoryPath + "mcs-215-275.ndjson.gz",
+        directoryPath + "fiss.ndjson",
+        directoryPath + "fiss-101-250.ndjson",
+        directoryPath + "mcs-83-214.ndjson.gz",
+        directoryPath + "this-won't-match",
+        directoryPath + "fiss-0-100.ndjson");
+    /*
+     * setFilesInS3Dao(
+     * "mcs-215-275.ndjson.gz",
+     * "fiss.ndjson",
+     * "fiss-101-250.ndjson",
+     * "mcs-83-214.ndjson.gz",
+     * "this-won't-match",
+     * "fiss-0-100.ndjson");
+     */
+
+    S3BucketMessageSourceFactory<?> fissFactory = new S3BucketMessageSourceFactory<>(
+        s3Dao, "fiss", "ndjson", s -> new EmptyMessageSource<>(), r -> 0L);
     assertEquals(
         Arrays.asList(
             new S3BucketMessageSourceFactory.FileEntry("fiss-0-100.ndjson", 0, 100),
@@ -72,9 +69,8 @@
             new S3BucketMessageSourceFactory.FileEntry("fiss-101-250.ndjson", 101, 250)),
         fissFactory.listFiles(112L));
 
-    S3BucketMessageSourceFactory<?> mcsFactory =
-        new S3BucketMessageSourceFactory<>(
-            s3Dao, "mcs", "ndjson", s -> new EmptyMessageSource<>(), r -> 0L);
+    S3BucketMessageSourceFactory<?> mcsFactory = new S3BucketMessageSourceFactory<>(
+        s3Dao, "mcs", "ndjson", s -> new EmptyMessageSource<>(), r -> 0L);
     assertEquals(
         Arrays.asList(
             new S3BucketMessageSourceFactory.FileEntry("mcs-83-214.ndjson.gz", 83, 214),
@@ -88,7 +84,8 @@
   }
 
   /**
-   * Validates when there are no sources passed when creating a factory then the source returned by
+   * Validates when there are no sources passed when creating a factory then the
+   * source returned by
    * the factory is empty.
    *
    * @throws Exception indicates test failure
@@ -101,9 +98,12 @@
   }
 
   /**
-   * Validates when there are two sources passed when creating a factory and a certain number of
-   * messages are requested which exceeds the capacity of one source, the factory can supply the
-   * requested number of messages by consuming from both sources and then successfully close both
+   * Validates when there are two sources passed when creating a factory and a
+   * certain number of
+   * messages are requested which exceeds the capacity of one source, the factory
+   * can supply the
+   * requested number of messages by consuming from both sources and then
+   * successfully close both
    * sources when finished.
    *
    * @throws Exception indicates test failure
@@ -128,9 +128,12 @@
   }
 
   /**
-   * Validates when there are two sources passed when creating a factory and a certain number of
-   * messages are requested which does not exceed the capacity of one source, the factory can supply
-   * the requested number of messages by consuming from the sources and then successfully close both
+   * Validates when there are two sources passed when creating a factory and a
+   * certain number of
+   * messages are requested which does not exceed the capacity of one source, the
+   * factory can supply
+   * the requested number of messages by consuming from the sources and then
+   * successfully close both
    * sources when finished.
    *
    * @throws Exception indicates test failure
@@ -155,12 +158,12 @@
   }
 
   /**
-   * Configures the mock {@link S3DirectoryDao} to return the specified file names when {@link
+   * Configures the mock {@link S3DirectoryDao} to return the specified file names
+   * when {@link
    * S3DirectoryDao#readFileNames} is called.
    *
    * @param filenames file names to return
    */
-<<<<<<< HEAD
   private S3Client createS3Client(String directoryPath, String... filenames) {
     List<S3Object> summaries = new ArrayList<>();
     for (String filename : filenames) {
@@ -172,11 +175,11 @@
     S3Client s3Client = mock(S3Client.class);
     doReturn(summaries).when(s3Client).listObjectsV2(any(ListObjectsV2Request.class));
     return s3Client;
-=======
+  }
+
   private void setFilesInS3Dao(String... filenames) {
     var allFileNames = List.copyOf(Arrays.asList(filenames));
     doReturn(allFileNames).when(s3Dao).readFileNames();
->>>>>>> 2d9562d6
   }
 
   /**
@@ -192,29 +195,29 @@
       filenames.add(source.getFilename());
       sourceMap.put(source.getFilename(), source);
     }
-<<<<<<< HEAD
     S3Client s3Client = createS3Client("", filenames.toArray(new String[0]));
-=======
-    doReturn(List.copyOf(filenames)).when(s3Dao).readFileNames();
->>>>>>> 2d9562d6
+    /* doReturn(List.copyOf(filenames)).when(s3Dao).readFileNames(); */
     return new S3BucketMessageSourceFactory<>(
         s3Dao, "fiss", "ndjson", sourceMap::get, Function.identity());
   }
 
   /**
-   * Represents a mock implementation of a message source which implements mock functionality for
+   * Represents a mock implementation of a message source which implements mock
+   * functionality for
    * some features.
    */
   private static class MockMessageSource implements MessageSource<Long> {
 
     /** The filename the mock message source is pretending to use. */
-    @Getter private final String filename;
+    @Getter
+    private final String filename;
     /** The max sequence value. */
     private final long maxValue;
     /** The current sequence value. */
     private long currentValue;
     /** Represents if the source is closed. */
-    @Getter private boolean closed;
+    @Getter
+    private boolean closed;
 
     /**
      * Instantiates a new Mock message source.
