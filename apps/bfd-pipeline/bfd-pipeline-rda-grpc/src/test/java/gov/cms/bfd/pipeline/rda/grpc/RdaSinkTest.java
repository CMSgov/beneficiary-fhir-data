--- conflicted
+++ resolved
@@ -17,37 +17,22 @@
 
   @Test
   public void batchSuccessful() throws Exception {
-<<<<<<< HEAD
     int count = sink.writeMessages("", Arrays.asList(1, 2, 3, 4));
-    Assert.assertEquals(4, count);
-=======
-    int count = sink.writeBatch(Arrays.asList(1, 2, 3, 4));
     assertEquals(4, count);
->>>>>>> 426b0728
   }
 
   @Test
   public void batchFailures() throws Exception {
     try {
-<<<<<<< HEAD
       sink.writeMessages("", Arrays.asList(1, 2, 5, 4));
-      Assert.fail("sink should have thrown");
-=======
-      sink.writeBatch(Arrays.asList(1, 2, 5, 4));
       fail("sink should have thrown");
->>>>>>> 426b0728
     } catch (ProcessingException ex) {
       assertEquals(12, ex.getProcessedCount());
       MatcherAssert.assertThat(ex.getCause(), Matchers.instanceOf(IOException.class));
     }
     try {
-<<<<<<< HEAD
       sink.writeMessages("", Arrays.asList(1, 2, 6, 5));
-      Assert.fail("sink should have thrown");
-=======
-      sink.writeBatch(Arrays.asList(1, 2, 6, 5));
       fail("sink should have thrown");
->>>>>>> 426b0728
     } catch (ProcessingException ex) {
       assertEquals(2, ex.getProcessedCount());
       MatcherAssert.assertThat(ex.getCause(), Matchers.instanceOf(RuntimeException.class));
