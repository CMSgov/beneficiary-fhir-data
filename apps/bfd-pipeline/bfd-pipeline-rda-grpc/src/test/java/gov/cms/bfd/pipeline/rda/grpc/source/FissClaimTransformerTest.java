package gov.cms.bfd.pipeline.rda.grpc.source;

import static gov.cms.bfd.pipeline.rda.grpc.RdaChange.MIN_SEQUENCE_NUM;
import static org.hamcrest.MatcherAssert.assertThat;
import static org.hamcrest.Matchers.samePropertyValuesAs;
import static org.junit.jupiter.api.Assertions.assertEquals;
import static org.junit.jupiter.api.Assertions.fail;

import gov.cms.bfd.model.rda.Mbi;
import gov.cms.bfd.model.rda.RdaFissAuditTrail;
import gov.cms.bfd.model.rda.RdaFissClaim;
import gov.cms.bfd.model.rda.RdaFissDiagnosisCode;
import gov.cms.bfd.model.rda.RdaFissPayer;
import gov.cms.bfd.model.rda.RdaFissProcCode;
import gov.cms.bfd.pipeline.rda.grpc.RdaChange;
import gov.cms.bfd.pipeline.rda.grpc.sink.direct.MbiCache;
import gov.cms.bfd.pipeline.sharedutils.IdHasher;
import gov.cms.mpsm.rda.v1.ChangeType;
import gov.cms.mpsm.rda.v1.FissClaimChange;
import gov.cms.mpsm.rda.v1.fiss.FissAdjustmentMedicareBeneficiaryIdentifierIndicator;
import gov.cms.mpsm.rda.v1.fiss.FissAdjustmentRequestorCode;
import gov.cms.mpsm.rda.v1.fiss.FissAssignmentOfBenefitsIndicator;
import gov.cms.mpsm.rda.v1.fiss.FissAuditTrail;
import gov.cms.mpsm.rda.v1.fiss.FissBeneZPayer;
import gov.cms.mpsm.rda.v1.fiss.FissBeneficiarySex;
import gov.cms.mpsm.rda.v1.fiss.FissBillClassification;
import gov.cms.mpsm.rda.v1.fiss.FissBillClassificationForClinics;
import gov.cms.mpsm.rda.v1.fiss.FissBillClassificationForSpecialFacilities;
import gov.cms.mpsm.rda.v1.fiss.FissBillFacilityType;
import gov.cms.mpsm.rda.v1.fiss.FissBillFrequency;
import gov.cms.mpsm.rda.v1.fiss.FissCancelAdjustmentCode;
import gov.cms.mpsm.rda.v1.fiss.FissClaim;
import gov.cms.mpsm.rda.v1.fiss.FissClaimStatus;
import gov.cms.mpsm.rda.v1.fiss.FissCurrentLocation2;
import gov.cms.mpsm.rda.v1.fiss.FissDiagnosisCode;
import gov.cms.mpsm.rda.v1.fiss.FissDiagnosisPresentOnAdmissionIndicator;
import gov.cms.mpsm.rda.v1.fiss.FissHealthInsuranceClaimNumberOrMedicareBeneficiaryIdentifier;
import gov.cms.mpsm.rda.v1.fiss.FissInsuredPayer;
import gov.cms.mpsm.rda.v1.fiss.FissPatientRelationshipCode;
import gov.cms.mpsm.rda.v1.fiss.FissPayer;
import gov.cms.mpsm.rda.v1.fiss.FissPayersCode;
import gov.cms.mpsm.rda.v1.fiss.FissPhysicianFlag;
import gov.cms.mpsm.rda.v1.fiss.FissProcedureCode;
import gov.cms.mpsm.rda.v1.fiss.FissProcessNewHealthInsuranceClaimNumberIndicator;
import gov.cms.mpsm.rda.v1.fiss.FissProcessingType;
import gov.cms.mpsm.rda.v1.fiss.FissReleaseOfInformation;
import gov.cms.mpsm.rda.v1.fiss.FissRepositoryIndicator;
import gov.cms.mpsm.rda.v1.fiss.FissSourceOfAdmission;
import java.math.BigDecimal;
import java.nio.charset.StandardCharsets;
import java.time.Clock;
import java.time.Instant;
import java.time.LocalDate;
import java.time.ZoneOffset;
import java.util.List;
import java.util.stream.Collectors;
import org.junit.jupiter.api.BeforeEach;
import org.junit.jupiter.api.Test;

/**
 * Unit tests for the {@link FissClaimTransformer}. Unless otherwise stated on a method every test
 * verifies that one or a set of fields within a source grpc message object for a claim have been
<<<<<<< HEAD
 * correctly transformed into appropriate values and copied into a new {@link RdaFissClaim} JPA
=======
 * correctly transformed into appropriate values and copied into a new {@link PreAdjFissClaim} JPA
>>>>>>> 0cf237df
 * entity object.
 *
 * <p>Field tests are performed using an adaptor object appropriate for each type of grpc/jpa object
 * pair. These adaptor objects ({@link ClaimFieldTester}, {@link AuditTrailFieldTester}, {@link
 * BeneZPayerFieldTester}, {@link InsuredPayerFieldTester}, and {@link ProcCodeFieldTester}) extend
 * the {@link ClaimTransformerFieldTester} class and provide class specific implementations of the
 * methods used to construct and transform objects under test.
 *
 * <p>Each individual field test is named after the field it tests and calls appropriate
 * verification methods for that field. {@see ClaimTransformerFieldTester} for documentation of each
 * of the verification methods.
 */
public class FissClaimTransformerTest {
  // using a fixed Clock ensures our timestamp is predictable
  private final Clock clock = Clock.fixed(Instant.ofEpochMilli(1621609413832L), ZoneOffset.UTC);
  private final IdHasher idHasher =
      new IdHasher(new IdHasher.Config(10, "nottherealpepper".getBytes(StandardCharsets.UTF_8)));
  private final FissClaimTransformer transformer =
      new FissClaimTransformer(clock, MbiCache.computedCache(idHasher.getConfig()));
  private FissClaimChange.Builder changeBuilder;
  private FissClaim.Builder claimBuilder;
  private RdaFissClaim claim;

  @BeforeEach
  public void setUp() {
    changeBuilder = FissClaimChange.newBuilder();
    claimBuilder = FissClaim.newBuilder();
    claim = new RdaFissClaim();
    claim.setSequenceNumber(0L);
  }

  @Test
  public void minimumValidClaim() {
    claim.setDcn("dcn");
    claim.setHicNo("hicn");
    claim.setCurrStatus('T');
    claim.setCurrLoc1('M');
    claim.setCurrLoc2("9000");
    claim.setLastUpdated(clock.instant());
    claimBuilder
        .setDcn("dcn")
        .setHicNo("hicn")
        .setCurrStatusEnum(FissClaimStatus.CLAIM_STATUS_RTP)
        .setCurrLoc1Enum(FissProcessingType.PROCESSING_TYPE_MANUAL)
        .setCurrLoc2Enum(FissCurrentLocation2.CURRENT_LOCATION_2_CABLE);
    changeBuilder
        .setSeq(MIN_SEQUENCE_NUM)
        .setChangeType(ChangeType.CHANGE_TYPE_INSERT)
        .setClaim(claimBuilder.build());
    assertChangeMatches(RdaChange.Type.INSERT);
  }

  /**
   * Basic smoke test for transformation of claim objects prior to all of the individual field
   * tests.
   */
  @Test
  public void basicFieldsTestForClaimObjectTransformation() {
    claim.setDcn("dcn");
    claim.setSequenceNumber(42L);
    claim.setHicNo("hicn");
    claim.setCurrStatus('M');
    claim.setCurrLoc1('M');
    claim.setCurrLoc2("9000");
    claim.setMedaProvId("mpi");
    claim.setMedaProv_6("mp_6");
    claim.setTotalChargeAmount(new BigDecimal("1002.54"));
    claim.setReceivedDate(LocalDate.of(2020, 1, 2));
    claim.setCurrTranDate(LocalDate.of(2021, 3, 4));
    claim.setAdmitDiagCode("1234567");
    claim.setPrincipleDiag("7654321");
    claim.setNpiNumber("npi-123456");
    claim.setMbiRecord(
        new Mbi(
            1L, "12345678901", "3cf7b310f8fd6e7b275ddbdc6c3cd5b4eec0ea10bc9a504d471b086bd5d9b888"));
    claim.setFedTaxNumber("1234567890");
    claim.setPracLocAddr1("loc-address-1");
    claim.setPracLocAddr2("loc-address-2");
    claim.setPracLocCity("loc-city");
    claim.setPracLocState("ls");
    claim.setPracLocZip("123456789012345");
    claim.setStmtCovFromDate(LocalDate.of(2020, 2, 3));
    claim.setStmtCovToDate(LocalDate.of(2021, 4, 5));
    claim.setLobCd("1");
    claim.setServTypeCd("6");
    claim.setServTypeCdMapping(RdaFissClaim.ServTypeCdMapping.Clinic);
    claim.setFreqCd("G");
    claim.setBillTypCd("ABC");
    claim.setLastUpdated(clock.instant());
    claimBuilder
        .setDcn("dcn")
        .setHicNo("hicn")
        .setCurrStatusEnum(FissClaimStatus.CLAIM_STATUS_MOVE)
        .setCurrLoc1Enum(FissProcessingType.PROCESSING_TYPE_MANUAL)
        .setCurrLoc2Enum(FissCurrentLocation2.CURRENT_LOCATION_2_CABLE)
        .setMedaProvId("mpi")
        .setMedaProv6("mp_6")
        .setTotalChargeAmount("1002.54")
        .setRecdDtCymd("2020-01-02")
        .setCurrTranDtCymd("2021-03-04")
        .setAdmDiagCode("1234567")
        .setPrincipleDiag("7654321")
        .setNpiNumber("npi-123456")
        .setMbi("12345678901")
        .setFedTaxNb("1234567890")
        .setPracLocAddr1("loc-address-1")
        .setPracLocAddr2("loc-address-2")
        .setPracLocCity("loc-city")
        .setPracLocState("ls")
        .setPracLocZip("123456789012345")
        .setStmtCovFromCymd("2020-02-03")
        .setStmtCovToCymd("2021-04-05")
        .setLobCdEnum(FissBillFacilityType.BILL_FACILITY_TYPE_HOSPITAL)
        .setServTypeCdForClinicsEnum(
            FissBillClassificationForClinics
                .BILL_CLASSIFICATION_FOR_CLINICS_COMMUNITY_MENTAL_HEALTH_CENTER)
        .setFreqCdEnum(FissBillFrequency.BILL_FREQUENCY_ADJUSTMENT_CLAIM_G)
        .setBillTypCd("ABC");
    changeBuilder
        .setSeq(42)
        .setChangeType(ChangeType.CHANGE_TYPE_UPDATE)
        .setClaim(claimBuilder.build());
    assertChangeMatches(RdaChange.Type.UPDATE);
  }

  /**
   * Basic smoke test for transformation of procedure code objects prior to all of the individual
   * field tests.
   */
  @Test
  public void basicFieldsTestForProcCodeObjectTransformation() {
    claimBuilder
        .setDcn("dcn")
        .setHicNo("hicn")
        .setCurrStatusEnum(FissClaimStatus.CLAIM_STATUS_MOVE)
        .setCurrLoc1Enum(FissProcessingType.PROCESSING_TYPE_MANUAL)
        .setCurrLoc2Enum(FissCurrentLocation2.CURRENT_LOCATION_2_FINAL)
        .addFissProcCodes(
            FissProcedureCode.newBuilder().setProcCd("code-1").setProcFlag("fl-1").build())
        .addFissProcCodes(
            FissProcedureCode.newBuilder()
                .setProcCd("code-2")
                .setProcFlag("fl-2")
                .setProcDt("2021-07-06")
                .build());
    claim.setDcn("dcn");
    claim.setHicNo("hicn");
    claim.setCurrStatus('M');
    claim.setCurrLoc1('M');
    claim.setCurrLoc2("2");
    claim.setLastUpdated(clock.instant());
    RdaFissProcCode code = new RdaFissProcCode();
    code.setDcn("dcn");
    code.setPriority((short) 0);
    code.setProcCode("code-1");
    code.setProcFlag("fl-1");
    code.setLastUpdated(claim.getLastUpdated());
    claim.getProcCodes().add(code);
    code = new RdaFissProcCode();
    code.setDcn("dcn");
    code.setPriority((short) 1);
    code.setProcCode("code-2");
    code.setProcFlag("fl-2");
    code.setProcDate(LocalDate.of(2021, 7, 6));
    code.setLastUpdated(claim.getLastUpdated());
    claim.getProcCodes().add(code);
    changeBuilder
        .setSeq(MIN_SEQUENCE_NUM)
        .setChangeType(ChangeType.CHANGE_TYPE_INSERT)
        .setClaim(claimBuilder.build());
    RdaFissClaim transformed = transformer.transformClaim(changeBuilder.build()).getClaim();
    TransformerTestUtils.assertListContentsHaveSamePropertyValues(
        claim.getProcCodes(), transformed.getProcCodes(), RdaFissProcCode::getPriority);
  }

  /**
   * Basic smoke test for transformation of diagnosis code objects prior to all of the individual
   * field tests.
   */
  @Test
  public void basicFieldsTestForDiagCodeObjectTransformation() {
    claimBuilder
        .setDcn("dcn")
        .setHicNo("hicn")
        .setCurrStatusEnum(FissClaimStatus.CLAIM_STATUS_MOVE)
        .setCurrLoc1Enum(FissProcessingType.PROCESSING_TYPE_MANUAL)
        .setCurrLoc2Enum(FissCurrentLocation2.CURRENT_LOCATION_2_FINAL)
        .addFissDiagCodes(
            FissDiagnosisCode.newBuilder()
                .setDiagCd2("code-1")
                .setDiagPoaIndEnum(
                    FissDiagnosisPresentOnAdmissionIndicator
                        .DIAGNOSIS_PRESENT_ON_ADMISSION_INDICATOR_CLINICALLY_UNDETERMINED)
                .setBitFlags("1234")
                .build())
        .addFissDiagCodes(
            FissDiagnosisCode.newBuilder()
                .setDiagCd2("code-2")
                .setDiagPoaIndEnum(
                    FissDiagnosisPresentOnAdmissionIndicator
                        .DIAGNOSIS_PRESENT_ON_ADMISSION_INDICATOR_NO)
                .setBitFlags("4321")
                .build());
    claim.setDcn("dcn");
    claim.setHicNo("hicn");
    claim.setCurrStatus('M');
    claim.setCurrLoc1('M');
    claim.setCurrLoc2("9997");
    claim.setLastUpdated(clock.instant());
    RdaFissDiagnosisCode code = new RdaFissDiagnosisCode();
    code.setDcn("dcn");
    code.setPriority((short) 0);
    code.setDiagCd2("code-1");
    code.setDiagPoaInd("W");
    code.setBitFlags("1234");
    code.setLastUpdated(claim.getLastUpdated());
    claim.getDiagCodes().add(code);
    code = new RdaFissDiagnosisCode();
    code.setDcn("dcn");
    code.setPriority((short) 1);
    code.setDiagCd2("code-2");
    code.setDiagPoaInd("N");
    code.setBitFlags("4321");
    code.setLastUpdated(claim.getLastUpdated());
    claim.getDiagCodes().add(code);
    changeBuilder
        .setSeq(MIN_SEQUENCE_NUM)
        .setChangeType(ChangeType.CHANGE_TYPE_UPDATE)
        .setClaim(claimBuilder.build());
    RdaFissClaim transformed = transformer.transformClaim(changeBuilder.build()).getClaim();
    assertThat(transformed, samePropertyValuesAs(claim));
    TransformerTestUtils.assertListContentsHaveSamePropertyValues(
        claim.getDiagCodes(), transformed.getDiagCodes(), RdaFissDiagnosisCode::getPriority);
  }

  /**
   * Basic smoke test for transformation of insured payer objects prior to all of the individual
   * field tests.
   */
  @Test
  public void basicFieldsTestForInsuredPayerObjectTransformation() {
    claimBuilder
        .setDcn("dcn")
        .setHicNo("hicn")
        .setCurrStatusEnum(FissClaimStatus.CLAIM_STATUS_MOVE)
        .setCurrLoc1Enum(FissProcessingType.PROCESSING_TYPE_MANUAL)
        .setCurrLoc2Enum(FissCurrentLocation2.CURRENT_LOCATION_2_FINAL)
        .addFissPayers(
            FissPayer.newBuilder()
                .setInsuredPayer(
                    FissInsuredPayer.newBuilder()
                        .setPayersIdEnum(FissPayersCode.PAYERS_CODE_BLACK_LUNG)
                        .setPayersName("payers-name")
                        .setRelIndEnum(
                            FissReleaseOfInformation.RELEASE_OF_INFORMATION_NO_RELEASE_ON_FILE)
                        .setAssignIndEnum(
                            FissAssignmentOfBenefitsIndicator
                                .ASSIGNMENT_OF_BENEFITS_INDICATOR_BENEFITS_ASSIGNED)
                        .setProviderNumber("provider-num")
                        .setAdjDcnIcn("dcn-icn")
                        .setPriorPmt("123.45")
                        .setEstAmtDue("234.56")
                        .setInsuredRelEnum(
                            FissPatientRelationshipCode.PATIENT_RELATIONSHIP_CODE_EMPLOYEE)
                        .setInsuredName("insured-name")
                        .setInsuredSsnHic("ssn-hic")
                        .setInsuredGroupName("group-name")
                        .setInsuredGroupNbr("group-num")
                        .setTreatAuthCd("auth-code")
                        .setInsuredSexEnum(FissBeneficiarySex.BENEFICIARY_SEX_MALE)
                        .setInsuredRelX12Enum(
                            FissPatientRelationshipCode.PATIENT_RELATIONSHIP_CODE_GRANDCHILD)
                        .setInsuredDobText("11222021")
                        .setInsuredDob("2021-11-22")
                        .build())
                .build());
    claim.setDcn("dcn");
    claim.setHicNo("hicn");
    claim.setCurrStatus('M');
    claim.setCurrLoc1('M');
    claim.setCurrLoc2("9997");
    claim.setLastUpdated(clock.instant());
    RdaFissPayer payer = new RdaFissPayer();
    payer.setDcn("dcn");
    payer.setPriority((short) 0);
    payer.setPayerType(RdaFissPayer.PayerType.Insured);
    payer.setPayersId("H");
    payer.setPayersName("payers-name");
    payer.setRelInd("N");
    payer.setAssignInd("Y");
    payer.setProviderNumber("provider-num");
    payer.setAdjDcnIcn("dcn-icn");
    payer.setPriorPmt(new BigDecimal("123.45"));
    payer.setEstAmtDue(new BigDecimal("234.56"));
    payer.setInsuredRel("08");
    payer.setInsuredName("insured-name");
    payer.setInsuredSsnHic("ssn-hic");
    payer.setInsuredGroupName("group-name");
    payer.setInsuredGroupNbr("group-num");
    payer.setTreatAuthCd("auth-code");
    payer.setInsuredSex("M");
    payer.setInsuredRelX12("13");
    payer.setInsuredDob(LocalDate.of(2021, 11, 22));
    payer.setInsuredDobText("11222021");
    payer.setLastUpdated(claim.getLastUpdated());
    claim.getPayers().add(payer);
    changeBuilder
        .setSeq(MIN_SEQUENCE_NUM)
        .setChangeType(ChangeType.CHANGE_TYPE_UPDATE)
        .setClaim(claimBuilder.build());
    RdaFissClaim transformed = transformer.transformClaim(changeBuilder.build()).getClaim();
    assertThat(transformed, samePropertyValuesAs(claim));
    TransformerTestUtils.assertListContentsHaveSamePropertyValues(
        claim.getPayers(), transformed.getPayers(), RdaFissPayer::getPriority);
  }

  /**
   * Basic smoke test for transformation of BeneZ payer objects prior to all of the individual field
   * tests.
   */
  @Test
  public void basicFieldsTestForBeneZPayerObjectTransformation() {
    claimBuilder
        .setDcn("dcn")
        .setHicNo("hicn")
        .setCurrStatusEnum(FissClaimStatus.CLAIM_STATUS_MOVE)
        .setCurrLoc1Enum(FissProcessingType.PROCESSING_TYPE_MANUAL)
        .setCurrLoc2Enum(FissCurrentLocation2.CURRENT_LOCATION_2_FINAL)
        .addFissPayers(
            FissPayer.newBuilder()
                .setBeneZPayer(
                    FissBeneZPayer.newBuilder()
                        .setPayersIdEnum(FissPayersCode.PAYERS_CODE_BLACK_LUNG)
                        .setPayersName("payers-name")
                        .setRelIndEnum(
                            FissReleaseOfInformation.RELEASE_OF_INFORMATION_NO_RELEASE_ON_FILE)
                        .setAssignIndEnum(
                            FissAssignmentOfBenefitsIndicator
                                .ASSIGNMENT_OF_BENEFITS_INDICATOR_BENEFITS_ASSIGNED)
                        .setProviderNumber("provider-num")
                        .setAdjDcnIcn("dcn-icn")
                        .setPriorPmt("123.45")
                        .setEstAmtDue("234.56")
                        .setBeneRelEnum(
                            FissPatientRelationshipCode.PATIENT_RELATIONSHIP_CODE_EMPLOYEE)
                        .setBeneLastName("last-name")
                        .setBeneFirstName("first-name")
                        .setBeneMidInit("Z")
                        .setBeneSsnHic("ssn-hic")
                        .setInsuredGroupName("group-name")
                        .setBeneDob("2020-09-10")
                        .setBeneSexEnum(FissBeneficiarySex.BENEFICIARY_SEX_FEMALE)
                        .setTreatAuthCd("auth-code")
                        .setInsuredSexEnum(FissBeneficiarySex.BENEFICIARY_SEX_MALE)
                        .setInsuredRelX12Enum(
                            FissPatientRelationshipCode.PATIENT_RELATIONSHIP_CODE_GRANDCHILD)
                        .build())
                .build());
    claim.setDcn("dcn");
    claim.setHicNo("hicn");
    claim.setCurrStatus('M');
    claim.setCurrLoc1('M');
    claim.setCurrLoc2("9997");
    claim.setLastUpdated(clock.instant());
    RdaFissPayer payer = new RdaFissPayer();
    payer.setDcn("dcn");
    payer.setPriority((short) 0);
    payer.setPayerType(RdaFissPayer.PayerType.BeneZ);
    payer.setPayersId("H");
    payer.setPayersName("payers-name");
    payer.setRelInd("N");
    payer.setAssignInd("Y");
    payer.setProviderNumber("provider-num");
    payer.setAdjDcnIcn("dcn-icn");
    payer.setPriorPmt(new BigDecimal("123.45"));
    payer.setEstAmtDue(new BigDecimal("234.56"));
    payer.setBeneRel("08");
    payer.setBeneLastName("last-name");
    payer.setBeneFirstName("first-name");
    payer.setBeneMidInit("Z");
    payer.setBeneSsnHic("ssn-hic");
    payer.setInsuredGroupName("group-name");
    payer.setBeneDob(LocalDate.of(2020, 9, 10));
    payer.setBeneSex("F");
    payer.setTreatAuthCd("auth-code");
    payer.setInsuredSex("M");
    payer.setInsuredRelX12("13");
    payer.setLastUpdated(claim.getLastUpdated());
    claim.getPayers().add(payer);
    changeBuilder
        .setSeq(MIN_SEQUENCE_NUM)
        .setChangeType(ChangeType.CHANGE_TYPE_UPDATE)
        .setClaim(claimBuilder.build());
    RdaFissClaim transformed = transformer.transformClaim(changeBuilder.build()).getClaim();
    assertThat(transformed, samePropertyValuesAs(claim));
    TransformerTestUtils.assertListContentsHaveSamePropertyValues(
        claim.getPayers(), transformed.getPayers(), RdaFissPayer::getPriority);
  }

  /**
   * Basic smoke test for transformation of audit trail objects prior to all of the individual field
   * tests.
   */
  @Test
  public void basicFieldsTestForAuditTrailObjectTransformation() {
    claimBuilder
        .setDcn("dcn")
        .setHicNo("hicn")
        .setCurrStatusEnum(FissClaimStatus.CLAIM_STATUS_MOVE)
        .setCurrLoc1Enum(FissProcessingType.PROCESSING_TYPE_MANUAL)
        .setCurrLoc2Enum(FissCurrentLocation2.CURRENT_LOCATION_2_FINAL)
        .addFissAuditTrail(
            FissAuditTrail.newBuilder()
                .setBadtStatusEnum(FissClaimStatus.CLAIM_STATUS_MOVE)
                .setBadtLoc("1")
                .setBadtOperId("2")
                .setBadtReas("3")
                .setBadtCurrDateCymd("2021-12-03")
                .build());
    claim.setDcn("dcn");
    claim.setHicNo("hicn");
    claim.setCurrStatus('M');
    claim.setCurrLoc1('M');
    claim.setCurrLoc2("9997");
    claim.setLastUpdated(clock.instant());
    RdaFissAuditTrail auditTrail = new RdaFissAuditTrail();
    auditTrail.setDcn("dcn");
    auditTrail.setPriority((short) 0);
    auditTrail.setBadtStatus("M");
    auditTrail.setBadtLoc("1");
    auditTrail.setBadtOperId("2");
    auditTrail.setBadtReas("3");
    auditTrail.setBadtCurrDate(LocalDate.of(2021, 12, 3));
    auditTrail.setLastUpdated(claim.getLastUpdated());
    claim.getAuditTrail().add(auditTrail);
    changeBuilder
        .setSeq(MIN_SEQUENCE_NUM)
        .setChangeType(ChangeType.CHANGE_TYPE_UPDATE)
        .setClaim(claimBuilder.build());
    RdaFissClaim transformed = transformer.transformClaim(changeBuilder.build()).getClaim();
    assertThat(transformed, samePropertyValuesAs(claim));
    TransformerTestUtils.assertListContentsHaveSamePropertyValues(
        claim.getAuditTrail(), transformed.getAuditTrail(), RdaFissAuditTrail::getPriority);
  }

  @Test
  public void testMissingRequiredFieldsGenerateErrors() {
    final long SEQUENCE_NUM = 37;

    try {
      changeBuilder
          .setSeq(SEQUENCE_NUM)
          .setChangeType(ChangeType.CHANGE_TYPE_UPDATE)
          .setClaim(claimBuilder.build());
      transformer.transformClaim(changeBuilder.build());
      fail("should have thrown");
    } catch (DataTransformer.TransformationException ex) {
      List<DataTransformer.ErrorMessage> expectedErrors =
          List.of(
              new DataTransformer.ErrorMessage("dcn", "invalid length: expected=[1,23] actual=0"),
              new DataTransformer.ErrorMessage("hicNo", "invalid length: expected=[1,12] actual=0"),
              new DataTransformer.ErrorMessage("currStatus", "no value set"),
              new DataTransformer.ErrorMessage("currLoc1", "no value set"),
              new DataTransformer.ErrorMessage("currLoc2", "no value set"));

      String expectedMessage =
          String.format(
              "failed with %d errors: seq=%d dcn= errors=[%s]",
              expectedErrors.size(),
              SEQUENCE_NUM,
              expectedErrors.stream()
                  .map(DataTransformer.ErrorMessage::toString)
                  .collect(Collectors.joining(", ")));

      assertEquals(expectedMessage, ex.getMessage());
      assertEquals(expectedErrors, ex.getErrors());
    }
  }

  // region Claim tests

  @Test
  public void testClaimDcn() {
    new ClaimFieldTester()
        .verifyStringFieldCopiedCorrectly(
            FissClaim.Builder::setDcn, RdaFissClaim::getDcn, "dcn", 23);
  }

  @Test
  public void testClaimHicNo() {
    new ClaimFieldTester()
        .verifyStringFieldCopiedCorrectly(
            FissClaim.Builder::setHicNo, RdaFissClaim::getHicNo, "hicNo", 12);
  }

  @Test
  public void testClaimCurrStatus() {
    new ClaimFieldTester()
        .verifyEnumFieldStringValueExtractedCorrectly(
            FissClaim.Builder::setCurrStatusEnum,
            claim -> String.valueOf(claim.getCurrStatus()),
            FissClaimStatus.CLAIM_STATUS_MOVE,
            "M")
        .verifyEnumFieldTransformationRejectsUnrecognizedValue(
            FissClaim.Builder::setCurrStatusUnrecognized, RdaFissClaim.Fields.currStatus, "ZZZ");
  }

  @Test
  public void testClaimCurrLoc1() {
    new ClaimFieldTester()
        .verifyEnumFieldStringValueExtractedCorrectly(
            FissClaim.Builder::setCurrLoc1Enum,
            claim -> String.valueOf(claim.getCurrLoc1()),
            FissProcessingType.PROCESSING_TYPE_BATCH,
            "B")
        .verifyStringFieldCopiedCorrectly(
            FissClaim.Builder::setCurrLoc1Unrecognized,
            claim -> String.valueOf(claim.getCurrLoc1()),
            RdaFissClaim.Fields.currLoc1,
            1);
  }

  @Test
  public void testClaimCurrLoc2() {
    new ClaimFieldTester()
        .verifyEnumFieldStringValueExtractedCorrectly(
            FissClaim.Builder::setCurrLoc2Enum,
            RdaFissClaim::getCurrLoc2,
            FissCurrentLocation2.CURRENT_LOCATION_2_CABLE,
            "9000")
        .verifyStringFieldCopiedCorrectlyEmptyOK(
            FissClaim.Builder::setCurrLoc2Unrecognized,
            RdaFissClaim::getCurrLoc2,
            RdaFissClaim.Fields.currLoc2,
            5);
  }

  @Test
  public void testClaimProvStateCd() {
    new ClaimFieldTester()
        .verifyStringFieldCopiedCorrectly(
            FissClaim.Builder::setProvStateCd,
<<<<<<< HEAD
            RdaFissClaim::getProvStateCd,
            RdaFissClaim.Fields.provStateCd,
=======
            PreAdjFissClaim::getProvStateCd,
            PreAdjFissClaim.Fields.provStateCd,
>>>>>>> 0cf237df
            2);
  }

  @Test
  public void testClaimProvTypFacilCd() {
    new ClaimFieldTester()
        .verifyStringFieldCopiedCorrectly(
            FissClaim.Builder::setProvTypFacilCd,
<<<<<<< HEAD
            RdaFissClaim::getProvTypFacilCd,
            RdaFissClaim.Fields.provTypFacilCd,
=======
            PreAdjFissClaim::getProvTypFacilCd,
            PreAdjFissClaim.Fields.provTypFacilCd,
>>>>>>> 0cf237df
            1);
  }

  @Test
  public void testClaimProvEmerInd() {
    new ClaimFieldTester()
        .verifyStringFieldCopiedCorrectly(
            FissClaim.Builder::setProvEmerInd,
<<<<<<< HEAD
            RdaFissClaim::getProvEmerInd,
            RdaFissClaim.Fields.provEmerInd,
=======
            PreAdjFissClaim::getProvEmerInd,
            PreAdjFissClaim.Fields.provEmerInd,
>>>>>>> 0cf237df
            1);
  }

  @Test
  public void testClaimProvDeptId() {
    new ClaimFieldTester()
        .verifyStringFieldCopiedCorrectly(
            FissClaim.Builder::setProvDeptId,
<<<<<<< HEAD
            RdaFissClaim::getProvDeptId,
            RdaFissClaim.Fields.provDeptId,
=======
            PreAdjFissClaim::getProvDeptId,
            PreAdjFissClaim.Fields.provDeptId,
>>>>>>> 0cf237df
            3);
  }

  @Test
  public void testClaimMedaProvId() {
    new ClaimFieldTester()
        .verifyStringFieldCopiedCorrectly(
            FissClaim.Builder::setMedaProvId,
            RdaFissClaim::getMedaProvId,
            RdaFissClaim.Fields.medaProvId,
            13);
  }

  @Test
  public void testClaimMedaProv6() {
    new ClaimFieldTester()
        .verifyStringFieldCopiedCorrectly(
            FissClaim.Builder::setMedaProv6,
            RdaFissClaim::getMedaProv_6,
            RdaFissClaim.Fields.medaProv_6,
            6);
  }

  @Test
  public void testClaimTotalChargeAmount() {
    new ClaimFieldTester()
        .verifyAmountStringFieldTransformedCorrectly(
            FissClaim.Builder::setTotalChargeAmount,
            RdaFissClaim::getTotalChargeAmount,
            RdaFissClaim.Fields.totalChargeAmount);
  }

  @Test
  public void testClaimRecdDtCymd() {
    new ClaimFieldTester()
        .verifyDateStringFieldTransformedCorrectly(
            FissClaim.Builder::setRecdDtCymd,
            RdaFissClaim::getReceivedDate,
            RdaFissClaim.Fields.receivedDate);
  }

  @Test
  public void testClaimCurrTranDtCymd() {
    new ClaimFieldTester()
        .verifyDateStringFieldTransformedCorrectly(
            FissClaim.Builder::setCurrTranDtCymd,
            RdaFissClaim::getCurrTranDate,
            RdaFissClaim.Fields.currTranDate);
  }

  @Test
  public void testClaimAdmDiagCode() {
    new ClaimFieldTester()
        .verifyStringFieldCopiedCorrectly(
            FissClaim.Builder::setAdmDiagCode,
            RdaFissClaim::getAdmitDiagCode,
            RdaFissClaim.Fields.admitDiagCode,
            7);
  }

  @Test
  public void testClaimPrincipleDiag() {
    new ClaimFieldTester()
        .verifyStringFieldCopiedCorrectly(
            FissClaim.Builder::setPrincipleDiag,
            RdaFissClaim::getPrincipleDiag,
            RdaFissClaim.Fields.principleDiag,
            7);
  }

  @Test
  public void testClaimNpiNumber() {
    new ClaimFieldTester()
        .verifyStringFieldCopiedCorrectly(
            FissClaim.Builder::setNpiNumber,
            RdaFissClaim::getNpiNumber,
            RdaFissClaim.Fields.npiNumber,
            10);
  }

  @Test
  public void testClaimMbi() {
    new ClaimFieldTester()
        .verifyStringFieldCopiedCorrectly(
            FissClaim.Builder::setMbi, RdaFissClaim::getMbi, RdaFissClaim.Fields.mbi, 11)
        .verifyIdHashFieldPopulatedCorrectly(
            FissClaim.Builder::setMbi, RdaFissClaim::getMbiHash, 11, idHasher);
  }

  @Test
  public void testClaimFedTaxNb() {
    new ClaimFieldTester()
        .verifyStringFieldCopiedCorrectly(
            FissClaim.Builder::setFedTaxNb,
            RdaFissClaim::getFedTaxNumber,
            RdaFissClaim.Fields.fedTaxNumber,
            10);
  }

  @Test
  public void testClaimPracLocAddr1() {
    new ClaimFieldTester()
        .verifyStringFieldCopiedCorrectly(
            FissClaim.Builder::setPracLocAddr1,
            RdaFissClaim::getPracLocAddr1,
            RdaFissClaim.Fields.pracLocAddr1,
            2147483647);
  }

  @Test
  public void testClaimPracLocAddr2() {
    new ClaimFieldTester()
        .verifyStringFieldCopiedCorrectly(
            FissClaim.Builder::setPracLocAddr2,
            RdaFissClaim::getPracLocAddr2,
            RdaFissClaim.Fields.pracLocAddr2,
            2147483647);
  }

  @Test
  public void testClaimPracLocCity() {
    new ClaimFieldTester()
        .verifyStringFieldCopiedCorrectly(
            FissClaim.Builder::setPracLocCity,
            RdaFissClaim::getPracLocCity,
            RdaFissClaim.Fields.pracLocCity,
            2147483647);
  }

  @Test
  public void testClaimPracLocState() {
    new ClaimFieldTester()
        .verifyStringFieldCopiedCorrectly(
            FissClaim.Builder::setPracLocState,
            RdaFissClaim::getPracLocState,
            RdaFissClaim.Fields.pracLocState,
            2);
  }

  @Test
  public void testClaimPracLocZip() {
    new ClaimFieldTester()
        .verifyStringFieldCopiedCorrectly(
            FissClaim.Builder::setPracLocZip,
            RdaFissClaim::getPracLocZip,
            RdaFissClaim.Fields.pracLocZip,
            15);
  }

  @Test
  public void testClaimStmtCovFromCymd() {
    new ClaimFieldTester()
        .verifyDateStringFieldTransformedCorrectly(
            FissClaim.Builder::setStmtCovFromCymd,
            RdaFissClaim::getStmtCovFromDate,
            RdaFissClaim.Fields.stmtCovFromDate);
  }

  @Test
  public void testClaimStmtCovToCymd() {
    new ClaimFieldTester()
        .verifyDateStringFieldTransformedCorrectly(
            FissClaim.Builder::setStmtCovToCymd,
            RdaFissClaim::getStmtCovToDate,
            RdaFissClaim.Fields.stmtCovToDate);
  }

  @Test
  public void testClaimLobCd() {
    new ClaimFieldTester()
        .verifyEnumFieldStringValueExtractedCorrectly(
            FissClaim.Builder::setLobCdEnum,
            claim -> String.valueOf(claim.getLobCd()),
            FissBillFacilityType.BILL_FACILITY_TYPE_HOME_HEALTH,
            "3")
        .verifyStringFieldCopiedCorrectlyEmptyOK(
            FissClaim.Builder::setLobCdUnrecognized,
            claim -> String.valueOf(claim.getLobCd()),
            RdaFissClaim.Fields.lobCd,
            1);
  }

  @Test
  public void testClaimServTypCd() {
    new ClaimFieldTester()
        .verifyEnumFieldStringValueExtractedCorrectly(
            FissClaim.Builder::setServTypeCdEnum,
            claim -> String.valueOf(claim.getServTypeCd()),
            FissBillClassification.BILL_CLASSIFICATION_INPATIENT_PART_A,
            "1")
        .verifyStringFieldCopiedCorrectly(
            FissClaim.Builder::setServTypCdUnrecognized,
            claim -> String.valueOf(claim.getServTypeCd()),
            RdaFissClaim.Fields.servTypeCd,
            1);
  }

  @Test
  public void testClaimFreqCd() {
    new ClaimFieldTester()
        .verifyEnumFieldStringValueExtractedCorrectly(
            FissClaim.Builder::setFreqCdEnum,
            RdaFissClaim::getFreqCd,
            FissBillFrequency.BILL_FREQUENCY_ADJUSTMENT_CLAIM_F,
            "F")
        .verifyStringFieldCopiedCorrectlyEmptyOK(
            FissClaim.Builder::setFreqCdUnrecognized,
            RdaFissClaim::getFreqCd,
            RdaFissClaim.Fields.freqCd,
            1);
  }

  @Test
  public void testClaimBillTypCd() {
    new ClaimFieldTester()
        .verifyStringFieldCopiedCorrectly(
            FissClaim.Builder::setBillTypCd,
            RdaFissClaim::getBillTypCd,
            RdaFissClaim.Fields.billTypCd,
            3);
  }

  @Test
  public void testClaimRejectCd() {
    new ClaimFieldTester()
        .verifyStringFieldCopiedCorrectly(
            FissClaim.Builder::setRejectCd,
            RdaFissClaim::getRejectCd,
            RdaFissClaim.Fields.rejectCd,
            5);
  }

  @Test
  public void testClaimFullPartDenInd() {
    new ClaimFieldTester()
        .verifyStringFieldCopiedCorrectly(
            FissClaim.Builder::setFullPartDenInd,
            RdaFissClaim::getFullPartDenInd,
            RdaFissClaim.Fields.fullPartDenInd,
            1);
  }

  @Test
  public void testClaimNonPayInd() {
    new ClaimFieldTester()
        .verifyStringFieldCopiedCorrectly(
            FissClaim.Builder::setNonPayInd,
            RdaFissClaim::getNonPayInd,
            RdaFissClaim.Fields.nonPayInd,
            2);
  }

  @Test
  public void testClaimXrefDcnNbr() {
    new ClaimFieldTester()
        .verifyStringFieldCopiedCorrectly(
            FissClaim.Builder::setXrefDcnNbr,
            RdaFissClaim::getXrefDcnNbr,
            RdaFissClaim.Fields.xrefDcnNbr,
            23);
  }

  @Test
  public void testClaimAdjReqCd() {
    new ClaimFieldTester()
        .verifyEnumFieldStringValueExtractedCorrectly(
            FissClaim.Builder::setAdjReqCdEnum,
            RdaFissClaim::getAdjReqCd,
            FissAdjustmentRequestorCode.ADJUSTMENT_REQUESTOR_CODE_FISCAL_INTERMEDIARY,
            "F")
        .verifyStringFieldCopiedCorrectlyEmptyOK(
            FissClaim.Builder::setAdjReqCdUnrecognized,
            RdaFissClaim::getAdjReqCd,
            RdaFissClaim.Fields.adjReqCd,
            1);
  }

  @Test
  public void testClaimAdjReasCd() {
    new ClaimFieldTester()
        .verifyStringFieldCopiedCorrectly(
            FissClaim.Builder::setAdjReasCd,
            RdaFissClaim::getAdjReasCd,
            RdaFissClaim.Fields.adjReasCd,
            2);
  }

  @Test
  public void testClaimCancelXrefDcn() {
    new ClaimFieldTester()
        .verifyStringFieldCopiedCorrectly(
            FissClaim.Builder::setCancelXrefDcn,
            RdaFissClaim::getCancelXrefDcn,
            RdaFissClaim.Fields.cancelXrefDcn,
            23);
  }

  @Test
  public void testClaimCancelDate() {
    new ClaimFieldTester()
        .verifyDateStringFieldTransformedCorrectly(
            FissClaim.Builder::setCancelDateCymd,
            RdaFissClaim::getCancelDate,
            RdaFissClaim.Fields.cancelDate);
  }

  @Test
  public void testClaimCancAdjCd() {
    new ClaimFieldTester()
        .verifyEnumFieldStringValueExtractedCorrectly(
            FissClaim.Builder::setCancAdjCdEnum,
            RdaFissClaim::getCancAdjCd,
            FissCancelAdjustmentCode.CANCEL_ADJUSTMENT_CODE_COVERAGE,
            "C")
        .verifyStringFieldCopiedCorrectlyEmptyOK(
            FissClaim.Builder::setCancAdjCdUnrecognized,
            RdaFissClaim::getCancAdjCd,
            RdaFissClaim.Fields.cancAdjCd,
            1);
  }

  @Test
  public void testClaimOriginalXrefDcn() {
    new ClaimFieldTester()
        .verifyStringFieldCopiedCorrectly(
            FissClaim.Builder::setOriginalXrefDcn,
            RdaFissClaim::getOriginalXrefDcn,
            RdaFissClaim.Fields.originalXrefDcn,
            23);
  }

  @Test
  public void testClaimPaidDt() {
    new ClaimFieldTester()
        .verifyDateStringFieldTransformedCorrectly(
            FissClaim.Builder::setPaidDtCymd, RdaFissClaim::getPaidDt, RdaFissClaim.Fields.paidDt);
  }

  @Test
  public void testClaimAdmDate() {
    new ClaimFieldTester()
        .verifyDateStringFieldTransformedCorrectly(
            FissClaim.Builder::setAdmDateCymd,
            RdaFissClaim::getAdmDate,
            RdaFissClaim.Fields.admDate);
  }

  @Test
  public void testClaimAdmSource() {
    new ClaimFieldTester()
        .verifyEnumFieldStringValueExtractedCorrectly(
            FissClaim.Builder::setAdmSourceEnum,
            RdaFissClaim::getAdmSource,
            FissSourceOfAdmission.SOURCE_OF_ADMISSION_CLINIC_REFERRAL,
            "2")
        .verifyStringFieldCopiedCorrectlyEmptyOK(
            FissClaim.Builder::setAdmSourceUnrecognized,
            RdaFissClaim::getAdmSource,
            RdaFissClaim.Fields.admSource,
            1);
  }

  @Test
  public void testClaimPrimaryPayerCode() {
    new ClaimFieldTester()
        .verifyEnumFieldStringValueExtractedCorrectly(
            FissClaim.Builder::setPrimaryPayerCodeEnum,
            RdaFissClaim::getPrimaryPayerCode,
            FissPayersCode.PAYERS_CODE_AUTO_NO_FAULT,
            "D")
        .verifyStringFieldCopiedCorrectlyEmptyOK(
            FissClaim.Builder::setPrimaryPayerCodeUnrecognized,
            RdaFissClaim::getPrimaryPayerCode,
            RdaFissClaim.Fields.primaryPayerCode,
            1);
  }

  @Test
  public void testClaimAttendPhysId() {
    new ClaimFieldTester()
        .verifyStringFieldCopiedCorrectly(
            FissClaim.Builder::setAttendPhysId,
            RdaFissClaim::getAttendPhysId,
            RdaFissClaim.Fields.attendPhysId,
            16);
  }

  @Test
  public void testClaimAttendPhysLname() {
    new ClaimFieldTester()
        .verifyStringFieldCopiedCorrectly(
            FissClaim.Builder::setAttendPhysLname,
            RdaFissClaim::getAttendPhysLname,
            RdaFissClaim.Fields.attendPhysLname,
            17);
  }

  @Test
  public void testClaimAttendPhysFname() {
    new ClaimFieldTester()
        .verifyStringFieldCopiedCorrectly(
            FissClaim.Builder::setAttendPhysFname,
            RdaFissClaim::getAttendPhysFname,
            RdaFissClaim.Fields.attendPhysFname,
            18);
  }

  @Test
  public void testClaimAttendPhysMint() {
    new ClaimFieldTester()
        .verifyStringFieldCopiedCorrectly(
            FissClaim.Builder::setAttendPhysMint,
            RdaFissClaim::getAttendPhysMint,
            RdaFissClaim.Fields.attendPhysMint,
            1);
  }

  @Test
  public void testClaimAttendPhysFlag() {
    new ClaimFieldTester()
        .verifyEnumFieldStringValueExtractedCorrectly(
            FissClaim.Builder::setAttendPhysFlagEnum,
            RdaFissClaim::getAttendPhysFlag,
            FissPhysicianFlag.PHYSICIAN_FLAG_NO,
            "N")
        .verifyStringFieldCopiedCorrectlyEmptyOK(
            FissClaim.Builder::setAttendPhysFlagUnrecognized,
            RdaFissClaim::getAttendPhysFlag,
            RdaFissClaim.Fields.attendPhysFlag,
            1);
  }

  @Test
  public void testClaimOperatingPhysId() {
    new ClaimFieldTester()
        .verifyStringFieldCopiedCorrectly(
            FissClaim.Builder::setOperatingPhysId,
            RdaFissClaim::getOperatingPhysId,
            RdaFissClaim.Fields.operatingPhysId,
            16);
  }

  @Test
  public void testClaimOperPhysLname() {
    new ClaimFieldTester()
        .verifyStringFieldCopiedCorrectly(
            FissClaim.Builder::setOperPhysLname,
            RdaFissClaim::getOperPhysLname,
            RdaFissClaim.Fields.operPhysLname,
            17);
  }

  @Test
  public void testClaimOperPhysFname() {
    new ClaimFieldTester()
        .verifyStringFieldCopiedCorrectly(
            FissClaim.Builder::setOperPhysFname,
            RdaFissClaim::getOperPhysFname,
            RdaFissClaim.Fields.operPhysFname,
            18);
  }

  @Test
  public void testClaimOperPhysMint() {
    new ClaimFieldTester()
        .verifyStringFieldCopiedCorrectly(
            FissClaim.Builder::setOperPhysMint,
            RdaFissClaim::getOperPhysMint,
            RdaFissClaim.Fields.operPhysMint,
            1);
  }

  @Test
  public void testClaimOperPhysFlag() {
    new ClaimFieldTester()
        .verifyEnumFieldStringValueExtractedCorrectly(
            FissClaim.Builder::setOperPhysFlagEnum,
            RdaFissClaim::getOperPhysFlag,
            FissPhysicianFlag.PHYSICIAN_FLAG_NO,
            "N")
        .verifyStringFieldCopiedCorrectlyEmptyOK(
            FissClaim.Builder::setOperPhysFlagUnrecognized,
            RdaFissClaim::getOperPhysFlag,
            RdaFissClaim.Fields.operPhysFlag,
            1);
  }

  @Test
  public void testClaimOthPhysId() {
    new ClaimFieldTester()
        .verifyStringFieldCopiedCorrectly(
            FissClaim.Builder::setOthPhysId,
            RdaFissClaim::getOthPhysId,
            RdaFissClaim.Fields.othPhysId,
            16);
  }

  @Test
  public void testClaimOthPhysLname() {
    new ClaimFieldTester()
        .verifyStringFieldCopiedCorrectly(
            FissClaim.Builder::setOthPhysLname,
            RdaFissClaim::getOthPhysLname,
            RdaFissClaim.Fields.othPhysLname,
            17);
  }

  @Test
  public void testClaimOthPhysFname() {
    new ClaimFieldTester()
        .verifyStringFieldCopiedCorrectly(
            FissClaim.Builder::setOthPhysFname,
            RdaFissClaim::getOthPhysFname,
            RdaFissClaim.Fields.othPhysFname,
            18);
  }

  @Test
  public void testClaimOthPhysMint() {
    new ClaimFieldTester()
        .verifyStringFieldCopiedCorrectly(
            FissClaim.Builder::setOthPhysMint,
            RdaFissClaim::getOthPhysMint,
            RdaFissClaim.Fields.othPhysMint,
            1);
  }

  @Test
  public void testClaimOthPhysFlag() {
    new ClaimFieldTester()
        .verifyEnumFieldStringValueExtractedCorrectly(
            FissClaim.Builder::setOthPhysFlagEnum,
            RdaFissClaim::getOthPhysFlag,
            FissPhysicianFlag.PHYSICIAN_FLAG_NO,
            "N")
        .verifyStringFieldCopiedCorrectlyEmptyOK(
            FissClaim.Builder::setOthPhysFlagUnrecognized,
            RdaFissClaim::getOthPhysFlag,
            RdaFissClaim.Fields.othPhysFlag,
            1);
  }

  @Test
  public void testClaimXrefHicNbr() {
    new ClaimFieldTester()
        .verifyStringFieldCopiedCorrectly(
            FissClaim.Builder::setXrefHicNbr,
            RdaFissClaim::getXrefHicNbr,
            RdaFissClaim.Fields.xrefHicNbr,
            12);
  }

  @Test
  public void testClaimProcNewHicInd() {
    new ClaimFieldTester()
        .verifyEnumFieldStringValueExtractedCorrectly(
            FissClaim.Builder::setProcNewHicIndEnum,
            RdaFissClaim::getProcNewHicInd,
            FissProcessNewHealthInsuranceClaimNumberIndicator.PROCESS_NEW_HIC_INDICATOR_Y,
            "Y")
        .verifyStringFieldCopiedCorrectlyEmptyOK(
            FissClaim.Builder::setProcNewHicIndUnrecognized,
            RdaFissClaim::getProcNewHicInd,
            RdaFissClaim.Fields.procNewHicInd,
            1);
  }

  @Test
  public void testClaimNewHic() {
    new ClaimFieldTester()
        .verifyStringFieldCopiedCorrectly(
            FissClaim.Builder::setNewHic, RdaFissClaim::getNewHic, RdaFissClaim.Fields.newHic, 12);
  }

  @Test
  public void testClaimReposInd() {
    new ClaimFieldTester()
        .verifyEnumFieldStringValueExtractedCorrectly(
            FissClaim.Builder::setReposIndEnum,
            RdaFissClaim::getReposInd,
            FissRepositoryIndicator.REPOSITORY_INDICATOR_HIC_HAS_BEEN_MOVED,
            "Y")
        .verifyStringFieldCopiedCorrectlyEmptyOK(
            FissClaim.Builder::setReposIndUnrecognized,
            RdaFissClaim::getReposInd,
            RdaFissClaim.Fields.reposInd,
            1);
  }

  @Test
  public void testClaimReposHic() {
    new ClaimFieldTester()
        .verifyStringFieldCopiedCorrectly(
            FissClaim.Builder::setReposHic,
            RdaFissClaim::getReposHic,
            RdaFissClaim.Fields.reposHic,
            12);
  }

  @Test
  public void testClaimMbiSubmBeneInd() {
    new ClaimFieldTester()
        .verifyEnumFieldStringValueExtractedCorrectly(
            FissClaim.Builder::setMbiSubmBeneIndEnum,
            RdaFissClaim::getMbiSubmBeneInd,
            FissHealthInsuranceClaimNumberOrMedicareBeneficiaryIdentifier.FISS_HIC_OR_MBI_IS_HIC,
            "H")
        .verifyStringFieldCopiedCorrectlyEmptyOK(
            FissClaim.Builder::setMbiSubmBeneIndUnrecognized,
            RdaFissClaim::getMbiSubmBeneInd,
            RdaFissClaim.Fields.mbiSubmBeneInd,
            1);
  }

  @Test
  public void testClaimAdjMbiInd() {
    new ClaimFieldTester()
        .verifyEnumFieldStringValueExtractedCorrectly(
            FissClaim.Builder::setAdjMbiIndEnum,
            RdaFissClaim::getAdjMbiInd,
            FissAdjustmentMedicareBeneficiaryIdentifierIndicator
                .ADJUSTMENT_MBI_INDICATOR_HIC_SUBMITTED_ON_ADJUSTMENT_OR_CANCEL_CLAIM,
            "H")
        .verifyStringFieldCopiedCorrectlyEmptyOK(
            FissClaim.Builder::setAdjMbiIndUnrecognized,
            RdaFissClaim::getAdjMbiInd,
            RdaFissClaim.Fields.adjMbiInd,
            1);
  }

  @Test
  public void testClaimAdjMbi() {
    new ClaimFieldTester()
        .verifyStringFieldCopiedCorrectly(
            FissClaim.Builder::setAdjMbi, RdaFissClaim::getAdjMbi, RdaFissClaim.Fields.adjMbi, 11);
  }

  @Test
  public void testClaimMedicalRecordNo() {
    new ClaimFieldTester()
        .verifyStringFieldCopiedCorrectly(
            FissClaim.Builder::setMedicalRecordNo,
            RdaFissClaim::getMedicalRecordNo,
            RdaFissClaim.Fields.medicalRecordNo,
            17);
  }

  // endregion Claim tests
  // region ProcCode tests

  @Test
  public void testProcCodeProcCd() {
    new ProcCodeFieldTester()
        .verifyStringFieldCopiedCorrectly(
            FissProcedureCode.Builder::setProcCd,
            RdaFissProcCode::getProcCode,
            RdaFissProcCode.Fields.procCode,
            10);
  }

  @Test
  public void testProcCodeProcFlag() {
    new ProcCodeFieldTester()
        .verifyStringFieldCopiedCorrectly(
            FissProcedureCode.Builder::setProcFlag,
            RdaFissProcCode::getProcFlag,
            RdaFissProcCode.Fields.procFlag,
            4);
  }

  @Test
  public void testProcCodeProcDt() {
    new ProcCodeFieldTester()
        .verifyDateStringFieldTransformedCorrectly(
            FissProcedureCode.Builder::setProcDt,
            RdaFissProcCode::getProcDate,
            RdaFissProcCode.Fields.procDate);
  }

  // endregion ProcCode tests
  // region BeneZPayer tests

  @Test
  public void testBeneZPayerPayersId() {
    new BeneZPayerFieldTester()
        .verifyEnumFieldStringValueExtractedCorrectly(
            FissBeneZPayer.Builder::setPayersIdEnum,
            RdaFissPayer::getPayersId,
            FissPayersCode.PAYERS_CODE_AUTO_NO_FAULT,
            "D")
        .verifyStringFieldCopiedCorrectlyEmptyOK(
            FissBeneZPayer.Builder::setPayersIdUnrecognized,
            RdaFissPayer::getPayersId,
            RdaFissPayer.Fields.payersId,
            1);
  }

  @Test
  public void testBeneZPayerPayersName() {
    new BeneZPayerFieldTester()
        .verifyStringFieldCopiedCorrectly(
            FissBeneZPayer.Builder::setPayersName,
            RdaFissPayer::getPayersName,
            RdaFissPayer.Fields.payersName,
            32);
  }

  @Test
  public void testBeneZPayerRelInd() {
    new BeneZPayerFieldTester()
        .verifyEnumFieldStringValueExtractedCorrectly(
            FissBeneZPayer.Builder::setRelIndEnum,
            RdaFissPayer::getRelInd,
            FissReleaseOfInformation.RELEASE_OF_INFORMATION_NO_RELEASE_ON_FILE,
            "N")
        .verifyStringFieldCopiedCorrectlyEmptyOK(
            FissBeneZPayer.Builder::setRelIndUnrecognized,
            RdaFissPayer::getRelInd,
            RdaFissPayer.Fields.relInd,
            1);
  }

  @Test
  public void testBeneZPayerAssignInd() {
    new BeneZPayerFieldTester()
        .verifyEnumFieldStringValueExtractedCorrectly(
            FissBeneZPayer.Builder::setAssignIndEnum,
            RdaFissPayer::getAssignInd,
            FissAssignmentOfBenefitsIndicator.ASSIGNMENT_OF_BENEFITS_INDICATOR_BENEFITS_ASSIGNED,
            "Y")
        .verifyStringFieldCopiedCorrectlyEmptyOK(
            FissBeneZPayer.Builder::setAssignIndUnrecognized,
            RdaFissPayer::getAssignInd,
            RdaFissPayer.Fields.assignInd,
            1);
  }

  @Test
  public void testBeneZPayerProviderNumber() {
    new BeneZPayerFieldTester()
        .verifyStringFieldCopiedCorrectly(
            FissBeneZPayer.Builder::setProviderNumber,
            RdaFissPayer::getProviderNumber,
            RdaFissPayer.Fields.providerNumber,
            13);
  }

  @Test
  public void testBeneZPayerAdjDcnIcn() {
    new BeneZPayerFieldTester()
        .verifyStringFieldCopiedCorrectly(
            FissBeneZPayer.Builder::setAdjDcnIcn,
            RdaFissPayer::getAdjDcnIcn,
            RdaFissPayer.Fields.adjDcnIcn,
            23);
  }

  @Test
  public void testBeneZPayerPriorPmt() {
    new BeneZPayerFieldTester()
        .verifyAmountStringFieldTransformedCorrectly(
            FissBeneZPayer.Builder::setPriorPmt,
            RdaFissPayer::getPriorPmt,
            RdaFissPayer.Fields.priorPmt);
  }

  @Test
  public void testBeneZPayerEstAmtDue() {
    new BeneZPayerFieldTester()
        .verifyAmountStringFieldTransformedCorrectly(
            FissBeneZPayer.Builder::setEstAmtDue,
            RdaFissPayer::getEstAmtDue,
            RdaFissPayer.Fields.estAmtDue);
  }

  @Test
  public void testBeneZPayerBeneRel() {
    new BeneZPayerFieldTester()
        .verifyEnumFieldStringValueExtractedCorrectly(
            FissBeneZPayer.Builder::setBeneRelEnum,
            RdaFissPayer::getBeneRel,
            FissPatientRelationshipCode.PATIENT_RELATIONSHIP_CODE_DEFAULT,
            "00")
        .verifyStringFieldCopiedCorrectlyEmptyOK(
            FissBeneZPayer.Builder::setBeneRelUnrecognized,
            RdaFissPayer::getBeneRel,
            RdaFissPayer.Fields.beneRel,
            2);
  }

  @Test
  public void testBeneZPayerBeneLastName() {
    new BeneZPayerFieldTester()
        .verifyStringFieldCopiedCorrectly(
            FissBeneZPayer.Builder::setBeneLastName,
            RdaFissPayer::getBeneLastName,
            RdaFissPayer.Fields.beneLastName,
            15);
  }

  @Test
  public void testBeneZPayerBeneFirstName() {
    new BeneZPayerFieldTester()
        .verifyStringFieldCopiedCorrectly(
            FissBeneZPayer.Builder::setBeneFirstName,
            RdaFissPayer::getBeneFirstName,
            RdaFissPayer.Fields.beneFirstName,
            10);
  }

  @Test
  public void testBeneZPayerBeneMidInit() {
    new BeneZPayerFieldTester()
        .verifyStringFieldCopiedCorrectly(
            FissBeneZPayer.Builder::setBeneMidInit,
            RdaFissPayer::getBeneMidInit,
            RdaFissPayer.Fields.beneMidInit,
            1);
  }

  @Test
  public void testBeneZPayerBeneSsnHic() {
    new BeneZPayerFieldTester()
        .verifyStringFieldCopiedCorrectly(
            FissBeneZPayer.Builder::setBeneSsnHic,
            RdaFissPayer::getBeneSsnHic,
            RdaFissPayer.Fields.beneSsnHic,
            19);
  }

  @Test
  public void testBeneZPayerInsuredGroupName() {
    new BeneZPayerFieldTester()
        .verifyStringFieldCopiedCorrectly(
            FissBeneZPayer.Builder::setInsuredGroupName,
            RdaFissPayer::getInsuredGroupName,
            RdaFissPayer.Fields.insuredGroupName,
            17);
  }

  @Test
  public void testBeneZPayerBeneDob() {
    new BeneZPayerFieldTester()
        .verifyDateStringFieldTransformedCorrectly(
            FissBeneZPayer.Builder::setBeneDob,
            RdaFissPayer::getBeneDob,
            RdaFissPayer.Fields.beneDob);
  }

  @Test
  public void testBeneZPayerBeneSex() {
    new BeneZPayerFieldTester()
        .verifyEnumFieldStringValueExtractedCorrectly(
            FissBeneZPayer.Builder::setBeneSexEnum,
            RdaFissPayer::getBeneSex,
            FissBeneficiarySex.BENEFICIARY_SEX_FEMALE,
            "F")
        .verifyStringFieldCopiedCorrectlyEmptyOK(
            FissBeneZPayer.Builder::setBeneSexUnrecognized,
            RdaFissPayer::getBeneSex,
            RdaFissPayer.Fields.beneSex,
            1);
  }

  @Test
  public void testBeneZPayerTreatAuthCd() {
    new BeneZPayerFieldTester()
        .verifyStringFieldCopiedCorrectly(
            FissBeneZPayer.Builder::setTreatAuthCd,
            RdaFissPayer::getTreatAuthCd,
            RdaFissPayer.Fields.treatAuthCd,
            18);
  }

  @Test
  public void testBeneZPayerInsuredSex() {
    new BeneZPayerFieldTester()
        .verifyEnumFieldStringValueExtractedCorrectly(
            FissBeneZPayer.Builder::setInsuredSexEnum,
            RdaFissPayer::getInsuredSex,
            FissBeneficiarySex.BENEFICIARY_SEX_FEMALE,
            "F")
        .verifyStringFieldCopiedCorrectlyEmptyOK(
            FissBeneZPayer.Builder::setInsuredSexUnrecognized,
            RdaFissPayer::getInsuredSex,
            RdaFissPayer.Fields.insuredSex,
            1);
  }

  @Test
  public void testBeneZPayerInsuredRelX12() {
    new BeneZPayerFieldTester()
        .verifyEnumFieldStringValueExtractedCorrectly(
            FissBeneZPayer.Builder::setInsuredRelX12Enum,
            RdaFissPayer::getInsuredRelX12,
            FissPatientRelationshipCode.PATIENT_RELATIONSHIP_CODE_DEFAULT,
            "00")
        .verifyStringFieldCopiedCorrectlyEmptyOK(
            FissBeneZPayer.Builder::setInsuredRelX12Unrecognized,
            RdaFissPayer::getInsuredRelX12,
            RdaFissPayer.Fields.insuredRelX12,
            2);
  }

  // endregion BeneZPayer tests
  // region InsuredPayer tests

  @Test
  public void testInsuredPayerPayersId() {
    new InsuredPayerFieldTester()
        .verifyEnumFieldStringValueExtractedCorrectly(
            FissInsuredPayer.Builder::setPayersIdEnum,
            RdaFissPayer::getPayersId,
            FissPayersCode.PAYERS_CODE_AUTO_NO_FAULT,
            "D")
        .verifyStringFieldCopiedCorrectlyEmptyOK(
            FissInsuredPayer.Builder::setPayersIdUnrecognized,
            RdaFissPayer::getPayersId,
            RdaFissPayer.Fields.payersId,
            1);
  }

  @Test
  public void testInsuredPayerPayersName() {
    new InsuredPayerFieldTester()
        .verifyStringFieldCopiedCorrectly(
            FissInsuredPayer.Builder::setPayersName,
            RdaFissPayer::getPayersName,
            RdaFissPayer.Fields.payersName,
            32);
  }

  @Test
  public void testInsuredPayerRelInd() {
    new InsuredPayerFieldTester()
        .verifyEnumFieldStringValueExtractedCorrectly(
            FissInsuredPayer.Builder::setRelIndEnum,
            RdaFissPayer::getRelInd,
            FissReleaseOfInformation.RELEASE_OF_INFORMATION_NO_RELEASE_ON_FILE,
            "N")
        .verifyStringFieldCopiedCorrectlyEmptyOK(
            FissInsuredPayer.Builder::setRelIndUnrecognized,
            RdaFissPayer::getRelInd,
            RdaFissPayer.Fields.relInd,
            1);
  }

  @Test
  public void testInsuredPayerAssignInd() {
    new InsuredPayerFieldTester()
        .verifyEnumFieldStringValueExtractedCorrectly(
            FissInsuredPayer.Builder::setAssignIndEnum,
            RdaFissPayer::getAssignInd,
            FissAssignmentOfBenefitsIndicator.ASSIGNMENT_OF_BENEFITS_INDICATOR_BENEFITS_ASSIGNED,
            "Y")
        .verifyStringFieldCopiedCorrectlyEmptyOK(
            FissInsuredPayer.Builder::setAssignIndUnrecognized,
            RdaFissPayer::getAssignInd,
            RdaFissPayer.Fields.assignInd,
            1);
  }

  @Test
  public void testInsuredPayerProviderNumber() {
    new InsuredPayerFieldTester()
        .verifyStringFieldCopiedCorrectly(
            FissInsuredPayer.Builder::setProviderNumber,
            RdaFissPayer::getProviderNumber,
            RdaFissPayer.Fields.providerNumber,
            13);
  }

  @Test
  public void testInsuredPayerAdjDcnIcn() {
    new InsuredPayerFieldTester()
        .verifyStringFieldCopiedCorrectly(
            FissInsuredPayer.Builder::setAdjDcnIcn,
            RdaFissPayer::getAdjDcnIcn,
            RdaFissPayer.Fields.adjDcnIcn,
            23);
  }

  @Test
  public void testInsuredPayerPriorPmt() {
    new InsuredPayerFieldTester()
        .verifyAmountStringFieldTransformedCorrectly(
            FissInsuredPayer.Builder::setPriorPmt,
            RdaFissPayer::getPriorPmt,
            RdaFissPayer.Fields.priorPmt);
  }

  @Test
  public void testInsuredPayerEstAmtDue() {
    new InsuredPayerFieldTester()
        .verifyAmountStringFieldTransformedCorrectly(
            FissInsuredPayer.Builder::setEstAmtDue,
            RdaFissPayer::getEstAmtDue,
            RdaFissPayer.Fields.estAmtDue);
  }

  @Test
  public void testInsuredPayerInsuredRel() {
    new InsuredPayerFieldTester()
        .verifyEnumFieldStringValueExtractedCorrectly(
            FissInsuredPayer.Builder::setInsuredRelEnum,
            RdaFissPayer::getInsuredRel,
            FissPatientRelationshipCode.PATIENT_RELATIONSHIP_CODE_EMPLOYEE,
            "08")
        .verifyStringFieldCopiedCorrectlyEmptyOK(
            FissInsuredPayer.Builder::setInsuredRelUnrecognized,
            RdaFissPayer::getInsuredRel,
            RdaFissPayer.Fields.insuredRel,
            2);
  }

  @Test
  public void testInsuredPayerInsuredName() {
    new InsuredPayerFieldTester()
        .verifyStringFieldCopiedCorrectly(
            FissInsuredPayer.Builder::setInsuredName,
            RdaFissPayer::getInsuredName,
            RdaFissPayer.Fields.insuredName,
            25);
  }

  @Test
  public void testInsuredPayerInsuredSsnHic() {
    new InsuredPayerFieldTester()
        .verifyStringFieldCopiedCorrectly(
            FissInsuredPayer.Builder::setInsuredSsnHic,
            RdaFissPayer::getInsuredSsnHic,
            RdaFissPayer.Fields.insuredSsnHic,
            19);
  }

  @Test
  public void testInsuredPayerInsuredGroupName() {
    new InsuredPayerFieldTester()
        .verifyStringFieldCopiedCorrectly(
            FissInsuredPayer.Builder::setInsuredGroupName,
            RdaFissPayer::getInsuredGroupName,
            RdaFissPayer.Fields.insuredGroupName,
            17);
  }

  @Test
  public void testInsuredPayerInsuredGroupNbr() {
    new InsuredPayerFieldTester()
        .verifyStringFieldCopiedCorrectly(
            FissInsuredPayer.Builder::setInsuredGroupNbr,
            RdaFissPayer::getInsuredGroupNbr,
            RdaFissPayer.Fields.insuredGroupNbr,
            20);
  }

  @Test
  public void testInsuredPayerTreatAuthCd() {
    new InsuredPayerFieldTester()
        .verifyStringFieldCopiedCorrectly(
            FissInsuredPayer.Builder::setTreatAuthCd,
            RdaFissPayer::getTreatAuthCd,
            RdaFissPayer.Fields.treatAuthCd,
            18);
  }

  @Test
  public void testInsuredPayerInsuredSex() {
    new InsuredPayerFieldTester()
        .verifyEnumFieldStringValueExtractedCorrectly(
            FissInsuredPayer.Builder::setInsuredSexEnum,
            RdaFissPayer::getInsuredSex,
            FissBeneficiarySex.BENEFICIARY_SEX_UNKNOWN,
            "U")
        .verifyStringFieldCopiedCorrectlyEmptyOK(
            FissInsuredPayer.Builder::setInsuredSexUnrecognized,
            RdaFissPayer::getInsuredSex,
            RdaFissPayer.Fields.insuredSex,
            1);
  }

  @Test
  public void testInsuredPayerInsuredRelX12() {
    new InsuredPayerFieldTester()
        .verifyEnumFieldStringValueExtractedCorrectly(
            FissInsuredPayer.Builder::setInsuredRelX12Enum,
            RdaFissPayer::getInsuredRelX12,
            FissPatientRelationshipCode.PATIENT_RELATIONSHIP_CODE_DEFAULT,
            "00")
        .verifyStringFieldCopiedCorrectlyEmptyOK(
            FissInsuredPayer.Builder::setInsuredRelX12Unrecognized,
            RdaFissPayer::getInsuredRelX12,
            RdaFissPayer.Fields.insuredRelX12,
            2);
  }

  @Test
  public void testInsuredPayerInsuredDob() {
    new InsuredPayerFieldTester()
        .verifyDateStringFieldTransformedCorrectly(
            FissInsuredPayer.Builder::setInsuredDob,
            RdaFissPayer::getInsuredDob,
            RdaFissPayer.Fields.insuredDob);
  }

  @Test
  public void testInsuredPayerInsuredDobText() {
    new InsuredPayerFieldTester()
        .verifyStringFieldCopiedCorrectly(
            FissInsuredPayer.Builder::setInsuredDobText,
            RdaFissPayer::getInsuredDobText,
            RdaFissPayer.Fields.insuredDobText,
            9);
  }

  // endregion InsuredPayer tests
  // region AuditTrail tests

  @Test
  public void testAuditTrailBadtStatus() {
    new AuditTrailFieldTester()
        .verifyEnumFieldStringValueExtractedCorrectly(
            FissAuditTrail.Builder::setBadtStatusEnum,
            RdaFissAuditTrail::getBadtStatus,
            FissClaimStatus.CLAIM_STATUS_BLANK,
            " ");
  }

  @Test
  public void testAudiTrailBadtLoc() {
    new AuditTrailFieldTester()
        .verifyStringFieldCopiedCorrectly(
            FissAuditTrail.Builder::setBadtLoc,
            RdaFissAuditTrail::getBadtLoc,
            RdaFissAuditTrail.Fields.badtLoc,
            5);
  }

  @Test
  public void testAudiTrailBadtOperId() {
    new AuditTrailFieldTester()
        .verifyStringFieldCopiedCorrectly(
            FissAuditTrail.Builder::setBadtOperId,
            RdaFissAuditTrail::getBadtOperId,
            RdaFissAuditTrail.Fields.badtOperId,
            9);
  }

  @Test
  public void testAudiTrailBadtReas() {
    new AuditTrailFieldTester()
        .verifyStringFieldCopiedCorrectly(
            FissAuditTrail.Builder::setBadtReas,
            RdaFissAuditTrail::getBadtReas,
            RdaFissAuditTrail.Fields.badtReas,
            5);
  }

  @Test
  public void testAudiTrailBadtCurrDate() {
    new AuditTrailFieldTester()
        .verifyDateStringFieldTransformedCorrectly(
            FissAuditTrail.Builder::setBadtCurrDateCymd,
            RdaFissAuditTrail::getBadtCurrDate,
            RdaFissAuditTrail.Fields.badtCurrDate);
  }

  // endregion AuditTrail tests

  /**
   * This test ensures that the special processing for the 4-way enum field ServTypeCd works
   * properly. In addition to the type code being set from the enum an extra enum in the entity
   * servTypeCdMapping will always be set as well.
   */
  @Test
  public void servTypeCdEnums() {
    // these required fields must always be present for the transform to be error free
    claim.setDcn("dcn");
    claim.setHicNo("hicn");
    claim.setCurrStatus('T');
    claim.setCurrLoc1('M');
    claim.setCurrLoc2("9000");
    claim.setLastUpdated(clock.instant());
    claimBuilder
        .setDcn("dcn")
        .setHicNo("hicn")
        .setCurrStatusEnum(FissClaimStatus.CLAIM_STATUS_RTP)
        .setCurrLoc1Enum(FissProcessingType.PROCESSING_TYPE_MANUAL)
        .setCurrLoc2Enum(FissCurrentLocation2.CURRENT_LOCATION_2_CABLE);
    changeBuilder
        .setSeq(MIN_SEQUENCE_NUM)
        .setChangeType(ChangeType.CHANGE_TYPE_INSERT)
        .setClaim(claimBuilder.build());
    assertChangeMatches(RdaChange.Type.INSERT);

    // servTypeCd specific tests begin here

    claim.setServTypeCd("2");
    claim.setServTypeCdMapping(RdaFissClaim.ServTypeCdMapping.Normal);
    claimBuilder.setServTypeCdEnum(
        FissBillClassification.BILL_CLASSIFICATION_HOSPITAL_BASED_OR_INPATIENT_PART_B);
    changeBuilder.setClaim(claimBuilder.build());
    assertChangeMatches(RdaChange.Type.INSERT);

    claim.setServTypeCd("6");
    claim.setServTypeCdMapping(RdaFissClaim.ServTypeCdMapping.Clinic);
    claimBuilder.setServTypeCdForClinicsEnum(
        FissBillClassificationForClinics
            .BILL_CLASSIFICATION_FOR_CLINICS_COMMUNITY_MENTAL_HEALTH_CENTER);
    changeBuilder.setClaim(claimBuilder.build());
    assertChangeMatches(RdaChange.Type.INSERT);

    claim.setServTypeCd("5");
    claim.setServTypeCdMapping(RdaFissClaim.ServTypeCdMapping.SpecialFacility);
    claimBuilder.setServTypeCdForSpecialFacilitiesEnum(
        FissBillClassificationForSpecialFacilities
            .BILL_CLASSIFICATION_FOR_SPECIAL_FACILITIES_CRITICAL_ACCESS_HOSPITALS);
    changeBuilder.setClaim(claimBuilder.build());
    assertChangeMatches(RdaChange.Type.INSERT);

    claim.setServTypeCd("Z");
    claim.setServTypeCdMapping(RdaFissClaim.ServTypeCdMapping.Unrecognized);
    claimBuilder.setServTypCdUnrecognized("Z");
    changeBuilder.setClaim(claimBuilder.build());
    assertChangeMatches(RdaChange.Type.INSERT);
  }

  private void assertChangeMatches(RdaChange.Type changeType) {
    RdaChange<RdaFissClaim> changed = transformer.transformClaim(changeBuilder.build());
    assertEquals(changeType, changed.getType());
    assertThat(changed.getClaim(), samePropertyValuesAs(claim));
  }

  // region Field Tester Classes

  private abstract class AbstractFieldTester<TBuilder, TEntity>
      extends ClaimTransformerFieldTester<
          FissClaim.Builder, FissClaim, RdaFissClaim, TBuilder, TEntity> {
    @Override
    FissClaim.Builder createClaimBuilder() {
      return FissClaim.newBuilder()
          .setDcn("dcn")
          .setHicNo("hicn")
          .setCurrStatusEnum(FissClaimStatus.CLAIM_STATUS_RTP)
          .setCurrLoc1Enum(FissProcessingType.PROCESSING_TYPE_MANUAL)
          .setCurrLoc2Enum(FissCurrentLocation2.CURRENT_LOCATION_2_CABLE);
    }

    @Override
    RdaChange<RdaFissClaim> transformClaim(FissClaim claim) {
      var changeBuilder =
          FissClaimChange.newBuilder()
              .setSeq(MIN_SEQUENCE_NUM)
              .setChangeType(ChangeType.CHANGE_TYPE_INSERT)
              .setClaim(claim);
      return transformer.transformClaim(changeBuilder.build());
    }

    @Override
    FissClaim buildClaim(FissClaim.Builder builder) {
      return builder.build();
    }
  }

  class ClaimFieldTester extends AbstractFieldTester<FissClaim.Builder, RdaFissClaim> {
    @Override
    FissClaim.Builder getTestEntityBuilder(FissClaim.Builder claimBuilder) {
      return claimBuilder;
    }

    @Override
    RdaFissClaim getTestEntity(RdaFissClaim claim) {
      return claim;
    }
  }

  class AuditTrailFieldTester
      extends AbstractFieldTester<FissAuditTrail.Builder, RdaFissAuditTrail> {
    @Override
    FissAuditTrail.Builder getTestEntityBuilder(FissClaim.Builder claimBuilder) {
      if (claimBuilder.getFissAuditTrailBuilderList().isEmpty()) {
        claimBuilder.addFissAuditTrailBuilder();
      }
      return claimBuilder.getFissAuditTrailBuilder(0);
    }

    @Override
    RdaFissAuditTrail getTestEntity(RdaFissClaim claim) {
      assertEquals(1, claim.getAuditTrail().size());
      RdaFissAuditTrail answer = claim.getAuditTrail().iterator().next();
      assertEquals("dcn", answer.getDcn());
      assertEquals((short) 0, answer.getPriority());
      return answer;
    }

    @Override
    String getLabel(String basicLabel) {
      return "auditTrail-0-" + basicLabel;
    }
  }

  class BeneZPayerFieldTester extends AbstractFieldTester<FissBeneZPayer.Builder, RdaFissPayer> {
    @Override
    FissBeneZPayer.Builder getTestEntityBuilder(FissClaim.Builder claimBuilder) {
      if (claimBuilder.getFissPayersBuilderList().isEmpty()) {
        claimBuilder.addFissPayersBuilder();
      }
      return claimBuilder.getFissPayersBuilder(0).getBeneZPayerBuilder();
    }

    @Override
    RdaFissPayer getTestEntity(RdaFissClaim claim) {
      assertEquals(1, claim.getPayers().size());
      RdaFissPayer answer = claim.getPayers().iterator().next();
      assertEquals("dcn", answer.getDcn());
      assertEquals((short) 0, answer.getPriority());
      return answer;
    }

    @Override
    String getLabel(String basicLabel) {
      return "payer-0-" + basicLabel;
    }
  }

  class InsuredPayerFieldTester
      extends AbstractFieldTester<FissInsuredPayer.Builder, RdaFissPayer> {
    @Override
    FissInsuredPayer.Builder getTestEntityBuilder(FissClaim.Builder claimBuilder) {
      if (claimBuilder.getFissPayersBuilderList().isEmpty()) {
        claimBuilder.addFissPayersBuilder();
      }
      return claimBuilder.getFissPayersBuilder(0).getInsuredPayerBuilder();
    }

    @Override
    RdaFissPayer getTestEntity(RdaFissClaim claim) {
      assertEquals(1, claim.getPayers().size());
      RdaFissPayer answer = claim.getPayers().iterator().next();
      assertEquals("dcn", answer.getDcn());
      assertEquals((short) 0, answer.getPriority());
      return answer;
    }

    @Override
    String getLabel(String basicLabel) {
      return "payer-0-" + basicLabel;
    }
  }

  class ProcCodeFieldTester
      extends AbstractFieldTester<FissProcedureCode.Builder, RdaFissProcCode> {
    @Override
    FissProcedureCode.Builder getTestEntityBuilder(FissClaim.Builder claimBuilder) {
      if (claimBuilder.getFissProcCodesBuilderList().isEmpty()) {
        claimBuilder.addFissProcCodesBuilder();
        claimBuilder.getFissProcCodesBuilder(0).setProcCd("procCode");
      }
      return claimBuilder.getFissProcCodesBuilder(0);
    }

    @Override
    RdaFissProcCode getTestEntity(RdaFissClaim claim) {
      assertEquals(1, claim.getProcCodes().size());
      RdaFissProcCode answer = claim.getProcCodes().iterator().next();
      assertEquals("dcn", answer.getDcn());
      assertEquals((short) 0, answer.getPriority());
      return answer;
    }

    @Override
    String getLabel(String basicLabel) {
      return "procCode-0-" + basicLabel;
    }
  }

  // endregion Field Tester Classes
}<|MERGE_RESOLUTION|>--- conflicted
+++ resolved
@@ -60,11 +60,7 @@
 /**
  * Unit tests for the {@link FissClaimTransformer}. Unless otherwise stated on a method every test
  * verifies that one or a set of fields within a source grpc message object for a claim have been
-<<<<<<< HEAD
  * correctly transformed into appropriate values and copied into a new {@link RdaFissClaim} JPA
-=======
- * correctly transformed into appropriate values and copied into a new {@link PreAdjFissClaim} JPA
->>>>>>> 0cf237df
  * entity object.
  *
  * <p>Field tests are performed using an adaptor object appropriate for each type of grpc/jpa object
@@ -607,13 +603,8 @@
     new ClaimFieldTester()
         .verifyStringFieldCopiedCorrectly(
             FissClaim.Builder::setProvStateCd,
-<<<<<<< HEAD
             RdaFissClaim::getProvStateCd,
             RdaFissClaim.Fields.provStateCd,
-=======
-            PreAdjFissClaim::getProvStateCd,
-            PreAdjFissClaim.Fields.provStateCd,
->>>>>>> 0cf237df
             2);
   }
 
@@ -622,13 +613,8 @@
     new ClaimFieldTester()
         .verifyStringFieldCopiedCorrectly(
             FissClaim.Builder::setProvTypFacilCd,
-<<<<<<< HEAD
             RdaFissClaim::getProvTypFacilCd,
             RdaFissClaim.Fields.provTypFacilCd,
-=======
-            PreAdjFissClaim::getProvTypFacilCd,
-            PreAdjFissClaim.Fields.provTypFacilCd,
->>>>>>> 0cf237df
             1);
   }
 
@@ -637,13 +623,8 @@
     new ClaimFieldTester()
         .verifyStringFieldCopiedCorrectly(
             FissClaim.Builder::setProvEmerInd,
-<<<<<<< HEAD
             RdaFissClaim::getProvEmerInd,
             RdaFissClaim.Fields.provEmerInd,
-=======
-            PreAdjFissClaim::getProvEmerInd,
-            PreAdjFissClaim.Fields.provEmerInd,
->>>>>>> 0cf237df
             1);
   }
 
@@ -652,13 +633,8 @@
     new ClaimFieldTester()
         .verifyStringFieldCopiedCorrectly(
             FissClaim.Builder::setProvDeptId,
-<<<<<<< HEAD
             RdaFissClaim::getProvDeptId,
             RdaFissClaim.Fields.provDeptId,
-=======
-            PreAdjFissClaim::getProvDeptId,
-            PreAdjFissClaim.Fields.provDeptId,
->>>>>>> 0cf237df
             3);
   }
 
