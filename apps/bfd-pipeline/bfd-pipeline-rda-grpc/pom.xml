--- conflicted
+++ resolved
@@ -35,15 +35,12 @@
             <artifactId>bfd-model-rda</artifactId>
             <version>${project.version}</version>
         </dependency>
-<<<<<<< HEAD
 
         <dependency>
             <groupId>org.projectlombok</groupId>
             <artifactId>lombok</artifactId>
             <scope>provided</scope>
         </dependency>
-=======
->>>>>>> e7b844a8
 
         <!-- These dependencies are necessary to build stubs from proto file and to call a gRPC server. -->
         <dependency>
@@ -154,27 +151,6 @@
                     </execution>
                 </executions>
             </plugin>
-<<<<<<< HEAD
-            <plugin>
-                <groupId>org.xolstice.maven.plugins</groupId>
-                <artifactId>protobuf-maven-plugin</artifactId>
-                <version>0.6.1</version>
-                <configuration>
-                    <protocArtifact>com.google.protobuf:protoc:${protoc.version}:exe:${os.detected.classifier}</protocArtifact>
-                    <pluginId>grpc-java</pluginId>
-                    <pluginArtifact>io.grpc:protoc-gen-grpc-java:${grpc_java.version}:exe:${os.detected.classifier}</pluginArtifact>
-                </configuration>
-                <executions>
-                    <execution>
-                        <goals>
-                            <goal>compile</goal>
-                            <goal>compile-custom</goal>
-                        </goals>
-                    </execution>
-                </executions>
-            </plugin>
-=======
->>>>>>> e7b844a8
         </plugins>
     </build>
 
