<project xmlns="http://maven.apache.org/POM/4.0.0" xmlns:xsi="http://www.w3.org/2001/XMLSchema-instance"
         xsi:schemaLocation="http://maven.apache.org/POM/4.0.0 http://maven.apache.org/xsd/maven-4.0.0.xsd">
    <modelVersion>4.0.0</modelVersion>

    <parent>
        <groupId>gov.cms.bfd</groupId>
        <artifactId>bfd-pipeline-parent</artifactId>
        <version>1.0.0-SNAPSHOT</version>
    </parent>

    <artifactId>bfd-pipeline-rda-grpc</artifactId>
    <packaging>jar</packaging>

    <description>
        Loads pre-adjudicated claims data exported from RDA gRPC service into the BFD database.
    </description>

    <properties>
        <!-- Version of gRPC related dependencies -->
        <grpc_java.version>1.37.0</grpc_java.version>
        <!-- Version of the plugin used to build the gRPC stubs from the Health.proto file. -->
        <protoc.version>3.15.8</protoc.version>
        <mockito.version>3.8.0</mockito.version>
    </properties>

    <dependencies>
        <dependency>
            <groupId>gov.cms.bfd</groupId>
            <artifactId>bfd-pipeline-shared-utils</artifactId>
            <version>${project.version}</version>
        </dependency>
        <dependency>
            <!-- contains the JPA entities for writing to the database -->
            <groupId>gov.cms.bfd</groupId>
            <artifactId>bfd-model-rda</artifactId>
            <version>${project.version}</version>
        </dependency>

        <!-- These dependencies are necessary to build stubs from proto file and to call a gRPC server. -->
        <dependency>
            <groupId>io.grpc</groupId>
            <artifactId>grpc-netty-shaded</artifactId>
            <version>${grpc_java.version}</version>
        </dependency>
        <dependency>
            <groupId>io.grpc</groupId>
            <artifactId>grpc-protobuf</artifactId>
            <version>${grpc_java.version}</version>
        </dependency>
        <dependency>
            <groupId>io.grpc</groupId>
            <artifactId>grpc-stub</artifactId>
            <version>${grpc_java.version}</version>
        </dependency>

        <dependency>
            <!-- Just useful. -->
            <groupId>com.google.guava</groupId>
            <artifactId>guava</artifactId>
        </dependency>

        <dependency>
            <!-- Delegates all JCL logging (typically from dependencies) to SLF4J. -->
            <groupId>org.slf4j</groupId>
            <artifactId>jcl-over-slf4j</artifactId>
        </dependency>

        <dependency>
            <!-- Provides a sane facade for the giant mess of incompatible logging
                    frameworks in Java. -->
            <groupId>org.slf4j</groupId>
            <artifactId>slf4j-api</artifactId>
        </dependency>
        <dependency>
            <!-- Used to monitor performance and other statistics at runtime. -->
            <groupId>io.dropwizard.metrics</groupId>
            <artifactId>metrics-core</artifactId>
        </dependency>

        <dependency>
            <!-- Used to run our unit and integration tests. -->
            <groupId>junit</groupId>
            <artifactId>junit</artifactId>
            <scope>test</scope>
        </dependency>
        <dependency>
            <!-- Used in tests to help with managing asynchronous behavior. Reference:
                   https://github.com/awaitility/awaitility -->
            <groupId>org.awaitility</groupId>
            <artifactId>awaitility</artifactId>
            <version>2.0.0</version>
            <scope>test</scope>
        </dependency>
        <dependency>
            <!-- Logback is used as the logging target/backend for SLF4J during tests:
                    all logging events will be sent to it. -->
            <groupId>ch.qos.logback</groupId>
            <artifactId>logback-classic</artifactId>
            <scope>test</scope>
        </dependency>
        <dependency>
            <!-- Used to monitor the JVM's memory usage, garbage collection, etc.
                    at runtime. -->
            <groupId>io.dropwizard.metrics</groupId>
            <artifactId>metrics-jvm</artifactId>
            <scope>test</scope>
        </dependency>
        <dependency>
            <!-- Used to create mock objects for unit tests. -->
            <groupId>org.mockito</groupId>
            <artifactId>mockito-core</artifactId>
            <version>${mockito.version}</version>
            <scope>test</scope>
        </dependency>
    </dependencies>

    <build>
        <pluginManagement>
            <plugins>
            </plugins>
        </pluginManagement>
        <extensions>
            <extension>
                <groupId>kr.motd.maven</groupId>
                <artifactId>os-maven-plugin</artifactId>
                <version>1.6.2</version>
            </extension>
        </extensions>
        <plugins>
            <plugin>
<<<<<<< HEAD
                <!-- Will run the `*IT.java` integration tests in this project, as part
                        of the build. -->
                <groupId>org.apache.maven.plugins</groupId>
                <artifactId>maven-failsafe-plugin</artifactId>
                <executions>
                    <execution>
                        <goals>
                            <goal>integration-test</goal>
                            <goal>verify</goal>
                        </goals>
                    </execution>
                </executions>
            </plugin>
            <plugin>
                <groupId>org.xolstice.maven.plugins</groupId>
                <artifactId>protobuf-maven-plugin</artifactId>
                <version>0.6.1</version>
                <configuration>
                    <protocArtifact>com.google.protobuf:protoc:${protoc.version}:exe:${os.detected.classifier}</protocArtifact>
                    <pluginId>grpc-java</pluginId>
                    <pluginArtifact>io.grpc:protoc-gen-grpc-java:${grpc_java.version}:exe:${os.detected.classifier}</pluginArtifact>
                </configuration>
                <executions>
                    <execution>
                        <goals>
                            <goal>compile</goal>
                            <goal>compile-custom</goal>
                        </goals>
                    </execution>
                </executions>
=======
              <groupId>org.xolstice.maven.plugins</groupId>
              <artifactId>protobuf-maven-plugin</artifactId>
              <version>0.6.1</version>
              <configuration>
                <protocArtifact>com.google.protobuf:protoc:${protoc.version}:exe:${os.detected.classifier}</protocArtifact>
                <pluginId>grpc-java</pluginId>
                <pluginArtifact>io.grpc:protoc-gen-grpc-java:${grpc_java.version}:exe:${os.detected.classifier}</pluginArtifact>
              </configuration>
              <executions>
                <execution>
                  <goals>
                    <goal>compile</goal>
                    <goal>compile-custom</goal>
                  </goals>
                </execution>
              </executions>
>>>>>>> 445538ae
            </plugin>
        </plugins>
    </build>

</project><|MERGE_RESOLUTION|>--- conflicted
+++ resolved
@@ -128,21 +128,6 @@
         </extensions>
         <plugins>
             <plugin>
-<<<<<<< HEAD
-                <!-- Will run the `*IT.java` integration tests in this project, as part
-                        of the build. -->
-                <groupId>org.apache.maven.plugins</groupId>
-                <artifactId>maven-failsafe-plugin</artifactId>
-                <executions>
-                    <execution>
-                        <goals>
-                            <goal>integration-test</goal>
-                            <goal>verify</goal>
-                        </goals>
-                    </execution>
-                </executions>
-            </plugin>
-            <plugin>
                 <groupId>org.xolstice.maven.plugins</groupId>
                 <artifactId>protobuf-maven-plugin</artifactId>
                 <version>0.6.1</version>
@@ -159,24 +144,6 @@
                         </goals>
                     </execution>
                 </executions>
-=======
-              <groupId>org.xolstice.maven.plugins</groupId>
-              <artifactId>protobuf-maven-plugin</artifactId>
-              <version>0.6.1</version>
-              <configuration>
-                <protocArtifact>com.google.protobuf:protoc:${protoc.version}:exe:${os.detected.classifier}</protocArtifact>
-                <pluginId>grpc-java</pluginId>
-                <pluginArtifact>io.grpc:protoc-gen-grpc-java:${grpc_java.version}:exe:${os.detected.classifier}</pluginArtifact>
-              </configuration>
-              <executions>
-                <execution>
-                  <goals>
-                    <goal>compile</goal>
-                    <goal>compile-custom</goal>
-                  </goals>
-                </execution>
-              </executions>
->>>>>>> 445538ae
             </plugin>
         </plugins>
     </build>
