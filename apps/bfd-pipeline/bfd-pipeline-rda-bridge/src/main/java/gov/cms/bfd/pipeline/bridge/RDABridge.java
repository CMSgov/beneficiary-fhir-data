package gov.cms.bfd.pipeline.bridge;

import com.fasterxml.jackson.databind.ObjectMapper;
import com.fasterxml.jackson.dataformat.yaml.YAMLFactory;
import com.google.common.annotations.VisibleForTesting;
import com.google.common.collect.ImmutableMap;
import com.google.protobuf.MessageOrBuilder;
import gov.cms.bfd.pipeline.bridge.etl.AbstractTransformer;
import gov.cms.bfd.pipeline.bridge.etl.FissTransformer;
import gov.cms.bfd.pipeline.bridge.etl.McsTransformer;
import gov.cms.bfd.pipeline.bridge.etl.Parser;
import gov.cms.bfd.pipeline.bridge.etl.RifParser;
import gov.cms.bfd.pipeline.bridge.io.NdJsonSink;
import gov.cms.bfd.pipeline.bridge.io.RifSource;
import gov.cms.bfd.pipeline.bridge.io.Sink;
import gov.cms.bfd.pipeline.bridge.io.SinkArguments;
import gov.cms.bfd.pipeline.bridge.model.BeneficiaryData;
import gov.cms.bfd.pipeline.bridge.util.AttributionBuilder;
import gov.cms.bfd.pipeline.bridge.util.DataSampler;
import gov.cms.bfd.pipeline.bridge.util.WrappedCounter;
import gov.cms.bfd.pipeline.bridge.util.WrappedMessage;
import gov.cms.bfd.sharedutils.config.ConfigLoader;
import gov.cms.bfd.sharedutils.interfaces.ThrowingFunction;
import java.io.FileNotFoundException;
import java.io.FileReader;
import java.io.IOException;
import java.io.PrintWriter;
import java.io.StringWriter;
import java.nio.file.Path;
import java.nio.file.Paths;
import java.util.Arrays;
import java.util.Collection;
import java.util.Collections;
import java.util.HashMap;
import java.util.HashSet;
import java.util.List;
import java.util.Map;
<<<<<<< HEAD
import java.util.Optional;
import java.util.Set;
import lombok.Data;
import lombok.experimental.FieldNameConstants;
=======
>>>>>>> a936de3d
import lombok.extern.slf4j.Slf4j;
import org.apache.commons.cli.CommandLine;
import org.apache.commons.cli.CommandLineParser;
import org.apache.commons.cli.DefaultParser;
import org.apache.commons.cli.HelpFormatter;
import org.apache.commons.cli.Options;
import org.apache.commons.cli.ParseException;
import org.apache.commons.io.FilenameUtils;

@Slf4j
public class RDABridge {

  private static final String DEFAULT_OUTPUT_FILE = "output/attribution.sql";
  private static final String DEFAULT_INPUT_FILE = "attribution-template.sql";

  enum SourceType {
    FISS,
    MCS
  }

  private static final String OUTPUT_FLAG = "o";
  private static final String MBI_FLAG = "b";
  private static final String FISS_FLAG = "f";
  private static final String MCS_FLAG = "m";
  private static final String FISS_OUTPUT_FLAG = "g";
  private static final String MCS_OUTPUT_FLAG = "n";
  private static final String FISS_SEQ_START = "s";
  private static final String MCS_SEQ_START = "z";
  private static final String EXTERNAL_CONFIG_FLAG = "e";
  private static final String BUILD_ATTRIBUTION_FILE = "a";
  private static final String ATTRIBUTION_SIZE = "x";
  private static final String ATTRIBUTION_SCRIPT_FILE = "q";
  private static final String ATTRIBUTION_TEMPLATE_FILE = "t";
  private static final String ATTRIBUTION_FISS_RATIO = "u";

  private static final Map<String, ThrowingFunction<Parser<String>, Path, IOException>> parserMap =
      Map.of("csv", filePath -> new RifParser(new RifSource(filePath)));

  private static final Map<
          String, ThrowingFunction<Sink<MessageOrBuilder>, SinkArguments, IOException>>
      sinkMap = Map.of("ndjson", NdJsonSink::new);

  /**
   * Handles translation of a CLI execution, validating and pulling arguments to then invoke the
   * underlying application code with.
   *
   * @param args Array of the command line arguments.
   */
  public static void main(String[] args) {
    try {
      Options options =
          new Options()
              .addOption(
                  OUTPUT_FLAG, true, "The directory where the output files will be written to.")
              .addOption(MBI_FLAG, true, "Benefit History file to read from")
              .addOption(FISS_FLAG, true, "FISS file to read from")
              .addOption(MCS_FLAG, true, "MCS file to read from")
              .addOption(FISS_OUTPUT_FLAG, true, "FISS RDA output file")
              .addOption(MCS_OUTPUT_FLAG, true, "MCS RDA output file")
              .addOption(EXTERNAL_CONFIG_FLAG, true, "Path to yaml file containing run configs")
              .addOption(FISS_SEQ_START, true, "Starting point for FISS sequence values")
              .addOption(MCS_SEQ_START, true, "Starting point for MCS sequence values")
              .addOption(
                  BUILD_ATTRIBUTION_FILE,
                  true,
                  "Indicates if the attribution sql script should be generated")
              .addOption(
                  ATTRIBUTION_SIZE,
                  true,
                  "The number of MBIs to pull for building the attribution file")
              .addOption(
                  ATTRIBUTION_TEMPLATE_FILE,
                  true,
                  "The template file to use for building the attribution script")
              .addOption(ATTRIBUTION_SCRIPT_FILE, true, "The attribution script file to write to")
              .addOption(
                  ATTRIBUTION_FISS_RATIO, true, "Ratio of fiss to mcs MBIs to use in attribution");

      CommandLineParser parser = new DefaultParser();
      CommandLine cmd = parser.parse(options, args);

      ConfigLoader config;

      if (cmd.hasOption(EXTERNAL_CONFIG_FLAG)) {
        config = createYamlConfig(cmd.getOptionValue(EXTERNAL_CONFIG_FLAG));
      } else if (!cmd.getArgList().isEmpty()) {
        config = createCliConfig(cmd);
      } else {
        printUsage(options);
        System.exit(1);
        throw new IllegalStateException("This will never happen");
      }

      new RDABridge().run(config);
    } catch (IOException | ParseException e) {
      log.error("Failed to execute", e);
      System.exit(1);
    }
  }

  /**
   * Reads all relevant source files, executing task logic for each claim found.
   *
   * @param config The configurations to use when generating the RDA data.
   * @throws IOException If there was an issue accessing any of the files.
   */
  public void run(ConfigLoader config) throws IOException {
    WrappedCounter fissSequence =
        new WrappedCounter(config.intValue(AppConfig.Fields.fissSeqStart));
    WrappedCounter mcsSequence = new WrappedCounter(config.intValue(AppConfig.Fields.mcsSeqStart));

    if (fissSequence.get() < 1 || mcsSequence.get() < 1) {
      throw new IllegalArgumentException("Sequences must start at 1 or higher.");
    }

    Path inputDirectory = Paths.get(config.stringValue(AppConfig.Fields.inputDirPath));
    Map<String, BeneficiaryData> mbiMap =
        parseMbiNumbers(inputDirectory.resolve(config.stringValue(AppConfig.Fields.mbiSource)));

    Path outputDirectory =
        Paths.get(config.stringOption(AppConfig.Fields.outputDirPath).orElse("output"));

    // ResultOfMethodCallIgnored - Don't need to know if it had to be created.
    //noinspection ResultOfMethodCallIgnored
    outputDirectory.toFile().mkdir();

    String fissOutputFile =
        config.stringOption(AppConfig.Fields.fissOutputFile).orElse("FISS.ndjson");
    String mcsOutputFile = config.stringOption(AppConfig.Fields.mcsOutputFile).orElse("MCS.ndjson");

    Path fissOutputPath = outputDirectory.resolve(fissOutputFile);
    Path mcsOutputPath = outputDirectory.resolve(mcsOutputFile);

    String fissOutputType = FilenameUtils.getExtension(fissOutputPath.getFileName().toString());
    String mcsOutputType = FilenameUtils.getExtension(mcsOutputPath.getFileName().toString());

    if (!sinkMap.containsKey(fissOutputType)) {
      throw new IllegalArgumentException(
          "Unsupported fiss output file type '" + fissOutputType + "'");
    } else if (!sinkMap.containsKey(mcsOutputType)) {
      throw new IllegalArgumentException(
          "Unsupported mcs output file type '" + mcsOutputType + "'");
    } else {
      final int FISS_ID = 0;
      final int MCS_ID = 1;

      // Grab given ratios for fiss/mcs attribution output
      float fissRatio = config.floatOption(AppConfig.Fields.attributionFissRatio).orElse(1.0f);

      // Convert ratio to proportion
      float fissProportion = 1.0f - (1.0f / (1.0f + fissRatio));

      float mcsProportion = 1.0f - fissProportion;

      DataSampler<String> mbiSampler =
          DataSampler.<String>builder()
              .maxValues(config.intOption(AppConfig.Fields.attributionSetSize).orElse(10_000))
              .registerSampleSet(FISS_ID, fissProportion)
              .registerSampleSet(MCS_ID, mcsProportion)
              .build();

      try (Sink<MessageOrBuilder> fissSink =
              sinkMap.get(fissOutputType).apply(new SinkArguments(fissOutputPath, fissSequence));
          Sink<MessageOrBuilder> mcsSink =
              sinkMap.get(mcsOutputType).apply(new SinkArguments(mcsOutputPath, mcsSequence))) {
        // Sorting the files so tests are more deterministic
        List<String> fissSources = config.stringValues(AppConfig.Fields.fissSources);
        Collections.sort(fissSources);

        for (String fissSource : fissSources) {
          executeTransformation(
              SourceType.FISS,
              inputDirectory,
              fissSource,
              fissSequence,
              mbiMap,
              fissSink,
              mbiSampler,
              FISS_ID);
        }

        // Sorting the files so tests are more deterministic
        List<String> mcsSources = config.stringValues(AppConfig.Fields.mcsSources);
        Collections.sort(mcsSources);

        for (String mcsSource : mcsSources) {
          executeTransformation(
              SourceType.MCS,
              inputDirectory,
              mcsSource,
              mcsSequence,
              mbiMap,
              mcsSink,
              mbiSampler,
              MCS_ID);
        }
      }

      if (config.booleanValue(AppConfig.Fields.buildAttributionSet, false)) {
        String templateFileName =
            config
                .stringOption(AppConfig.Fields.attributionTemplateFile)
                .orElse(DEFAULT_INPUT_FILE);
        String outputFileName =
            config.stringOption(AppConfig.Fields.attributionScriptFile).orElse(DEFAULT_OUTPUT_FILE);

        AttributionBuilder builder = new AttributionBuilder(templateFileName, outputFileName);
        builder.run(mbiSampler);
      }
    }
  }

  /**
   * Executes the transformation logic of one source file.
   *
   * @param sourceType The type of claim in the source file.
   * @param path The path to the root directory of the RIF files.
   * @param sourceName The name of the source file to read from.
   * @param mbiMap The generated MBI map to read MBIs values from.
   * @param sink The {@link Sink} used to write out the associated transformed RDA data.
   * @throws IOException If there was a problem accessing any of the files.
   */
  @VisibleForTesting
  void executeTransformation(
      SourceType sourceType,
      Path path,
      String sourceName,
      WrappedCounter sequenceCounter,
      Map<String, BeneficiaryData> mbiMap,
      Sink<MessageOrBuilder> sink,
      DataSampler<String> mbiSampler,
      final int sampleId)
      throws IOException {
    long claimsWritten = 0;
    Path file = path.resolve(sourceName);
    String fileType = FilenameUtils.getExtension(file.getFileName().toString());

    if (parserMap.containsKey(fileType)) {
      try (Parser<String> parser = parserMap.get(fileType).apply(file)) {
        parser.init();

        AbstractTransformer transformer = createTransformer(sourceType, mbiMap);

        WrappedMessage wrappedMessage = new WrappedMessage();

        while (parser.hasData()) {
<<<<<<< HEAD
          // When new claims are parsed, the previous claim is returned and the new one is stored in
          // wrappedMessage
          Parser.Data<String> data = parser.read();
=======
          MessageOrBuilder message =
              transformer.transform(sequenceCounter, parser.read(), mbiSampler, sampleId);
>>>>>>> a936de3d

          try {
            Optional<MessageOrBuilder> message =
                transformer.transform(sequenceCounter, data, wrappedMessage);

            if (message.isPresent()) {
              sink.write(message.get());
              ++claimsWritten;
            }
          } catch (IllegalStateException e) {
            throw new IllegalStateException("Failed to parse entry #" + data.getEntryNumber());
          }
        }

        // The last claim to be processed wouldn't get returned, so print it from storage.
        if (wrappedMessage.getMessage() != null) {
          sink.write(wrappedMessage.getMessage());
          ++claimsWritten;
        }

        log.info("Wrote {} {} claims", claimsWritten, sourceName);
      } catch (IllegalStateException e) {
        throw new IllegalStateException(
            "Failed to parse file: " + file.getFileName().toString(), e);
      }
    } else {
      throw new IllegalArgumentException("No support for parsing files of type '" + fileType + "'");
    }
  }

  /**
   * Creates an {@link AbstractTransformer} for the specific {@link SourceType} of the data being
   * transformed.
   *
   * @param sourceType The {@link SourceType} of the data being transformed. data.
   * @param mbiMap A complete MBI map for looking up MBI values.
   * @return The appropraite {@link AbstractTransformer} implementation for the given {@link
   *     SourceType} of the source file.
   */
  @VisibleForTesting
  AbstractTransformer createTransformer(
      SourceType sourceType, Map<String, BeneficiaryData> mbiMap) {
    if (SourceType.FISS == sourceType) {
      return new FissTransformer(mbiMap);
    } else {
      return new McsTransformer(mbiMap);
    }
  }

  /**
   * Generates a map of MBI numbers from the given location.
   *
   * @param filePath Path to the root directory containing the RIF files.
   * @return The completed MBI map.
   */
  @VisibleForTesting
  Map<String, BeneficiaryData> parseMbiNumbers(Path filePath) throws IOException {
    Map<String, BeneficiaryData> mbiMap = new HashMap<>();

    String fileType = FilenameUtils.getExtension(filePath.getFileName().toString());

    if (parserMap.containsKey(fileType)) {
      try (Parser<String> parser = parserMap.get(fileType).apply(filePath)) {
        parser.init();

        while (parser.hasData()) {
          Parser.Data<String> data = parser.read();

          data.get(BeneficiaryData.BENE_ID)
              .ifPresent(beneId -> mbiMap.put(beneId, BeneficiaryData.fromData(data)));
        }
      }
    } else {
      throw new IllegalArgumentException("No support for parsing files of type '" + fileType + "'");
    }

    return mbiMap;
  }

  /**
   * Creates a {@link ConfigLoader} from a given yaml configuration file.
   *
   * @param yamlFilePath Path to the yaml configuration file.
   * @return The {@link ConfigLoader} generated from the yaml configuration file.
   * @throws FileNotFoundException If the yaml configuration file was not found.
   */
  @VisibleForTesting
  static ConfigLoader createYamlConfig(String yamlFilePath) throws IOException {
    try (FileReader reader = new FileReader(yamlFilePath)) {
      ObjectMapper mapper = new ObjectMapper(new YAMLFactory());
      AppConfig appConfig = mapper.readValue(reader, AppConfig.class);

      Map<String, Collection<String>> mapConfig =
          ImmutableMap.<String, Collection<String>>builder()
              .put(
                  AppConfig.Fields.inputDirPath, Collections.singleton(appConfig.getInputDirPath()))
              .put(
                  AppConfig.Fields.outputDirPath,
                  Collections.singleton(appConfig.getOutputDirPath()))
              .put(
                  AppConfig.Fields.fissOutputFile,
                  Collections.singleton(appConfig.getFissOutputFile()))
              .put(
                  AppConfig.Fields.mcsOutputFile,
                  Collections.singleton(appConfig.getMcsOutputFile()))
              .put(
                  AppConfig.Fields.fissSeqStart, Collections.singleton(appConfig.getFissSeqStart()))
              .put(AppConfig.Fields.mcsSeqStart, Collections.singleton(appConfig.getMcsSeqStart()))
              .put(
                  AppConfig.Fields.buildAttributionSet,
                  Collections.singleton(appConfig.getBuildAttributionSet()))
              .put(
                  AppConfig.Fields.attributionSetSize,
                  Collections.singleton(appConfig.getAttributionSetSize()))
              .put(
                  AppConfig.Fields.attributionTemplateFile,
                  Collections.singleton(appConfig.getAttributionTemplateFile()))
              .put(
                  AppConfig.Fields.attributionScriptFile,
                  Collections.singleton(appConfig.getAttributionScriptFile()))
              .put(
                  AppConfig.Fields.attributionFissRatio,
                  Collections.singleton(appConfig.getAttributionFissRatio()))
              .put(AppConfig.Fields.fissSources, appConfig.getFissSources())
              .put(AppConfig.Fields.mcsSources, appConfig.getMcsSources())
              .put(AppConfig.Fields.mbiSource, Collections.singleton(appConfig.getMbiSource()))
              .build();

      return new ConfigLoader(mapConfig::get);
    }
  }

  /**
   * Creates a {@link ConfigLoader} from the given command line arguments.
   *
   * @param cmd {@link CommandLine} containing the arguments/options used with the CLI.
   * @return The {@link ConfigLoader} generated from the CLI arguments/options.
   */
  @VisibleForTesting
  static ConfigLoader createCliConfig(CommandLine cmd) {
    ImmutableMap.Builder<String, Collection<String>> builder = ImmutableMap.builder();

    putIfNotNull(builder, AppConfig.Fields.inputDirPath, cmd.getArgList().get(0));
    putIfNotNull(builder, AppConfig.Fields.outputDirPath, cmd.getOptionValue(OUTPUT_FLAG));
    putIfNotNull(builder, AppConfig.Fields.fissOutputFile, cmd.getOptionValue(FISS_OUTPUT_FLAG));
    putIfNotNull(builder, AppConfig.Fields.mcsOutputFile, cmd.getOptionValue(MCS_OUTPUT_FLAG));
    putIfNotNull(builder, AppConfig.Fields.fissSources, cmd.getOptionValues(FISS_FLAG));
    putIfNotNull(builder, AppConfig.Fields.fissSeqStart, cmd.getOptionValue(FISS_SEQ_START));
    putIfNotNull(
        builder, AppConfig.Fields.buildAttributionSet, cmd.getOptionValue(BUILD_ATTRIBUTION_FILE));
    putIfNotNull(
        builder, AppConfig.Fields.attributionSetSize, cmd.getOptionValue(ATTRIBUTION_SIZE));
    putIfNotNull(
        builder,
        AppConfig.Fields.attributionTemplateFile,
        cmd.getOptionValue(ATTRIBUTION_TEMPLATE_FILE));
    putIfNotNull(
        builder,
        AppConfig.Fields.attributionScriptFile,
        cmd.getOptionValue(ATTRIBUTION_SCRIPT_FILE));
    putIfNotNull(
        builder, AppConfig.Fields.attributionFissRatio, cmd.getOptionValue(ATTRIBUTION_FISS_RATIO));
    putIfNotNull(builder, AppConfig.Fields.mcsSeqStart, cmd.getOptionValue(MCS_SEQ_START));
    putIfNotNull(builder, AppConfig.Fields.mcsSources, cmd.getOptionValues(MCS_FLAG));
    putIfNotNull(builder, AppConfig.Fields.mbiSource, cmd.getOptionValue(MBI_FLAG));

    ImmutableMap<String, Collection<String>> mapConfig = builder.build();

    return new ConfigLoader(mapConfig::get);
  }

  @VisibleForTesting
  static void putIfNotNull(
      ImmutableMap.Builder<String, Collection<String>> builder, String key, String value) {
    if (value != null) {
      builder.put(key, Collections.singleton(value));
    }
  }

  @VisibleForTesting
  static void putIfNotNull(
      ImmutableMap.Builder<String, Collection<String>> builder, String key, String[] values) {
    if (values != null && values.length > 0) {
      builder.put(key, new HashSet<>(Arrays.asList(values)));
    }
  }

  /**
   * Helper method to print the usage message for the CLI tool.
   *
   * @param options The {@link Options} to generate the usage message from.
   */
  @VisibleForTesting
  static void printUsage(Options options) {
    final StringWriter stringValue = new StringWriter();
    final PrintWriter writer = new PrintWriter(stringValue);
    HelpFormatter formatter = new HelpFormatter();
    formatter.printUsage(writer, 80, "run_bridge sourceDir", options);
    formatter.printOptions(writer, 80, options, 4, 4);
    writer.flush();
    log.error("Invalid execution \n" + stringValue);
  }
}<|MERGE_RESOLUTION|>--- conflicted
+++ resolved
@@ -35,13 +35,7 @@
 import java.util.HashSet;
 import java.util.List;
 import java.util.Map;
-<<<<<<< HEAD
 import java.util.Optional;
-import java.util.Set;
-import lombok.Data;
-import lombok.experimental.FieldNameConstants;
-=======
->>>>>>> a936de3d
 import lombok.extern.slf4j.Slf4j;
 import org.apache.commons.cli.CommandLine;
 import org.apache.commons.cli.CommandLineParser;
@@ -288,19 +282,15 @@
         WrappedMessage wrappedMessage = new WrappedMessage();
 
         while (parser.hasData()) {
-<<<<<<< HEAD
           // When new claims are parsed, the previous claim is returned and the new one is stored in
           // wrappedMessage
           Parser.Data<String> data = parser.read();
-=======
-          MessageOrBuilder message =
-              transformer.transform(sequenceCounter, parser.read(), mbiSampler, sampleId);
->>>>>>> a936de3d
 
           try {
             Optional<MessageOrBuilder> message =
-                transformer.transform(sequenceCounter, data, wrappedMessage);
-
+                transformer.transform(wrappedMessage, sequenceCounter, data, mbiSampler, sampleId);
+
+            // If a message was returned, it has no more line items, and can be written.
             if (message.isPresent()) {
               sink.write(message.get());
               ++claimsWritten;
