--- conflicted
+++ resolved
@@ -142,7 +142,6 @@
 			<scope>test</scope>
 		</dependency>
 		<dependency>
-<<<<<<< HEAD
 			<!-- Used to create mock objects for unit tests. -->
 			<groupId>org.mockito</groupId>
 			<artifactId>mockito-core</artifactId>
@@ -163,11 +162,12 @@
 			<groupId>org.mockito</groupId>
 			<artifactId>mockito-junit-jupiter</artifactId>
 			<version>${mockito.version}</version>
-=======
+			<scope>test</scope>
+		</dependency>
+		<dependency>
 			<groupId>org.testcontainers</groupId>
 			<artifactId>testcontainers</artifactId>
 			<version>${testcontainers.version}</version>
->>>>>>> 0d1c5c60
 			<scope>test</scope>
 		</dependency>
 	</dependencies>
