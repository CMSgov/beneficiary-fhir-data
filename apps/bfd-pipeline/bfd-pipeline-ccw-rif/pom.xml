<project xmlns="http://maven.apache.org/POM/4.0.0" xmlns:xsi="http://www.w3.org/2001/XMLSchema-instance"
	xsi:schemaLocation="http://maven.apache.org/POM/4.0.0 http://maven.apache.org/xsd/maven-4.0.0.xsd">
	<modelVersion>4.0.0</modelVersion>

	<parent>
		<groupId>gov.cms.bfd</groupId>
		<artifactId>bfd-pipeline-parent</artifactId>
		<version>1.0.0-SNAPSHOT</version>
	</parent>

	<artifactId>bfd-pipeline-ccw-rif</artifactId>
	<packaging>jar</packaging>

	<description>
		Loads RIF data exported from the CMS Chronic Conditions Warehouse (CCW) into the BFD database.
	</description>

	<dependencies>
		<dependency>
			<groupId>gov.cms.bfd</groupId>
			<artifactId>bfd-pipeline-shared-utils</artifactId>
			<version>${project.version}</version>
		</dependency>
		<dependency>
			<groupId>gov.cms.bfd</groupId>
			<artifactId>bfd-model-rif</artifactId>
		</dependency>
		<dependency>
			<groupId>gov.cms.bfd</groupId>
			<artifactId>bfd-pipeline-shared-test-utils</artifactId>
			<version>${project.version}</version>
			<scope>test</scope>
		</dependency>

		<dependency>
			<!-- Used to interact with AWS' S3 service -->
			<groupId>com.amazonaws</groupId>
			<artifactId>aws-java-sdk-s3</artifactId>
			<exclusions>
				<exclusion>
					<groupId>commons-logging</groupId>
					<artifactId>commons-logging</artifactId>
				</exclusion>
			</exclusions>
		</dependency>

		<dependency>
			<!-- Just useful. -->
			<groupId>com.google.guava</groupId>
			<artifactId>guava</artifactId>
		</dependency>

		<dependency>
			<!-- Delegates all JCL logging (typically from dependencies) to SLF4J. -->
			<groupId>org.slf4j</groupId>
			<artifactId>jcl-over-slf4j</artifactId>
			<version>1.7.7</version>
		</dependency>
		
		<dependency>
			<!-- Provides some extra collections, e.g. the CircularFifoQueue being 
				used in DataSetMonitorWorker. -->
			<groupId>org.apache.commons</groupId>
			<artifactId>commons-collections4</artifactId>
<<<<<<< HEAD
			<version>${commons.collections4}</version>
=======
			<version>${commons.collections4.version}</version>
>>>>>>> 620b3b09
		</dependency>

		<dependency>
			<!-- Provides JAXB adapters for the java.time types. See https://github.com/migesok/jaxb-java-time-adapters 
				for details. -->
			<groupId>com.migesok</groupId>
			<artifactId>jaxb-java-time-adapters</artifactId>
			<version>1.1.3</version>
		</dependency>
		
		<dependency>
			<!-- Provides a sane facade for the giant mess of incompatible logging 
				frameworks in Java. -->
			<groupId>org.slf4j</groupId>
			<artifactId>slf4j-api</artifactId>
		</dependency>
		<dependency>
			<!-- Used to monitor performance and other statistics at runtime. -->
			<groupId>io.dropwizard.metrics</groupId>
			<artifactId>metrics-core</artifactId>
		</dependency>

		<dependency>
			<!-- JDBC driver for working with PostgreSQL DBs on Java 8+ (JDBC 4.2). 
				Brought into the compile classpath here, because RifLoader directly uses 
				its CopyManager API. -->
			<groupId>org.postgresql</groupId>
			<artifactId>postgresql</artifactId>
			<scope>compile</scope>
		</dependency>

		<dependency>
			<!-- Used to run our unit and integration tests. -->
			<groupId>org.junit.jupiter</groupId>
			<artifactId>junit-jupiter-engine</artifactId>
			<scope>test</scope>
		</dependency>
		<dependency>
			<!-- Used in tests to help with managing asynchronous behavior. Reference: 
				https://github.com/awaitility/awaitility -->
			<groupId>org.awaitility</groupId>
			<artifactId>awaitility</artifactId>
			<version>2.0.0</version>
			<scope>test</scope>
		</dependency>
		<dependency>
			<!-- The builds for this and other Blue Button API projects use HSQL in 
				tests. -->
			<groupId>org.hsqldb</groupId>
			<artifactId>hsqldb</artifactId>
			<scope>test</scope>
		</dependency>
		<dependency>
			<!-- Logback is used as the logging target/backend for SLF4J during tests: 
				all logging events will be sent to it. -->
			<groupId>ch.qos.logback</groupId>
			<artifactId>logback-classic</artifactId>
			<scope>test</scope>
		</dependency>
		<dependency>
			<groupId>gov.cms.bfd</groupId>
			<artifactId>bfd-model-rif-samples</artifactId>
			<scope>test</scope>
		</dependency>
		<dependency>
			<!-- Used to monitor the JVM's memory usage, garbage collection, etc. 
				at runtime. -->
			<groupId>io.dropwizard.metrics</groupId>
			<artifactId>metrics-jvm</artifactId>
			<scope>test</scope>
		</dependency>
	</dependencies>

	<build>
		<pluginManagement>
			<plugins>
			</plugins>
		</pluginManagement>
		<plugins>
		</plugins>
	</build>

</project><|MERGE_RESOLUTION|>--- conflicted
+++ resolved
@@ -62,11 +62,7 @@
 				used in DataSetMonitorWorker. -->
 			<groupId>org.apache.commons</groupId>
 			<artifactId>commons-collections4</artifactId>
-<<<<<<< HEAD
-			<version>${commons.collections4}</version>
-=======
 			<version>${commons.collections4.version}</version>
->>>>>>> 620b3b09
 		</dependency>
 
 		<dependency>
