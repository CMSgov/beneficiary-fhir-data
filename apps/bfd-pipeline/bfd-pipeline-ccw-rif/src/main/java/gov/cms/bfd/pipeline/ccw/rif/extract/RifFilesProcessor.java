--- conflicted
+++ resolved
@@ -181,13 +181,9 @@
   }
 
   /**
-<<<<<<< HEAD
    * Wrapper to parse a CSV record group and transform it into an entity object. Any {@link
    * DataTransformer.TransformationException} is converted into a {@link InvalidRifValueException}
    * and rethrown.
-=======
-   * Builds a beneficiary event record.
->>>>>>> 16224b87
    *
    * @param fileEvent the {@link RifFileEvent} being processed
    * @param csvRecords the {@link CSVRecord} to be mapped (in a single-element {@link List}), which
@@ -214,6 +210,8 @@
   }
 
   /**
+   * Builds a beneficiary event record.
+   *
    * @param fileEvent the {@link RifFileEvent} being processed
    * @param csvRecords the {@link CSVRecord} to be mapped (in a single-element {@link List}), which
    *     must be from a {@link RifFileType#BENEFICIARY} {@link RifFile}
@@ -271,10 +269,7 @@
    * @param fileEvent the {@link RifFileEvent} being processed
    * @param csvRecords the {@link CSVRecord} to be mapped (in a single-element {@link List}), which
    *     must be from a {@link RifFileType#MEDICARE_BENEFICIARY_ID_HISTORY} {@link RifFile}
-<<<<<<< HEAD
    * @param parser {@link MedicareBeneficiaryIdHistoryParser} used to parse the csv records
-=======
->>>>>>> 16224b87
    * @return a {@link RifRecordEvent} built from the specified {@link CSVRecord}s
    */
   private static RifRecordEvent<MedicareBeneficiaryIdHistory>
