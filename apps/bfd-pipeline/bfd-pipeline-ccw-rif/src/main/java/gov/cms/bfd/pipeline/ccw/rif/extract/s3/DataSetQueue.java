--- conflicted
+++ resolved
@@ -46,21 +46,26 @@
 
   /**
    * The {@link DataSetManifest}s waiting to be processed, ordered by their {@link
-   * DataSetManifestId} in ascending order such that the first element represents the {@link
+   * DataSetManifestId} in ascending order such that the first element represents
+   * the {@link
    * DataSetManifest} that should be processed next.
    */
   private final SortedSet<DataSetManifest> manifestsToProcess;
 
   /**
-   * Tracks the {@link DataSetManifest#getId()} values of the most recently processed data sets, to
+   * Tracks the {@link DataSetManifest#getId()} values of the most recently
+   * processed data sets, to
    * ensure that the same data set isn't processed more than once.
    */
   private final Set<DataSetManifestId> recentlyProcessedManifests;
 
   /**
-   * Tracks the {@link DataSetManifestId}s of data sets that are known to be invalid. Typically,
-   * these are data sets from a new schema version that aren't supported yet. This may seem
-   * unnecessary (i.e. "don't let admins push things until they're supported"), but it's proven to
+   * Tracks the {@link DataSetManifestId}s of data sets that are known to be
+   * invalid. Typically,
+   * these are data sets from a new schema version that aren't supported yet. This
+   * may seem
+   * unnecessary (i.e. "don't let admins push things until they're supported"),
+   * but it's proven to
    * be very useful, operationally.
    */
   private final Set<DataSetManifestId> knownInvalidManifests;
@@ -71,8 +76,8 @@
   /**
    * Constructs a new {@link DataSetQueue} instance.
    *
-   * @param appMetrics the {@link MetricRegistry} for the overall application
-   * @param options the {@link ExtractionOptions} to use
+   * @param appMetrics    the {@link MetricRegistry} for the overall application
+   * @param options       the {@link ExtractionOptions} to use
    * @param s3TaskManager the {@link S3TaskManager} to use
    */
   public DataSetQueue(
@@ -87,8 +92,10 @@
   }
 
   /**
-   * Updates {@link #manifestsToProcess}, listing the manifests available in S3 right now, then
-   * adding those that weren't found before and removing those that are no longer pending.
+   * Updates {@link #manifestsToProcess}, listing the manifests available in S3
+   * right now, then
+   * adding those that weren't found before and removing those that are no longer
+   * pending.
    */
   public void updatePendingDataSets() {
     // Find the pending manifests.
@@ -106,23 +113,21 @@
         manifestsToProcess.stream().map(DataSetManifest::getId).collect(Collectors.toSet()));
     // Add manifests from Incoming
     newManifests.forEach(
-        manifestId ->
-            addManifestToList(
-                manifestId, manifestId.computeS3Key(CcwRifLoadJob.S3_PREFIX_PENDING_DATA_SETS)));
+        manifestId -> addManifestToList(
+            manifestId, manifestId.computeS3Key(CcwRifLoadJob.S3_PREFIX_PENDING_DATA_SETS)));
     // Add manifests from Synthetic/Incoming
     newManifests.forEach(
-        manifestId ->
-            addManifestToList(
-                manifestId,
-                manifestId.computeS3Key(CcwRifLoadJob.S3_PREFIX_PENDING_SYNTHETIC_DATA_SETS)));
+        manifestId -> addManifestToList(
+            manifestId,
+            manifestId.computeS3Key(CcwRifLoadJob.S3_PREFIX_PENDING_SYNTHETIC_DATA_SETS)));
 
     /*
      * Any manifests that weren't found have presumably been processed and
      * we should clean up the state that relates to them, to prevent memory
      * leaks.
      */
-    for (Iterator<DataSetManifest> manifestsToProcessIterator = manifestsToProcess.iterator();
-        manifestsToProcessIterator.hasNext(); ) {
+    for (Iterator<DataSetManifest> manifestsToProcessIterator = manifestsToProcess
+        .iterator(); manifestsToProcessIterator.hasNext();) {
       DataSetManifestId manifestId = manifestsToProcessIterator.next().getId();
       if (!manifestIdsPendingNow.contains(manifestId)) {
         manifestsToProcessIterator.remove();
@@ -134,20 +139,22 @@
   }
 
   /**
-   * Adds a manifest to the list of manifests to load if it meets filtering criteria and is not a
+   * Adds a manifest to the list of manifests to load if it meets filtering
+   * criteria and is not a
    * future manifest.
    *
-   * @param manifestId the manifest id
+   * @param manifestId    the manifest id
    * @param manifestS3Key the manifest s3 key
    */
   private void addManifestToList(
       DataSetManifest.DataSetManifestId manifestId, String manifestS3Key) {
-    DataSetManifest manifest;
-
-<<<<<<< HEAD
-    // If the keyspace we're scanning doesnt exist, bail early
-    HeadObjectRequest headObjectRequest =
-        HeadObjectRequest.builder().bucket(options.getS3BucketName()).key(manifestS3Key).build();
+    /*
+     * If the keyspace we're scanning doesnt exist, bail early (This can happen if
+     * we're loading synthetic data,
+     * as it checks the regular incoming folder for the manifest first.)
+     */
+    HeadObjectRequest headObjectRequest = HeadObjectRequest.builder().bucket(options.getS3BucketName())
+        .key(manifestS3Key).build();
     try {
       s3TaskManager.getS3Client().headObject(headObjectRequest);
     } catch (NoSuchBucketException e) {
@@ -155,16 +162,10 @@
           "Unable to find keyspace {} in bucket {} while scanning for manifests.",
           manifestS3Key,
           options.getS3BucketName());
-=======
-    /*
-     * If the keyspace we're scanning doesnt exist, bail early (This can happen if we're loading synthetic data,
-     * as it checks the regular incoming folder for the manifest first.)
-     */
-    if (!s3TaskManager.getS3Client().doesObjectExist(options.getS3BucketName(), manifestS3Key)) {
->>>>>>> 2d9562d6
       return;
     }
 
+    DataSetManifest manifest;
     try {
       manifest = readManifest(s3TaskManager.getS3Client(), options, manifestS3Key);
     } catch (JAXBException | SAXException e) {
@@ -199,12 +200,14 @@
   /**
    * Lists the pending manifests.
    *
-   * @return the {@link DataSetManifestId}s for the manifests that are found in S3 under the {@value
-   *     CcwRifLoadJob#S3_PREFIX_PENDING_DATA_SETS} key prefix, sorted in expected processing order.
+   * @return the {@link DataSetManifestId}s for the manifests that are found in S3
+   *         under the {@value
+   *         CcwRifLoadJob#S3_PREFIX_PENDING_DATA_SETS} key prefix, sorted in
+   *         expected processing order.
    */
   private Set<DataSetManifestId> listPendingManifests() {
-    Timer.Context timerS3Scanning =
-        appMetrics.timer(MetricRegistry.name(getClass().getSimpleName(), "s3Scanning")).time();
+    Timer.Context timerS3Scanning = appMetrics.timer(MetricRegistry.name(getClass().getSimpleName(), "s3Scanning"))
+        .time();
     LOGGER.debug("Scanning for data sets in S3...");
     Set<DataSetManifestId> manifestIds = new HashSet<>();
 
@@ -213,8 +216,8 @@
      * (In the results, we'll be looking for the oldest manifest file, if
      * any.)
      */
-    ListObjectsV2Request.Builder s3BucketListRequestBuilder =
-        ListObjectsV2Request.builder().bucket(options.getS3BucketName());
+    ListObjectsV2Request.Builder s3BucketListRequestBuilder = ListObjectsV2Request.builder()
+        .bucket(options.getS3BucketName());
     if (options.getS3ListMaxKeys().isPresent()) {
       s3BucketListRequestBuilder.maxKeys(options.getS3ListMaxKeys().get());
     }
@@ -224,23 +227,21 @@
      * pages, looking for manifests.
      */
     AtomicInteger completedManifestsCount = new AtomicInteger();
-    Consumer<S3Object> addToManifest =
-        s3Object -> {
-          if (CcwRifLoadJob.REGEX_PENDING_MANIFEST.matcher(s3Object.key()).matches()) {
-            /*
-             * We've got an object that *looks like* it might be a
-             * manifest file. But we need to parse the key to ensure
-             * that it starts with a valid timestamp.
-             */
-            DataSetManifestId manifestId =
-                DataSetManifestId.parseManifestIdFromS3Key(s3Object.key());
-            if (manifestId != null) {
-              manifestIds.add(manifestId);
-            }
-          } else if (CcwRifLoadJob.REGEX_COMPLETED_MANIFEST.matcher(s3Object.key()).matches()) {
-            completedManifestsCount.incrementAndGet();
-          }
-        };
+    Consumer<S3Object> addToManifest = s3Object -> {
+      if (CcwRifLoadJob.REGEX_PENDING_MANIFEST.matcher(s3Object.key()).matches()) {
+        /*
+         * We've got an object that *looks like* it might be a
+         * manifest file. But we need to parse the key to ensure
+         * that it starts with a valid timestamp.
+         */
+        DataSetManifestId manifestId = DataSetManifestId.parseManifestIdFromS3Key(s3Object.key());
+        if (manifestId != null) {
+          manifestIds.add(manifestId);
+        }
+      } else if (CcwRifLoadJob.REGEX_COMPLETED_MANIFEST.matcher(s3Object.key()).matches()) {
+        completedManifestsCount.incrementAndGet();
+      }
+    };
     SharedS3Utilities.onListObjectsV2Stream(
         s3TaskManager.getS3Client(), s3BucketListRequestBuilder.build(), addToManifest);
 
@@ -253,34 +254,42 @@
   }
 
   /**
-   * Reads the {@link DataSetManifest} that was contained in the specified S3 object.
-   *
-   * @param s3Client the {@link S3Client} client to use
-   * @param options the {@link ExtractionOptions} to use
-   * @param manifestToProcessKey the {@link S3Object#key()} of the S3 object for the manifest to be
-   *     read
-   * @return the {@link DataSetManifest} that was contained in the specified S3 object
-   * @throws JAXBException Any {@link JAXBException}s that are encountered will be bubbled up. These
-   *     generally indicate that the {@link DataSetManifest} could not be parsed because its content
-   *     was invalid in some way. Note: As of 2017-03-24, this has been observed multiple times in
-   *     production, and care should be taken to account for its possibility.
-   * @throws SAXException Any {@link SAXException}s that are encountered will be bubbled up. These
-   *     generally indicate that the {@link DataSetManifest} could not be parsed because its content
-   *     was invalid in some way. Note: As of 2017-03-24, this has been observed multiple times in
-   *     production, and care should be taken to account for its possibility.
+   * Reads the {@link DataSetManifest} that was contained in the specified S3
+   * object.
+   *
+   * @param s3Client             the {@link S3Client} client to use
+   * @param options              the {@link ExtractionOptions} to use
+   * @param manifestToProcessKey the {@link S3Object#key()} of the S3 object for
+   *                             the manifest to be
+   *                             read
+   * @return the {@link DataSetManifest} that was contained in the specified S3
+   *         object
+   * @throws JAXBException Any {@link JAXBException}s that are encountered will be
+   *                       bubbled up. These
+   *                       generally indicate that the {@link DataSetManifest}
+   *                       could not be parsed because its content
+   *                       was invalid in some way. Note: As of 2017-03-24, this
+   *                       has been observed multiple times in
+   *                       production, and care should be taken to account for its
+   *                       possibility.
+   * @throws SAXException  Any {@link SAXException}s that are encountered will be
+   *                       bubbled up. These
+   *                       generally indicate that the {@link DataSetManifest}
+   *                       could not be parsed because its content
+   *                       was invalid in some way. Note: As of 2017-03-24, this
+   *                       has been observed multiple times in
+   *                       production, and care should be taken to account for its
+   *                       possibility.
    */
   public static DataSetManifest readManifest(
       S3Client s3Client, ExtractionOptions options, String manifestToProcessKey)
       throws JAXBException, SAXException {
-    GetObjectRequest getObjectRequest =
-        GetObjectRequest.builder()
-            .bucket(options.getS3BucketName())
-            .key(manifestToProcessKey)
-            .build();
-    try (InputStream dataManifestStream =
-        s3Client.getObjectAsBytes(getObjectRequest).asInputStream()) {
-      DataSetManifest manifest =
-          DataSetManifestFactory.newInstance().parseManifest(dataManifestStream);
+    GetObjectRequest getObjectRequest = GetObjectRequest.builder()
+        .bucket(options.getS3BucketName())
+        .key(manifestToProcessKey)
+        .build();
+    try (InputStream dataManifestStream = s3Client.getObjectAsBytes(getObjectRequest).asInputStream()) {
+      DataSetManifest manifest = DataSetManifestFactory.newInstance().parseManifest(dataManifestStream);
       // Setup the manifest incoming/outgoing location
       if (manifestToProcessKey.contains(CcwRifLoadJob.S3_PREFIX_PENDING_SYNTHETIC_DATA_SETS)) {
         manifest.setManifestKeyIncomingLocation(
@@ -317,7 +326,8 @@
   /**
    * Gets the manifests to process.
    *
-   * @return the {@link Stream} that QueuedDataSets should be pulled from, when requested
+   * @return the {@link Stream} that QueuedDataSets should be pulled from, when
+   *         requested
    */
   private Stream<DataSetManifest> getManifestsToProcess() {
     return manifestsToProcess.stream()
@@ -327,8 +337,9 @@
   /**
    * Determines if there are no remaining manifests to process.
    *
-   * @return <code>false</code> if there is at least one pending {@link DataSetManifest} to process,
-   *     <code>true</code> if not
+   * @return <code>false</code> if there is at least one pending
+   *         {@link DataSetManifest} to process,
+   *         <code>true</code> if not
    */
   public boolean isEmpty() {
     return getManifestsToProcess().count() == 0;
@@ -337,7 +348,8 @@
   /**
    * Gets the next data set to process.
    *
-   * @return the {@link DataSetManifest} for the next data set that should be processed, if any
+   * @return the {@link DataSetManifest} for the next data set that should be
+   *         processed, if any
    */
   public Optional<DataSetManifest> getNextDataSetToProcess() {
     return getManifestsToProcess().findFirst();
@@ -346,8 +358,9 @@
   /**
    * Gets the second data set to process.
    *
-   * @return the {@link DataSetManifest} for the next-but-one data set that should be processed, if
-   *     any
+   * @return the {@link DataSetManifest} for the next-but-one data set that should
+   *         be processed, if
+   *         any
    */
   public Optional<DataSetManifest> getSecondDataSetToProcess() {
     return getManifestsToProcess().skip(1).findFirst();
@@ -356,8 +369,9 @@
   /**
    * Gets the pending manifests count.
    *
-   * @return the count of {@link DataSetManifest}s found for data sets that need to be processed
-   *     (including those known to be invalid)
+   * @return the count of {@link DataSetManifest}s found for data sets that need
+   *         to be processed
+   *         (including those known to be invalid)
    */
   public int getPendingManifestsCount() {
     return manifestsToProcess.size()
@@ -368,8 +382,9 @@
   /**
    * Gets the completed manifests count.
    *
-   * @return the count of {@link DataSetManifest}s found for data sets that have already been
-   *     processed
+   * @return the count of {@link DataSetManifest}s found for data sets that have
+   *         already been
+   *         processed
    */
   public Optional<Integer> getCompletedManifestsCount() {
     return completedManifestsCount == null
@@ -378,11 +393,13 @@
   }
 
   /**
-   * Marks the specified {@link DataSetManifest} as processed, removing it from the list of pending
+   * Marks the specified {@link DataSetManifest} as processed, removing it from
+   * the list of pending
    * data sets in this {@link DataSetQueue}.
    *
-   * @param manifest the {@link DataSetManifest} for the data set that has been successfully
-   *     processed
+   * @param manifest the {@link DataSetManifest} for the data set that has been
+   *                 successfully
+   *                 processed
    */
   public void markProcessed(DataSetManifest manifest) {
     this.recentlyProcessedManifests.add(manifest.getId());
