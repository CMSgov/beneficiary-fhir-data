--- conflicted
+++ resolved
@@ -6,12 +6,9 @@
 import gov.cms.bfd.model.rif.RifFilesEvent;
 import gov.cms.bfd.model.rif.schema.DatabaseSchemaManager;
 import gov.cms.bfd.model.rif.schema.DatabaseTestHelper;
-<<<<<<< HEAD
 import gov.cms.bfd.pipeline.sharedutils.DatabaseOptions;
 import gov.cms.bfd.pipeline.sharedutils.DatabaseUtils;
 import gov.cms.bfd.pipeline.sharedutils.IdHasher;
-=======
->>>>>>> 7d4d4d36
 import java.io.InputStream;
 import java.nio.charset.Charset;
 import java.nio.charset.StandardCharsets;
@@ -122,14 +119,8 @@
    */
   public static LoadAppOptions getLoadOptions(DataSource dataSource) {
     return new LoadAppOptions(
-<<<<<<< HEAD
         new DatabaseOptions(dataSource),
         new IdHasher.Config(HICN_HASH_ITERATIONS, HICN_HASH_PEPPER),
-=======
-        HICN_HASH_ITERATIONS,
-        HICN_HASH_PEPPER,
-        dataSource,
->>>>>>> 7d4d4d36
         LoadAppOptions.DEFAULT_LOADER_THREADS,
         IDEMPOTENCY_REQUIRED,
         FIXUPS_ENABLED,
@@ -145,13 +136,8 @@
       throw new IllegalStateException("DB DataSource (not URLs) must be used in tests.");
     }
 
-<<<<<<< HEAD
-    DataSource dataSource = options.getDatabaseOptions().getDatabaseDataSource();
+    DataSource dataSource = options.getDatabaseDataSource();
     return DatabaseUtils.createEntityManagerFactory(dataSource);
-=======
-    DataSource dataSource = options.getDatabaseDataSource();
-    return RifLoader.createEntityManagerFactory(dataSource);
->>>>>>> 7d4d4d36
   }
 
   /**
