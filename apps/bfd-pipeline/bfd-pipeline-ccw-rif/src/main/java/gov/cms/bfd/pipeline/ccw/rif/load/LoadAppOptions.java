package gov.cms.bfd.pipeline.ccw.rif.load;

<<<<<<< HEAD
import gov.cms.bfd.pipeline.sharedutils.DatabaseOptions;
import gov.cms.bfd.pipeline.sharedutils.IdHasher;
=======
>>>>>>> 2a732582
import java.io.Serializable;

/** Models the user-configurable application options. */
public final class LoadAppOptions implements Serializable {
  /*
   * This class is marked Serializable purely to help keep
   * AppConfigurationTest simple. Unfortunately, Path implementations aren't
   * also Serializable, so we have to store Strings here, instead.
   */

  private static final long serialVersionUID = 2884121140016566847L;

  /**
   * A reasonable (though not terribly performant) suggested default value for {@link
   * #getLoaderThreads()}.
   */
  public static final int DEFAULT_LOADER_THREADS =
      Math.max(1, (Runtime.getRuntime().availableProcessors() - 1)) * 2;

<<<<<<< HEAD
  private final DatabaseOptions databaseOptions;
  private final IdHasher.Config idHasherConfig;
=======
  private final int hicnHashIterations;
  private final byte[] hicnHashPepper;
>>>>>>> 2a732582
  private final int loaderThreads;
  private final boolean idempotencyRequired;

  /**
   * Constructs a new {@link LoadAppOptions} instance.
   *
   * @param idHasherConfig the value to use for {@link #getIdHasherConfig()}
   * @param hicnHashPepper the value to use for {@link #getHicnHashPepper()}
   * @param loaderThreads the value to use for {@link #getLoaderThreads()}
   * @param idempotencyRequired the value to use for {@link #isIdempotencyRequired()}
   */
  public LoadAppOptions(
<<<<<<< HEAD
      DatabaseOptions databaseOptions,
      IdHasher.Config idHasherConfig,
=======
      int hicnHashIterations,
      byte[] hicnHashPepper,
>>>>>>> 2a732582
      int loaderThreads,
      boolean idempotencyRequired) {
    if (loaderThreads < 1) throw new IllegalArgumentException();

<<<<<<< HEAD
    this.databaseOptions = databaseOptions;
    this.idHasherConfig = idHasherConfig;
=======
    this.hicnHashIterations = hicnHashIterations;
    this.hicnHashPepper = hicnHashPepper;
>>>>>>> 2a732582
    this.loaderThreads = loaderThreads;
    this.idempotencyRequired = idempotencyRequired;
  }

  /**
<<<<<<< HEAD
   * @return the {@link DatabaseOptions} that detail how to connect to the application's database
   */
  public DatabaseOptions getDatabaseOptions() {
    return databaseOptions;
  }

  /** @return the configuration settings used when hashing beneficiary HICNs */
  public IdHasher.Config getIdHasherConfig() {
    return idHasherConfig;
=======
   * @return the number of <code>PBKDF2WithHmacSHA256</code> iterations to use when hashing
   *     beneficiary HICNs
   */
  public int getHicnHashIterations() {
    return hicnHashIterations;
  }

  /**
   * @return the shared secret pepper to use (in lieu of a salt) with <code>PBKDF2WithHmacSHA256
   *     </code> when hashing beneficiary HICNs
   */
  public byte[] getHicnHashPepper() {
    return hicnHashPepper;
>>>>>>> 2a732582
  }

  /**
   * @return the number of threads that will be used to simultaneously process {@link RifLoader}
   *     operations
   */
  public int getLoaderThreads() {
    return loaderThreads;
  }

  /**
   * @return
   *     <p><code>true</code> if {@link RifLoader} should check to see if each record has already
   *     been processed, <code>false</code> if it should blindly assume that it hasn't
   *     <p>This is sometimes a reasonable speed vs. safety tradeoff to make, as that checking is
   *     slow, particularly if indexes have been dropped in an attempt to speed up initial loads.
   *     Aside from that, though, this value is best left set to <code>true</code>.
   */
  public boolean isIdempotencyRequired() {
    return idempotencyRequired;
  }

  /** @see java.lang.Object#toString() */
  @Override
  public String toString() {
    StringBuilder builder = new StringBuilder();
    builder.append("LoadAppOptions [hicnHashIterations=");
    builder.append(idHasherConfig.getHashIterations());
    builder.append(", hicnHashPepper=");
    builder.append("***");
    builder.append(", loaderThreads=");
    builder.append(loaderThreads);
    builder.append(", idempotencyRequired=");
    builder.append(idempotencyRequired);
    builder.append("]");
    return builder.toString();
  }
}<|MERGE_RESOLUTION|>--- conflicted
+++ resolved
@@ -1,10 +1,6 @@
 package gov.cms.bfd.pipeline.ccw.rif.load;
 
-<<<<<<< HEAD
-import gov.cms.bfd.pipeline.sharedutils.DatabaseOptions;
 import gov.cms.bfd.pipeline.sharedutils.IdHasher;
-=======
->>>>>>> 2a732582
 import java.io.Serializable;
 
 /** Models the user-configurable application options. */
@@ -24,13 +20,7 @@
   public static final int DEFAULT_LOADER_THREADS =
       Math.max(1, (Runtime.getRuntime().availableProcessors() - 1)) * 2;
 
-<<<<<<< HEAD
-  private final DatabaseOptions databaseOptions;
   private final IdHasher.Config idHasherConfig;
-=======
-  private final int hicnHashIterations;
-  private final byte[] hicnHashPepper;
->>>>>>> 2a732582
   private final int loaderThreads;
   private final boolean idempotencyRequired;
 
@@ -38,59 +28,21 @@
    * Constructs a new {@link LoadAppOptions} instance.
    *
    * @param idHasherConfig the value to use for {@link #getIdHasherConfig()}
-   * @param hicnHashPepper the value to use for {@link #getHicnHashPepper()}
    * @param loaderThreads the value to use for {@link #getLoaderThreads()}
    * @param idempotencyRequired the value to use for {@link #isIdempotencyRequired()}
    */
   public LoadAppOptions(
-<<<<<<< HEAD
-      DatabaseOptions databaseOptions,
-      IdHasher.Config idHasherConfig,
-=======
-      int hicnHashIterations,
-      byte[] hicnHashPepper,
->>>>>>> 2a732582
-      int loaderThreads,
-      boolean idempotencyRequired) {
+      IdHasher.Config idHasherConfig, int loaderThreads, boolean idempotencyRequired) {
     if (loaderThreads < 1) throw new IllegalArgumentException();
 
-<<<<<<< HEAD
-    this.databaseOptions = databaseOptions;
     this.idHasherConfig = idHasherConfig;
-=======
-    this.hicnHashIterations = hicnHashIterations;
-    this.hicnHashPepper = hicnHashPepper;
->>>>>>> 2a732582
     this.loaderThreads = loaderThreads;
     this.idempotencyRequired = idempotencyRequired;
-  }
-
-  /**
-<<<<<<< HEAD
-   * @return the {@link DatabaseOptions} that detail how to connect to the application's database
-   */
-  public DatabaseOptions getDatabaseOptions() {
-    return databaseOptions;
   }
 
   /** @return the configuration settings used when hashing beneficiary HICNs */
   public IdHasher.Config getIdHasherConfig() {
     return idHasherConfig;
-=======
-   * @return the number of <code>PBKDF2WithHmacSHA256</code> iterations to use when hashing
-   *     beneficiary HICNs
-   */
-  public int getHicnHashIterations() {
-    return hicnHashIterations;
-  }
-
-  /**
-   * @return the shared secret pepper to use (in lieu of a salt) with <code>PBKDF2WithHmacSHA256
-   *     </code> when hashing beneficiary HICNs
-   */
-  public byte[] getHicnHashPepper() {
-    return hicnHashPepper;
->>>>>>> 2a732582
   }
 
   /**
