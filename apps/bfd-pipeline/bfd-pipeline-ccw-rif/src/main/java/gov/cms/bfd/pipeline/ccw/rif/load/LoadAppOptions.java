package gov.cms.bfd.pipeline.ccw.rif.load;

import gov.cms.bfd.model.rif.Beneficiary;
import gov.cms.bfd.model.rif.RifFileType;
import gov.cms.bfd.model.rif.RifRecordEvent;
import gov.cms.bfd.pipeline.sharedutils.IdHasher;
<<<<<<< HEAD
import java.io.Serializable;
import lombok.Data;
import lombok.Getter;
=======
>>>>>>> b199267d

/** Models the user-configurable application options. */
public final class LoadAppOptions {

  /**
   * A reasonable (though not terribly performant) suggested default value for {@link
   * PerformanceSettings#loaderThreads}.
   */
  public static final int DEFAULT_LOADER_THREADS =
      Math.max(1, (Runtime.getRuntime().availableProcessors() - 1)) * 2;

  /** The config for the id hasher. */
  @Getter private final IdHasher.Config idHasherConfig;
  /** If idempotency mode should be used. */
  @Getter private final boolean idempotencyRequired;
  /**
   * Special property used to filter non-2023 beneficiaries from loading, as sometimes our upstream
   * partners have historically sent us previous years mixed with the current year, which causes
   * issues with the database overwriting newer year data with older.
   *
   * <p>As part of <a href="https://jira.cms.gov/browse/BFD-1566">BFD-1566</a> and <a
   * href="https://jira.cms.gov/browse/BFD-2265">BFD-2265</a>, we want a filtering mechanism in our
   * loads such some {@link Beneficiary}s are temporarily skipped: only those with a {@link
   * Beneficiary#getBeneEnrollmentReferenceYear()} of "2023" or where the reference year is {@code
   * null} will be processed. As part of this filtering, we are implementing an assumption that no
   * non-2023 {@code INSERT} {@link Beneficiary} records will be received, as skipping those would
   * also require skipping their associated claims, which is additional complexity that we want to
   * avoid. If any such records are encountered, the load will go boom. This filtering is an
   * inelegant hack to workaround upstream data issues, and was ideally only in place very
   * temporarily, although it's now been in place for at least a year. See the code that uses this
   * field in {@link RifLoader} for details. This filtering is being made configurable so as not to
   * invalidate all of our existing test coverage.
   */
  @Getter private final boolean filteringNonNullAndNon2023Benes;

  /** Settings used for loading beneficiary data. */
  @Getter private final PerformanceSettings beneficiaryPerformanceSettings;

  /** Settings used for loading claims data. */
  @Getter private final PerformanceSettings claimPerformanceSettings;

  /**
   * Initializes an instance.
   *
   * @param idHasherConfig the value to use for {@link #idHasherConfig}
   * @param idempotencyRequired the value to use for {@link #idempotencyRequired}
   * @param filterNon2023Benes the filter non 2023 benes
   * @param beneficiaryPerformanceSettings performance settings used for beneficiary records
   * @param claimPerformanceSettings performance settings used for claim records
   */
  public LoadAppOptions(
      IdHasher.Config idHasherConfig,
      boolean idempotencyRequired,
      boolean filterNon2023Benes,
      PerformanceSettings beneficiaryPerformanceSettings,
      PerformanceSettings claimPerformanceSettings) {

    this.idHasherConfig = idHasherConfig;
    this.idempotencyRequired = idempotencyRequired;
    this.filteringNonNullAndNon2023Benes = filterNon2023Benes;
    this.beneficiaryPerformanceSettings = beneficiaryPerformanceSettings;
    this.claimPerformanceSettings = claimPerformanceSettings;
  }

  @Override
  public String toString() {
    StringBuilder builder = new StringBuilder();
    builder.append("LoadAppOptions [hicnHashIterations=");
    builder.append(idHasherConfig.getHashIterations());
    builder.append(", hicnHashPepper=");
    builder.append("***");
    builder.append(", idempotencyRequired=");
    builder.append(idempotencyRequired);
    builder.append(", filteringNonNullAndNon2023Benes=");
    builder.append(filteringNonNullAndNon2023Benes);
    builder.append(", beneficiaryPerformanceSettings=");
    builder.append(beneficiaryPerformanceSettings);
    builder.append(", claimPerformanceSettings=");
    builder.append(claimPerformanceSettings);
    builder.append("]");
    return builder.toString();
  }

  /**
   * Select the appropriate {@link PerformanceSettings} to use for the given {@link RifFileType}.
   *
   * @param fileType type of rif data being loaded
   * @return appropriate performance settings
   */
  public PerformanceSettings selectPerformanceSettingsForFileType(RifFileType fileType) {
    return switch (fileType) {
      case BENEFICIARY, BENEFICIARY_HISTORY -> beneficiaryPerformanceSettings;
      default -> claimPerformanceSettings;
    };
  }

  /** Settings used for performance tuning of the {@link RifLoader}. */
  @Data
  public static class PerformanceSettings implements Serializable {
    /** The number of loader threads. */
    private final int loaderThreads;

    /**
     * The number of {@link RifRecordEvent}s that will be included in each processing batch. Note
     * that larger batch sizes mean that more {@link RifRecordEvent}s will be held in memory
     * simultaneously.
     */
    private final int recordBatchSize;

    /** The maximum size (per thread) of the task queue used to process batches. */
    private final int taskQueueSizeMultiple;

    /**
     * Initializes an instance.
     *
     * @param loaderThreads the value to use for {@link #loaderThreads}
     * @param recordBatchSize the load batch size
     * @param taskQueueSizeMultiple the task queue size multiple
     */
    public PerformanceSettings(int loaderThreads, int recordBatchSize, int taskQueueSizeMultiple) {
      if (loaderThreads < 1) throw new IllegalArgumentException();
      if (taskQueueSizeMultiple < 1) throw new IllegalArgumentException();
      this.loaderThreads = loaderThreads;
      this.recordBatchSize = recordBatchSize;
      this.taskQueueSizeMultiple = taskQueueSizeMultiple;
    }
  }
}<|MERGE_RESOLUTION|>--- conflicted
+++ resolved
@@ -4,12 +4,8 @@
 import gov.cms.bfd.model.rif.RifFileType;
 import gov.cms.bfd.model.rif.RifRecordEvent;
 import gov.cms.bfd.pipeline.sharedutils.IdHasher;
-<<<<<<< HEAD
-import java.io.Serializable;
 import lombok.Data;
 import lombok.Getter;
-=======
->>>>>>> b199267d
 
 /** Models the user-configurable application options. */
 public final class LoadAppOptions {
@@ -108,7 +104,7 @@
 
   /** Settings used for performance tuning of the {@link RifLoader}. */
   @Data
-  public static class PerformanceSettings implements Serializable {
+  public static class PerformanceSettings {
     /** The number of loader threads. */
     private final int loaderThreads;
 
