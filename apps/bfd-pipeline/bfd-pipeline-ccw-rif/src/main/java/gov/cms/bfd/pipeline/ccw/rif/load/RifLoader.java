--- conflicted
+++ resolved
@@ -61,6 +61,7 @@
 import javax.persistence.Table;
 import javax.persistence.criteria.CriteriaBuilder;
 import javax.persistence.criteria.CriteriaQuery;
+import javax.sql.DataSource;
 import org.apache.commons.csv.CSVFormat;
 import org.apache.commons.csv.CSVPrinter;
 import org.hibernate.Session;
@@ -108,49 +109,14 @@
     this.options = options;
 
     /*
-<<<<<<< HEAD
      * The pool size needs to be double the number of loader threads
      * when idempotent loads are being used. Apparently, the queries need a
      * separate Connection?
      */
     this.dataSource =
-        DatabaseUtils.createDataSource(
-            options.getDatabaseOptions(), appMetrics, 2 * options.getLoaderThreads());
+        DatabaseUtils.createDataSource(dataSource, appMetrics, 2 * options.getLoaderThreads());
     this.entityManagerFactory = DatabaseUtils.createEntityManagerFactory(dataSource);
 
-=======
-     * FIXME The pool size needs to be double the number of loader threads when idempotent loads are
-     * being used. Apparently, the queries need a separate Connection?
-     */
-    this.dataSource = createDataSource(dataSource, options.getLoaderThreads(), appMetrics);
-    this.entityManagerFactory = createEntityManagerFactory(dataSource);
-
-    this.secretKeyFactory = createSecretKeyFactory();
-  }
-
-  /**
-   * @param options the {@link LoadAppOptions} to use
-   * @param metrics the {@link MetricRegistry} to use
-   * @return a {@link HikariDataSource} for the BFD database
-   */
-  static HikariDataSource createDataSource(
-      DataSource dataSource, int maxPoolSize, MetricRegistry metrics) {
-    HikariDataSource hikariDataSource = new HikariDataSource();
-
-    hikariDataSource.setMaximumPoolSize(maxPoolSize);
-    hikariDataSource.setDataSource(dataSource);
-    hikariDataSource.setRegisterMbeans(true);
-    hikariDataSource.setMetricRegistry(metrics);
-
-    return hikariDataSource;
-  }
-
-  /**
-   * @param jdbcDataSource the JDBC {@link DataSource} for the Blue Button API backend database
-   * @return a JPA {@link EntityManagerFactory} for the Blue Button API backend database
-   */
-  public static EntityManagerFactory createEntityManagerFactory(DataSource jdbcDataSource) {
->>>>>>> 2a732582
     /*
      * We are re-using the same hash configuration for HICNs and MBIs so we only need one idHasher.
      */
