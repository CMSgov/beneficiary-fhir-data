--- conflicted
+++ resolved
@@ -61,10 +61,7 @@
 import javax.persistence.Table;
 import javax.persistence.criteria.CriteriaBuilder;
 import javax.persistence.criteria.CriteriaQuery;
-<<<<<<< HEAD
-=======
 import javax.sql.DataSource;
->>>>>>> 71f462a1
 import org.apache.commons.csv.CSVFormat;
 import org.apache.commons.csv.CSVPrinter;
 import org.hibernate.Session;
@@ -97,10 +94,6 @@
   private final HikariDataSource dataSource;
   private final EntityManagerFactory entityManagerFactory;
   private final IdHasher idHasher;
-<<<<<<< HEAD
-  private final RifLoaderIdleTasks idleTasks;
-=======
->>>>>>> 71f462a1
 
   /**
    * Constructs a new {@link RifLoader} instance.
@@ -115,44 +108,11 @@
     this.appMetrics = appMetrics;
     this.options = options;
 
-<<<<<<< HEAD
-    this.dataSource = createDataSource(options, appMetrics);
-    DatabaseSchemaManager.createOrUpdateSchema(dataSource);
-    this.entityManagerFactory = DatabaseUtils.createEntityManagerFactory(dataSource);
-
-    /*
-     * We are re-using the same hash configuration for HICNs and MBIs so we only need one idHasher.
-     */
-    this.idHasher = new IdHasher(options.getIdHasherConfig());
-    this.idleTasks = new RifLoaderIdleTasks(options, appMetrics, entityManagerFactory, idHasher);
-  }
-
-  /**
-   * Get the IdleTask manager associated with this loader. Useful for testing.
-   *
-   * @return the RifLoaderIdleTasks associated with this
-   */
-  public RifLoaderIdleTasks getIdleTasks() {
-    return idleTasks;
-  }
-
-  /**
-   * @param options the {@link LoadAppOptions} to use
-   * @param metrics the {@link MetricRegistry} to use
-   * @return a {@link HikariDataSource} for the BFD database
-   */
-  static HikariDataSource createDataSource(LoadAppOptions options, MetricRegistry metrics) {
-=======
->>>>>>> 71f462a1
     /*
      * The pool size needs to be double the number of loader threads
      * when idempotent loads are being used. Apparently, the queries need a
      * separate Connection?
      */
-<<<<<<< HEAD
-    return DatabaseUtils.createDataSource(
-        options.getDatabaseOptions(), metrics, 2 * options.getLoaderThreads());
-=======
     this.dataSource =
         DatabaseUtils.createDataSource(dataSource, appMetrics, 2 * options.getLoaderThreads());
     this.entityManagerFactory = DatabaseUtils.createEntityManagerFactory(dataSource);
@@ -161,7 +121,6 @@
      * We are re-using the same hash configuration for HICNs and MBIs so we only need one idHasher.
      */
     this.idHasher = new IdHasher(options.getIdHasherConfig());
->>>>>>> 71f462a1
   }
 
   /**
