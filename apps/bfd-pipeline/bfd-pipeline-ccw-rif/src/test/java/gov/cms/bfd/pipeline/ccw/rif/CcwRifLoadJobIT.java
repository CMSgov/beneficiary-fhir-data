package gov.cms.bfd.pipeline.ccw.rif;

import static org.junit.jupiter.api.Assertions.assertEquals;
import static org.junit.jupiter.api.Assertions.assertTrue;

import gov.cms.bfd.model.rif.RifFileType;
import gov.cms.bfd.model.rif.samples.StaticRifResource;
import gov.cms.bfd.pipeline.PipelineTestUtils;
import gov.cms.bfd.pipeline.ccw.rif.extract.ExtractionOptions;
import gov.cms.bfd.pipeline.ccw.rif.extract.s3.DataSetManifest;
import gov.cms.bfd.pipeline.ccw.rif.extract.s3.DataSetManifest.DataSetManifestEntry;
import gov.cms.bfd.pipeline.ccw.rif.extract.s3.DataSetTestUtilities;
import gov.cms.bfd.pipeline.ccw.rif.extract.s3.MockDataSetMonitorListener;
import gov.cms.bfd.pipeline.ccw.rif.extract.s3.task.S3TaskManager;
import gov.cms.bfd.pipeline.sharedutils.s3.MinioTestContainer;
import java.net.URL;
import java.time.Instant;
import java.time.temporal.ChronoUnit;
import java.util.List;
import java.util.Optional;
import org.apache.http.HttpStatus;
import org.junit.jupiter.api.Test;
import org.slf4j.Logger;
import org.slf4j.LoggerFactory;
import software.amazon.awssdk.services.s3.S3Client;
import software.amazon.awssdk.services.s3.model.DeleteBucketRequest;
import software.amazon.awssdk.services.s3.model.HeadObjectRequest;

/** Integration tests for {@link CcwRifLoadJob}. */
public final class CcwRifLoadJobIT extends MinioTestContainer {
  private static final Logger LOGGER = LoggerFactory.getLogger(CcwRifLoadJobIT.class);

  /** only need a single instance of the S3 client. */
  private static AmazonS3 s3Client = createS3MinioClient();

  /**
   * Tests {@link CcwRifLoadJob} when run against an empty bucket.
   *
   * @throws Exception (exceptions indicate test failure)
   */
  @Test
  public void emptyBucketTest() throws Exception {
<<<<<<< HEAD
    S3Client s3Client = S3Utilities.createS3Client(new ExtractionOptions("foo"));
    String bucket = null;
=======
    Bucket bucket = null;
>>>>>>> 2d9562d6
    try {
      // Create the (empty) bucket to run against.
      bucket = DataSetTestUtilities.createTestBucket(s3Client);
      ExtractionOptions options = new ExtractionOptions(bucket);
      LOGGER.info("Bucket created: '{}:{}'", s3Client.listBuckets().owner().displayName(), bucket);

      // Run the job.
      MockDataSetMonitorListener listener = new MockDataSetMonitorListener();
      S3TaskManager s3TaskManager =
          new S3TaskManager(
              PipelineTestUtils.get().getPipelineApplicationState().getMetrics(), options);
      CcwRifLoadJob ccwJob =
          new CcwRifLoadJob(
              PipelineTestUtils.get().getPipelineApplicationState(),
              options,
              s3TaskManager,
              listener,
              false);
      ccwJob.call();

      // Verify that no data sets were generated.
      assertEquals(1, listener.getNoDataAvailableEvents());
      assertEquals(0, listener.getDataEvents().size());
      assertEquals(0, listener.getErrorEvents().size());
    } finally {
      if (bucket != null)
        s3Client.deleteBucket(DeleteBucketRequest.builder().bucket(bucket).build());
    }
  }

  /**
   * Tests {@link CcwRifLoadJob} when run against a bucket with a single data set.
   *
   * @throws Exception (exceptions indicate test failure)
   */
  @Test
  public void singleDataSetTest() throws Exception {
    validateLoadAtLocations(
        CcwRifLoadJob.S3_PREFIX_PENDING_DATA_SETS,
        CcwRifLoadJob.S3_PREFIX_COMPLETED_DATA_SETS,
        List.of(
            StaticRifResource.SAMPLE_A_BENES.getResourceUrl(),
            StaticRifResource.SAMPLE_A_CARRIER.getResourceUrl()),
        null);
  }

  /**
   * Tests {@link CcwRifLoadJob} when run against a bucket with a single data set within
   * Synthetic/Incoming.
   *
   * @throws Exception (exceptions indicate test failure)
   */
  @Test
  public void singleSyntheticDataSetTest() throws Exception {
    validateLoadAtLocations(
        CcwRifLoadJob.S3_PREFIX_PENDING_SYNTHETIC_DATA_SETS,
        CcwRifLoadJob.S3_PREFIX_COMPLETED_SYNTHETIC_DATA_SETS,
        List.of(
            StaticRifResource.SAMPLE_SYNTHEA_BENES2011.getResourceUrl(),
            StaticRifResource.SAMPLE_SYNTHEA_CARRIER.getResourceUrl()),
        null);
  }

  /**
   * Tests {@link CcwRifLoadJob} when run with data in the Synthetic/Incoming and Incoming folders.
   * Data should be read and moved into the respective Done and Synthetic/Done folders.
   *
   * @throws Exception (exceptions indicate test failure)
   */
  @Test
  public void multipleDataSetsWithSyntheticTest() throws Exception {
<<<<<<< HEAD
    S3Client s3Client = S3Utilities.createS3Client(new ExtractionOptions("foo"));
    String bucket = null;
=======
    Bucket bucket = null;
>>>>>>> 2d9562d6
    try {
      /*
       * Create the (empty) bucket to run against, and populate it with
       * two data sets.
       */
      bucket = DataSetTestUtilities.createTestBucket(s3Client);
      ExtractionOptions options = new ExtractionOptions(bucket, Optional.empty(), Optional.of(1));
      LOGGER.info("Bucket created: '{}:{}'", s3Client.listBuckets().owner().displayName(), bucket);

      DataSetManifest manifest =
          new DataSetManifest(
              Instant.now(),
              0,
              false,
              CcwRifLoadJob.S3_PREFIX_PENDING_DATA_SETS,
              CcwRifLoadJob.S3_PREFIX_COMPLETED_DATA_SETS,
              new DataSetManifestEntry("beneficiaries.rif", RifFileType.BENEFICIARY));
      DataSetManifest manifestSynthetic =
          new DataSetManifest(
              Instant.now().minus(1, ChronoUnit.DAYS),
              0,
              true,
              CcwRifLoadJob.S3_PREFIX_PENDING_DATA_SETS,
              CcwRifLoadJob.S3_PREFIX_COMPLETED_DATA_SETS,
              new DataSetManifestEntry("carrier.rif", RifFileType.CARRIER),
              new DataSetManifestEntry("inpatient.rif", RifFileType.INPATIENT));

      // Add files to each location the test wants them in
      putSampleFilesInTestBucket(
          s3Client,
          bucket,
          CcwRifLoadJob.S3_PREFIX_PENDING_DATA_SETS,
          manifest,
          List.of(StaticRifResource.SAMPLE_A_BENES.getResourceUrl()));
      putSampleFilesInTestBucket(
          s3Client,
          bucket,
          CcwRifLoadJob.S3_PREFIX_PENDING_SYNTHETIC_DATA_SETS,
          manifestSynthetic,
          List.of(
              StaticRifResource.SAMPLE_A_CARRIER.getResourceUrl(),
              StaticRifResource.SAMPLE_A_INPATIENT.getResourceUrl()));

      // Run the job.
      MockDataSetMonitorListener listener = new MockDataSetMonitorListener();
      S3TaskManager s3TaskManager =
          new S3TaskManager(
              PipelineTestUtils.get().getPipelineApplicationState().getMetrics(), options);
      CcwRifLoadJob ccwJob =
          new CcwRifLoadJob(
              PipelineTestUtils.get().getPipelineApplicationState(),
              options,
              s3TaskManager,
              listener,
              false);
      // Process both sets
      ccwJob.call();
      ccwJob.call();

      // Verify what was handed off to the DataSetMonitorListener.
      assertEquals(0, listener.getNoDataAvailableEvents());
      assertEquals(2, listener.getDataEvents().size());
      assertEquals(0, listener.getErrorEvents().size());

      /*
       * Verify that the datasets were moved to their respective locations.
       */
      DataSetTestUtilities.waitForBucketObjectCount(
          s3Client,
          bucket,
          CcwRifLoadJob.S3_PREFIX_PENDING_DATA_SETS,
          0,
          java.time.Duration.ofSeconds(10));
      DataSetTestUtilities.waitForBucketObjectCount(
          s3Client,
          bucket,
          CcwRifLoadJob.S3_PREFIX_PENDING_SYNTHETIC_DATA_SETS,
          0,
          java.time.Duration.ofSeconds(10));
      DataSetTestUtilities.waitForBucketObjectCount(
          s3Client,
          bucket,
          CcwRifLoadJob.S3_PREFIX_COMPLETED_DATA_SETS,
          1 + manifest.getEntries().size(),
          java.time.Duration.ofSeconds(10));
      DataSetTestUtilities.waitForBucketObjectCount(
          s3Client,
          bucket,
          CcwRifLoadJob.S3_PREFIX_COMPLETED_SYNTHETIC_DATA_SETS,
          1 + manifestSynthetic.getEntries().size(),
          java.time.Duration.ofSeconds(10));
      assertTrue(
          s3Client
                  .headObject(
                      HeadObjectRequest.builder()
                          .bucket(bucket)
                          .key(
                              CcwRifLoadJob.S3_PREFIX_COMPLETED_SYNTHETIC_DATA_SETS
                                  + "/"
                                  + manifestSynthetic.getTimestampText()
                                  + "/0_manifest.xml")
                          .build())
                  .sdkHttpResponse()
                  .statusCode()
              == HttpStatus.SC_OK);
      assertTrue(
          s3Client
                  .headObject(
                      HeadObjectRequest.builder()
                          .bucket(bucket)
                          .key(
                              CcwRifLoadJob.S3_PREFIX_COMPLETED_SYNTHETIC_DATA_SETS
                                  + "/"
                                  + manifestSynthetic.getTimestampText()
                                  + "/carrier.rif")
                          .build())
                  .sdkHttpResponse()
                  .statusCode()
              == HttpStatus.SC_OK);
      assertTrue(
          s3Client
                  .headObject(
                      HeadObjectRequest.builder()
                          .bucket(bucket)
                          .key(
                              CcwRifLoadJob.S3_PREFIX_COMPLETED_SYNTHETIC_DATA_SETS
                                  + "/"
                                  + manifestSynthetic.getTimestampText()
                                  + "/inpatient.rif")
                          .build())
                  .sdkHttpResponse()
                  .statusCode()
              == HttpStatus.SC_OK);
      assertTrue(
          s3Client
                  .headObject(
                      HeadObjectRequest.builder()
                          .bucket(bucket)
                          .key(
                              CcwRifLoadJob.S3_PREFIX_COMPLETED_DATA_SETS
                                  + "/"
                                  + manifest.getTimestampText()
                                  + "/0_manifest.xml")
                          .build())
                  .sdkHttpResponse()
                  .statusCode()
              == HttpStatus.SC_OK);
      assertTrue(
          s3Client
                  .headObject(
                      HeadObjectRequest.builder()
                          .bucket(bucket)
                          .key(
                              CcwRifLoadJob.S3_PREFIX_COMPLETED_DATA_SETS
                                  + "/"
                                  + manifest.getTimestampText()
                                  + "/beneficiaries.rif")
                          .build())
                  .sdkHttpResponse()
                  .statusCode()
              == HttpStatus.SC_OK);

    } finally {
      if (bucket != null) DataSetTestUtilities.deleteObjectsAndBucket(s3Client, bucket);
    }
  }

  /**
   * Tests {@link CcwRifLoadJob} when run against an empty bucket.
   *
   * @throws Exception (exceptions indicate test failure)
   */
  @Test
  public void multipleDataSetsTest() throws Exception {
<<<<<<< HEAD
    S3Client s3Client = S3Utilities.createS3Client(new ExtractionOptions("foo"));
    String bucket = null;
=======
    Bucket bucket = null;
>>>>>>> 2d9562d6
    try {
      /*
       * Create the (empty) bucket to run against, and populate it with
       * two data sets.
       */
      bucket = DataSetTestUtilities.createTestBucket(s3Client);
      ExtractionOptions options = new ExtractionOptions(bucket, Optional.empty(), Optional.of(1));
      LOGGER.info("Bucket created: '{}:{}'", s3Client.listBuckets().owner().displayName(), bucket);
      DataSetManifest manifestA =
          new DataSetManifest(
              Instant.now().minus(1L, ChronoUnit.HOURS),
              0,
              true,
              CcwRifLoadJob.S3_PREFIX_PENDING_DATA_SETS,
              CcwRifLoadJob.S3_PREFIX_COMPLETED_DATA_SETS,
              new DataSetManifestEntry("beneficiaries.rif", RifFileType.BENEFICIARY));
      DataSetTestUtilities.putObject(s3Client, bucket, manifestA);
      DataSetTestUtilities.putObject(
          s3Client,
          bucket,
          manifestA,
          manifestA.getEntries().get(0),
          StaticRifResource.SAMPLE_A_BENES.getResourceUrl());
      DataSetManifest manifestB =
          new DataSetManifest(
              manifestA.getTimestampText(),
              1,
              true,
              CcwRifLoadJob.S3_PREFIX_PENDING_DATA_SETS,
              CcwRifLoadJob.S3_PREFIX_COMPLETED_DATA_SETS,
              new DataSetManifestEntry("pde.rif", RifFileType.PDE));
      DataSetTestUtilities.putObject(s3Client, bucket, manifestB);
      DataSetTestUtilities.putObject(
          s3Client,
          bucket,
          manifestB,
          manifestB.getEntries().get(0),
          StaticRifResource.SAMPLE_A_BENES.getResourceUrl());
      DataSetManifest manifestC =
          new DataSetManifest(
              Instant.now(),
              0,
              true,
              CcwRifLoadJob.S3_PREFIX_PENDING_DATA_SETS,
              CcwRifLoadJob.S3_PREFIX_COMPLETED_DATA_SETS,
              new DataSetManifestEntry("carrier.rif", RifFileType.CARRIER));
      DataSetTestUtilities.putObject(s3Client, bucket, manifestC);
      DataSetTestUtilities.putObject(
          s3Client,
          bucket,
          manifestC,
          manifestC.getEntries().get(0),
          StaticRifResource.SAMPLE_A_CARRIER.getResourceUrl());

      // Run the job.
      MockDataSetMonitorListener listener = new MockDataSetMonitorListener();
      S3TaskManager s3TaskManager =
          new S3TaskManager(
              PipelineTestUtils.get().getPipelineApplicationState().getMetrics(), options);
      CcwRifLoadJob ccwJob =
          new CcwRifLoadJob(
              PipelineTestUtils.get().getPipelineApplicationState(),
              options,
              s3TaskManager,
              listener,
              false);
      ccwJob.call();

      // Verify what was handed off to the DataSetMonitorListener.
      assertEquals(0, listener.getNoDataAvailableEvents());
      assertEquals(1, listener.getDataEvents().size());
      assertEquals(manifestA.getTimestamp(), listener.getDataEvents().get(0).getTimestamp());
      assertEquals(
          manifestA.getEntries().size(), listener.getDataEvents().get(0).getFileEvents().size());
      assertEquals(0, listener.getErrorEvents().size());

      /*
       * Verify that the first data set was renamed and the second is
       * still there.
       */
      DataSetTestUtilities.waitForBucketObjectCount(
          s3Client,
          bucket,
          CcwRifLoadJob.S3_PREFIX_PENDING_DATA_SETS,
          1 + manifestB.getEntries().size() + 1 + manifestC.getEntries().size(),
          java.time.Duration.ofSeconds(10));
      DataSetTestUtilities.waitForBucketObjectCount(
          s3Client,
          bucket,
          CcwRifLoadJob.S3_PREFIX_COMPLETED_DATA_SETS,
          1 + manifestA.getEntries().size(),
          java.time.Duration.ofSeconds(10));
    } finally {
      if (bucket != null) DataSetTestUtilities.deleteObjectsAndBucket(s3Client, bucket);
    }
  }

  /**
   * Tests {@link CcwRifLoadJob} when run against a bucket with a single data set that should be
   * skipped (per {@link ExtractionOptions#getDataSetFilter()}).
   *
   * @throws Exception (exceptions indicate test failure)
   */
  @Test
  public void skipDataSetTest() throws Exception {
<<<<<<< HEAD
    S3Client s3Client = S3Utilities.createS3Client(new ExtractionOptions("foo"));
    String bucket = null;
=======
    Bucket bucket = null;
>>>>>>> 2d9562d6
    try {
      /*
       * Create the (empty) bucket to run against, and populate it with a
       * data set.
       */
      bucket = DataSetTestUtilities.createTestBucket(s3Client);
      ExtractionOptions options = new ExtractionOptions(bucket, Optional.of(RifFileType.PDE));
      LOGGER.info("Bucket created: '{}:{}'", s3Client.listBuckets().owner().displayName(), bucket);
      DataSetManifest manifest =
          new DataSetManifest(
              Instant.now(),
              0,
              true,
              CcwRifLoadJob.S3_PREFIX_PENDING_DATA_SETS,
              CcwRifLoadJob.S3_PREFIX_COMPLETED_DATA_SETS,
              new DataSetManifestEntry("beneficiaries.rif", RifFileType.BENEFICIARY),
              new DataSetManifestEntry("carrier.rif", RifFileType.CARRIER));
      DataSetTestUtilities.putObject(s3Client, bucket, manifest);
      DataSetTestUtilities.putObject(
          s3Client,
          bucket,
          manifest,
          manifest.getEntries().get(0),
          StaticRifResource.SAMPLE_A_BENES.getResourceUrl());
      DataSetTestUtilities.putObject(
          s3Client,
          bucket,
          manifest,
          manifest.getEntries().get(1),
          StaticRifResource.SAMPLE_A_CARRIER.getResourceUrl());

      // Run the job.
      MockDataSetMonitorListener listener = new MockDataSetMonitorListener();
      S3TaskManager s3TaskManager =
          new S3TaskManager(
              PipelineTestUtils.get().getPipelineApplicationState().getMetrics(), options);
      CcwRifLoadJob ccwJob =
          new CcwRifLoadJob(
              PipelineTestUtils.get().getPipelineApplicationState(),
              options,
              s3TaskManager,
              listener,
              false);
      ccwJob.call();

      // Verify what was handed off to the DataSetMonitorListener.
      assertEquals(1, listener.getNoDataAvailableEvents());
      assertEquals(0, listener.getDataEvents().size());
      assertEquals(0, listener.getErrorEvents().size());

      // Verify that the data set was not renamed.
      DataSetTestUtilities.waitForBucketObjectCount(
          s3Client,
          bucket,
          CcwRifLoadJob.S3_PREFIX_PENDING_DATA_SETS,
          1 + manifest.getEntries().size(),
          java.time.Duration.ofSeconds(10));
      DataSetTestUtilities.waitForBucketObjectCount(
          s3Client,
          bucket,
          CcwRifLoadJob.S3_PREFIX_COMPLETED_DATA_SETS,
          0,
          java.time.Duration.ofSeconds(10));
    } finally {
      if (bucket != null) DataSetTestUtilities.deleteObjectsAndBucket(s3Client, bucket);
    }
  }

  /**
   * Tests {@link CcwRifLoadJob} when run against a bucket with a single data set that should be
   * skipped due to a future date.
   *
   * @throws Exception (exceptions indicate test failure)
   */
  @Test
  public void skipDataSetTestForFutureManifestDate() throws Exception {
<<<<<<< HEAD
    S3Client s3Client = S3Utilities.createS3Client(new ExtractionOptions("foo"));
    String bucket = null;
=======
    Bucket bucket = null;
>>>>>>> 2d9562d6
    try {
      /*
       * Create the (empty) bucket to run against, and populate it with a
       * data set.
       */
      bucket = DataSetTestUtilities.createTestBucket(s3Client);
      ExtractionOptions options = new ExtractionOptions(bucket);
      LOGGER.info("Bucket created: '{}:{}'", s3Client.listBuckets().owner().displayName(), bucket);
      DataSetManifest manifest =
          new DataSetManifest(
              Instant.now().plus(3, ChronoUnit.DAYS),
              0,
              true,
              CcwRifLoadJob.S3_PREFIX_PENDING_DATA_SETS,
              CcwRifLoadJob.S3_PREFIX_COMPLETED_DATA_SETS,
              new DataSetManifestEntry("beneficiaries.rif", RifFileType.BENEFICIARY),
              new DataSetManifestEntry("carrier.rif", RifFileType.CARRIER));
      DataSetTestUtilities.putObject(s3Client, bucket, manifest);
      DataSetTestUtilities.putObject(
          s3Client,
          bucket,
          manifest,
          manifest.getEntries().get(0),
          StaticRifResource.SAMPLE_A_BENES.getResourceUrl());
      DataSetTestUtilities.putObject(
          s3Client,
          bucket,
          manifest,
          manifest.getEntries().get(1),
          StaticRifResource.SAMPLE_A_CARRIER.getResourceUrl());

      // Run the job.
      MockDataSetMonitorListener listener = new MockDataSetMonitorListener();
      S3TaskManager s3TaskManager =
          new S3TaskManager(
              PipelineTestUtils.get().getPipelineApplicationState().getMetrics(), options);
      CcwRifLoadJob ccwJob =
          new CcwRifLoadJob(
              PipelineTestUtils.get().getPipelineApplicationState(),
              options,
              s3TaskManager,
              listener,
              false);
      ccwJob.call();

      // Verify what was handed off to the DataSetMonitorListener.
      assertEquals(1, listener.getNoDataAvailableEvents());
      assertEquals(0, listener.getDataEvents().size());
      assertEquals(0, listener.getErrorEvents().size());

      // Verify that the data set was not renamed.
      DataSetTestUtilities.waitForBucketObjectCount(
          s3Client,
          bucket,
          CcwRifLoadJob.S3_PREFIX_PENDING_DATA_SETS,
          1 + manifest.getEntries().size(),
          java.time.Duration.ofSeconds(10));
      DataSetTestUtilities.waitForBucketObjectCount(
          s3Client,
          bucket,
          CcwRifLoadJob.S3_PREFIX_COMPLETED_DATA_SETS,
          0,
          java.time.Duration.ofSeconds(10));
    } finally {
      if (bucket != null) DataSetTestUtilities.deleteObjectsAndBucket(s3Client, bucket);
    }
  }

  /**
   * Validate load given the input location to load files and output location to look for the files
   * once they're loaded.
   *
   * @param inputLocation the input location (bucket key) where files should be placed initially
   * @param expectedOutputLocation the expected output location (bucket key) where files are
   *     expected to be moved after processing
   * @param fileList the file list
   * @param inManifest the in manifest
   * @throws Exception the exception
   */
  private void validateLoadAtLocations(
      String inputLocation,
      String expectedOutputLocation,
      List<URL> fileList,
      DataSetManifest inManifest)
      throws Exception {
<<<<<<< HEAD
    S3Client s3Client = S3Utilities.createS3Client(new ExtractionOptions("foo"));
    String bucket = null;
=======
    Bucket bucket = null;
>>>>>>> 2d9562d6
    try {
      /*
       * Create the (empty) bucket to run against, and populate it with a
       * data set.
       */
      bucket = DataSetTestUtilities.createTestBucket(s3Client);
      ExtractionOptions options = new ExtractionOptions(bucket);
      LOGGER.info("Bucket created: '{}:{}'", s3Client.listBuckets().owner().displayName(), bucket);

      DataSetManifest manifest = inManifest;
      if (manifest == null) {
        manifest =
            new DataSetManifest(
                Instant.now(),
                0,
                false,
                inputLocation,
                expectedOutputLocation,
                new DataSetManifestEntry("beneficiaries.rif", RifFileType.BENEFICIARY),
                new DataSetManifestEntry("carrier.rif", RifFileType.CARRIER));
      }

      // Add files to each location the test wants them in
      putSampleFilesInTestBucket(s3Client, bucket, inputLocation, manifest, fileList);

      // Run the job.
      MockDataSetMonitorListener listener = new MockDataSetMonitorListener();
      S3TaskManager s3TaskManager =
          new S3TaskManager(
              PipelineTestUtils.get().getPipelineApplicationState().getMetrics(), options);
      CcwRifLoadJob ccwJob =
          new CcwRifLoadJob(
              PipelineTestUtils.get().getPipelineApplicationState(),
              options,
              s3TaskManager,
              listener,
              false);

      ccwJob.call();
      // Verify what was handed off to the DataSetMonitorListener.
      assertEquals(0, listener.getNoDataAvailableEvents());
      assertEquals(1, listener.getDataEvents().size());
      assertEquals(manifest.getTimestamp(), listener.getDataEvents().get(0).getTimestamp());
      assertEquals(
          manifest.getEntries().size(), listener.getDataEvents().get(0).getFileEvents().size());
      assertEquals(0, listener.getErrorEvents().size());

      // Verify that the data set was renamed.
      DataSetTestUtilities.waitForBucketObjectCount(
          s3Client, bucket, inputLocation, 0, java.time.Duration.ofSeconds(10));

      DataSetTestUtilities.waitForBucketObjectCount(
          s3Client,
          bucket,
          expectedOutputLocation,
          1 + manifest.getEntries().size(),
          java.time.Duration.ofSeconds(10));
    } finally {
      if (bucket != null) DataSetTestUtilities.deleteObjectsAndBucket(s3Client, bucket);
    }
  }

  /**
   * Put sample files in test specified bucket and key in s3.
   *
   * @param s3Client the s3 client
   * @param bucket the bucket to use for the test
   * @param location the key under which to put the file
   * @param manifest the manifest to use for the load files
   * @param resourcesToAdd the resource URLs to add to the bucket, see {@link StaticRifResource} for
   *     resource lists, should be in the order of the manifest
   */
  private void putSampleFilesInTestBucket(
      S3Client s3Client,
      String bucket,
      String location,
      DataSetManifest manifest,
      List<URL> resourcesToAdd) {
    DataSetTestUtilities.putObject(s3Client, bucket, manifest, location);
    int index = 0;
    for (URL resource : resourcesToAdd) {
      DataSetTestUtilities.putObject(
          s3Client, bucket, manifest, manifest.getEntries().get(index), resource, location);
      index++;
    }
  }
}<|MERGE_RESOLUTION|>--- conflicted
+++ resolved
@@ -28,649 +28,614 @@
 
 /** Integration tests for {@link CcwRifLoadJob}. */
 public final class CcwRifLoadJobIT extends MinioTestContainer {
-  private static final Logger LOGGER = LoggerFactory.getLogger(CcwRifLoadJobIT.class);
-
-  /** only need a single instance of the S3 client. */
-  private static AmazonS3 s3Client = createS3MinioClient();
-
-  /**
-   * Tests {@link CcwRifLoadJob} when run against an empty bucket.
-   *
-   * @throws Exception (exceptions indicate test failure)
-   */
-  @Test
-  public void emptyBucketTest() throws Exception {
-<<<<<<< HEAD
-    S3Client s3Client = S3Utilities.createS3Client(new ExtractionOptions("foo"));
-    String bucket = null;
-=======
-    Bucket bucket = null;
->>>>>>> 2d9562d6
-    try {
-      // Create the (empty) bucket to run against.
-      bucket = DataSetTestUtilities.createTestBucket(s3Client);
-      ExtractionOptions options = new ExtractionOptions(bucket);
-      LOGGER.info("Bucket created: '{}:{}'", s3Client.listBuckets().owner().displayName(), bucket);
-
-      // Run the job.
-      MockDataSetMonitorListener listener = new MockDataSetMonitorListener();
-      S3TaskManager s3TaskManager =
-          new S3TaskManager(
-              PipelineTestUtils.get().getPipelineApplicationState().getMetrics(), options);
-      CcwRifLoadJob ccwJob =
-          new CcwRifLoadJob(
-              PipelineTestUtils.get().getPipelineApplicationState(),
-              options,
-              s3TaskManager,
-              listener,
-              false);
-      ccwJob.call();
-
-      // Verify that no data sets were generated.
-      assertEquals(1, listener.getNoDataAvailableEvents());
-      assertEquals(0, listener.getDataEvents().size());
-      assertEquals(0, listener.getErrorEvents().size());
-    } finally {
-      if (bucket != null)
-        s3Client.deleteBucket(DeleteBucketRequest.builder().bucket(bucket).build());
-    }
-  }
-
-  /**
-   * Tests {@link CcwRifLoadJob} when run against a bucket with a single data set.
-   *
-   * @throws Exception (exceptions indicate test failure)
-   */
-  @Test
-  public void singleDataSetTest() throws Exception {
-    validateLoadAtLocations(
-        CcwRifLoadJob.S3_PREFIX_PENDING_DATA_SETS,
-        CcwRifLoadJob.S3_PREFIX_COMPLETED_DATA_SETS,
-        List.of(
-            StaticRifResource.SAMPLE_A_BENES.getResourceUrl(),
-            StaticRifResource.SAMPLE_A_CARRIER.getResourceUrl()),
-        null);
-  }
-
-  /**
-   * Tests {@link CcwRifLoadJob} when run against a bucket with a single data set within
-   * Synthetic/Incoming.
-   *
-   * @throws Exception (exceptions indicate test failure)
-   */
-  @Test
-  public void singleSyntheticDataSetTest() throws Exception {
-    validateLoadAtLocations(
-        CcwRifLoadJob.S3_PREFIX_PENDING_SYNTHETIC_DATA_SETS,
-        CcwRifLoadJob.S3_PREFIX_COMPLETED_SYNTHETIC_DATA_SETS,
-        List.of(
-            StaticRifResource.SAMPLE_SYNTHEA_BENES2011.getResourceUrl(),
-            StaticRifResource.SAMPLE_SYNTHEA_CARRIER.getResourceUrl()),
-        null);
-  }
-
-  /**
-   * Tests {@link CcwRifLoadJob} when run with data in the Synthetic/Incoming and Incoming folders.
-   * Data should be read and moved into the respective Done and Synthetic/Done folders.
-   *
-   * @throws Exception (exceptions indicate test failure)
-   */
-  @Test
-  public void multipleDataSetsWithSyntheticTest() throws Exception {
-<<<<<<< HEAD
-    S3Client s3Client = S3Utilities.createS3Client(new ExtractionOptions("foo"));
-    String bucket = null;
-=======
-    Bucket bucket = null;
->>>>>>> 2d9562d6
-    try {
-      /*
-       * Create the (empty) bucket to run against, and populate it with
-       * two data sets.
-       */
-      bucket = DataSetTestUtilities.createTestBucket(s3Client);
-      ExtractionOptions options = new ExtractionOptions(bucket, Optional.empty(), Optional.of(1));
-      LOGGER.info("Bucket created: '{}:{}'", s3Client.listBuckets().owner().displayName(), bucket);
-
-      DataSetManifest manifest =
-          new DataSetManifest(
-              Instant.now(),
-              0,
-              false,
-              CcwRifLoadJob.S3_PREFIX_PENDING_DATA_SETS,
-              CcwRifLoadJob.S3_PREFIX_COMPLETED_DATA_SETS,
-              new DataSetManifestEntry("beneficiaries.rif", RifFileType.BENEFICIARY));
-      DataSetManifest manifestSynthetic =
-          new DataSetManifest(
-              Instant.now().minus(1, ChronoUnit.DAYS),
-              0,
-              true,
-              CcwRifLoadJob.S3_PREFIX_PENDING_DATA_SETS,
-              CcwRifLoadJob.S3_PREFIX_COMPLETED_DATA_SETS,
-              new DataSetManifestEntry("carrier.rif", RifFileType.CARRIER),
-              new DataSetManifestEntry("inpatient.rif", RifFileType.INPATIENT));
-
-      // Add files to each location the test wants them in
-      putSampleFilesInTestBucket(
-          s3Client,
-          bucket,
-          CcwRifLoadJob.S3_PREFIX_PENDING_DATA_SETS,
-          manifest,
-          List.of(StaticRifResource.SAMPLE_A_BENES.getResourceUrl()));
-      putSampleFilesInTestBucket(
-          s3Client,
-          bucket,
-          CcwRifLoadJob.S3_PREFIX_PENDING_SYNTHETIC_DATA_SETS,
-          manifestSynthetic,
-          List.of(
-              StaticRifResource.SAMPLE_A_CARRIER.getResourceUrl(),
-              StaticRifResource.SAMPLE_A_INPATIENT.getResourceUrl()));
-
-      // Run the job.
-      MockDataSetMonitorListener listener = new MockDataSetMonitorListener();
-      S3TaskManager s3TaskManager =
-          new S3TaskManager(
-              PipelineTestUtils.get().getPipelineApplicationState().getMetrics(), options);
-      CcwRifLoadJob ccwJob =
-          new CcwRifLoadJob(
-              PipelineTestUtils.get().getPipelineApplicationState(),
-              options,
-              s3TaskManager,
-              listener,
-              false);
-      // Process both sets
-      ccwJob.call();
-      ccwJob.call();
-
-      // Verify what was handed off to the DataSetMonitorListener.
-      assertEquals(0, listener.getNoDataAvailableEvents());
-      assertEquals(2, listener.getDataEvents().size());
-      assertEquals(0, listener.getErrorEvents().size());
-
-      /*
-       * Verify that the datasets were moved to their respective locations.
-       */
-      DataSetTestUtilities.waitForBucketObjectCount(
-          s3Client,
-          bucket,
-          CcwRifLoadJob.S3_PREFIX_PENDING_DATA_SETS,
-          0,
-          java.time.Duration.ofSeconds(10));
-      DataSetTestUtilities.waitForBucketObjectCount(
-          s3Client,
-          bucket,
-          CcwRifLoadJob.S3_PREFIX_PENDING_SYNTHETIC_DATA_SETS,
-          0,
-          java.time.Duration.ofSeconds(10));
-      DataSetTestUtilities.waitForBucketObjectCount(
-          s3Client,
-          bucket,
-          CcwRifLoadJob.S3_PREFIX_COMPLETED_DATA_SETS,
-          1 + manifest.getEntries().size(),
-          java.time.Duration.ofSeconds(10));
-      DataSetTestUtilities.waitForBucketObjectCount(
-          s3Client,
-          bucket,
-          CcwRifLoadJob.S3_PREFIX_COMPLETED_SYNTHETIC_DATA_SETS,
-          1 + manifestSynthetic.getEntries().size(),
-          java.time.Duration.ofSeconds(10));
-      assertTrue(
-          s3Client
-                  .headObject(
-                      HeadObjectRequest.builder()
-                          .bucket(bucket)
-                          .key(
-                              CcwRifLoadJob.S3_PREFIX_COMPLETED_SYNTHETIC_DATA_SETS
-                                  + "/"
-                                  + manifestSynthetic.getTimestampText()
-                                  + "/0_manifest.xml")
-                          .build())
-                  .sdkHttpResponse()
-                  .statusCode()
-              == HttpStatus.SC_OK);
-      assertTrue(
-          s3Client
-                  .headObject(
-                      HeadObjectRequest.builder()
-                          .bucket(bucket)
-                          .key(
-                              CcwRifLoadJob.S3_PREFIX_COMPLETED_SYNTHETIC_DATA_SETS
-                                  + "/"
-                                  + manifestSynthetic.getTimestampText()
-                                  + "/carrier.rif")
-                          .build())
-                  .sdkHttpResponse()
-                  .statusCode()
-              == HttpStatus.SC_OK);
-      assertTrue(
-          s3Client
-                  .headObject(
-                      HeadObjectRequest.builder()
-                          .bucket(bucket)
-                          .key(
-                              CcwRifLoadJob.S3_PREFIX_COMPLETED_SYNTHETIC_DATA_SETS
-                                  + "/"
-                                  + manifestSynthetic.getTimestampText()
-                                  + "/inpatient.rif")
-                          .build())
-                  .sdkHttpResponse()
-                  .statusCode()
-              == HttpStatus.SC_OK);
-      assertTrue(
-          s3Client
-                  .headObject(
-                      HeadObjectRequest.builder()
-                          .bucket(bucket)
-                          .key(
-                              CcwRifLoadJob.S3_PREFIX_COMPLETED_DATA_SETS
-                                  + "/"
-                                  + manifest.getTimestampText()
-                                  + "/0_manifest.xml")
-                          .build())
-                  .sdkHttpResponse()
-                  .statusCode()
-              == HttpStatus.SC_OK);
-      assertTrue(
-          s3Client
-                  .headObject(
-                      HeadObjectRequest.builder()
-                          .bucket(bucket)
-                          .key(
-                              CcwRifLoadJob.S3_PREFIX_COMPLETED_DATA_SETS
-                                  + "/"
-                                  + manifest.getTimestampText()
-                                  + "/beneficiaries.rif")
-                          .build())
-                  .sdkHttpResponse()
-                  .statusCode()
-              == HttpStatus.SC_OK);
-
-    } finally {
-      if (bucket != null) DataSetTestUtilities.deleteObjectsAndBucket(s3Client, bucket);
-    }
-  }
-
-  /**
-   * Tests {@link CcwRifLoadJob} when run against an empty bucket.
-   *
-   * @throws Exception (exceptions indicate test failure)
-   */
-  @Test
-  public void multipleDataSetsTest() throws Exception {
-<<<<<<< HEAD
-    S3Client s3Client = S3Utilities.createS3Client(new ExtractionOptions("foo"));
-    String bucket = null;
-=======
-    Bucket bucket = null;
->>>>>>> 2d9562d6
-    try {
-      /*
-       * Create the (empty) bucket to run against, and populate it with
-       * two data sets.
-       */
-      bucket = DataSetTestUtilities.createTestBucket(s3Client);
-      ExtractionOptions options = new ExtractionOptions(bucket, Optional.empty(), Optional.of(1));
-      LOGGER.info("Bucket created: '{}:{}'", s3Client.listBuckets().owner().displayName(), bucket);
-      DataSetManifest manifestA =
-          new DataSetManifest(
-              Instant.now().minus(1L, ChronoUnit.HOURS),
-              0,
-              true,
-              CcwRifLoadJob.S3_PREFIX_PENDING_DATA_SETS,
-              CcwRifLoadJob.S3_PREFIX_COMPLETED_DATA_SETS,
-              new DataSetManifestEntry("beneficiaries.rif", RifFileType.BENEFICIARY));
-      DataSetTestUtilities.putObject(s3Client, bucket, manifestA);
-      DataSetTestUtilities.putObject(
-          s3Client,
-          bucket,
-          manifestA,
-          manifestA.getEntries().get(0),
-          StaticRifResource.SAMPLE_A_BENES.getResourceUrl());
-      DataSetManifest manifestB =
-          new DataSetManifest(
-              manifestA.getTimestampText(),
-              1,
-              true,
-              CcwRifLoadJob.S3_PREFIX_PENDING_DATA_SETS,
-              CcwRifLoadJob.S3_PREFIX_COMPLETED_DATA_SETS,
-              new DataSetManifestEntry("pde.rif", RifFileType.PDE));
-      DataSetTestUtilities.putObject(s3Client, bucket, manifestB);
-      DataSetTestUtilities.putObject(
-          s3Client,
-          bucket,
-          manifestB,
-          manifestB.getEntries().get(0),
-          StaticRifResource.SAMPLE_A_BENES.getResourceUrl());
-      DataSetManifest manifestC =
-          new DataSetManifest(
-              Instant.now(),
-              0,
-              true,
-              CcwRifLoadJob.S3_PREFIX_PENDING_DATA_SETS,
-              CcwRifLoadJob.S3_PREFIX_COMPLETED_DATA_SETS,
-              new DataSetManifestEntry("carrier.rif", RifFileType.CARRIER));
-      DataSetTestUtilities.putObject(s3Client, bucket, manifestC);
-      DataSetTestUtilities.putObject(
-          s3Client,
-          bucket,
-          manifestC,
-          manifestC.getEntries().get(0),
-          StaticRifResource.SAMPLE_A_CARRIER.getResourceUrl());
-
-      // Run the job.
-      MockDataSetMonitorListener listener = new MockDataSetMonitorListener();
-      S3TaskManager s3TaskManager =
-          new S3TaskManager(
-              PipelineTestUtils.get().getPipelineApplicationState().getMetrics(), options);
-      CcwRifLoadJob ccwJob =
-          new CcwRifLoadJob(
-              PipelineTestUtils.get().getPipelineApplicationState(),
-              options,
-              s3TaskManager,
-              listener,
-              false);
-      ccwJob.call();
-
-      // Verify what was handed off to the DataSetMonitorListener.
-      assertEquals(0, listener.getNoDataAvailableEvents());
-      assertEquals(1, listener.getDataEvents().size());
-      assertEquals(manifestA.getTimestamp(), listener.getDataEvents().get(0).getTimestamp());
-      assertEquals(
-          manifestA.getEntries().size(), listener.getDataEvents().get(0).getFileEvents().size());
-      assertEquals(0, listener.getErrorEvents().size());
-
-      /*
-       * Verify that the first data set was renamed and the second is
-       * still there.
-       */
-      DataSetTestUtilities.waitForBucketObjectCount(
-          s3Client,
-          bucket,
-          CcwRifLoadJob.S3_PREFIX_PENDING_DATA_SETS,
-          1 + manifestB.getEntries().size() + 1 + manifestC.getEntries().size(),
-          java.time.Duration.ofSeconds(10));
-      DataSetTestUtilities.waitForBucketObjectCount(
-          s3Client,
-          bucket,
-          CcwRifLoadJob.S3_PREFIX_COMPLETED_DATA_SETS,
-          1 + manifestA.getEntries().size(),
-          java.time.Duration.ofSeconds(10));
-    } finally {
-      if (bucket != null) DataSetTestUtilities.deleteObjectsAndBucket(s3Client, bucket);
-    }
-  }
-
-  /**
-   * Tests {@link CcwRifLoadJob} when run against a bucket with a single data set that should be
-   * skipped (per {@link ExtractionOptions#getDataSetFilter()}).
-   *
-   * @throws Exception (exceptions indicate test failure)
-   */
-  @Test
-  public void skipDataSetTest() throws Exception {
-<<<<<<< HEAD
-    S3Client s3Client = S3Utilities.createS3Client(new ExtractionOptions("foo"));
-    String bucket = null;
-=======
-    Bucket bucket = null;
->>>>>>> 2d9562d6
-    try {
-      /*
-       * Create the (empty) bucket to run against, and populate it with a
-       * data set.
-       */
-      bucket = DataSetTestUtilities.createTestBucket(s3Client);
-      ExtractionOptions options = new ExtractionOptions(bucket, Optional.of(RifFileType.PDE));
-      LOGGER.info("Bucket created: '{}:{}'", s3Client.listBuckets().owner().displayName(), bucket);
-      DataSetManifest manifest =
-          new DataSetManifest(
-              Instant.now(),
-              0,
-              true,
-              CcwRifLoadJob.S3_PREFIX_PENDING_DATA_SETS,
-              CcwRifLoadJob.S3_PREFIX_COMPLETED_DATA_SETS,
-              new DataSetManifestEntry("beneficiaries.rif", RifFileType.BENEFICIARY),
-              new DataSetManifestEntry("carrier.rif", RifFileType.CARRIER));
-      DataSetTestUtilities.putObject(s3Client, bucket, manifest);
-      DataSetTestUtilities.putObject(
-          s3Client,
-          bucket,
-          manifest,
-          manifest.getEntries().get(0),
-          StaticRifResource.SAMPLE_A_BENES.getResourceUrl());
-      DataSetTestUtilities.putObject(
-          s3Client,
-          bucket,
-          manifest,
-          manifest.getEntries().get(1),
-          StaticRifResource.SAMPLE_A_CARRIER.getResourceUrl());
-
-      // Run the job.
-      MockDataSetMonitorListener listener = new MockDataSetMonitorListener();
-      S3TaskManager s3TaskManager =
-          new S3TaskManager(
-              PipelineTestUtils.get().getPipelineApplicationState().getMetrics(), options);
-      CcwRifLoadJob ccwJob =
-          new CcwRifLoadJob(
-              PipelineTestUtils.get().getPipelineApplicationState(),
-              options,
-              s3TaskManager,
-              listener,
-              false);
-      ccwJob.call();
-
-      // Verify what was handed off to the DataSetMonitorListener.
-      assertEquals(1, listener.getNoDataAvailableEvents());
-      assertEquals(0, listener.getDataEvents().size());
-      assertEquals(0, listener.getErrorEvents().size());
-
-      // Verify that the data set was not renamed.
-      DataSetTestUtilities.waitForBucketObjectCount(
-          s3Client,
-          bucket,
-          CcwRifLoadJob.S3_PREFIX_PENDING_DATA_SETS,
-          1 + manifest.getEntries().size(),
-          java.time.Duration.ofSeconds(10));
-      DataSetTestUtilities.waitForBucketObjectCount(
-          s3Client,
-          bucket,
-          CcwRifLoadJob.S3_PREFIX_COMPLETED_DATA_SETS,
-          0,
-          java.time.Duration.ofSeconds(10));
-    } finally {
-      if (bucket != null) DataSetTestUtilities.deleteObjectsAndBucket(s3Client, bucket);
-    }
-  }
-
-  /**
-   * Tests {@link CcwRifLoadJob} when run against a bucket with a single data set that should be
-   * skipped due to a future date.
-   *
-   * @throws Exception (exceptions indicate test failure)
-   */
-  @Test
-  public void skipDataSetTestForFutureManifestDate() throws Exception {
-<<<<<<< HEAD
-    S3Client s3Client = S3Utilities.createS3Client(new ExtractionOptions("foo"));
-    String bucket = null;
-=======
-    Bucket bucket = null;
->>>>>>> 2d9562d6
-    try {
-      /*
-       * Create the (empty) bucket to run against, and populate it with a
-       * data set.
-       */
-      bucket = DataSetTestUtilities.createTestBucket(s3Client);
-      ExtractionOptions options = new ExtractionOptions(bucket);
-      LOGGER.info("Bucket created: '{}:{}'", s3Client.listBuckets().owner().displayName(), bucket);
-      DataSetManifest manifest =
-          new DataSetManifest(
-              Instant.now().plus(3, ChronoUnit.DAYS),
-              0,
-              true,
-              CcwRifLoadJob.S3_PREFIX_PENDING_DATA_SETS,
-              CcwRifLoadJob.S3_PREFIX_COMPLETED_DATA_SETS,
-              new DataSetManifestEntry("beneficiaries.rif", RifFileType.BENEFICIARY),
-              new DataSetManifestEntry("carrier.rif", RifFileType.CARRIER));
-      DataSetTestUtilities.putObject(s3Client, bucket, manifest);
-      DataSetTestUtilities.putObject(
-          s3Client,
-          bucket,
-          manifest,
-          manifest.getEntries().get(0),
-          StaticRifResource.SAMPLE_A_BENES.getResourceUrl());
-      DataSetTestUtilities.putObject(
-          s3Client,
-          bucket,
-          manifest,
-          manifest.getEntries().get(1),
-          StaticRifResource.SAMPLE_A_CARRIER.getResourceUrl());
-
-      // Run the job.
-      MockDataSetMonitorListener listener = new MockDataSetMonitorListener();
-      S3TaskManager s3TaskManager =
-          new S3TaskManager(
-              PipelineTestUtils.get().getPipelineApplicationState().getMetrics(), options);
-      CcwRifLoadJob ccwJob =
-          new CcwRifLoadJob(
-              PipelineTestUtils.get().getPipelineApplicationState(),
-              options,
-              s3TaskManager,
-              listener,
-              false);
-      ccwJob.call();
-
-      // Verify what was handed off to the DataSetMonitorListener.
-      assertEquals(1, listener.getNoDataAvailableEvents());
-      assertEquals(0, listener.getDataEvents().size());
-      assertEquals(0, listener.getErrorEvents().size());
-
-      // Verify that the data set was not renamed.
-      DataSetTestUtilities.waitForBucketObjectCount(
-          s3Client,
-          bucket,
-          CcwRifLoadJob.S3_PREFIX_PENDING_DATA_SETS,
-          1 + manifest.getEntries().size(),
-          java.time.Duration.ofSeconds(10));
-      DataSetTestUtilities.waitForBucketObjectCount(
-          s3Client,
-          bucket,
-          CcwRifLoadJob.S3_PREFIX_COMPLETED_DATA_SETS,
-          0,
-          java.time.Duration.ofSeconds(10));
-    } finally {
-      if (bucket != null) DataSetTestUtilities.deleteObjectsAndBucket(s3Client, bucket);
-    }
-  }
-
-  /**
-   * Validate load given the input location to load files and output location to look for the files
-   * once they're loaded.
-   *
-   * @param inputLocation the input location (bucket key) where files should be placed initially
-   * @param expectedOutputLocation the expected output location (bucket key) where files are
-   *     expected to be moved after processing
-   * @param fileList the file list
-   * @param inManifest the in manifest
-   * @throws Exception the exception
-   */
-  private void validateLoadAtLocations(
-      String inputLocation,
-      String expectedOutputLocation,
-      List<URL> fileList,
-      DataSetManifest inManifest)
-      throws Exception {
-<<<<<<< HEAD
-    S3Client s3Client = S3Utilities.createS3Client(new ExtractionOptions("foo"));
-    String bucket = null;
-=======
-    Bucket bucket = null;
->>>>>>> 2d9562d6
-    try {
-      /*
-       * Create the (empty) bucket to run against, and populate it with a
-       * data set.
-       */
-      bucket = DataSetTestUtilities.createTestBucket(s3Client);
-      ExtractionOptions options = new ExtractionOptions(bucket);
-      LOGGER.info("Bucket created: '{}:{}'", s3Client.listBuckets().owner().displayName(), bucket);
-
-      DataSetManifest manifest = inManifest;
-      if (manifest == null) {
-        manifest =
-            new DataSetManifest(
-                Instant.now(),
-                0,
-                false,
-                inputLocation,
-                expectedOutputLocation,
-                new DataSetManifestEntry("beneficiaries.rif", RifFileType.BENEFICIARY),
-                new DataSetManifestEntry("carrier.rif", RifFileType.CARRIER));
-      }
-
-      // Add files to each location the test wants them in
-      putSampleFilesInTestBucket(s3Client, bucket, inputLocation, manifest, fileList);
-
-      // Run the job.
-      MockDataSetMonitorListener listener = new MockDataSetMonitorListener();
-      S3TaskManager s3TaskManager =
-          new S3TaskManager(
-              PipelineTestUtils.get().getPipelineApplicationState().getMetrics(), options);
-      CcwRifLoadJob ccwJob =
-          new CcwRifLoadJob(
-              PipelineTestUtils.get().getPipelineApplicationState(),
-              options,
-              s3TaskManager,
-              listener,
-              false);
-
-      ccwJob.call();
-      // Verify what was handed off to the DataSetMonitorListener.
-      assertEquals(0, listener.getNoDataAvailableEvents());
-      assertEquals(1, listener.getDataEvents().size());
-      assertEquals(manifest.getTimestamp(), listener.getDataEvents().get(0).getTimestamp());
-      assertEquals(
-          manifest.getEntries().size(), listener.getDataEvents().get(0).getFileEvents().size());
-      assertEquals(0, listener.getErrorEvents().size());
-
-      // Verify that the data set was renamed.
-      DataSetTestUtilities.waitForBucketObjectCount(
-          s3Client, bucket, inputLocation, 0, java.time.Duration.ofSeconds(10));
-
-      DataSetTestUtilities.waitForBucketObjectCount(
-          s3Client,
-          bucket,
-          expectedOutputLocation,
-          1 + manifest.getEntries().size(),
-          java.time.Duration.ofSeconds(10));
-    } finally {
-      if (bucket != null) DataSetTestUtilities.deleteObjectsAndBucket(s3Client, bucket);
-    }
-  }
-
-  /**
-   * Put sample files in test specified bucket and key in s3.
-   *
-   * @param s3Client the s3 client
-   * @param bucket the bucket to use for the test
-   * @param location the key under which to put the file
-   * @param manifest the manifest to use for the load files
-   * @param resourcesToAdd the resource URLs to add to the bucket, see {@link StaticRifResource} for
-   *     resource lists, should be in the order of the manifest
-   */
-  private void putSampleFilesInTestBucket(
-      S3Client s3Client,
-      String bucket,
-      String location,
-      DataSetManifest manifest,
-      List<URL> resourcesToAdd) {
-    DataSetTestUtilities.putObject(s3Client, bucket, manifest, location);
-    int index = 0;
-    for (URL resource : resourcesToAdd) {
-      DataSetTestUtilities.putObject(
-          s3Client, bucket, manifest, manifest.getEntries().get(index), resource, location);
-      index++;
-    }
-  }
+    private static final Logger LOGGER = LoggerFactory.getLogger(CcwRifLoadJobIT.class);
+
+    /** only need a single instance of the S3 client. */
+    private static AmazonS3 s3Client = createS3MinioClient();
+
+    /**
+     * Tests {@link CcwRifLoadJob} when run against an empty bucket.
+     *
+     * @throws Exception (exceptions indicate test failure)
+     */
+    @Test
+    public void emptyBucketTest() throws Exception {
+        S3Client s3Client = S3Utilities.createS3Client(new ExtractionOptions("foo"));
+        String bucket = null;
+        try {
+            // Create the (empty) bucket to run against.
+            bucket = DataSetTestUtilities.createTestBucket(s3Client);
+            ExtractionOptions options = new ExtractionOptions(bucket);
+            LOGGER.info("Bucket created: '{}:{}'", s3Client.listBuckets().owner().displayName(), bucket);
+
+            // Run the job.
+            MockDataSetMonitorListener listener = new MockDataSetMonitorListener();
+            S3TaskManager s3TaskManager = new S3TaskManager(
+                    PipelineTestUtils.get().getPipelineApplicationState().getMetrics(), options);
+            CcwRifLoadJob ccwJob = new CcwRifLoadJob(
+                    PipelineTestUtils.get().getPipelineApplicationState(),
+                    options,
+                    s3TaskManager,
+                    listener,
+                    false);
+            ccwJob.call();
+
+            // Verify that no data sets were generated.
+            assertEquals(1, listener.getNoDataAvailableEvents());
+            assertEquals(0, listener.getDataEvents().size());
+            assertEquals(0, listener.getErrorEvents().size());
+        } finally {
+            if (bucket != null)
+                s3Client.deleteBucket(DeleteBucketRequest.builder().bucket(bucket).build());
+        }
+    }
+
+    /**
+     * Tests {@link CcwRifLoadJob} when run against a bucket with a single data set.
+     *
+     * @throws Exception (exceptions indicate test failure)
+     */
+    @Test
+    public void singleDataSetTest() throws Exception {
+        validateLoadAtLocations(
+                CcwRifLoadJob.S3_PREFIX_PENDING_DATA_SETS,
+                CcwRifLoadJob.S3_PREFIX_COMPLETED_DATA_SETS,
+                List.of(
+                        StaticRifResource.SAMPLE_A_BENES.getResourceUrl(),
+                        StaticRifResource.SAMPLE_A_CARRIER.getResourceUrl()),
+                null);
+    }
+
+    /**
+     * Tests {@link CcwRifLoadJob} when run against a bucket with a single data set
+     * within
+     * Synthetic/Incoming.
+     *
+     * @throws Exception (exceptions indicate test failure)
+     */
+    @Test
+    public void singleSyntheticDataSetTest() throws Exception {
+        validateLoadAtLocations(
+                CcwRifLoadJob.S3_PREFIX_PENDING_SYNTHETIC_DATA_SETS,
+                CcwRifLoadJob.S3_PREFIX_COMPLETED_SYNTHETIC_DATA_SETS,
+                List.of(
+                        StaticRifResource.SAMPLE_SYNTHEA_BENES2011.getResourceUrl(),
+                        StaticRifResource.SAMPLE_SYNTHEA_CARRIER.getResourceUrl()),
+                null);
+    }
+
+    /**
+     * Tests {@link CcwRifLoadJob} when run with data in the Synthetic/Incoming and
+     * Incoming folders.
+     * Data should be read and moved into the respective Done and Synthetic/Done
+     * folders.
+     *
+     * @throws Exception (exceptions indicate test failure)
+     */
+    @Test
+    public void multipleDataSetsWithSyntheticTest() throws Exception {
+        S3Client s3Client = S3Utilities.createS3Client(new ExtractionOptions("foo"));
+        String bucket = null;
+        try {
+            /*
+             * Create the (empty) bucket to run against, and populate it with
+             * two data sets.
+             */
+            bucket = DataSetTestUtilities.createTestBucket(s3Client);
+            ExtractionOptions options = new ExtractionOptions(bucket, Optional.empty(), Optional.of(1));
+            LOGGER.info("Bucket created: '{}:{}'", s3Client.listBuckets().owner().displayName(), bucket);
+
+            DataSetManifest manifest = new DataSetManifest(
+                    Instant.now(),
+                    0,
+                    false,
+                    CcwRifLoadJob.S3_PREFIX_PENDING_DATA_SETS,
+                    CcwRifLoadJob.S3_PREFIX_COMPLETED_DATA_SETS,
+                    new DataSetManifestEntry("beneficiaries.rif", RifFileType.BENEFICIARY));
+            DataSetManifest manifestSynthetic = new DataSetManifest(
+                    Instant.now().minus(1, ChronoUnit.DAYS),
+                    0,
+                    true,
+                    CcwRifLoadJob.S3_PREFIX_PENDING_DATA_SETS,
+                    CcwRifLoadJob.S3_PREFIX_COMPLETED_DATA_SETS,
+                    new DataSetManifestEntry("carrier.rif", RifFileType.CARRIER),
+                    new DataSetManifestEntry("inpatient.rif", RifFileType.INPATIENT));
+
+            // Add files to each location the test wants them in
+            putSampleFilesInTestBucket(
+                    s3Client,
+                    bucket,
+                    CcwRifLoadJob.S3_PREFIX_PENDING_DATA_SETS,
+                    manifest,
+                    List.of(StaticRifResource.SAMPLE_A_BENES.getResourceUrl()));
+            putSampleFilesInTestBucket(
+                    s3Client,
+                    bucket,
+                    CcwRifLoadJob.S3_PREFIX_PENDING_SYNTHETIC_DATA_SETS,
+                    manifestSynthetic,
+                    List.of(
+                            StaticRifResource.SAMPLE_A_CARRIER.getResourceUrl(),
+                            StaticRifResource.SAMPLE_A_INPATIENT.getResourceUrl()));
+
+            // Run the job.
+            MockDataSetMonitorListener listener = new MockDataSetMonitorListener();
+            S3TaskManager s3TaskManager = new S3TaskManager(
+                    PipelineTestUtils.get().getPipelineApplicationState().getMetrics(), options);
+            CcwRifLoadJob ccwJob = new CcwRifLoadJob(
+                    PipelineTestUtils.get().getPipelineApplicationState(),
+                    options,
+                    s3TaskManager,
+                    listener,
+                    false);
+            // Process both sets
+            ccwJob.call();
+            ccwJob.call();
+
+            // Verify what was handed off to the DataSetMonitorListener.
+            assertEquals(0, listener.getNoDataAvailableEvents());
+            assertEquals(2, listener.getDataEvents().size());
+            assertEquals(0, listener.getErrorEvents().size());
+
+            /*
+             * Verify that the datasets were moved to their respective locations.
+             */
+            DataSetTestUtilities.waitForBucketObjectCount(
+                    s3Client,
+                    bucket,
+                    CcwRifLoadJob.S3_PREFIX_PENDING_DATA_SETS,
+                    0,
+                    java.time.Duration.ofSeconds(10));
+            DataSetTestUtilities.waitForBucketObjectCount(
+                    s3Client,
+                    bucket,
+                    CcwRifLoadJob.S3_PREFIX_PENDING_SYNTHETIC_DATA_SETS,
+                    0,
+                    java.time.Duration.ofSeconds(10));
+            DataSetTestUtilities.waitForBucketObjectCount(
+                    s3Client,
+                    bucket,
+                    CcwRifLoadJob.S3_PREFIX_COMPLETED_DATA_SETS,
+                    1 + manifest.getEntries().size(),
+                    java.time.Duration.ofSeconds(10));
+            DataSetTestUtilities.waitForBucketObjectCount(
+                    s3Client,
+                    bucket,
+                    CcwRifLoadJob.S3_PREFIX_COMPLETED_SYNTHETIC_DATA_SETS,
+                    1 + manifestSynthetic.getEntries().size(),
+                    java.time.Duration.ofSeconds(10));
+            assertTrue(
+                    s3Client
+                            .headObject(
+                                    HeadObjectRequest.builder()
+                                            .bucket(bucket)
+                                            .key(
+                                                    CcwRifLoadJob.S3_PREFIX_COMPLETED_SYNTHETIC_DATA_SETS
+                                                            + "/"
+                                                            + manifestSynthetic.getTimestampText()
+                                                            + "/0_manifest.xml")
+                                            .build())
+                            .sdkHttpResponse()
+                            .statusCode() == HttpStatus.SC_OK);
+            assertTrue(
+                    s3Client
+                            .headObject(
+                                    HeadObjectRequest.builder()
+                                            .bucket(bucket)
+                                            .key(
+                                                    CcwRifLoadJob.S3_PREFIX_COMPLETED_SYNTHETIC_DATA_SETS
+                                                            + "/"
+                                                            + manifestSynthetic.getTimestampText()
+                                                            + "/carrier.rif")
+                                            .build())
+                            .sdkHttpResponse()
+                            .statusCode() == HttpStatus.SC_OK);
+            assertTrue(
+                    s3Client
+                            .headObject(
+                                    HeadObjectRequest.builder()
+                                            .bucket(bucket)
+                                            .key(
+                                                    CcwRifLoadJob.S3_PREFIX_COMPLETED_SYNTHETIC_DATA_SETS
+                                                            + "/"
+                                                            + manifestSynthetic.getTimestampText()
+                                                            + "/inpatient.rif")
+                                            .build())
+                            .sdkHttpResponse()
+                            .statusCode() == HttpStatus.SC_OK);
+            assertTrue(
+                    s3Client
+                            .headObject(
+                                    HeadObjectRequest.builder()
+                                            .bucket(bucket)
+                                            .key(
+                                                    CcwRifLoadJob.S3_PREFIX_COMPLETED_DATA_SETS
+                                                            + "/"
+                                                            + manifest.getTimestampText()
+                                                            + "/0_manifest.xml")
+                                            .build())
+                            .sdkHttpResponse()
+                            .statusCode() == HttpStatus.SC_OK);
+            assertTrue(
+                    s3Client
+                            .headObject(
+                                    HeadObjectRequest.builder()
+                                            .bucket(bucket)
+                                            .key(
+                                                    CcwRifLoadJob.S3_PREFIX_COMPLETED_DATA_SETS
+                                                            + "/"
+                                                            + manifest.getTimestampText()
+                                                            + "/beneficiaries.rif")
+                                            .build())
+                            .sdkHttpResponse()
+                            .statusCode() == HttpStatus.SC_OK);
+
+        } finally {
+            if (bucket != null)
+                DataSetTestUtilities.deleteObjectsAndBucket(s3Client, bucket);
+        }
+    }
+
+    /**
+     * Tests {@link CcwRifLoadJob} when run against an empty bucket.
+     *
+     * @throws Exception (exceptions indicate test failure)
+     */
+    @Test
+    public void multipleDataSetsTest() throws Exception {
+        S3Client s3Client = S3Utilities.createS3Client(new ExtractionOptions("foo"));
+        String bucket = null;
+        try {
+            /*
+             * Create the (empty) bucket to run against, and populate it with
+             * two data sets.
+             */
+            bucket = DataSetTestUtilities.createTestBucket(s3Client);
+            ExtractionOptions options = new ExtractionOptions(bucket, Optional.empty(), Optional.of(1));
+            LOGGER.info("Bucket created: '{}:{}'", s3Client.listBuckets().owner().displayName(), bucket);
+            DataSetManifest manifestA = new DataSetManifest(
+                    Instant.now().minus(1L, ChronoUnit.HOURS),
+                    0,
+                    true,
+                    CcwRifLoadJob.S3_PREFIX_PENDING_DATA_SETS,
+                    CcwRifLoadJob.S3_PREFIX_COMPLETED_DATA_SETS,
+                    new DataSetManifestEntry("beneficiaries.rif", RifFileType.BENEFICIARY));
+            DataSetTestUtilities.putObject(s3Client, bucket, manifestA);
+            DataSetTestUtilities.putObject(
+                    s3Client,
+                    bucket,
+                    manifestA,
+                    manifestA.getEntries().get(0),
+                    StaticRifResource.SAMPLE_A_BENES.getResourceUrl());
+            DataSetManifest manifestB = new DataSetManifest(
+                    manifestA.getTimestampText(),
+                    1,
+                    true,
+                    CcwRifLoadJob.S3_PREFIX_PENDING_DATA_SETS,
+                    CcwRifLoadJob.S3_PREFIX_COMPLETED_DATA_SETS,
+                    new DataSetManifestEntry("pde.rif", RifFileType.PDE));
+            DataSetTestUtilities.putObject(s3Client, bucket, manifestB);
+            DataSetTestUtilities.putObject(
+                    s3Client,
+                    bucket,
+                    manifestB,
+                    manifestB.getEntries().get(0),
+                    StaticRifResource.SAMPLE_A_BENES.getResourceUrl());
+            DataSetManifest manifestC = new DataSetManifest(
+                    Instant.now(),
+                    0,
+                    true,
+                    CcwRifLoadJob.S3_PREFIX_PENDING_DATA_SETS,
+                    CcwRifLoadJob.S3_PREFIX_COMPLETED_DATA_SETS,
+                    new DataSetManifestEntry("carrier.rif", RifFileType.CARRIER));
+            DataSetTestUtilities.putObject(s3Client, bucket, manifestC);
+            DataSetTestUtilities.putObject(
+                    s3Client,
+                    bucket,
+                    manifestC,
+                    manifestC.getEntries().get(0),
+                    StaticRifResource.SAMPLE_A_CARRIER.getResourceUrl());
+
+            // Run the job.
+            MockDataSetMonitorListener listener = new MockDataSetMonitorListener();
+            S3TaskManager s3TaskManager = new S3TaskManager(
+                    PipelineTestUtils.get().getPipelineApplicationState().getMetrics(), options);
+            CcwRifLoadJob ccwJob = new CcwRifLoadJob(
+                    PipelineTestUtils.get().getPipelineApplicationState(),
+                    options,
+                    s3TaskManager,
+                    listener,
+                    false);
+            ccwJob.call();
+
+            // Verify what was handed off to the DataSetMonitorListener.
+            assertEquals(0, listener.getNoDataAvailableEvents());
+            assertEquals(1, listener.getDataEvents().size());
+            assertEquals(manifestA.getTimestamp(), listener.getDataEvents().get(0).getTimestamp());
+            assertEquals(
+                    manifestA.getEntries().size(), listener.getDataEvents().get(0).getFileEvents().size());
+            assertEquals(0, listener.getErrorEvents().size());
+
+            /*
+             * Verify that the first data set was renamed and the second is
+             * still there.
+             */
+            DataSetTestUtilities.waitForBucketObjectCount(
+                    s3Client,
+                    bucket,
+                    CcwRifLoadJob.S3_PREFIX_PENDING_DATA_SETS,
+                    1 + manifestB.getEntries().size() + 1 + manifestC.getEntries().size(),
+                    java.time.Duration.ofSeconds(10));
+            DataSetTestUtilities.waitForBucketObjectCount(
+                    s3Client,
+                    bucket,
+                    CcwRifLoadJob.S3_PREFIX_COMPLETED_DATA_SETS,
+                    1 + manifestA.getEntries().size(),
+                    java.time.Duration.ofSeconds(10));
+        } finally {
+            if (bucket != null)
+                DataSetTestUtilities.deleteObjectsAndBucket(s3Client, bucket);
+        }
+    }
+
+    /**
+     * Tests {@link CcwRifLoadJob} when run against a bucket with a single data set
+     * that should be
+     * skipped (per {@link ExtractionOptions#getDataSetFilter()}).
+     *
+     * @throws Exception (exceptions indicate test failure)
+     */
+    @Test
+    public void skipDataSetTest() throws Exception {
+        S3Client s3Client = S3Utilities.createS3Client(new ExtractionOptions("foo"));
+        String bucket = null;
+        try {
+            /*
+             * Create the (empty) bucket to run against, and populate it with a
+             * data set.
+             */
+            bucket = DataSetTestUtilities.createTestBucket(s3Client);
+            ExtractionOptions options = new ExtractionOptions(bucket, Optional.of(RifFileType.PDE));
+            LOGGER.info("Bucket created: '{}:{}'", s3Client.listBuckets().owner().displayName(), bucket);
+            DataSetManifest manifest = new DataSetManifest(
+                    Instant.now(),
+                    0,
+                    true,
+                    CcwRifLoadJob.S3_PREFIX_PENDING_DATA_SETS,
+                    CcwRifLoadJob.S3_PREFIX_COMPLETED_DATA_SETS,
+                    new DataSetManifestEntry("beneficiaries.rif", RifFileType.BENEFICIARY),
+                    new DataSetManifestEntry("carrier.rif", RifFileType.CARRIER));
+            DataSetTestUtilities.putObject(s3Client, bucket, manifest);
+            DataSetTestUtilities.putObject(
+                    s3Client,
+                    bucket,
+                    manifest,
+                    manifest.getEntries().get(0),
+                    StaticRifResource.SAMPLE_A_BENES.getResourceUrl());
+            DataSetTestUtilities.putObject(
+                    s3Client,
+                    bucket,
+                    manifest,
+                    manifest.getEntries().get(1),
+                    StaticRifResource.SAMPLE_A_CARRIER.getResourceUrl());
+
+            // Run the job.
+            MockDataSetMonitorListener listener = new MockDataSetMonitorListener();
+            S3TaskManager s3TaskManager = new S3TaskManager(
+                    PipelineTestUtils.get().getPipelineApplicationState().getMetrics(), options);
+            CcwRifLoadJob ccwJob = new CcwRifLoadJob(
+                    PipelineTestUtils.get().getPipelineApplicationState(),
+                    options,
+                    s3TaskManager,
+                    listener,
+                    false);
+            ccwJob.call();
+
+            // Verify what was handed off to the DataSetMonitorListener.
+            assertEquals(1, listener.getNoDataAvailableEvents());
+            assertEquals(0, listener.getDataEvents().size());
+            assertEquals(0, listener.getErrorEvents().size());
+
+            // Verify that the data set was not renamed.
+            DataSetTestUtilities.waitForBucketObjectCount(
+                    s3Client,
+                    bucket,
+                    CcwRifLoadJob.S3_PREFIX_PENDING_DATA_SETS,
+                    1 + manifest.getEntries().size(),
+                    java.time.Duration.ofSeconds(10));
+            DataSetTestUtilities.waitForBucketObjectCount(
+                    s3Client,
+                    bucket,
+                    CcwRifLoadJob.S3_PREFIX_COMPLETED_DATA_SETS,
+                    0,
+                    java.time.Duration.ofSeconds(10));
+        } finally {
+            if (bucket != null)
+                DataSetTestUtilities.deleteObjectsAndBucket(s3Client, bucket);
+        }
+    }
+
+    /**
+     * Tests {@link CcwRifLoadJob} when run against a bucket with a single data set
+     * that should be
+     * skipped due to a future date.
+     *
+     * @throws Exception (exceptions indicate test failure)
+     */
+    @Test
+    public void skipDataSetTestForFutureManifestDate() throws Exception {
+        S3Client s3Client = S3Utilities.createS3Client(new ExtractionOptions("foo"));
+        String bucket = null;
+        try {
+            /*
+             * Create the (empty) bucket to run against, and populate it with a
+             * data set.
+             */
+            bucket = DataSetTestUtilities.createTestBucket(s3Client);
+            ExtractionOptions options = new ExtractionOptions(bucket);
+            LOGGER.info("Bucket created: '{}:{}'", s3Client.listBuckets().owner().displayName(), bucket);
+            DataSetManifest manifest = new DataSetManifest(
+                    Instant.now().plus(3, ChronoUnit.DAYS),
+                    0,
+                    true,
+                    CcwRifLoadJob.S3_PREFIX_PENDING_DATA_SETS,
+                    CcwRifLoadJob.S3_PREFIX_COMPLETED_DATA_SETS,
+                    new DataSetManifestEntry("beneficiaries.rif", RifFileType.BENEFICIARY),
+                    new DataSetManifestEntry("carrier.rif", RifFileType.CARRIER));
+            DataSetTestUtilities.putObject(s3Client, bucket, manifest);
+            DataSetTestUtilities.putObject(
+                    s3Client,
+                    bucket,
+                    manifest,
+                    manifest.getEntries().get(0),
+                    StaticRifResource.SAMPLE_A_BENES.getResourceUrl());
+            DataSetTestUtilities.putObject(
+                    s3Client,
+                    bucket,
+                    manifest,
+                    manifest.getEntries().get(1),
+                    StaticRifResource.SAMPLE_A_CARRIER.getResourceUrl());
+
+            // Run the job.
+            MockDataSetMonitorListener listener = new MockDataSetMonitorListener();
+            S3TaskManager s3TaskManager = new S3TaskManager(
+                    PipelineTestUtils.get().getPipelineApplicationState().getMetrics(), options);
+            CcwRifLoadJob ccwJob = new CcwRifLoadJob(
+                    PipelineTestUtils.get().getPipelineApplicationState(),
+                    options,
+                    s3TaskManager,
+                    listener,
+                    false);
+            ccwJob.call();
+
+            // Verify what was handed off to the DataSetMonitorListener.
+            assertEquals(1, listener.getNoDataAvailableEvents());
+            assertEquals(0, listener.getDataEvents().size());
+            assertEquals(0, listener.getErrorEvents().size());
+
+            // Verify that the data set was not renamed.
+            DataSetTestUtilities.waitForBucketObjectCount(
+                    s3Client,
+                    bucket,
+                    CcwRifLoadJob.S3_PREFIX_PENDING_DATA_SETS,
+                    1 + manifest.getEntries().size(),
+                    java.time.Duration.ofSeconds(10));
+            DataSetTestUtilities.waitForBucketObjectCount(
+                    s3Client,
+                    bucket,
+                    CcwRifLoadJob.S3_PREFIX_COMPLETED_DATA_SETS,
+                    0,
+                    java.time.Duration.ofSeconds(10));
+        } finally {
+            if (bucket != null)
+                DataSetTestUtilities.deleteObjectsAndBucket(s3Client, bucket);
+        }
+    }
+
+    /**
+     * Validate load given the input location to load files and output location to
+     * look for the files
+     * once they're loaded.
+     *
+     * @param inputLocation          the input location (bucket key) where files
+     *                               should be placed initially
+     * @param expectedOutputLocation the expected output location (bucket key) where
+     *                               files are
+     *                               expected to be moved after processing
+     * @param fileList               the file list
+     * @param inManifest             the in manifest
+     * @throws Exception the exception
+     */
+    private void validateLoadAtLocations(
+            String inputLocation,
+            String expectedOutputLocation,
+            List<URL> fileList,
+            DataSetManifest inManifest)
+            throws Exception {
+        S3Client s3Client = S3Utilities.createS3Client(new ExtractionOptions("foo"));
+        String bucket = null;
+        try {
+            /*
+             * Create the (empty) bucket to run against, and populate it with a
+             * data set.
+             */
+            bucket = DataSetTestUtilities.createTestBucket(s3Client);
+            ExtractionOptions options = new ExtractionOptions(bucket);
+            LOGGER.info("Bucket created: '{}:{}'", s3Client.listBuckets().owner().displayName(), bucket);
+
+            DataSetManifest manifest = inManifest;
+            if (manifest == null) {
+                manifest = new DataSetManifest(
+                        Instant.now(),
+                        0,
+                        false,
+                        inputLocation,
+                        expectedOutputLocation,
+                        new DataSetManifestEntry("beneficiaries.rif", RifFileType.BENEFICIARY),
+                        new DataSetManifestEntry("carrier.rif", RifFileType.CARRIER));
+            }
+
+            // Add files to each location the test wants them in
+            putSampleFilesInTestBucket(s3Client, bucket, inputLocation, manifest, fileList);
+
+            // Run the job.
+            MockDataSetMonitorListener listener = new MockDataSetMonitorListener();
+            S3TaskManager s3TaskManager = new S3TaskManager(
+                    PipelineTestUtils.get().getPipelineApplicationState().getMetrics(), options);
+            CcwRifLoadJob ccwJob = new CcwRifLoadJob(
+                    PipelineTestUtils.get().getPipelineApplicationState(),
+                    options,
+                    s3TaskManager,
+                    listener,
+                    false);
+
+            ccwJob.call();
+            // Verify what was handed off to the DataSetMonitorListener.
+            assertEquals(0, listener.getNoDataAvailableEvents());
+            assertEquals(1, listener.getDataEvents().size());
+            assertEquals(manifest.getTimestamp(), listener.getDataEvents().get(0).getTimestamp());
+            assertEquals(
+                    manifest.getEntries().size(), listener.getDataEvents().get(0).getFileEvents().size());
+            assertEquals(0, listener.getErrorEvents().size());
+
+            // Verify that the data set was renamed.
+            DataSetTestUtilities.waitForBucketObjectCount(
+                    s3Client, bucket, inputLocation, 0, java.time.Duration.ofSeconds(10));
+
+            DataSetTestUtilities.waitForBucketObjectCount(
+                    s3Client,
+                    bucket,
+                    expectedOutputLocation,
+                    1 + manifest.getEntries().size(),
+                    java.time.Duration.ofSeconds(10));
+        } finally {
+            if (bucket != null)
+                DataSetTestUtilities.deleteObjectsAndBucket(s3Client, bucket);
+        }
+    }
+
+    /**
+     * Put sample files in test specified bucket and key in s3.
+     *
+     * @param s3Client       the s3 client
+     * @param bucket         the bucket to use for the test
+     * @param location       the key under which to put the file
+     * @param manifest       the manifest to use for the load files
+     * @param resourcesToAdd the resource URLs to add to the bucket, see
+     *                       {@link StaticRifResource} for
+     *                       resource lists, should be in the order of the manifest
+     */
+    private void putSampleFilesInTestBucket(
+            S3Client s3Client,
+            String bucket,
+            String location,
+            DataSetManifest manifest,
+            List<URL> resourcesToAdd) {
+        DataSetTestUtilities.putObject(s3Client, bucket, manifest, location);
+        int index = 0;
+        for (URL resource : resourcesToAdd) {
+            DataSetTestUtilities.putObject(
+                    s3Client, bucket, manifest, manifest.getEntries().get(index), resource, location);
+            index++;
+        }
+    }
 }