package gov.cms.bfd.pipeline.ccw.rif.load;

import com.codahale.metrics.MetricRegistry;
import com.codahale.metrics.Slf4jReporter;
import gov.cms.bfd.model.rif.Beneficiary;
import gov.cms.bfd.model.rif.BeneficiaryHistory;
import gov.cms.bfd.model.rif.BeneficiaryHistory_;
import gov.cms.bfd.model.rif.BeneficiaryMonthly;
import gov.cms.bfd.model.rif.CarrierClaim;
import gov.cms.bfd.model.rif.CarrierClaimLine;
import gov.cms.bfd.model.rif.LoadedBatch;
import gov.cms.bfd.model.rif.LoadedFile;
import gov.cms.bfd.model.rif.RifFileEvent;
import gov.cms.bfd.model.rif.RifFileRecords;
import gov.cms.bfd.model.rif.RifFilesEvent;
import gov.cms.bfd.model.rif.samples.StaticRifResource;
import gov.cms.bfd.model.rif.samples.StaticRifResourceGroup;
import gov.cms.bfd.model.rif.schema.DatabaseTestHelper;
import gov.cms.bfd.pipeline.ccw.rif.extract.RifFilesProcessor;
<<<<<<< HEAD
import gov.cms.bfd.pipeline.sharedutils.IdHasher;
=======
import java.time.Duration;
>>>>>>> 7d4d4d36
import java.time.Instant;
import java.time.LocalDate;
import java.time.Month;
import java.time.temporal.ChronoUnit;
import java.util.Arrays;
import java.util.Date;
import java.util.List;
import java.util.Optional;
import java.util.concurrent.atomic.AtomicInteger;
import java.util.stream.Collectors;
import java.util.stream.Stream;
import javax.persistence.EntityManager;
import javax.persistence.EntityManagerFactory;
import javax.persistence.EntityTransaction;
import javax.persistence.criteria.CriteriaBuilder;
import javax.persistence.criteria.CriteriaQuery;
import javax.persistence.criteria.Root;
import javax.sql.DataSource;
import org.junit.Assert;
import org.junit.Ignore;
import org.junit.Test;
import org.slf4j.Logger;
import org.slf4j.LoggerFactory;

/** Integration tests for {@link RifLoader}. */
public final class RifLoaderIT {
  private static final Logger LOGGER = LoggerFactory.getLogger(RifLoaderIT.class);

  /** Runs {@link RifLoader} against the {@link StaticRifResourceGroup#SAMPLE_A} data. */
  @Test
  public void loadSampleA() {
    DataSource dataSource = DatabaseTestHelper.getTestDatabaseAfterClean();
    loadSample(dataSource, Arrays.asList(StaticRifResourceGroup.SAMPLE_A.getResources()));
  }

  @Ignore
  @Test
  public void loadSampleAWithoutClean() {
    DataSource dataSource = DatabaseTestHelper.getTestDatabase();
    loadSample(dataSource, Arrays.asList(StaticRifResourceGroup.SAMPLE_A.getResources()));
  }

  @Test
  public void singleFileLoad() {
    RifLoaderTestUtils.doTestWithDb(
        (dataSource, entityManager) -> {
          // Verify that LoadedFile entity
          loadSample(dataSource, Arrays.asList(StaticRifResourceGroup.SAMPLE_A.getResources()));
          final List<LoadedFile> loadedFiles = RifLoaderTestUtils.findLoadedFiles(entityManager);
          Assert.assertTrue(
              "Expected to have many loaded files in SAMPLE A", loadedFiles.size() > 1);
          final LoadedFile loadedFile = loadedFiles.get(0);
          Assert.assertNotNull(loadedFile.getCreated());

          // Verify that beneficiaries table was loaded
          final List<LoadedBatch> batches =
              loadBatches(entityManager, loadedFile.getLoadedFileId());
          final LoadedBatch allBatches = batches.stream().reduce(null, LoadedBatch::combine);
          Assert.assertTrue("Expected to have at least one beneficiary loaded", batches.size() > 0);
          Assert.assertEquals(
              "Expected to match the sample-a beneficiary",
              "567834",
              allBatches.getBeneficiariesAsList().get(0));
        });
  }

  @Test
  public void multipleFileLoads() {
    RifLoaderTestUtils.doTestWithDb(
        (dataSource, entityManager) -> {
          // Verify that a loaded files exsits
          loadSample(dataSource, Arrays.asList(StaticRifResourceGroup.SAMPLE_A.getResources()));
          final List<LoadedFile> beforeLoadedFiles =
              RifLoaderTestUtils.findLoadedFiles(entityManager);
          Assert.assertTrue("Expected to have at least one file", beforeLoadedFiles.size() > 0);
          LoadedFile beforeLoadedFile = beforeLoadedFiles.get(0);
          LoadedFile beforeOldestFile = beforeLoadedFiles.get(beforeLoadedFiles.size() - 1);

          RifLoaderTestUtils.pauseMillis(10);
          loadSample(dataSource, Arrays.asList(StaticRifResourceGroup.SAMPLE_U.getResources()));

          // Verify that the loaded list was updated properly
          final List<LoadedFile> afterLoadedFiles =
              RifLoaderTestUtils.findLoadedFiles(entityManager);
          Assert.assertTrue(
              "Expected to have more loaded files",
              beforeLoadedFiles.size() < afterLoadedFiles.size());
          final LoadedFile afterLoadedFile = afterLoadedFiles.get(0);
          final LoadedFile afterOldestFile = afterLoadedFiles.get(afterLoadedFiles.size() - 1);
          Assert.assertEquals(
              "Expected same oldest file",
              beforeOldestFile.getLoadedFileId(),
              afterOldestFile.getLoadedFileId());
          Assert.assertTrue(
              "Expected range to expand",
              beforeLoadedFile.getCreated().before(afterLoadedFile.getCreated()));
        });
  }

  @Test
  public void trimLoadedFiles() {
    RifLoaderTestUtils.doTestWithDb(
        (dataSource, entityManager) -> {
          // Setup a loaded file with an old date
          loadSample(dataSource, Arrays.asList(StaticRifResourceGroup.SAMPLE_A.getResources()));
          final List<LoadedFile> loadedFiles = RifLoaderTestUtils.findLoadedFiles(entityManager);
          final EntityTransaction txn = entityManager.getTransaction();
          txn.begin();
          LoadedFile oldFile = loadedFiles.get(loadedFiles.size() - 1);
          oldFile.setCreated(Date.from(Instant.now().minus(101, ChronoUnit.DAYS)));
          txn.commit();

          // Look at the files now
          final List<LoadedFile> beforeFiles = RifLoaderTestUtils.findLoadedFiles(entityManager);
          final Date oldDate = Date.from(Instant.now().minus(99, ChronoUnit.DAYS));
          Assert.assertTrue(
              "Expect to have old files",
              beforeFiles.stream().anyMatch(file -> file.getCreated().before(oldDate)));

          // Load another set that will cause the old file to be trimmed
          loadSample(dataSource, Arrays.asList(StaticRifResourceGroup.SAMPLE_U.getResources()));

          // Verify that old file was trimmed
          final List<LoadedFile> afterFiles = RifLoaderTestUtils.findLoadedFiles(entityManager);
          Assert.assertFalse(
              "Expect to not have old files",
              afterFiles.stream().anyMatch(file -> file.getCreated().before(oldDate)));
        });
  }

  @Ignore
  @Test
  public void buildSyntheticLoadedFiles() {
    RifLoaderTestUtils.doTestWithDb(
        (dataSource, entityManager) -> {
          loadSample(
              dataSource, Arrays.asList(StaticRifResourceGroup.SYNTHETIC_DATA.getResources()));
          // Verify that a loaded files exsits
          final List<LoadedFile> loadedFiles = RifLoaderTestUtils.findLoadedFiles(entityManager);
          Assert.assertTrue("Expected to have at least one file", loadedFiles.size() > 0);
          final LoadedFile file = loadedFiles.get(0);
          final List<LoadedBatch> batches = loadBatches(entityManager, file.getLoadedFileId());
          Assert.assertTrue(batches.size() > 0);
        });
  }

  /** Runs {@link RifLoader} against the {@link StaticRifResourceGroup#SAMPLE_U} data. */
  @Test
  public void loadSampleU() {
    DataSource dataSource = DatabaseTestHelper.getTestDatabaseAfterClean();
    loadSample(dataSource, Arrays.asList(StaticRifResourceGroup.SAMPLE_A.getResources()));
    loadSample(dataSource, Arrays.asList(StaticRifResourceGroup.SAMPLE_U.getResources()));

    /*
     * Verify that the updates worked as expected by manually checking some fields.
     */
    LoadAppOptions options = RifLoaderTestUtils.getLoadOptions(dataSource);
    EntityManagerFactory entityManagerFactory =
        RifLoaderTestUtils.createEntityManagerFactory(options);
    EntityManager entityManager = null;
    try {
      entityManager = entityManagerFactory.createEntityManager();

      CriteriaQuery<BeneficiaryHistory> beneficiaryHistoryCriteria =
          entityManager.getCriteriaBuilder().createQuery(BeneficiaryHistory.class);
      List<BeneficiaryHistory> beneficiaryHistoryEntries =
          entityManager
              .createQuery(
                  beneficiaryHistoryCriteria.select(
                      beneficiaryHistoryCriteria.from(BeneficiaryHistory.class)))
              .getResultList();
      for (BeneficiaryHistory beneHistory : beneficiaryHistoryEntries) {
        Assert.assertEquals("567834", beneHistory.getBeneficiaryId());
        // A recent lastUpdated timestamp
        Assert.assertTrue("Expected a lastUpdated field", beneHistory.getLastUpdated().isPresent());
        beneHistory
            .getLastUpdated()
            .ifPresent(
                lastUpdated -> {
                  Assert.assertTrue(
                      "Expected a recent lastUpdated timestamp",
                      lastUpdated.after(Date.from(Instant.now().minus(10, ChronoUnit.MINUTES))));
                });
      }
      Assert.assertEquals(4, beneficiaryHistoryEntries.size());

      Beneficiary beneficiaryFromDb = entityManager.find(Beneficiary.class, "567834");
      // Last Name inserted with value of "Johnson"
      Assert.assertEquals("Johnson", beneficiaryFromDb.getNameSurname());
      // Following fields were NOT changed in update record
      Assert.assertEquals("John", beneficiaryFromDb.getNameGiven());
      Assert.assertEquals(new Character('A'), beneficiaryFromDb.getNameMiddleInitial().get());
      Assert.assertEquals(
          "Beneficiary has MBI", Optional.of("SSSS"), beneficiaryFromDb.getMedicareBeneficiaryId());
      Assert.assertEquals(
          "Beneficiary has mbiHash",
          Optional.of("401441595efcc68bc5b26f4e88bd9fa550004e068d69ff75761ab946ec553a02"),
          beneficiaryFromDb.getMbiHash());
      // A recent lastUpdated timestamp
      Assert.assertTrue(
          "Expected a lastUpdated field", beneficiaryFromDb.getLastUpdated().isPresent());
      beneficiaryFromDb
          .getLastUpdated()
          .ifPresent(
              lastUpdated -> {
                Assert.assertTrue(
                    "Expected a recent lastUpdated timestamp",
                    lastUpdated.after(Date.from(Instant.now().minus(1, ChronoUnit.MINUTES))));
              });

      CarrierClaim carrierRecordFromDb = entityManager.find(CarrierClaim.class, "9991831999");
      Assert.assertEquals('N', carrierRecordFromDb.getFinalAction());
      // DateThrough inserted with value 10-27-1999
      Assert.assertEquals(
          LocalDate.of(2000, Month.OCTOBER, 27), carrierRecordFromDb.getDateThrough());
      Assert.assertEquals(1, carrierRecordFromDb.getLines().size());
      // A recent lastUpdated timestamp
      Assert.assertTrue(
          "Expected a lastUpdated field", carrierRecordFromDb.getLastUpdated().isPresent());
      carrierRecordFromDb
          .getLastUpdated()
          .ifPresent(
              lastUpdated -> {
                Assert.assertTrue(
                    "Expected a recent lastUpdated timestamp",
                    lastUpdated.after(Date.from(Instant.now().minus(1, ChronoUnit.MINUTES))));
              });

      CarrierClaimLine carrierLineRecordFromDb = carrierRecordFromDb.getLines().get(0);
      // CliaLabNumber inserted with value BB889999AA
      Assert.assertEquals("GG443333HH", carrierLineRecordFromDb.getCliaLabNumber().get());
    } finally {
      if (entityManager != null) entityManager.close();
    }
  }

  /** Runs {@link RifLoader} against the {@link StaticRifResourceGroup#SAMPLE_U} data. */
  @Test
  public void loadSampleUUnchanged() {
    DataSource dataSource = DatabaseTestHelper.getTestDatabaseAfterClean();
    loadSample(dataSource, Arrays.asList(StaticRifResourceGroup.SAMPLE_A.getResources()));
    // this should insert a new beneficiary history record
    /*
     * FIXME Why is this called "_UNCHANGED" if it will result in a new bene history record? Is the
     * name off, or are we still creating some unnecessary history records?
     */
    loadSample(dataSource, Arrays.asList(StaticRifResource.SAMPLE_U_BENES_UNCHANGED));

    long start = System.currentTimeMillis();
    // this should bypass inserting a new beneficiary history record because it already exists
    loadSample(dataSource, Arrays.asList(StaticRifResource.SAMPLE_U_BENES_UNCHANGED));

    /*
     * Verify that the updates worked as expected by manually checking some fields.
     */
    LoadAppOptions options = RifLoaderTestUtils.getLoadOptions(dataSource);
    EntityManagerFactory entityManagerFactory =
        RifLoaderTestUtils.createEntityManagerFactory(options);
    EntityManager entityManager = null;
    try {
      entityManager = entityManagerFactory.createEntityManager();

      CriteriaQuery<BeneficiaryHistory> beneficiaryHistoryCriteria =
          entityManager.getCriteriaBuilder().createQuery(BeneficiaryHistory.class);
      List<BeneficiaryHistory> beneficiaryHistoryEntries =
          entityManager
              .createQuery(
                  beneficiaryHistoryCriteria.select(
                      beneficiaryHistoryCriteria.from(BeneficiaryHistory.class)))
              .getResultList();
      for (BeneficiaryHistory beneHistory : beneficiaryHistoryEntries) {
        Assert.assertEquals("567834", beneHistory.getBeneficiaryId());
        // A recent lastUpdated timestamp
        Assert.assertTrue("Expected a lastUpdated field", beneHistory.getLastUpdated().isPresent());
        long end = System.currentTimeMillis();
        // finding the time difference and converting it into seconds
        long secs = (end - start) / 1000L;
        beneHistory
            .getLastUpdated()
            .ifPresent(
                lastUpdated -> {
                  Assert.assertFalse(
                      "Expected not a recent lastUpdated timestamp",
                      lastUpdated.after(Date.from(Instant.now().minusSeconds(secs))));
                });
      }
      // Make sure the size is the same and no records have been inserted if the same fields in the
      // beneficiary history table are the same.
      Assert.assertEquals(4, beneficiaryHistoryEntries.size());

    } finally {
      if (entityManager != null) entityManager.close();
    }
  }

  /*
   * This test checks that all enrollment data for the year has been loaded into the beneficiary
   * monthly table and checks each month to make sure the correct values are there.
   */
  @Test
  public void loadInitialEnrollmentShouldCount12() {
    DataSource dataSource = DatabaseTestHelper.getTestDatabaseAfterClean();
    // Loads sample A Data
    loadSample(dataSource, Arrays.asList(StaticRifResourceGroup.SAMPLE_A.getResources()));

    LoadAppOptions options = RifLoaderTestUtils.getLoadOptions(dataSource);
    EntityManagerFactory entityManagerFactory =
        RifLoaderTestUtils.createEntityManagerFactory(options);
    EntityManager entityManager = null;
    try {
      entityManager = entityManagerFactory.createEntityManager();
      Beneficiary beneficiaryFromDb = entityManager.find(Beneficiary.class, "567834");
      // Checks all 12 months are in beneficiary monthlys for that beneficiary
      Assert.assertEquals(12, beneficiaryFromDb.getBeneficiaryMonthlys().size());
      // Checks every month in the beneficiary monthly table
      assertBeneficiaryMonthly(beneficiaryFromDb);

    } finally {
      if (entityManager != null) entityManager.close();
    }
  }

  /*
   * This test checks that all enrollment data for 2 years has been loaded into the beneficiary
   * monthly table.
   */
  @Test
  public void loadInitialEnrollmentShouldCount24() {
    DataSource dataSource = DatabaseTestHelper.getTestDatabaseAfterClean();
    // Loads first year of data
    loadSample(dataSource, Arrays.asList(StaticRifResourceGroup.SAMPLE_A.getResources()));
    // Loads second year of data
    loadSample(dataSource, Arrays.asList(StaticRifResourceGroup.SAMPLE_U.getResources()));

    LoadAppOptions options = RifLoaderTestUtils.getLoadOptions(dataSource);
    EntityManagerFactory entityManagerFactory =
        RifLoaderTestUtils.createEntityManagerFactory(options);
    EntityManager entityManager = null;
    try {
      entityManager = entityManagerFactory.createEntityManager();

      Beneficiary beneficiaryFromDb = entityManager.find(Beneficiary.class, "567834");
      // Checks to make sure we have 2 years or 24 months of data
      Assert.assertEquals(24, beneficiaryFromDb.getBeneficiaryMonthlys().size());
    } finally {
      if (entityManager != null) entityManager.close();
    }
  }

  /*
   * This test checks that all enrollment data for 2 years has been loaded into the beneficiary
   * monthly table and than does an update of 8 years without the 4 other months for the year
   */
  @Test
  public void loadInitialEnrollmentShouldCount20SinceThereIsAUpdateOf8Months() {
    DataSource dataSource = DatabaseTestHelper.getTestDatabaseAfterClean();
    // Loads first year of data
    loadSample(dataSource, Arrays.asList(StaticRifResourceGroup.SAMPLE_A.getResources()));
    // Loads second year of data
    loadSample(dataSource, Arrays.asList(StaticRifResourceGroup.SAMPLE_U.getResources()));
    // Loads  second year of data with only 8 months
    loadSample(
        dataSource,
        Arrays.asList(StaticRifResourceGroup.SAMPLE_U_BENES_CHANGED_WITH_8_MONTHS.getResources()));

    LoadAppOptions options = RifLoaderTestUtils.getLoadOptions(dataSource);
    EntityManagerFactory entityManagerFactory =
        RifLoaderTestUtils.createEntityManagerFactory(options);
    EntityManager entityManager = null;
    try {
      entityManager = entityManagerFactory.createEntityManager();

      Beneficiary beneficiaryFromDb = entityManager.find(Beneficiary.class, "567834");
      // Checks to make sure we only have 20 months of data
      Assert.assertEquals(20, beneficiaryFromDb.getBeneficiaryMonthlys().size());
    } finally {
      if (entityManager != null) entityManager.close();
    }
  }

  /*
   * This test checks that all enrollment data for month july in its 2 year is updated when there is data
   * for august that comes in.
   */
  @Test
  public void loadInitialEnrollmentShouldCount21SinceThereIsAUpdateOf8MonthsAndAUpdateOf9Months() {
    DataSource dataSource = DatabaseTestHelper.getTestDatabaseAfterClean();
    // Load first year of data
    loadSample(dataSource, Arrays.asList(StaticRifResourceGroup.SAMPLE_A.getResources()));
    // Load 8 months of data in year two
    loadSample(
        dataSource,
        Arrays.asList(StaticRifResourceGroup.SAMPLE_U_BENES_CHANGED_WITH_8_MONTHS.getResources()));

    LoadAppOptions options = RifLoaderTestUtils.getLoadOptions(dataSource);
    EntityManagerFactory entityManagerFactory =
        RifLoaderTestUtils.createEntityManagerFactory(options);
    EntityManager entityManager = null;
    try {
      entityManager = entityManagerFactory.createEntityManager();

      Beneficiary beneficiaryFromDb = entityManager.find(Beneficiary.class, "567834");
      Assert.assertEquals(20, beneficiaryFromDb.getBeneficiaryMonthlys().size());

      BeneficiaryMonthly augustMonthly = beneficiaryFromDb.getBeneficiaryMonthlys().get(19);
      Assert.assertEquals("2019-08-01", augustMonthly.getYearMonth().toString());
      Assert.assertEquals("C", augustMonthly.getEntitlementBuyInInd().get().toString());
      Assert.assertEquals("AA", augustMonthly.getFipsStateCntyCode().get());
      Assert.assertFalse(augustMonthly.getHmoIndicatorInd().isPresent());
      Assert.assertEquals("AA", augustMonthly.getMedicaidDualEligibilityCode().get());
      Assert.assertEquals("AA", augustMonthly.getMedicareStatusCode().get());
      Assert.assertEquals("C", augustMonthly.getPartCContractNumberId().get());
      Assert.assertEquals("C", augustMonthly.getPartCPbpNumberId().get());
      Assert.assertEquals("C", augustMonthly.getPartCPlanTypeCode().get());
      Assert.assertEquals("C", augustMonthly.getPartDContractNumberId().get());
      Assert.assertEquals("AA", augustMonthly.getPartDLowIncomeCostShareGroupCode().get());
      Assert.assertFalse(augustMonthly.getPartDPbpNumberId().isPresent());
      Assert.assertEquals("C", augustMonthly.getPartDRetireeDrugSubsidyInd().get().toString());
      Assert.assertFalse(augustMonthly.getPartDSegmentNumberId().isPresent());

    } finally {
      if (entityManager != null) entityManager.close();
    }
    // Load 9 months of data in year two with some data updated in july
    loadSample(
        dataSource,
        Arrays.asList(StaticRifResourceGroup.SAMPLE_U_BENES_CHANGED_WITH_9_MONTHS.getResources()));

    options = RifLoaderTestUtils.getLoadOptions(dataSource);
    entityManagerFactory = RifLoaderTestUtils.createEntityManagerFactory(options);
    entityManager = null;
    try {
      entityManager = entityManagerFactory.createEntityManager();

      Beneficiary beneficiaryFromDb = entityManager.find(Beneficiary.class, "567834");
      Assert.assertEquals(21, beneficiaryFromDb.getBeneficiaryMonthlys().size());
      BeneficiaryMonthly augustMonthly = beneficiaryFromDb.getBeneficiaryMonthlys().get(19);
      Assert.assertEquals("2019-08-01", augustMonthly.getYearMonth().toString());
      Assert.assertEquals("C", augustMonthly.getEntitlementBuyInInd().get().toString());
      Assert.assertEquals("AA", augustMonthly.getFipsStateCntyCode().get());
      // Updated in file
      Assert.assertEquals("C", augustMonthly.getHmoIndicatorInd().get().toString());
      Assert.assertEquals("AA", augustMonthly.getMedicaidDualEligibilityCode().get());
      Assert.assertEquals("AA", augustMonthly.getMedicareStatusCode().get());
      Assert.assertEquals("C", augustMonthly.getPartCContractNumberId().get());
      Assert.assertEquals("C", augustMonthly.getPartCPbpNumberId().get());
      Assert.assertEquals("C", augustMonthly.getPartCPlanTypeCode().get());
      Assert.assertEquals("C", augustMonthly.getPartDContractNumberId().get());
      Assert.assertEquals("AA", augustMonthly.getPartDLowIncomeCostShareGroupCode().get());
      Assert.assertFalse(augustMonthly.getPartDPbpNumberId().isPresent());
      Assert.assertEquals("C", augustMonthly.getPartDRetireeDrugSubsidyInd().get().toString());
      Assert.assertFalse(augustMonthly.getPartDSegmentNumberId().isPresent());

      BeneficiaryMonthly septMonthly = beneficiaryFromDb.getBeneficiaryMonthlys().get(20);
      Assert.assertEquals("2019-09-01", septMonthly.getYearMonth().toString());
      Assert.assertFalse(septMonthly.getEntitlementBuyInInd().isPresent());
      Assert.assertFalse(septMonthly.getFipsStateCntyCode().isPresent());
      Assert.assertFalse(septMonthly.getHmoIndicatorInd().isPresent());
      Assert.assertEquals("AA", septMonthly.getMedicaidDualEligibilityCode().get());
      Assert.assertFalse(septMonthly.getMedicareStatusCode().isPresent());
      Assert.assertFalse(septMonthly.getPartCContractNumberId().isPresent());
      Assert.assertFalse(septMonthly.getPartCPbpNumberId().isPresent());
      Assert.assertFalse(septMonthly.getPartCPlanTypeCode().isPresent());
      Assert.assertFalse(septMonthly.getPartDContractNumberId().isPresent());
      Assert.assertFalse(septMonthly.getPartDLowIncomeCostShareGroupCode().isPresent());
      Assert.assertFalse(septMonthly.getPartDPbpNumberId().isPresent());
      Assert.assertEquals("C", septMonthly.getPartDRetireeDrugSubsidyInd().get().toString());
      Assert.assertFalse(septMonthly.getPartDSegmentNumberId().isPresent());
    } finally {
      if (entityManager != null) entityManager.close();
    }
  }

  /** Runs {@link RifLoader} against the {@link StaticRifResourceGroup#SAMPLE_B} data. */
  @Ignore
  @Test
  public void loadSampleB() {
    DataSource dataSource = DatabaseTestHelper.getTestDatabaseAfterClean();
    loadSample(dataSource, Arrays.asList(StaticRifResourceGroup.SAMPLE_B.getResources()));
  }

  /**
   * Runs {@link RifLoader} against the {@link StaticRifResourceGroup#SYNTHETIC_DATA} data.
   *
   * <p>This test only works with a PostgreSQL database instance. It 10s or minutes to run.
   */
  @Ignore
  @Test
  public void loadSyntheticData() {
    /*Assume.assumeTrue(
    String.format(
        "Not enough memory for this test (%s bytes max). Run with '-Xmx5g' or more.",
        Runtime.getRuntime().maxMemory()),
    Runtime.getRuntime().maxMemory() >= 4500000000L); */
    DataSource dataSource = DatabaseTestHelper.getTestDatabaseAfterClean();
    loadSample(dataSource, Arrays.asList(StaticRifResourceGroup.SYNTHETIC_DATA.getResources()));
  }

  /** Runs {@link RifLoader} against the {@link StaticRifResourceGroup#SAMPLE_MCT} data. */
  @Test
  public void loadSampleMctData() {
    DataSource dataSource = DatabaseTestHelper.getTestDatabaseAfterClean();
    loadSample(dataSource, Arrays.asList(StaticRifResourceGroup.SAMPLE_MCT.getResources()));
    loadSample(
        dataSource, Arrays.asList(StaticRifResourceGroup.SAMPLE_MCT_UPDATE_1.getResources()));
    loadSample(
        dataSource, Arrays.asList(StaticRifResourceGroup.SAMPLE_MCT_UPDATE_2.getResources()));
    loadSample(
        dataSource, Arrays.asList(StaticRifResourceGroup.SAMPLE_MCT_UPDATE_3.getResources()));
  }

  /** Tests the RifLoaderIdleTasks class with a Sample. Note: only works with Postgres. */
  @Ignore
  @Test
  public void runIdleTasks() {
    final DataSource dataSource = DatabaseTestHelper.getTestDatabaseAfterClean();
    loadSample(dataSource, Arrays.asList(StaticRifResourceGroup.SAMPLE_A.getResources()));
    RifLoader loader = createLoader(dataSource, true);

    // The sample are loaded with mbiHash set, clear them for this test
    clearMbiHash(loader);
    final String selectBeneficiary = "select b from Beneficiary b where b.mbiHash is null";
    EntityManager em = RifLoader.createEntityManagerFactory(dataSource).createEntityManager();
    Assert.assertFalse(
        "Should not be empty now",
        em.createQuery(selectBeneficiary, Beneficiary.class).getResultList().isEmpty());
    final String selectHistory = "select b from BeneficiaryHistory b where b.mbiHash is null";
    Assert.assertFalse(
        "Should not be empty now",
        em.createQuery(selectHistory, BeneficiaryHistory.class).getResultList().isEmpty());

    // Run the initial task
    Assert.assertEquals(
        "Should be running the initial task",
        RifLoaderIdleTasks.Task.INITIAL,
        loader.getIdleTasks().getCurrentTask());
    loader.doIdleTask();

    // Run the post startup task
    Assert.assertEquals(
        "Should be running the post-startup task",
        RifLoaderIdleTasks.Task.POST_STARTUP,
        loader.getIdleTasks().getCurrentTask());
    loader.doIdleTask();

    // Run the post startup beneficiary task
    Assert.assertEquals(
        "Should be running the post-startup task",
        RifLoaderIdleTasks.Task.POST_STARTUP_FIXUP_BENEFICIARIES,
        loader.getIdleTasks().getCurrentTask());
    loader.doIdleTask();

    // Run the post startup beneficiary history task
    Assert.assertEquals(
        "Should be running the post-startup task",
        RifLoaderIdleTasks.Task.POST_STARTUP_FIXUP_BENEFICIARY_HISTORY,
        loader.getIdleTasks().getCurrentTask());
    loader.doIdleTask();

    // Should mbiHash should be set now
    Assert.assertEquals(
        "Should be running the normal task",
        RifLoaderIdleTasks.Task.NORMAL,
        loader.getIdleTasks().getCurrentTask());
    Assert.assertTrue(
        "Expect all mbiHash have been filled",
        em.createQuery(selectBeneficiary, Beneficiary.class).getResultList().isEmpty());
    Assert.assertTrue(
        "Should all mbiHash should have been filled",
        em.createQuery(selectHistory, BeneficiaryHistory.class).getResultList().isEmpty());

    loader.close();
  }

  /** Tests the RifLoaderIdleTasks with no fixups needed. */
  @Test
  public void runIdleTasksWithNoFixups() {
    final DataSource dataSource = DatabaseTestHelper.getTestDatabaseAfterClean();
    loadSample(dataSource, Arrays.asList(StaticRifResourceGroup.SAMPLE_A.getResources()));
    final RifLoader loader = createLoader(dataSource, false);

    // Should need no work
    final String selectBeneficiary = "select b from Beneficiary b where b.mbiHash is null";
    EntityManager em = RifLoader.createEntityManagerFactory(dataSource).createEntityManager();
    Assert.assertTrue(
        "Beneficiaries should be fixed up",
        em.createQuery(selectBeneficiary, Beneficiary.class).getResultList().isEmpty());
    final String selectHistory = "select b from BeneficiaryHistory b where b.mbiHash is null";
    Assert.assertTrue(
        "Histories should be fixed up",
        em.createQuery(selectHistory, BeneficiaryHistory.class).getResultList().isEmpty());

    // Run the initial task
    Assert.assertEquals(
        "Should be running the initial task",
        RifLoaderIdleTasks.Task.INITIAL,
        loader.getIdleTasks().getCurrentTask());
    loader.doIdleTask();

    // Run the post startup task
    Assert.assertEquals(
        "Should be running the post-startup task",
        RifLoaderIdleTasks.Task.POST_STARTUP,
        loader.getIdleTasks().getCurrentTask());
    loader.doIdleTask();

    // Should be normal now
    Assert.assertEquals(
        "Should be running the normal task",
        RifLoaderIdleTasks.Task.NORMAL,
        loader.getIdleTasks().getCurrentTask());

    loader.close();
  }

  /**
   * Tests the RifLoaderIdleTasks class with existing data in the database. Useful for profiling
   * against the beneficiary data set.
   */
  @Ignore
  @Test
  public void runExistingIdleTasks() {
    final DataSource dataSource = DatabaseTestHelper.getTestDatabase();
    final RifLoader loader = createLoader(dataSource, true);

    // The sample are loaded with mbiHash set, clear them for this test
    clearMbiHash(loader);

    // Run the initial task
    Assert.assertEquals(
        "Should be running the initial task",
        RifLoaderIdleTasks.Task.INITIAL,
        loader.getIdleTasks().getCurrentTask());
    loader.doIdleTask();

    // Run the post startup task
    Instant startTime = Instant.now();
    while (loader.getIdleTasks().getCurrentTask() != RifLoaderIdleTasks.Task.NORMAL) {
      loader.doIdleTask();
    }
    Duration time = Duration.between(startTime, Instant.now());
    LOGGER.info("Post migration took: {} seconds", time.getSeconds());

    // Should mbiHash should be set now
    Assert.assertEquals(
        "Should be running the normal task",
        RifLoaderIdleTasks.Task.NORMAL,
        loader.getIdleTasks().getCurrentTask());
    loader.close();
  }

  /**
   * Runs {@link RifLoader} against the specified {@link StaticRifResourceGroup}.
   *
   * @param dataSource a {@link DataSource} for the test DB to use
   * @param sampleGroup the {@link StaticRifResourceGroup} to load
   */
  private void loadSample(DataSource dataSource, List<StaticRifResource> sampleResources) {
    LOGGER.info("Loading RIF file from {}...", sampleResources.get(0).getResourceUrl().toString());

    RifFilesEvent rifFilesEvent =
        new RifFilesEvent(
            Instant.now(),
            sampleResources.stream().map(r -> r.toRifFile()).collect(Collectors.toList()));

    // Create the processors that will handle each stage of the pipeline.
    MetricRegistry appMetrics = new MetricRegistry();
    RifFilesProcessor processor = new RifFilesProcessor();
    LoadAppOptions options = RifLoaderTestUtils.getLoadOptions(dataSource);
    RifLoader loader = new RifLoader(appMetrics, options);

    // Link up the pipeline and run it.
    LOGGER.info("Loading RIF records...");
    AtomicInteger failureCount = new AtomicInteger(0);
    AtomicInteger loadCount = new AtomicInteger(0);
    for (RifFileEvent rifFileEvent : rifFilesEvent.getFileEvents()) {
      RifFileRecords rifFileRecords = processor.produceRecords(rifFileEvent);
      loader.process(
          rifFileRecords,
          error -> {
            failureCount.incrementAndGet();
            LOGGER.warn("Record(s) failed to load.", error);
          },
          result -> {
            loadCount.incrementAndGet();
          });
      Slf4jReporter.forRegistry(rifFileEvent.getEventMetrics()).outputTo(LOGGER).build().report();
    }
    LOGGER.info("Loaded RIF records: '{}'.", loadCount.get());
    Slf4jReporter.forRegistry(appMetrics).outputTo(LOGGER).build().report();

    // Verify that the expected number of records were run successfully.
    Assert.assertEquals(0, failureCount.get());
    Assert.assertEquals(
        "Unexpected number of loaded records.",
        sampleResources.stream().mapToInt(r -> r.getRecordCount()).sum(),
        loadCount.get());

    /*
     * Run the extraction an extra time and verify that each record can now
     * be found in the database.
     */
    EntityManagerFactory entityManagerFactory =
        RifLoaderTestUtils.createEntityManagerFactory(options);
    for (StaticRifResource rifResource : sampleResources) {
      /*
       * This is too slow to run against larger data sets: for instance,
       * it took 45 minutes to run against the synthetic data. So, we skip
       * it for some things.
       */
      if (rifResource.getRecordCount() > 10000) {
        LOGGER.info("Skipping DB records check for: {}", rifResource);
        continue;
      }

      LOGGER.info("Checking DB for records for: {}", rifResource);
      RifFilesEvent rifFilesEventSingle = new RifFilesEvent(Instant.now(), rifResource.toRifFile());
      RifFileRecords rifFileRecordsCopy =
          processor.produceRecords(rifFilesEventSingle.getFileEvents().get(0));
      assertAreInDatabase(
          options, entityManagerFactory, rifFileRecordsCopy.getRecords().map(r -> r.getRecord()));
    }
    LOGGER.info("All records found in DB.");
    loader.close();
  }

  /**
   * Load the batches associated with a particular file
   *
   * @param entityManager to use
   * @param loadedFileId to use
   * @return array of ids
   */
  private List<LoadedBatch> loadBatches(EntityManager entityManager, long loadedFileId) {
    CriteriaBuilder cb = entityManager.getCriteriaBuilder();
    CriteriaQuery<LoadedBatch> fetch = cb.createQuery(LoadedBatch.class);
    Root<LoadedBatch> b = fetch.from(LoadedBatch.class);
    fetch.where(cb.equal(b.get("loadedFileId"), loadedFileId));
    return entityManager.createQuery(fetch).getResultList();
  }

  /**
   * Verifies that the specified RIF records are actually in the database.
   *
   * @param options the {@link LoadAppOptions} to use
   * @param entityManagerFactory the {@link EntityManagerFactory} to use
   * @param records the RIF records to verify
   */
  private static void assertAreInDatabase(
      LoadAppOptions options, EntityManagerFactory entityManagerFactory, Stream<Object> records) {
    EntityManager entityManager = null;
    try {
      entityManager = entityManagerFactory.createEntityManager();

      for (Object record : records.collect(Collectors.toList())) {
        /*
         * We need to handle BeneficiaryHistory separately, as it has a generated ID.
         */
        if (record instanceof BeneficiaryHistory) {
          BeneficiaryHistory beneficiaryHistoryToFind = (BeneficiaryHistory) record;
          beneficiaryHistoryToFind.setHicn(
              RifLoader.computeHicnHash(
                  new IdHasher(options.getIdHasherConfig()), beneficiaryHistoryToFind.getHicn()));
          beneficiaryHistoryToFind.setMbiHash(
              beneficiaryHistoryToFind.getMedicareBeneficiaryId().isPresent()
                  ? Optional.of(
                      RifLoader.computeMbiHash(
                          new IdHasher(options.getIdHasherConfig()),
                          beneficiaryHistoryToFind.getMedicareBeneficiaryId().get()))
                  : Optional.empty());

          CriteriaBuilder criteriaBuilder = entityManager.getCriteriaBuilder();
          CriteriaQuery<BeneficiaryHistory> query =
              criteriaBuilder.createQuery(BeneficiaryHistory.class);
          Root<BeneficiaryHistory> from = query.from(BeneficiaryHistory.class);
          query
              .select(from)
              .where(
                  criteriaBuilder.equal(
                      from.get(BeneficiaryHistory_.beneficiaryId),
                      beneficiaryHistoryToFind.getBeneficiaryId()),
                  criteriaBuilder.equal(
                      from.get(BeneficiaryHistory_.birthDate),
                      beneficiaryHistoryToFind.getBirthDate()),
                  criteriaBuilder.equal(
                      from.get(BeneficiaryHistory_.sex), beneficiaryHistoryToFind.getSex()),
                  criteriaBuilder.equal(
                      from.get(BeneficiaryHistory_.hicn), beneficiaryHistoryToFind.getHicn()),
                  criteriaBuilder.equal(
                      from.get(BeneficiaryHistory_.mbiHash),
                      beneficiaryHistoryToFind.getMbiHash().orElse(null)));

          List<BeneficiaryHistory> beneficiaryHistoryFound =
              entityManager.createQuery(query).getResultList();
          Assert.assertNotNull(beneficiaryHistoryFound);
          Assert.assertFalse(beneficiaryHistoryFound.isEmpty());
        } else {
          Object recordId = entityManagerFactory.getPersistenceUnitUtil().getIdentifier(record);
          Object recordFromDb = entityManager.find(record.getClass(), recordId);
          Assert.assertNotNull(recordFromDb);
        }
      }
    } finally {
      if (entityManager != null) entityManager.close();
    }
  }

  /**
   * Create a RIF loader
   *
   * @param dataSource to use
   * @param fixupsEnabled option
   */
  private static RifLoader createLoader(DataSource dataSource, boolean fixupsEnabled) {
    MetricRegistry appMetrics = new MetricRegistry();
    LoadAppOptions defaultOptions = RifLoaderTestUtils.getLoadOptions(dataSource);
    return new RifLoader(
        appMetrics,
        new LoadAppOptions(
            defaultOptions.getHicnHashIterations(),
            defaultOptions.getHicnHashPepper(),
            defaultOptions.getDatabaseDataSource(),
            defaultOptions.getLoaderThreads(),
            defaultOptions.isIdempotencyRequired(),
            fixupsEnabled,
            defaultOptions.getFixupThreads()));
  }

  public static void assertBeneficiaryMonthly(Beneficiary beneficiaryFromDb) {
    List<BeneficiaryMonthly> beneficiaryMonthly = beneficiaryFromDb.getBeneficiaryMonthlys();

    checkEnrollments(
        beneficiaryFromDb.getBeneEnrollmentReferenceYear().get().intValue(),
        1,
        beneficiaryMonthly.get(0),
        beneficiaryFromDb.getEntitlementBuyInJanInd(),
        beneficiaryFromDb.getFipsStateCntyJanCode(),
        beneficiaryFromDb.getHmoIndicatorJanInd(),
        beneficiaryFromDb.getMedicaidDualEligibilityJanCode(),
        beneficiaryFromDb.getMedicareStatusJanCode(),
        beneficiaryFromDb.getPartCContractNumberJanId(),
        beneficiaryFromDb.getPartCPbpNumberJanId(),
        beneficiaryFromDb.getPartCPlanTypeJanCode(),
        beneficiaryFromDb.getPartDContractNumberJanId(),
        beneficiaryFromDb.getPartDLowIncomeCostShareGroupJanCode(),
        beneficiaryFromDb.getPartDPbpNumberJanId(),
        beneficiaryFromDb.getPartDRetireeDrugSubsidyJanInd(),
        beneficiaryFromDb.getPartDSegmentNumberJanId());

    checkEnrollments(
        beneficiaryFromDb.getBeneEnrollmentReferenceYear().get().intValue(),
        2,
        beneficiaryMonthly.get(1),
        beneficiaryFromDb.getEntitlementBuyInFebInd(),
        beneficiaryFromDb.getFipsStateCntyFebCode(),
        beneficiaryFromDb.getHmoIndicatorFebInd(),
        beneficiaryFromDb.getMedicaidDualEligibilityFebCode(),
        beneficiaryFromDb.getMedicareStatusFebCode(),
        beneficiaryFromDb.getPartCContractNumberFebId(),
        beneficiaryFromDb.getPartCPbpNumberFebId(),
        beneficiaryFromDb.getPartCPlanTypeFebCode(),
        beneficiaryFromDb.getPartDContractNumberFebId(),
        beneficiaryFromDb.getPartDLowIncomeCostShareGroupFebCode(),
        beneficiaryFromDb.getPartDPbpNumberFebId(),
        beneficiaryFromDb.getPartDRetireeDrugSubsidyFebInd(),
        beneficiaryFromDb.getPartDSegmentNumberFebId());

    checkEnrollments(
        beneficiaryFromDb.getBeneEnrollmentReferenceYear().get().intValue(),
        3,
        beneficiaryMonthly.get(2),
        beneficiaryFromDb.getEntitlementBuyInMarInd(),
        beneficiaryFromDb.getFipsStateCntyMarCode(),
        beneficiaryFromDb.getHmoIndicatorMarInd(),
        beneficiaryFromDb.getMedicaidDualEligibilityMarCode(),
        beneficiaryFromDb.getMedicareStatusMarCode(),
        beneficiaryFromDb.getPartCContractNumberMarId(),
        beneficiaryFromDb.getPartCPbpNumberMarId(),
        beneficiaryFromDb.getPartCPlanTypeMarCode(),
        beneficiaryFromDb.getPartDContractNumberMarId(),
        beneficiaryFromDb.getPartDLowIncomeCostShareGroupMarCode(),
        beneficiaryFromDb.getPartDPbpNumberMarId(),
        beneficiaryFromDb.getPartDRetireeDrugSubsidyMarInd(),
        beneficiaryFromDb.getPartDSegmentNumberMarId());

    checkEnrollments(
        beneficiaryFromDb.getBeneEnrollmentReferenceYear().get().intValue(),
        4,
        beneficiaryMonthly.get(3),
        beneficiaryFromDb.getEntitlementBuyInAprInd(),
        beneficiaryFromDb.getFipsStateCntyAprCode(),
        beneficiaryFromDb.getHmoIndicatorAprInd(),
        beneficiaryFromDb.getMedicaidDualEligibilityAprCode(),
        beneficiaryFromDb.getMedicareStatusAprCode(),
        beneficiaryFromDb.getPartCContractNumberAprId(),
        beneficiaryFromDb.getPartCPbpNumberAprId(),
        beneficiaryFromDb.getPartCPlanTypeAprCode(),
        beneficiaryFromDb.getPartDContractNumberAprId(),
        beneficiaryFromDb.getPartDLowIncomeCostShareGroupAprCode(),
        beneficiaryFromDb.getPartDPbpNumberAprId(),
        beneficiaryFromDb.getPartDRetireeDrugSubsidyAprInd(),
        beneficiaryFromDb.getPartDSegmentNumberAprId());

    checkEnrollments(
        beneficiaryFromDb.getBeneEnrollmentReferenceYear().get().intValue(),
        5,
        beneficiaryMonthly.get(4),
        beneficiaryFromDb.getEntitlementBuyInMayInd(),
        beneficiaryFromDb.getFipsStateCntyMayCode(),
        beneficiaryFromDb.getHmoIndicatorMayInd(),
        beneficiaryFromDb.getMedicaidDualEligibilityMayCode(),
        beneficiaryFromDb.getMedicareStatusMayCode(),
        beneficiaryFromDb.getPartCContractNumberMayId(),
        beneficiaryFromDb.getPartCPbpNumberMayId(),
        beneficiaryFromDb.getPartCPlanTypeMayCode(),
        beneficiaryFromDb.getPartDContractNumberMayId(),
        beneficiaryFromDb.getPartDLowIncomeCostShareGroupMayCode(),
        beneficiaryFromDb.getPartDPbpNumberMayId(),
        beneficiaryFromDb.getPartDRetireeDrugSubsidyMayInd(),
        beneficiaryFromDb.getPartDSegmentNumberMayId());

    checkEnrollments(
        beneficiaryFromDb.getBeneEnrollmentReferenceYear().get().intValue(),
        6,
        beneficiaryMonthly.get(5),
        beneficiaryFromDb.getEntitlementBuyInJunInd(),
        beneficiaryFromDb.getFipsStateCntyJunCode(),
        beneficiaryFromDb.getHmoIndicatorJunInd(),
        beneficiaryFromDb.getMedicaidDualEligibilityJunCode(),
        beneficiaryFromDb.getMedicareStatusJunCode(),
        beneficiaryFromDb.getPartCContractNumberJunId(),
        beneficiaryFromDb.getPartCPbpNumberJunId(),
        beneficiaryFromDb.getPartCPlanTypeJunCode(),
        beneficiaryFromDb.getPartDContractNumberJunId(),
        beneficiaryFromDb.getPartDLowIncomeCostShareGroupJunCode(),
        beneficiaryFromDb.getPartDPbpNumberJunId(),
        beneficiaryFromDb.getPartDRetireeDrugSubsidyJunInd(),
        beneficiaryFromDb.getPartDSegmentNumberJunId());

    checkEnrollments(
        beneficiaryFromDb.getBeneEnrollmentReferenceYear().get().intValue(),
        7,
        beneficiaryMonthly.get(6),
        beneficiaryFromDb.getEntitlementBuyInJulInd(),
        beneficiaryFromDb.getFipsStateCntyJulCode(),
        beneficiaryFromDb.getHmoIndicatorJulInd(),
        beneficiaryFromDb.getMedicaidDualEligibilityJulCode(),
        beneficiaryFromDb.getMedicareStatusJulCode(),
        beneficiaryFromDb.getPartCContractNumberJulId(),
        beneficiaryFromDb.getPartCPbpNumberJulId(),
        beneficiaryFromDb.getPartCPlanTypeJulCode(),
        beneficiaryFromDb.getPartDContractNumberJulId(),
        beneficiaryFromDb.getPartDLowIncomeCostShareGroupJulCode(),
        beneficiaryFromDb.getPartDPbpNumberJulId(),
        beneficiaryFromDb.getPartDRetireeDrugSubsidyJulInd(),
        beneficiaryFromDb.getPartDSegmentNumberJulId());

    checkEnrollments(
        beneficiaryFromDb.getBeneEnrollmentReferenceYear().get().intValue(),
        8,
        beneficiaryMonthly.get(7),
        beneficiaryFromDb.getEntitlementBuyInAugInd(),
        beneficiaryFromDb.getFipsStateCntyAugCode(),
        beneficiaryFromDb.getHmoIndicatorAugInd(),
        beneficiaryFromDb.getMedicaidDualEligibilityAugCode(),
        beneficiaryFromDb.getMedicareStatusAugCode(),
        beneficiaryFromDb.getPartCContractNumberAugId(),
        beneficiaryFromDb.getPartCPbpNumberAugId(),
        beneficiaryFromDb.getPartCPlanTypeAugCode(),
        beneficiaryFromDb.getPartDContractNumberAugId(),
        beneficiaryFromDb.getPartDLowIncomeCostShareGroupAugCode(),
        beneficiaryFromDb.getPartDPbpNumberAugId(),
        beneficiaryFromDb.getPartDRetireeDrugSubsidyAugInd(),
        beneficiaryFromDb.getPartDSegmentNumberAugId());

    checkEnrollments(
        beneficiaryFromDb.getBeneEnrollmentReferenceYear().get().intValue(),
        9,
        beneficiaryMonthly.get(8),
        beneficiaryFromDb.getEntitlementBuyInSeptInd(),
        beneficiaryFromDb.getFipsStateCntySeptCode(),
        beneficiaryFromDb.getHmoIndicatorSeptInd(),
        beneficiaryFromDb.getMedicaidDualEligibilitySeptCode(),
        beneficiaryFromDb.getMedicareStatusSeptCode(),
        beneficiaryFromDb.getPartCContractNumberSeptId(),
        beneficiaryFromDb.getPartCPbpNumberSeptId(),
        beneficiaryFromDb.getPartCPlanTypeSeptCode(),
        beneficiaryFromDb.getPartDContractNumberSeptId(),
        beneficiaryFromDb.getPartDLowIncomeCostShareGroupSeptCode(),
        beneficiaryFromDb.getPartDPbpNumberSeptId(),
        beneficiaryFromDb.getPartDRetireeDrugSubsidySeptInd(),
        beneficiaryFromDb.getPartDSegmentNumberSeptId());

    checkEnrollments(
        beneficiaryFromDb.getBeneEnrollmentReferenceYear().get().intValue(),
        10,
        beneficiaryMonthly.get(9),
        beneficiaryFromDb.getEntitlementBuyInOctInd(),
        beneficiaryFromDb.getFipsStateCntyOctCode(),
        beneficiaryFromDb.getHmoIndicatorOctInd(),
        beneficiaryFromDb.getMedicaidDualEligibilityOctCode(),
        beneficiaryFromDb.getMedicareStatusOctCode(),
        beneficiaryFromDb.getPartCContractNumberOctId(),
        beneficiaryFromDb.getPartCPbpNumberOctId(),
        beneficiaryFromDb.getPartCPlanTypeOctCode(),
        beneficiaryFromDb.getPartDContractNumberOctId(),
        beneficiaryFromDb.getPartDLowIncomeCostShareGroupOctCode(),
        beneficiaryFromDb.getPartDPbpNumberOctId(),
        beneficiaryFromDb.getPartDRetireeDrugSubsidyOctInd(),
        beneficiaryFromDb.getPartDSegmentNumberOctId());

    checkEnrollments(
        beneficiaryFromDb.getBeneEnrollmentReferenceYear().get().intValue(),
        11,
        beneficiaryMonthly.get(10),
        beneficiaryFromDb.getEntitlementBuyInNovInd(),
        beneficiaryFromDb.getFipsStateCntyNovCode(),
        beneficiaryFromDb.getHmoIndicatorNovInd(),
        beneficiaryFromDb.getMedicaidDualEligibilityNovCode(),
        beneficiaryFromDb.getMedicareStatusNovCode(),
        beneficiaryFromDb.getPartCContractNumberNovId(),
        beneficiaryFromDb.getPartCPbpNumberNovId(),
        beneficiaryFromDb.getPartCPlanTypeNovCode(),
        beneficiaryFromDb.getPartDContractNumberNovId(),
        beneficiaryFromDb.getPartDLowIncomeCostShareGroupNovCode(),
        beneficiaryFromDb.getPartDPbpNumberNovId(),
        beneficiaryFromDb.getPartDRetireeDrugSubsidyNovInd(),
        beneficiaryFromDb.getPartDSegmentNumberNovId());

    checkEnrollments(
        beneficiaryFromDb.getBeneEnrollmentReferenceYear().get().intValue(),
        12,
        beneficiaryMonthly.get(11),
        beneficiaryFromDb.getEntitlementBuyInDecInd(),
        beneficiaryFromDb.getFipsStateCntyDecCode(),
        beneficiaryFromDb.getHmoIndicatorDecInd(),
        beneficiaryFromDb.getMedicaidDualEligibilityDecCode(),
        beneficiaryFromDb.getMedicareStatusDecCode(),
        beneficiaryFromDb.getPartCContractNumberDecId(),
        beneficiaryFromDb.getPartCPbpNumberDecId(),
        beneficiaryFromDb.getPartCPlanTypeDecCode(),
        beneficiaryFromDb.getPartDContractNumberDecId(),
        beneficiaryFromDb.getPartDLowIncomeCostShareGroupDecCode(),
        beneficiaryFromDb.getPartDPbpNumberDecId(),
        beneficiaryFromDb.getPartDRetireeDrugSubsidyDecInd(),
        beneficiaryFromDb.getPartDSegmentNumberDecId());
  }

  public static void checkEnrollments(
      int referenceYear,
      int month,
      BeneficiaryMonthly enrollment,
      Optional<Character> entitlementBuyInInd,
      Optional<String> fipsStateCntyCode,
      Optional<Character> hmoIndicatorInd,
      Optional<String> medicaidDualEligibilityCode,
      Optional<String> medicareStatusCode,
      Optional<String> partCContractNumberId,
      Optional<String> partCPbpNumberId,
      Optional<String> partCPlanTypeCode,
      Optional<String> partDContractNumberId,
      Optional<String> partDLowIncomeCostShareGroupCode,
      Optional<String> partDPbpNumberId,
      Optional<Character> partDRetireeDrugSubsidyInd,
      Optional<String> partDSegmentNumberId) {

    Assert.assertEquals(LocalDate.of(referenceYear, month, 1), enrollment.getYearMonth());
    Assert.assertEquals(
        entitlementBuyInInd.orElse(null), enrollment.getEntitlementBuyInInd().orElse(null));
    Assert.assertEquals(
        fipsStateCntyCode.orElse(null), enrollment.getFipsStateCntyCode().orElse(null));
    Assert.assertEquals(hmoIndicatorInd.orElse(null), enrollment.getHmoIndicatorInd().orElse(null));
    Assert.assertEquals(
        medicaidDualEligibilityCode.orElse(null),
        enrollment.getMedicaidDualEligibilityCode().orElse(null));
    Assert.assertEquals(
        medicareStatusCode.orElse(null), enrollment.getMedicareStatusCode().orElse(null));
    Assert.assertEquals(
        partCContractNumberId.orElse(null), enrollment.getPartCContractNumberId().orElse(null));
    Assert.assertEquals(
        partCPbpNumberId.orElse(null), enrollment.getPartCPbpNumberId().orElse(null));
    Assert.assertEquals(
        partCPlanTypeCode.orElse(null), enrollment.getPartCPlanTypeCode().orElse(null));
    Assert.assertEquals(
        partDContractNumberId.orElse(null), enrollment.getPartDContractNumberId().orElse(null));
    Assert.assertEquals(
        partDLowIncomeCostShareGroupCode.orElse(null),
        enrollment.getPartDLowIncomeCostShareGroupCode().orElse(null));
    Assert.assertEquals(
        partDPbpNumberId.orElse(null), enrollment.getPartDPbpNumberId().orElse(null));
    Assert.assertEquals(
        partDRetireeDrugSubsidyInd.orElse(null),
        enrollment.getPartDRetireeDrugSubsidyInd().orElse(null));
    Assert.assertEquals(
        partDSegmentNumberId.orElse(null), enrollment.getPartDSegmentNumberId().orElse(null));
  }
  /**
   * Clear the MBI hash fields in the db
   *
   * @param loader the loader and the db connection within
   */
  private static void clearMbiHash(final RifLoader loader) {
    loader
        .getIdleTasks()
        .doBatches(
            (session) -> {
              session.createQuery("update Beneficiary set mbiHash = null").executeUpdate();
              session.createQuery("update BeneficiaryHistory set mbiHash = null").executeUpdate();
              return true;
            });
  }
}<|MERGE_RESOLUTION|>--- conflicted
+++ resolved
@@ -17,11 +17,9 @@
 import gov.cms.bfd.model.rif.samples.StaticRifResourceGroup;
 import gov.cms.bfd.model.rif.schema.DatabaseTestHelper;
 import gov.cms.bfd.pipeline.ccw.rif.extract.RifFilesProcessor;
-<<<<<<< HEAD
+import gov.cms.bfd.pipeline.sharedutils.DatabaseUtils;
 import gov.cms.bfd.pipeline.sharedutils.IdHasher;
-=======
 import java.time.Duration;
->>>>>>> 7d4d4d36
 import java.time.Instant;
 import java.time.LocalDate;
 import java.time.Month;
@@ -544,7 +542,7 @@
     // The sample are loaded with mbiHash set, clear them for this test
     clearMbiHash(loader);
     final String selectBeneficiary = "select b from Beneficiary b where b.mbiHash is null";
-    EntityManager em = RifLoader.createEntityManagerFactory(dataSource).createEntityManager();
+    EntityManager em = DatabaseUtils.createEntityManagerFactory(dataSource).createEntityManager();
     Assert.assertFalse(
         "Should not be empty now",
         em.createQuery(selectBeneficiary, Beneficiary.class).getResultList().isEmpty());
@@ -605,7 +603,7 @@
 
     // Should need no work
     final String selectBeneficiary = "select b from Beneficiary b where b.mbiHash is null";
-    EntityManager em = RifLoader.createEntityManagerFactory(dataSource).createEntityManager();
+    EntityManager em = DatabaseUtils.createEntityManagerFactory(dataSource).createEntityManager();
     Assert.assertTrue(
         "Beneficiaries should be fixed up",
         em.createQuery(selectBeneficiary, Beneficiary.class).getResultList().isEmpty());
@@ -841,9 +839,8 @@
     return new RifLoader(
         appMetrics,
         new LoadAppOptions(
-            defaultOptions.getHicnHashIterations(),
-            defaultOptions.getHicnHashPepper(),
-            defaultOptions.getDatabaseDataSource(),
+            defaultOptions.getDatabaseOptions(),
+            defaultOptions.getIdHasherConfig(),
             defaultOptions.getLoaderThreads(),
             defaultOptions.isIdempotencyRequired(),
             fixupsEnabled,
