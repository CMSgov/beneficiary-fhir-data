--- conflicted
+++ resolved
@@ -108,23 +108,23 @@
   @Test
   @Ignore
   public void multipleFileLoads() {
-<<<<<<< HEAD
-    RifLoaderTestUtils.doTestWithDb(
-        (dataSource, entityManager) -> {
-          // Verify that a loaded files exsits
+  PipelineTestUtils.get()
+        .doTestWithDb(
+            (dataSource, entityManager) -> {
+              // Verify that a loaded files exsits
           loadSample(dataSource, Arrays.asList(StaticRifResourceGroup.SAMPLE_A.getResources()));
-          final List<LoadedFile> beforeLoadedFiles =
-              RifLoaderTestUtils.findLoadedFiles(entityManager);
+               final List<LoadedFile> beforeLoadedFiles =
+                  PipelineTestUtils.get().findLoadedFiles(entityManager);
           Assert.assertTrue("Expected to have at least one file", beforeLoadedFiles.size() > 0);
           LoadedFile beforeLoadedFile = beforeLoadedFiles.get(0);
           LoadedFile beforeOldestFile = beforeLoadedFiles.get(beforeLoadedFiles.size() - 1);
 
-          RifLoaderTestUtils.pauseMillis(10);
+           PipelineTestUtils.get().pauseMillis(10);
           loadSample(dataSource, Arrays.asList(StaticRifResourceGroup.SAMPLE_U.getResources()));
 
-          // Verify that the loaded list was updated properly
-          final List<LoadedFile> afterLoadedFiles =
-              RifLoaderTestUtils.findLoadedFiles(entityManager);
+                // Verify that the loaded list was updated properly
+              final List<LoadedFile> afterLoadedFiles =
+                  PipelineTestUtils.get().findLoadedFiles(entityManager);
           Assert.assertTrue(
               "Expected to have more loaded files",
               beforeLoadedFiles.size() < afterLoadedFiles.size());
@@ -138,56 +138,26 @@
               "Expected range to expand",
               beforeLoadedFile.getCreated().isBefore(afterLoadedFile.getCreated()));
         });
-=======
+  }
+
+  @Test
+  public void trimLoadedFiles() {
     PipelineTestUtils.get()
         .doTestWithDb(
             (dataSource, entityManager) -> {
-              // Verify that a loaded files exsits
-              loadSample(dataSource, Arrays.asList(StaticRifResourceGroup.SAMPLE_A.getResources()));
-              final List<LoadedFile> beforeLoadedFiles =
+              // Setup a loaded file with an old date
+          loadSample(dataSource, Arrays.asList(StaticRifResourceGroup.SAMPLE_A.getResources()));
+              final List<LoadedFile> loadedFiles =
                   PipelineTestUtils.get().findLoadedFiles(entityManager);
-              Assert.assertTrue("Expected to have at least one file", beforeLoadedFiles.size() > 0);
-              LoadedFile beforeLoadedFile = beforeLoadedFiles.get(0);
-              LoadedFile beforeOldestFile = beforeLoadedFiles.get(beforeLoadedFiles.size() - 1);
-
-              PipelineTestUtils.get().pauseMillis(10);
-              loadSample(dataSource, Arrays.asList(StaticRifResourceGroup.SAMPLE_U.getResources()));
-
-              // Verify that the loaded list was updated properly
-              final List<LoadedFile> afterLoadedFiles =
-                  PipelineTestUtils.get().findLoadedFiles(entityManager);
-              Assert.assertTrue(
-                  "Expected to have more loaded files",
-                  beforeLoadedFiles.size() < afterLoadedFiles.size());
-              final LoadedFile afterLoadedFile = afterLoadedFiles.get(0);
-              final LoadedFile afterOldestFile = afterLoadedFiles.get(afterLoadedFiles.size() - 1);
-              Assert.assertEquals(
-                  "Expected same oldest file",
-                  beforeOldestFile.getLoadedFileId(),
-                  afterOldestFile.getLoadedFileId());
-              Assert.assertTrue(
-                  "Expected range to expand",
-                  beforeLoadedFile.getCreated().before(afterLoadedFile.getCreated()));
-            });
->>>>>>> 9129fb6b
-  }
-
-  @Test
-  public void trimLoadedFiles() {
-<<<<<<< HEAD
-    RifLoaderTestUtils.doTestWithDb(
-        (dataSource, entityManager) -> {
-          // Setup a loaded file with an old date
-          loadSample(dataSource, Arrays.asList(StaticRifResourceGroup.SAMPLE_A.getResources()));
-          final List<LoadedFile> loadedFiles = RifLoaderTestUtils.findLoadedFiles(entityManager);
           final EntityTransaction txn = entityManager.getTransaction();
           txn.begin();
           LoadedFile oldFile = loadedFiles.get(loadedFiles.size() - 1);
           oldFile.setCreated(Instant.now().minus(101, ChronoUnit.DAYS));
           txn.commit();
 
-          // Look at the files now
-          final List<LoadedFile> beforeFiles = RifLoaderTestUtils.findLoadedFiles(entityManager);
+              // Look at the files now
+              final List<LoadedFile> beforeFiles =
+                  PipelineTestUtils.get().findLoadedFiles(entityManager);
           final Instant oldDate = Instant.now().minus(99, ChronoUnit.DAYS);
           Assert.assertTrue(
               "Expect to have old files",
@@ -195,46 +165,13 @@
 
           // Load another set that will cause the old file to be trimmed
           loadSample(dataSource, Arrays.asList(StaticRifResourceGroup.SAMPLE_U.getResources()));
-
-          // Verify that old file was trimmed
-          final List<LoadedFile> afterFiles = RifLoaderTestUtils.findLoadedFiles(entityManager);
+              // Verify that old file was trimmed
+              final List<LoadedFile> afterFiles =
+                  PipelineTestUtils.get().findLoadedFiles(entityManager);
           Assert.assertFalse(
               "Expect to not have old files",
               afterFiles.stream().anyMatch(file -> file.getCreated().isBefore(oldDate)));
         });
-=======
-    PipelineTestUtils.get()
-        .doTestWithDb(
-            (dataSource, entityManager) -> {
-              // Setup a loaded file with an old date
-              loadSample(dataSource, Arrays.asList(StaticRifResourceGroup.SAMPLE_A.getResources()));
-              final List<LoadedFile> loadedFiles =
-                  PipelineTestUtils.get().findLoadedFiles(entityManager);
-              final EntityTransaction txn = entityManager.getTransaction();
-              txn.begin();
-              LoadedFile oldFile = loadedFiles.get(loadedFiles.size() - 1);
-              oldFile.setCreated(Date.from(Instant.now().minus(101, ChronoUnit.DAYS)));
-              txn.commit();
-
-              // Look at the files now
-              final List<LoadedFile> beforeFiles =
-                  PipelineTestUtils.get().findLoadedFiles(entityManager);
-              final Date oldDate = Date.from(Instant.now().minus(99, ChronoUnit.DAYS));
-              Assert.assertTrue(
-                  "Expect to have old files",
-                  beforeFiles.stream().anyMatch(file -> file.getCreated().before(oldDate)));
-
-              // Load another set that will cause the old file to be trimmed
-              loadSample(dataSource, Arrays.asList(StaticRifResourceGroup.SAMPLE_U.getResources()));
-
-              // Verify that old file was trimmed
-              final List<LoadedFile> afterFiles =
-                  PipelineTestUtils.get().findLoadedFiles(entityManager);
-              Assert.assertFalse(
-                  "Expect to not have old files",
-                  afterFiles.stream().anyMatch(file -> file.getCreated().before(oldDate)));
-            });
->>>>>>> 9129fb6b
   }
 
   @Ignore
