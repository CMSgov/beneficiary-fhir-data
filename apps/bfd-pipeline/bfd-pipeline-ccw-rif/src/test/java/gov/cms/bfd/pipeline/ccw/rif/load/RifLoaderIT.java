--- conflicted
+++ resolved
@@ -998,11 +998,7 @@
    * the manifest includes a {@link PreValidationProperties} that is invalid per its XML Schema
    * Definition (XSD).
    *
-<<<<<<< HEAD
    * <p>Note: For (https://jira.cms.gov/browse/BFD-2223) this test will be temporarily disabled and
-=======
-   * <p>Note: For (https://jira.cms.gov/browse/BFD-2222) this test will be temporarily disabled and
->>>>>>> 1d002b25
    * re-enabled them once Synthea is updated for the new fields
    *
    * @throws Exception (exceptions indicate test failure)
