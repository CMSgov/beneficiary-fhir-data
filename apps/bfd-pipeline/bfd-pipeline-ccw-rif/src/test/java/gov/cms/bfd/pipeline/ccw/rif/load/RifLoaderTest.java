--- conflicted
+++ resolved
@@ -1,10 +1,6 @@
 package gov.cms.bfd.pipeline.ccw.rif.load;
 
 import gov.cms.bfd.model.rif.Beneficiary;
-<<<<<<< HEAD
-import gov.cms.bfd.model.rif.schema.DatabaseTestHelper;
-=======
->>>>>>> 71f462a1
 import gov.cms.bfd.pipeline.sharedutils.IdHasher;
 import java.nio.charset.StandardCharsets;
 import java.time.LocalDate;
@@ -29,18 +25,9 @@
     LoadAppOptions options = RifLoaderTestUtils.getLoadOptions();
     options =
         new LoadAppOptions(
-<<<<<<< HEAD
-            options.getDatabaseOptions(),
-            new IdHasher.Config(1000, "nottherealpepper".getBytes(StandardCharsets.UTF_8)),
-            options.getLoaderThreads(),
-            options.isIdempotencyRequired(),
-            options.isFixupsEnabled(),
-            options.getFixupThreads());
-=======
             new IdHasher.Config(1000, "nottherealpepper".getBytes(StandardCharsets.UTF_8)),
             options.getLoaderThreads(),
             options.isIdempotencyRequired());
->>>>>>> 71f462a1
     LOGGER.info("salt/pepper: {}", Arrays.toString(options.getIdHasherConfig().getHashPepper()));
     LOGGER.info("hash iterations: {}", options.getIdHasherConfig().getHashIterations());
     IdHasher hasher = new IdHasher(options.getIdHasherConfig());
@@ -66,18 +53,9 @@
     LoadAppOptions options = RifLoaderTestUtils.getLoadOptions();
     options =
         new LoadAppOptions(
-<<<<<<< HEAD
-            options.getDatabaseOptions(),
-            new IdHasher.Config(1000, "nottherealpepper".getBytes(StandardCharsets.UTF_8)),
-            options.getLoaderThreads(),
-            options.isIdempotencyRequired(),
-            options.isFixupsEnabled(),
-            options.getFixupThreads());
-=======
             new IdHasher.Config(1000, "nottherealpepper".getBytes(StandardCharsets.UTF_8)),
             options.getLoaderThreads(),
             options.isIdempotencyRequired());
->>>>>>> 71f462a1
     LOGGER.info("salt/pepper: {}", Arrays.toString(options.getIdHasherConfig().getHashPepper()));
     LOGGER.info("hash iterations: {}", options.getIdHasherConfig().getHashIterations());
 
