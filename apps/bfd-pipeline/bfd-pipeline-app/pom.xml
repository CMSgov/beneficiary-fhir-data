--- conflicted
+++ resolved
@@ -30,9 +30,6 @@
 		</dependency>
 
 		<dependency>
-<<<<<<< HEAD
-			<!-- Provides a sane facade for the giant mess of incompatible logging 
-=======
 			<groupId>gov.cms.bfd</groupId>
 			<artifactId>bfd-pipeline-shared-utils</artifactId>
 			<version>${project.version}</version>
@@ -40,7 +37,6 @@
 
 		<dependency>
 			<!-- Provides a sane facade for the giant mess of incompatible logging
->>>>>>> 71f462a1
 				frameworks in Java. -->
 			<groupId>org.slf4j</groupId>
 			<artifactId>slf4j-api</artifactId>
