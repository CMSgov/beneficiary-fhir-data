--- conflicted
+++ resolved
@@ -146,7 +146,6 @@
 			<artifactId>bfd-model-rif-samples</artifactId>
 			<scope>test</scope>
 		</dependency>
-<<<<<<< HEAD
 
 		<dependency>
 			<groupId>software.amazon.awssdk</groupId>
@@ -158,14 +157,12 @@
 				</exclusion>
 			</exclusions>
 		</dependency>
-=======
 		<dependency>
 			<groupId>org.testcontainers</groupId>
 			<artifactId>testcontainers</artifactId>
 			<version>${testcontainers.version}</version>
 			<scope>test</scope>
     	</dependency>
->>>>>>> 2d9562d6
 	</dependencies>
 
 	<build>
