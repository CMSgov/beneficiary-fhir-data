package gov.cms.bfd.pipeline.app;

import com.amazonaws.AmazonClientException;
import com.amazonaws.auth.DefaultAWSCredentialsProviderChain;
import gov.cms.bfd.model.rif.RifFileType;
import gov.cms.bfd.pipeline.ccw.rif.CcwRifLoadOptions;
import gov.cms.bfd.pipeline.ccw.rif.extract.ExtractionOptions;
import gov.cms.bfd.pipeline.ccw.rif.extract.s3.DataSetManifest;
import gov.cms.bfd.pipeline.ccw.rif.load.LoadAppOptions;
import gov.cms.bfd.pipeline.sharedutils.DatabaseOptions;
import java.io.Serializable;
import java.net.InetAddress;
import java.net.UnknownHostException;
import java.util.Optional;
import org.apache.commons.codec.DecoderException;
import org.apache.commons.codec.binary.Hex;

/**
 * Models the configuration options for the application.
 *
 * <p>Note that, in addition to the configuration specified here, the application must also be
 * provided with credentials that can be used to access the specified S3 bucket. For that, the
 * application supports all of the mechanisms that are supported by {@link
 * DefaultAWSCredentialsProviderChain}, which include environment variables, EC2 instance profiles,
 * etc.
 */
public final class AppConfiguration implements Serializable {
  private static final long serialVersionUID = -6845504165285244536L;

  /**
   * The name of the environment variable that should be used to provide the {@link
   * ExtractionOptions#getS3BucketName()} value.
   */
  public static final String ENV_VAR_KEY_BUCKET = "S3_BUCKET_NAME";

  /**
   * The name of the environment variable that should be used to provide the {@link
   * ExtractionOptions#getDataSetFilter()} value: This environment variable specifies the {@link
   * RifFileType} that will be processed. Any {@link DataSetManifest}s that contain other {@link
   * RifFileType}s will be skipped entirely (even if they <em>also</em> contain the allowed {@link
   * RifFileType}. For example, specifying "BENEFICIARY" will configure the application to only
   * process data sets that <strong>only</strong> contain {@link RifFileType#BENEFICIARY}s.
   */
  public static final String ENV_VAR_KEY_ALLOWED_RIF_TYPE = "DATA_SET_TYPE_ALLOWED";

  /**
   * The name of the environment variable that should be used to provide the {@link
   * #getLoadOptions()} {@link LoadAppOptions#getHicnHashIterations()} value.
   */
  public static final String ENV_VAR_KEY_HICN_HASH_ITERATIONS = "HICN_HASH_ITERATIONS";

  /**
   * The name of the environment variable that should be used to provide a hex encoded
   * representation of the {@link #getLoadOptions()} {@link LoadAppOptions#getHicnHashPepper()}
   * value.
   */
  public static final String ENV_VAR_KEY_HICN_HASH_PEPPER = "HICN_HASH_PEPPER";

  /**
   * The name of the environment variable that should be used to provide the {@link
   * #getLoadOptions()} {@link LoadAppOptions#getDatabaseUrl()} value.
   */
  public static final String ENV_VAR_KEY_DATABASE_URL = "DATABASE_URL";

  /**
   * The name of the environment variable that should be used to provide the {@link
   * #getLoadOptions()} {@link LoadAppOptions#getDatabaseUsername()} value.
   */
  public static final String ENV_VAR_KEY_DATABASE_USERNAME = "DATABASE_USERNAME";

  /**
   * The name of the environment variable that should be used to provide the {@link
   * #getLoadOptions()} {@link LoadAppOptions#getDatabasePassword()} value.
   */
  public static final String ENV_VAR_KEY_DATABASE_PASSWORD = "DATABASE_PASSWORD";

  /**
   * The name of the environment variable that should be used to provide the {@link
   * #getLoadOptions()} {@link LoadAppOptions#getLoaderThreads()} value.
   */
  public static final String ENV_VAR_KEY_LOADER_THREADS = "LOADER_THREADS";

  /**
   * The name of the environment variable that should be used to provide the {@link
   * #getLoadOptions()} {@link LoadAppOptions#isIdempotencyRequired()} value.
   */
  public static final String ENV_VAR_KEY_IDEMPOTENCY_REQUIRED = "IDEMPOTENCY_REQUIRED";

  /**
   * The name of the environment variable that should be used to provide the {@link
   * #getLoadOptions()} {@link LoadAppOptions#isFixupsEnabled()} value.
   */
  public static final String ENV_VAR_KEY_FIXUPS_ENABLED = "FIXUPS_ENABLED";

  /**
   * The name of the environment variable that should be used to provide the {@link
   * #getLoadOptions()} {@link LoadAppOptions#getFixupThreads()} value.
   */
  public static final String ENV_VAR_KEY_FIXUP_THREADS = "FIXUP_THREADS";

<<<<<<< HEAD
  /**
   * The name of the environment variable that should be used to provide the {@link
   * #getMetricOptions()} {@link MetricOptions#getNewRelicMetricKey()} value.
   */
  public static final String ENV_VAR_NEW_RELIC_METRIC_KEY = "NEW_RELIC_METRIC_KEY";

  /**
   * The name of the environment variable that should be used to provide the {@link
   * #getMetricOptions()} {@link MetricOptions#getNewRelicAppName()} value.
   */
  public static final String ENV_VAR_NEW_RELIC_APP_NAME = "NEW_RELIC_APP_NAME";

  /**
   * The name of the environment variable that should be used to provide the {@link
   * #getMetricOptions()} {@link MetricOptions#getNewRelicMetricHost()} value.
   */
  public static final String ENV_VAR_NEW_RELIC_METRIC_HOST = "NEW_RELIC_METRIC_HOST";

  /**
   * The name of the environment variable that should be used to provide the {@link
   * #getMetricOptions()} {@link MetricOptions#getNewRelicMetricPath()} value.
   */
  public static final String ENV_VAR_NEW_RELIC_METRIC_PATH = "NEW_RELIC_METRIC_PATH";
  /**
   * The name of the environment variable that should be used to provide the {@link
   * #getMetricOptions()} {@link MetricOptions#getNewRelicMetricPeriod()} value.
   */
  public static final String ENV_VAR_NEW_RELIC_METRIC_PERIOD = "NEW_RELIC_METRIC_PERIOD";

  private final ExtractionOptions extractionOptions;
  private final LoadAppOptions loadOptions;
  private final MetricOptions metricOptions;
=======
  private final DatabaseOptions databaseOptions;
  private final CcwRifLoadOptions ccwRifLoadOptions;
>>>>>>> d5821e05

  /**
   * Constructs a new {@link AppConfiguration} instance.
   *
<<<<<<< HEAD
   * @param extractionOptions the value to use for {@link #getExtractionOptions()}
   * @param loadOptions the value to use for {@link #getLoadOptions()}
   * @param metricOptions the value to use for {@link #getMetricOptions()}
   */
  public AppConfiguration(
      ExtractionOptions extractionOptions,
      LoadAppOptions loadOptions,
      MetricOptions metricOptions) {
    this.extractionOptions = extractionOptions;
    this.loadOptions = loadOptions;
    this.metricOptions = metricOptions;
=======
   * @param databaseOptions the value to use for {@link #getDatabaseOptions()
   * @param ccwRifLoadOptions the value to use for {@link #getCcwRifLoadOptions()}
   */
  public AppConfiguration(DatabaseOptions databaseOptions, CcwRifLoadOptions ccwRifLoadOptions) {
    this.databaseOptions = databaseOptions;
    this.ccwRifLoadOptions = ccwRifLoadOptions;
>>>>>>> d5821e05
  }

  /** @return the {@link DatabaseOptions} that the application will use */
  public DatabaseOptions getDatabaseOptions() {
    return databaseOptions;
  }

  /** @return the {@link CcwRifLoadOptions} that the application will use */
  public CcwRifLoadOptions getCcwRifLoadOptions() {
    return ccwRifLoadOptions;
  }

  /** @return the {@link MetricOptions} that the application will use */
  public MetricOptions getMetricOptions() {
    return metricOptions;
  }

  /** @see java.lang.Object#toString() */
  @Override
  public String toString() {
    StringBuilder builder = new StringBuilder();
<<<<<<< HEAD
    builder.append("AppConfiguration [extractionOptions=");
    builder.append(extractionOptions);
    builder.append(", loadOptions=");
    builder.append(loadOptions);
    builder.append(", metricOptions=");
    builder.append(metricOptions);
=======
    builder.append("AppConfiguration [ccwRifLoadOptions=");
    builder.append(ccwRifLoadOptions);
>>>>>>> d5821e05
    builder.append("]");
    return builder.toString();
  }

  /**
   * Per <code>/dev/design-decisions-readme.md</code>, this application accepts its configuration
   * via environment variables. Read those in, and build an {@link AppConfiguration} instance from
   * them.
   *
   * <p>As a convenience, this method will also verify that AWS credentials were provided, such that
   * {@link DefaultAWSCredentialsProviderChain} can load them. If not, an {@link
   * AppConfigurationException} will be thrown.
   *
   * @return the {@link AppConfiguration} instance represented by the configuration provided to this
   *     application via the environment variables
   * @throws AppConfigurationException An {@link AppConfigurationException} will be thrown if the
   *     configuration passed to the application are incomplete or incorrect.
   */
  static AppConfiguration readConfigFromEnvironmentVariables() {
    String s3BucketName = System.getenv(ENV_VAR_KEY_BUCKET);
    if (s3BucketName == null || s3BucketName.isEmpty())
      throw new AppConfigurationException(
          String.format(
              "Missing value for configuration environment variable '%s'.", ENV_VAR_KEY_BUCKET));

    String rifFilterText = System.getenv(ENV_VAR_KEY_ALLOWED_RIF_TYPE);
    RifFileType allowedRifFileType;
    if (rifFilterText != null && !rifFilterText.isEmpty()) {
      try {
        allowedRifFileType = RifFileType.valueOf(rifFilterText);
      } catch (IllegalArgumentException e) {
        throw new AppConfigurationException(
            String.format(
                "Invalid value for configuration environment variable '%s': '%s'",
                ENV_VAR_KEY_ALLOWED_RIF_TYPE, rifFilterText),
            e);
      }
    } else {
      allowedRifFileType = null;
    }

    String hicnHashIterationsText = System.getenv(ENV_VAR_KEY_HICN_HASH_ITERATIONS);
    if (hicnHashIterationsText == null || hicnHashIterationsText.isEmpty())
      throw new AppConfigurationException(
          String.format(
              "Missing value for configuration environment variable '%s'.",
              ENV_VAR_KEY_HICN_HASH_ITERATIONS));
    int hicnHashIterations;
    try {
      hicnHashIterations = Integer.parseInt(hicnHashIterationsText);
    } catch (NumberFormatException e) {
      hicnHashIterations = -1;
    }
    if (hicnHashIterations < 1)
      throw new AppConfigurationException(
          String.format(
              "Invalid value for configuration environment variable '%s': '%s'",
              ENV_VAR_KEY_HICN_HASH_ITERATIONS, hicnHashIterationsText));

    String hicnHashPepperText = System.getenv(ENV_VAR_KEY_HICN_HASH_PEPPER);
    if (hicnHashPepperText == null || hicnHashPepperText.isEmpty())
      throw new AppConfigurationException(
          String.format(
              "Missing value for configuration environment variable '%s'.",
              ENV_VAR_KEY_HICN_HASH_PEPPER));
    byte[] hicnHashPepper;
    try {
      hicnHashPepper = Hex.decodeHex(hicnHashPepperText.toCharArray());
    } catch (DecoderException e) {
      hicnHashPepper = new byte[] {};
    }
    if (hicnHashPepperText.length() < 1)
      throw new AppConfigurationException(
          String.format(
              "Invalid value for configuration environment variable '%s': '%s'",
              ENV_VAR_KEY_HICN_HASH_PEPPER, hicnHashPepperText));

    String databaseUrl = System.getenv(ENV_VAR_KEY_DATABASE_URL);
    if (databaseUrl == null || databaseUrl.isEmpty())
      throw new AppConfigurationException(
          String.format(
              "Missing value for configuration environment variable '%s'.",
              ENV_VAR_KEY_DATABASE_URL));

    String databaseUsername = System.getenv(ENV_VAR_KEY_DATABASE_USERNAME);
    if (databaseUsername == null)
      throw new AppConfigurationException(
          String.format(
              "Missing value for configuration environment variable '%s'.",
              ENV_VAR_KEY_DATABASE_USERNAME));

    String databasePassword = System.getenv(ENV_VAR_KEY_DATABASE_PASSWORD);
    if (databasePassword == null)
      throw new AppConfigurationException(
          String.format(
              "Missing value for configuration environment variable '%s'.",
              ENV_VAR_KEY_DATABASE_PASSWORD));

    String loaderThreadsText = System.getenv(ENV_VAR_KEY_LOADER_THREADS);
    if (loaderThreadsText == null || loaderThreadsText.isEmpty())
      throw new AppConfigurationException(
          String.format(
              "Missing value for configuration environment variable '%s'.",
              ENV_VAR_KEY_LOADER_THREADS));
    int loaderThreads;
    try {
      loaderThreads = Integer.parseInt(loaderThreadsText);
    } catch (NumberFormatException e) {
      loaderThreads = -1;
    }
    if (loaderThreads < 1)
      throw new AppConfigurationException(
          String.format(
              "Invalid value for configuration environment variable '%s': '%s'",
              ENV_VAR_KEY_LOADER_THREADS, loaderThreadsText));

    String idempotencyRequiredText = System.getenv(ENV_VAR_KEY_IDEMPOTENCY_REQUIRED);
    if (idempotencyRequiredText == null || idempotencyRequiredText.isEmpty())
      throw new AppConfigurationException(
          String.format(
              "Missing value for configuration environment variable '%s'.",
              ENV_VAR_KEY_IDEMPOTENCY_REQUIRED));
    Optional<Boolean> idempotencyRequired = parseBoolean(idempotencyRequiredText);
    if (!idempotencyRequired.isPresent())
      throw new AppConfigurationException(
          String.format(
              "Invalid value for configuration environment variable '%s'.",
              ENV_VAR_KEY_IDEMPOTENCY_REQUIRED));

    /*
     * Just for convenience: make sure DefaultAWSCredentialsProviderChain
     * has whatever it needs.
     */
    try {
      DefaultAWSCredentialsProviderChain awsCredentialsProvider =
          new DefaultAWSCredentialsProviderChain();
      awsCredentialsProvider.getCredentials();
    } catch (AmazonClientException e) {
      /*
       * The credentials provider should throw this if it can't find what
       * it needs.
       */
      throw new AppConfigurationException(
          String.format(
              "Missing configuration for AWS credentials (for %s).",
              DefaultAWSCredentialsProviderChain.class.getName()),
          e);
    }

<<<<<<< HEAD
    // New Relic Metrics

    String newRelicMetricKey = System.getenv(ENV_VAR_NEW_RELIC_METRIC_KEY);
    String newRelicAppName = System.getenv(ENV_VAR_NEW_RELIC_APP_NAME);
    String newRelicMetricHost = System.getenv(ENV_VAR_NEW_RELIC_METRIC_HOST);
    String newRelicMetricPath = System.getenv(ENV_VAR_NEW_RELIC_METRIC_PATH);
    String rawNewRelicMetricPeriod = System.getenv(ENV_VAR_NEW_RELIC_METRIC_PERIOD);
    int newRelicMetricPeriod;
    try {
      newRelicMetricPeriod = Integer.parseInt(rawNewRelicMetricPeriod);
    } catch (NumberFormatException ex) {
      newRelicMetricPeriod = 15;
    }

    String hostname;
    try {
      hostname = InetAddress.getLocalHost().getHostName();
    } catch (UnknownHostException e) {
      hostname = "unknown";
    }

    return new AppConfiguration(
        new ExtractionOptions(s3BucketName, allowedRifFileType),
=======
    DatabaseOptions databaseOptions =
        new DatabaseOptions(databaseUrl, databaseUsername, databasePassword.toCharArray());
    ExtractionOptions extractionOptions = new ExtractionOptions(s3BucketName, allowedRifFileType);
    LoadAppOptions loadOptions =
>>>>>>> d5821e05
        new LoadAppOptions(
            databaseOptions,
            hicnHashIterations,
            hicnHashPepper,
            loaderThreads,
<<<<<<< HEAD
            idempotencyRequired.get().booleanValue(),
            fixupsEnabled,
            fixupThreads),
        new MetricOptions(
            newRelicMetricKey,
            newRelicAppName,
            newRelicMetricHost,
            newRelicMetricPath,
            newRelicMetricPeriod,
            hostname));
=======
            idempotencyRequired.get().booleanValue());
    CcwRifLoadOptions ccwRifLoadOptions = new CcwRifLoadOptions(extractionOptions, loadOptions);
    return new AppConfiguration(databaseOptions, ccwRifLoadOptions);
>>>>>>> d5821e05
  }

  /**
   * Design note: want better parsing than what {@link Boolean#parseBoolean(String)} provides.
   *
   * @param booleanText the text to try and parse a <code>boolean</code> from
   * @return the parsed <code>boolean</code>, or {@link Optional#empty()} if nothing valid could be
   *     parsed
   */
  static Optional<Boolean> parseBoolean(String booleanText) {
    if ("true".equalsIgnoreCase(booleanText)) return Optional.of(true);
    else if ("false".equalsIgnoreCase(booleanText)) return Optional.of(false);
    else return Optional.empty();
  }
}<|MERGE_RESOLUTION|>--- conflicted
+++ resolved
@@ -9,8 +9,6 @@
 import gov.cms.bfd.pipeline.ccw.rif.load.LoadAppOptions;
 import gov.cms.bfd.pipeline.sharedutils.DatabaseOptions;
 import java.io.Serializable;
-import java.net.InetAddress;
-import java.net.UnknownHostException;
 import java.util.Optional;
 import org.apache.commons.codec.DecoderException;
 import org.apache.commons.codec.binary.Hex;
@@ -98,67 +96,18 @@
    */
   public static final String ENV_VAR_KEY_FIXUP_THREADS = "FIXUP_THREADS";
 
-<<<<<<< HEAD
-  /**
-   * The name of the environment variable that should be used to provide the {@link
-   * #getMetricOptions()} {@link MetricOptions#getNewRelicMetricKey()} value.
-   */
-  public static final String ENV_VAR_NEW_RELIC_METRIC_KEY = "NEW_RELIC_METRIC_KEY";
-
-  /**
-   * The name of the environment variable that should be used to provide the {@link
-   * #getMetricOptions()} {@link MetricOptions#getNewRelicAppName()} value.
-   */
-  public static final String ENV_VAR_NEW_RELIC_APP_NAME = "NEW_RELIC_APP_NAME";
-
-  /**
-   * The name of the environment variable that should be used to provide the {@link
-   * #getMetricOptions()} {@link MetricOptions#getNewRelicMetricHost()} value.
-   */
-  public static final String ENV_VAR_NEW_RELIC_METRIC_HOST = "NEW_RELIC_METRIC_HOST";
-
-  /**
-   * The name of the environment variable that should be used to provide the {@link
-   * #getMetricOptions()} {@link MetricOptions#getNewRelicMetricPath()} value.
-   */
-  public static final String ENV_VAR_NEW_RELIC_METRIC_PATH = "NEW_RELIC_METRIC_PATH";
-  /**
-   * The name of the environment variable that should be used to provide the {@link
-   * #getMetricOptions()} {@link MetricOptions#getNewRelicMetricPeriod()} value.
-   */
-  public static final String ENV_VAR_NEW_RELIC_METRIC_PERIOD = "NEW_RELIC_METRIC_PERIOD";
-
-  private final ExtractionOptions extractionOptions;
-  private final LoadAppOptions loadOptions;
-  private final MetricOptions metricOptions;
-=======
   private final DatabaseOptions databaseOptions;
   private final CcwRifLoadOptions ccwRifLoadOptions;
->>>>>>> d5821e05
 
   /**
    * Constructs a new {@link AppConfiguration} instance.
    *
-<<<<<<< HEAD
-   * @param extractionOptions the value to use for {@link #getExtractionOptions()}
-   * @param loadOptions the value to use for {@link #getLoadOptions()}
-   * @param metricOptions the value to use for {@link #getMetricOptions()}
-   */
-  public AppConfiguration(
-      ExtractionOptions extractionOptions,
-      LoadAppOptions loadOptions,
-      MetricOptions metricOptions) {
-    this.extractionOptions = extractionOptions;
-    this.loadOptions = loadOptions;
-    this.metricOptions = metricOptions;
-=======
    * @param databaseOptions the value to use for {@link #getDatabaseOptions()
    * @param ccwRifLoadOptions the value to use for {@link #getCcwRifLoadOptions()}
    */
   public AppConfiguration(DatabaseOptions databaseOptions, CcwRifLoadOptions ccwRifLoadOptions) {
     this.databaseOptions = databaseOptions;
     this.ccwRifLoadOptions = ccwRifLoadOptions;
->>>>>>> d5821e05
   }
 
   /** @return the {@link DatabaseOptions} that the application will use */
@@ -169,28 +118,14 @@
   /** @return the {@link CcwRifLoadOptions} that the application will use */
   public CcwRifLoadOptions getCcwRifLoadOptions() {
     return ccwRifLoadOptions;
-  }
-
-  /** @return the {@link MetricOptions} that the application will use */
-  public MetricOptions getMetricOptions() {
-    return metricOptions;
   }
 
   /** @see java.lang.Object#toString() */
   @Override
   public String toString() {
     StringBuilder builder = new StringBuilder();
-<<<<<<< HEAD
-    builder.append("AppConfiguration [extractionOptions=");
-    builder.append(extractionOptions);
-    builder.append(", loadOptions=");
-    builder.append(loadOptions);
-    builder.append(", metricOptions=");
-    builder.append(metricOptions);
-=======
     builder.append("AppConfiguration [ccwRifLoadOptions=");
     builder.append(ccwRifLoadOptions);
->>>>>>> d5821e05
     builder.append("]");
     return builder.toString();
   }
@@ -340,57 +275,18 @@
           e);
     }
 
-<<<<<<< HEAD
-    // New Relic Metrics
-
-    String newRelicMetricKey = System.getenv(ENV_VAR_NEW_RELIC_METRIC_KEY);
-    String newRelicAppName = System.getenv(ENV_VAR_NEW_RELIC_APP_NAME);
-    String newRelicMetricHost = System.getenv(ENV_VAR_NEW_RELIC_METRIC_HOST);
-    String newRelicMetricPath = System.getenv(ENV_VAR_NEW_RELIC_METRIC_PATH);
-    String rawNewRelicMetricPeriod = System.getenv(ENV_VAR_NEW_RELIC_METRIC_PERIOD);
-    int newRelicMetricPeriod;
-    try {
-      newRelicMetricPeriod = Integer.parseInt(rawNewRelicMetricPeriod);
-    } catch (NumberFormatException ex) {
-      newRelicMetricPeriod = 15;
-    }
-
-    String hostname;
-    try {
-      hostname = InetAddress.getLocalHost().getHostName();
-    } catch (UnknownHostException e) {
-      hostname = "unknown";
-    }
-
-    return new AppConfiguration(
-        new ExtractionOptions(s3BucketName, allowedRifFileType),
-=======
     DatabaseOptions databaseOptions =
         new DatabaseOptions(databaseUrl, databaseUsername, databasePassword.toCharArray());
     ExtractionOptions extractionOptions = new ExtractionOptions(s3BucketName, allowedRifFileType);
     LoadAppOptions loadOptions =
->>>>>>> d5821e05
         new LoadAppOptions(
             databaseOptions,
             hicnHashIterations,
             hicnHashPepper,
             loaderThreads,
-<<<<<<< HEAD
-            idempotencyRequired.get().booleanValue(),
-            fixupsEnabled,
-            fixupThreads),
-        new MetricOptions(
-            newRelicMetricKey,
-            newRelicAppName,
-            newRelicMetricHost,
-            newRelicMetricPath,
-            newRelicMetricPeriod,
-            hostname));
-=======
             idempotencyRequired.get().booleanValue());
     CcwRifLoadOptions ccwRifLoadOptions = new CcwRifLoadOptions(extractionOptions, loadOptions);
     return new AppConfiguration(databaseOptions, ccwRifLoadOptions);
->>>>>>> d5821e05
   }
 
   /**
