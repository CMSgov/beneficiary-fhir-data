package gov.cms.bfd.pipeline.app;

import com.amazonaws.AmazonClientException;
import com.amazonaws.auth.DefaultAWSCredentialsProviderChain;
import gov.cms.bfd.model.rif.RifFileType;
import gov.cms.bfd.pipeline.ccw.rif.extract.ExtractionOptions;
import gov.cms.bfd.pipeline.ccw.rif.extract.s3.DataSetManifest;
import gov.cms.bfd.pipeline.ccw.rif.load.LoadAppOptions;
<<<<<<< HEAD
import gov.cms.bfd.pipeline.rda.grpc.RdaLoadJob;
import gov.cms.bfd.pipeline.rda.grpc.RdaLoadOptions;
import gov.cms.bfd.pipeline.rda.grpc.source.GrpcRdaSource;
import gov.cms.bfd.pipeline.sharedutils.DatabaseOptions;
import gov.cms.bfd.pipeline.sharedutils.IdHasher;
=======
import gov.cms.bfd.pipeline.ccw.rif.load.RifLoaderIdleTasks;
>>>>>>> 7d4d4d36
import java.io.Serializable;
import java.net.InetAddress;
import java.net.UnknownHostException;
import java.util.Optional;
import org.apache.commons.codec.DecoderException;
import org.apache.commons.codec.binary.Hex;

/**
 * Models the configuration options for the application.
 *
 * <p>Note that, in addition to the configuration specified here, the application must also be
 * provided with credentials that can be used to access the specified S3 bucket. For that, the
 * application supports all of the mechanisms that are supported by {@link
 * DefaultAWSCredentialsProviderChain}, which include environment variables, EC2 instance profiles,
 * etc.
 */
public final class AppConfiguration implements Serializable {
  private static final long serialVersionUID = -6845504165285244536L;

  /**
   * The name of the environment variable that should be used to provide the {@link
   * ExtractionOptions#getS3BucketName()} value.
   */
  public static final String ENV_VAR_KEY_BUCKET = "S3_BUCKET_NAME";

  /**
   * The name of the environment variable that should be used to provide the {@link
   * ExtractionOptions#getDataSetFilter()} value: This environment variable specifies the {@link
   * RifFileType} that will be processed. Any {@link DataSetManifest}s that contain other {@link
   * RifFileType}s will be skipped entirely (even if they <em>also</em> contain the allowed {@link
   * RifFileType}. For example, specifying "BENEFICIARY" will configure the application to only
   * process data sets that <strong>only</strong> contain {@link RifFileType#BENEFICIARY}s.
   */
  public static final String ENV_VAR_KEY_ALLOWED_RIF_TYPE = "DATA_SET_TYPE_ALLOWED";

  /**
   * The name of the environment variable that should be used to provide the {@link
   * #getLoadOptions()} {@link LoadAppOptions#getHicnHashIterations()} value.
   */
  public static final String ENV_VAR_KEY_HICN_HASH_ITERATIONS = "HICN_HASH_ITERATIONS";

  /**
   * The name of the environment variable that should be used to provide a hex encoded
   * representation of the {@link #getLoadOptions()} {@link LoadAppOptions#getHicnHashPepper()}
   * value.
   */
  public static final String ENV_VAR_KEY_HICN_HASH_PEPPER = "HICN_HASH_PEPPER";

  /**
   * The name of the environment variable that should be used to provide the {@link
   * #getLoadOptions()} {@link LoadAppOptions#getDatabaseUrl()} value.
   */
  public static final String ENV_VAR_KEY_DATABASE_URL = "DATABASE_URL";

  /**
   * The name of the environment variable that should be used to provide the {@link
   * #getLoadOptions()} {@link LoadAppOptions#getDatabaseUsername()} value.
   */
  public static final String ENV_VAR_KEY_DATABASE_USERNAME = "DATABASE_USERNAME";

  /**
   * The name of the environment variable that should be used to provide the {@link
   * #getLoadOptions()} {@link LoadAppOptions#getDatabasePassword()} value.
   */
  public static final String ENV_VAR_KEY_DATABASE_PASSWORD = "DATABASE_PASSWORD";

  /**
   * The name of the environment variable that should be used to provide the {@link
   * #getLoadOptions()} {@link LoadAppOptions#getLoaderThreads()} value.
   */
  public static final String ENV_VAR_KEY_LOADER_THREADS = "LOADER_THREADS";

  /**
   * The name of the environment variable that should be used to provide the {@link
   * #getLoadOptions()} {@link LoadAppOptions#isIdempotencyRequired()} value.
   */
  public static final String ENV_VAR_KEY_IDEMPOTENCY_REQUIRED = "IDEMPOTENCY_REQUIRED";

  /**
   * The name of the environment variable that should be used to provide the {@link
   * #getLoadOptions()} {@link LoadAppOptions#isFixupsEnabled()} value.
   */
  public static final String ENV_VAR_KEY_FIXUPS_ENABLED = "FIXUPS_ENABLED";

  /**
   * The name of the environment variable that should be used to provide the {@link
   * #getLoadOptions()} {@link LoadAppOptions#getFixupThreads()} value.
   */
  public static final String ENV_VAR_KEY_FIXUP_THREADS = "FIXUP_THREADS";

  /**
   * The name of the environment variable that should be used to provide the {@link
   * #getMetricOptions()} {@link MetricOptions#getNewRelicMetricKey()} value.
   */
  public static final String ENV_VAR_NEW_RELIC_METRIC_KEY = "NEW_RELIC_METRIC_KEY";

  /**
   * The name of the environment variable that should be used to provide the {@link
   * #getMetricOptions()} {@link MetricOptions#getNewRelicAppName()} value.
   */
  public static final String ENV_VAR_NEW_RELIC_APP_NAME = "NEW_RELIC_APP_NAME";

  /**
   * The name of the environment variable that should be used to provide the {@link
   * #getMetricOptions()} {@link MetricOptions#getNewRelicMetricHost()} value.
   */
  public static final String ENV_VAR_NEW_RELIC_METRIC_HOST = "NEW_RELIC_METRIC_HOST";

  /**
   * The name of the environment variable that should be used to provide the {@link
   * #getMetricOptions()} {@link MetricOptions#getNewRelicMetricPath()} value.
   */
  public static final String ENV_VAR_NEW_RELIC_METRIC_PATH = "NEW_RELIC_METRIC_PATH";
  /**
   * The name of the environment variable that should be used to provide the {@link
   * #getMetricOptions()} {@link MetricOptions#getNewRelicMetricPeriod()} value.
   */
  public static final String ENV_VAR_NEW_RELIC_METRIC_PERIOD = "NEW_RELIC_METRIC_PERIOD";

  private final ExtractionOptions extractionOptions;
  private final LoadAppOptions loadOptions;
  private final MetricOptions metricOptions;

  /**
   * Constructs a new {@link AppConfiguration} instance.
   *
   * @param extractionOptions the value to use for {@link #getExtractionOptions()}
   * @param loadOptions the value to use for {@link #getLoadOptions()}
   * @param metricOptions the value to use for {@link #getMetricOptions()}
   */
  public AppConfiguration(
      ExtractionOptions extractionOptions,
      LoadAppOptions loadOptions,
      MetricOptions metricOptions) {
    this.extractionOptions = extractionOptions;
    this.loadOptions = loadOptions;
    this.metricOptions = metricOptions;
  }

  /** @return the {@link ExtractionOptions} that the application will use */
  public ExtractionOptions getExtractionOptions() {
    return extractionOptions;
  }

  /** @return the {@link LoadAppOptions} that the application will use */
  public LoadAppOptions getLoadOptions() {
    return loadOptions;
  }

  /** @return the {@link MetricOptions} that the application will use */
  public MetricOptions getMetricOptions() {
    return metricOptions;
  }

  /** @see java.lang.Object#toString() */
  @Override
  public String toString() {
    StringBuilder builder = new StringBuilder();
    builder.append("AppConfiguration [extractionOptions=");
    builder.append(extractionOptions);
    builder.append(", loadOptions=");
    builder.append(loadOptions);
    builder.append(", metricOptions=");
    builder.append(metricOptions);
    builder.append("]");
    return builder.toString();
  }

  /**
   * Per <code>/dev/design-decisions-readme.md</code>, this application accepts its configuration
   * via environment variables. Read those in, and build an {@link AppConfiguration} instance from
   * them.
   *
   * <p>As a convenience, this method will also verify that AWS credentials were provided, such that
   * {@link DefaultAWSCredentialsProviderChain} can load them. If not, an {@link
   * AppConfigurationException} will be thrown.
   *
   * @return the {@link AppConfiguration} instance represented by the configuration provided to this
   *     application via the environment variables
   * @throws AppConfigurationException An {@link AppConfigurationException} will be thrown if the
   *     configuration passed to the application are incomplete or incorrect.
   */
  static AppConfiguration readConfigFromEnvironmentVariables() {
    String s3BucketName = System.getenv(ENV_VAR_KEY_BUCKET);
    if (s3BucketName == null || s3BucketName.isEmpty())
      throw new AppConfigurationException(
          String.format(
              "Missing value for configuration environment variable '%s'.", ENV_VAR_KEY_BUCKET));

    String rifFilterText = System.getenv(ENV_VAR_KEY_ALLOWED_RIF_TYPE);
    RifFileType allowedRifFileType;
    if (rifFilterText != null && !rifFilterText.isEmpty()) {
      try {
        allowedRifFileType = RifFileType.valueOf(rifFilterText);
      } catch (IllegalArgumentException e) {
        throw new AppConfigurationException(
            String.format(
                "Invalid value for configuration environment variable '%s': '%s'",
                ENV_VAR_KEY_ALLOWED_RIF_TYPE, rifFilterText),
            e);
      }
    } else {
      allowedRifFileType = null;
    }

    String hicnHashIterationsText = System.getenv(ENV_VAR_KEY_HICN_HASH_ITERATIONS);
    if (hicnHashIterationsText == null || hicnHashIterationsText.isEmpty())
      throw new AppConfigurationException(
          String.format(
              "Missing value for configuration environment variable '%s'.",
              ENV_VAR_KEY_HICN_HASH_ITERATIONS));
    int hicnHashIterations;
    try {
      hicnHashIterations = Integer.parseInt(hicnHashIterationsText);
    } catch (NumberFormatException e) {
      hicnHashIterations = -1;
    }
    if (hicnHashIterations < 1)
      throw new AppConfigurationException(
          String.format(
              "Invalid value for configuration environment variable '%s': '%s'",
              ENV_VAR_KEY_HICN_HASH_ITERATIONS, hicnHashIterationsText));

    String hicnHashPepperText = System.getenv(ENV_VAR_KEY_HICN_HASH_PEPPER);
    if (hicnHashPepperText == null || hicnHashPepperText.isEmpty())
      throw new AppConfigurationException(
          String.format(
              "Missing value for configuration environment variable '%s'.",
              ENV_VAR_KEY_HICN_HASH_PEPPER));
    byte[] hicnHashPepper;
    try {
      hicnHashPepper = Hex.decodeHex(hicnHashPepperText.toCharArray());
    } catch (DecoderException e) {
      hicnHashPepper = new byte[] {};
    }
    if (hicnHashPepperText.length() < 1)
      throw new AppConfigurationException(
          String.format(
              "Invalid value for configuration environment variable '%s': '%s'",
              ENV_VAR_KEY_HICN_HASH_PEPPER, hicnHashPepperText));

    String databaseUrl = System.getenv(ENV_VAR_KEY_DATABASE_URL);
    if (databaseUrl == null || databaseUrl.isEmpty())
      throw new AppConfigurationException(
          String.format(
              "Missing value for configuration environment variable '%s'.",
              ENV_VAR_KEY_DATABASE_URL));

    String databaseUsername = System.getenv(ENV_VAR_KEY_DATABASE_USERNAME);
    if (databaseUsername == null)
      throw new AppConfigurationException(
          String.format(
              "Missing value for configuration environment variable '%s'.",
              ENV_VAR_KEY_DATABASE_USERNAME));

    String databasePassword = System.getenv(ENV_VAR_KEY_DATABASE_PASSWORD);
    if (databasePassword == null)
      throw new AppConfigurationException(
          String.format(
              "Missing value for configuration environment variable '%s'.",
              ENV_VAR_KEY_DATABASE_PASSWORD));

    String loaderThreadsText = System.getenv(ENV_VAR_KEY_LOADER_THREADS);
    if (loaderThreadsText == null || loaderThreadsText.isEmpty())
      throw new AppConfigurationException(
          String.format(
              "Missing value for configuration environment variable '%s'.",
              ENV_VAR_KEY_LOADER_THREADS));
    int loaderThreads;
    try {
      loaderThreads = Integer.parseInt(loaderThreadsText);
    } catch (NumberFormatException e) {
      loaderThreads = -1;
    }
    if (loaderThreads < 1)
      throw new AppConfigurationException(
          String.format(
              "Invalid value for configuration environment variable '%s': '%s'",
              ENV_VAR_KEY_LOADER_THREADS, loaderThreadsText));

    String idempotencyRequiredText = System.getenv(ENV_VAR_KEY_IDEMPOTENCY_REQUIRED);
    if (idempotencyRequiredText == null || idempotencyRequiredText.isEmpty())
      throw new AppConfigurationException(
          String.format(
              "Missing value for configuration environment variable '%s'.",
              ENV_VAR_KEY_IDEMPOTENCY_REQUIRED));
    Optional<Boolean> idempotencyRequired = parseBoolean(idempotencyRequiredText);
    if (!idempotencyRequired.isPresent())
      throw new AppConfigurationException(
          String.format(
              "Invalid value for configuration environment variable '%s'.",
              ENV_VAR_KEY_IDEMPOTENCY_REQUIRED));

    String fixupsEnabledText = System.getenv(ENV_VAR_KEY_FIXUPS_ENABLED);
    boolean fixupsEnabled = false;
    if (fixupsEnabledText != null && !fixupsEnabledText.isEmpty()) {
      fixupsEnabled = Boolean.parseBoolean(fixupsEnabledText);
    }

    String fixupThreadsText = System.getenv(ENV_VAR_KEY_FIXUP_THREADS);
    int fixupThreads = RifLoaderIdleTasks.DEFAULT_PARTITION_COUNT;
    if (fixupThreadsText != null && !fixupThreadsText.isEmpty()) {
      fixupThreads = Integer.parseInt(fixupThreadsText);
    }

    /*
     * Just for convenience: make sure DefaultAWSCredentialsProviderChain
     * has whatever it needs.
     */
    try {
      DefaultAWSCredentialsProviderChain awsCredentialsProvider =
          new DefaultAWSCredentialsProviderChain();
      awsCredentialsProvider.getCredentials();
    } catch (AmazonClientException e) {
      /*
       * The credentials provider should throw this if it can't find what
       * it needs.
       */
      throw new AppConfigurationException(
          String.format(
              "Missing configuration for AWS credentials (for %s).",
              DefaultAWSCredentialsProviderChain.class.getName()),
          e);
    }

    // New Relic Metrics

    String newRelicMetricKey = System.getenv(ENV_VAR_NEW_RELIC_METRIC_KEY);
    String newRelicAppName = System.getenv(ENV_VAR_NEW_RELIC_APP_NAME);
    String newRelicMetricHost = System.getenv(ENV_VAR_NEW_RELIC_METRIC_HOST);
    String newRelicMetricPath = System.getenv(ENV_VAR_NEW_RELIC_METRIC_PATH);
    String rawNewRelicMetricPeriod = System.getenv(ENV_VAR_NEW_RELIC_METRIC_PERIOD);
    int newRelicMetricPeriod;
    try {
      newRelicMetricPeriod = Integer.parseInt(rawNewRelicMetricPeriod);
    } catch (NumberFormatException ex) {
      newRelicMetricPeriod = 15;
    }

    String hostname;
    try {
      hostname = InetAddress.getLocalHost().getHostName();
    } catch (UnknownHostException e) {
      hostname = "unknown";
    }

    return new AppConfiguration(
        new ExtractionOptions(s3BucketName, allowedRifFileType),
        new LoadAppOptions(
            hicnHashIterations,
            hicnHashPepper,
            databaseUrl,
            databaseUsername,
            databasePassword.toCharArray(),
            loaderThreads,
            idempotencyRequired.get().booleanValue(),
            fixupsEnabled,
            fixupThreads),
        new MetricOptions(
            newRelicMetricKey,
            newRelicAppName,
            newRelicMetricHost,
            newRelicMetricPath,
            newRelicMetricPeriod,
<<<<<<< HEAD
            hostname);
    DatabaseOptions databaseOptions =
        new DatabaseOptions(databaseUrl, databaseUsername, databasePassword.toCharArray());
    ExtractionOptions extractionOptions = new ExtractionOptions(s3BucketName, allowedRifFileType);
    LoadAppOptions loadOptions =
        new LoadAppOptions(
            databaseOptions,
            new IdHasher.Config(hicnHashIterations, hicnHashPepper),
            loaderThreads,
            idempotencyRequired.get().booleanValue());
    CcwRifLoadOptions ccwRifLoadOptions = new CcwRifLoadOptions(extractionOptions, loadOptions);

    RdaLoadOptions rdaLoadOptions =
        readRdaLoadOptionsFromEnvironmentVariables(loadOptions.getIdHasherConfig());
    return new AppConfiguration(metricOptions, databaseOptions, ccwRifLoadOptions, rdaLoadOptions);
  }

  /**
   * Loads the configuration settings related to the RDA gRPC API data load jobs. Ths job and most
   * of its settings are optional. Because the API may exist in some environments but not others a
   * separate environment variable indicates whether or not the settings should be loaded.
   *
   * @return a valid RdaLoadOptions if job is configured, otherwise null
   */
  @Nullable
  static RdaLoadOptions readRdaLoadOptionsFromEnvironmentVariables(IdHasher.Config idHasherConfig) {
    final boolean enabled = parseBoolean(ENV_VAR_KEY_RDA_JOB_ENABLED).orElse(false);
    if (!enabled) {
      return null;
    }
    final RdaLoadJob.Config jobConfig =
        new RdaLoadJob.Config(
            Duration.ofSeconds(
                getIntOrDefault(
                    ENV_VAR_KEY_RDA_JOB_INTERVAL_SECONDS, DEFAULT_RDA_JOB_INTERVAL_SECONDS)),
            getIntOrDefault(ENV_VAR_KEY_RDA_JOB_BATCH_SIZE, DEFAULT_RDA_JOB_BATCH_SIZE));
    final GrpcRdaSource.Config grpcConfig =
        new GrpcRdaSource.Config(
            getStringOrDefault(ENV_VAR_KEY_RDA_GRPC_HOST, DEFAULT_RDA_GRPC_HOST),
            getIntOrDefault(ENV_VAR_KEY_RDA_GRPC_PORT, DEFAULT_RDA_GRPC_PORT),
            Duration.ofSeconds(
                getIntOrDefault(
                    ENV_VAR_KEY_RDA_GRPC_MAX_IDLE_SECONDS, DEFAULT_RDA_GRPC_MAX_IDLE_SECONDS)));
    return new RdaLoadOptions(jobConfig, grpcConfig, idHasherConfig);
=======
            hostname));
>>>>>>> 7d4d4d36
  }

  /**
   * Design note: want better parsing than what {@link Boolean#parseBoolean(String)} provides.
   *
   * @param booleanText the text to try and parse a <code>boolean</code> from
   * @return the parsed <code>boolean</code>, or {@link Optional#empty()} if nothing valid could be
   *     parsed
   */
  static Optional<Boolean> parseBoolean(String booleanText) {
    if ("true".equalsIgnoreCase(booleanText)) return Optional.of(true);
    else if ("false".equalsIgnoreCase(booleanText)) return Optional.of(false);
    else return Optional.empty();
  }
}<|MERGE_RESOLUTION|>--- conflicted
+++ resolved
@@ -6,19 +6,18 @@
 import gov.cms.bfd.pipeline.ccw.rif.extract.ExtractionOptions;
 import gov.cms.bfd.pipeline.ccw.rif.extract.s3.DataSetManifest;
 import gov.cms.bfd.pipeline.ccw.rif.load.LoadAppOptions;
-<<<<<<< HEAD
+import gov.cms.bfd.pipeline.ccw.rif.load.RifLoaderIdleTasks;
 import gov.cms.bfd.pipeline.rda.grpc.RdaLoadJob;
 import gov.cms.bfd.pipeline.rda.grpc.RdaLoadOptions;
 import gov.cms.bfd.pipeline.rda.grpc.source.GrpcRdaSource;
 import gov.cms.bfd.pipeline.sharedutils.DatabaseOptions;
 import gov.cms.bfd.pipeline.sharedutils.IdHasher;
-=======
-import gov.cms.bfd.pipeline.ccw.rif.load.RifLoaderIdleTasks;
->>>>>>> 7d4d4d36
 import java.io.Serializable;
 import java.net.InetAddress;
 import java.net.UnknownHostException;
+import java.time.Duration;
 import java.util.Optional;
+import javax.annotation.Nullable;
 import org.apache.commons.codec.DecoderException;
 import org.apache.commons.codec.binary.Hex;
 
@@ -134,24 +133,92 @@
    */
   public static final String ENV_VAR_NEW_RELIC_METRIC_PERIOD = "NEW_RELIC_METRIC_PERIOD";
 
+  /**
+   * The name of the environment variable that should be used to indicate whether or not to
+   * configure the RDA GPC data load job. Defaults to false to mean not to load the job.
+   */
+  public static final String ENV_VAR_KEY_RDA_JOB_ENABLED = "RDA_JOB_ENABLED";
+
+  /**
+   * The name of the environment variable that should be used to provide the {@link
+   * #getRdaLoadOptions()} {@link RdaLoadJob.Config#getRunInterval()} value. This variable's value
+   * should be the frequency at which this job runs in seconds.
+   */
+  public static final String ENV_VAR_KEY_RDA_JOB_INTERVAL_SECONDS = "RDA_JOB_INTERVAL_SECONDS";
+
+  /** The default value for {@link AppConfiguration#ENV_VAR_KEY_RDA_JOB_INTERVAL_SECONDS}. */
+  public static final int DEFAULT_RDA_JOB_INTERVAL_SECONDS = 300;
+
+  /**
+   * The name of the environment variable that should be used to provide the {@link
+   * #getRdaLoadOptions()} {@link RdaLoadJob.Config#getBatchSize()} value.
+   */
+  public static final String ENV_VAR_KEY_RDA_JOB_BATCH_SIZE = "RDA_JOB_BATCH_SIZE";
+  /** The default value for {@link AppConfiguration#ENV_VAR_KEY_RDA_JOB_BATCH_SIZE}. */
+  public static final int DEFAULT_RDA_JOB_BATCH_SIZE = 1;
+
+  /**
+   * The name of the environment variable that should be used to provide the {@link
+   * #getRdaLoadOptions()} {@link GrpcRdaSource.Config#getHost()} ()} value.
+   */
+  public static final String ENV_VAR_KEY_RDA_GRPC_HOST = "RDA_GRPC_HOST";
+
+  /** The default value for {@link AppConfiguration#ENV_VAR_KEY_RDA_GRPC_HOST}. */
+  public static final String DEFAULT_RDA_GRPC_HOST = "localhost";
+
+  /**
+   * The name of the environment variable that should be used to provide the {@link
+   * #getRdaLoadOptions()} {@link GrpcRdaSource.Config#getPort()} ()} value.
+   */
+  public static final String ENV_VAR_KEY_RDA_GRPC_PORT = "RDA_GRPC_PORT";
+  /** The default value for {@link AppConfiguration#ENV_VAR_KEY_RDA_GRPC_PORT}. */
+  public static final int DEFAULT_RDA_GRPC_PORT = 443;
+  /**
+   * The name of the environment variable that should be used to provide the {@link
+   * #getRdaLoadOptions()} {@link GrpcRdaSource.Config#getMaxIdle()} ()} value. This variable value
+   * should be in seconds.
+   */
+  public static final String ENV_VAR_KEY_RDA_GRPC_MAX_IDLE_SECONDS = "RDA_GRPC_MAX_IDLE_SECONDS";
+
+  /** The default value for {@link AppConfiguration#ENV_VAR_KEY_RDA_JOB_INTERVAL_SECONDS}. */
+  public static final int DEFAULT_RDA_GRPC_MAX_IDLE_SECONDS = Integer.MAX_VALUE;
+
+  private final MetricOptions metricOptions;
+  private final DatabaseOptions databaseOptions;
   private final ExtractionOptions extractionOptions;
   private final LoadAppOptions loadOptions;
-  private final MetricOptions metricOptions;
+  // this can be null if the RDA job is not configured, Optional is not Serializable
+  @Nullable private final RdaLoadOptions rdaLoadOptions;
 
   /**
    * Constructs a new {@link AppConfiguration} instance.
    *
+   * @param databaseOptions the value to use for {@link #getDatabaseOptions()
    * @param extractionOptions the value to use for {@link #getExtractionOptions()}
    * @param loadOptions the value to use for {@link #getLoadOptions()}
    * @param metricOptions the value to use for {@link #getMetricOptions()}
    */
   public AppConfiguration(
+      MetricOptions metricOptions,
+      DatabaseOptions databaseOptions,
       ExtractionOptions extractionOptions,
       LoadAppOptions loadOptions,
-      MetricOptions metricOptions) {
+      RdaLoadOptions rdaLoadOptions) {
+    this.metricOptions = metricOptions;
+    this.databaseOptions = databaseOptions;
     this.extractionOptions = extractionOptions;
     this.loadOptions = loadOptions;
-    this.metricOptions = metricOptions;
+    this.rdaLoadOptions = rdaLoadOptions;
+  }
+
+  /** @return the {@link MetricOptions} that the application will use */
+  public MetricOptions getMetricOptions() {
+    return metricOptions;
+  }
+
+  /** @return the {@link DatabaseOptions} that the application will use */
+  public DatabaseOptions getDatabaseOptions() {
+    return databaseOptions;
   }
 
   /** @return the {@link ExtractionOptions} that the application will use */
@@ -164,9 +231,9 @@
     return loadOptions;
   }
 
-  /** @return the {@link MetricOptions} that the application will use */
-  public MetricOptions getMetricOptions() {
-    return metricOptions;
+  /** @return the {@link RdaLoadOptions} that the application will use */
+  public Optional<RdaLoadOptions> getRdaLoadOptions() {
+    return Optional.ofNullable(rdaLoadOptions);
   }
 
   /** @see java.lang.Object#toString() */
@@ -175,6 +242,8 @@
     StringBuilder builder = new StringBuilder();
     builder.append("AppConfiguration [extractionOptions=");
     builder.append(extractionOptions);
+    builder.append(", databaseOptions=");
+    builder.append(databaseOptions);
     builder.append(", loadOptions=");
     builder.append(loadOptions);
     builder.append(", metricOptions=");
@@ -341,7 +410,6 @@
     }
 
     // New Relic Metrics
-
     String newRelicMetricKey = System.getenv(ENV_VAR_NEW_RELIC_METRIC_KEY);
     String newRelicAppName = System.getenv(ENV_VAR_NEW_RELIC_APP_NAME);
     String newRelicMetricHost = System.getenv(ENV_VAR_NEW_RELIC_METRIC_HOST);
@@ -361,40 +429,30 @@
       hostname = "unknown";
     }
 
-    return new AppConfiguration(
-        new ExtractionOptions(s3BucketName, allowedRifFileType),
-        new LoadAppOptions(
-            hicnHashIterations,
-            hicnHashPepper,
-            databaseUrl,
-            databaseUsername,
-            databasePassword.toCharArray(),
-            loaderThreads,
-            idempotencyRequired.get().booleanValue(),
-            fixupsEnabled,
-            fixupThreads),
+    MetricOptions metricOptions =
         new MetricOptions(
             newRelicMetricKey,
             newRelicAppName,
             newRelicMetricHost,
             newRelicMetricPath,
             newRelicMetricPeriod,
-<<<<<<< HEAD
             hostname);
     DatabaseOptions databaseOptions =
-        new DatabaseOptions(databaseUrl, databaseUsername, databasePassword.toCharArray());
+        new DatabaseOptions(databaseUrl, databaseUsername, databasePassword);
     ExtractionOptions extractionOptions = new ExtractionOptions(s3BucketName, allowedRifFileType);
     LoadAppOptions loadOptions =
         new LoadAppOptions(
             databaseOptions,
             new IdHasher.Config(hicnHashIterations, hicnHashPepper),
             loaderThreads,
-            idempotencyRequired.get().booleanValue());
-    CcwRifLoadOptions ccwRifLoadOptions = new CcwRifLoadOptions(extractionOptions, loadOptions);
+            idempotencyRequired.get().booleanValue(),
+            fixupsEnabled,
+            fixupThreads);
 
     RdaLoadOptions rdaLoadOptions =
         readRdaLoadOptionsFromEnvironmentVariables(loadOptions.getIdHasherConfig());
-    return new AppConfiguration(metricOptions, databaseOptions, ccwRifLoadOptions, rdaLoadOptions);
+    return new AppConfiguration(
+        metricOptions, databaseOptions, extractionOptions, loadOptions, rdaLoadOptions);
   }
 
   /**
@@ -424,9 +482,6 @@
                 getIntOrDefault(
                     ENV_VAR_KEY_RDA_GRPC_MAX_IDLE_SECONDS, DEFAULT_RDA_GRPC_MAX_IDLE_SECONDS)));
     return new RdaLoadOptions(jobConfig, grpcConfig, idHasherConfig);
-=======
-            hostname));
->>>>>>> 7d4d4d36
   }
 
   /**
@@ -441,4 +496,40 @@
     else if ("false".equalsIgnoreCase(booleanText)) return Optional.of(false);
     else return Optional.empty();
   }
+
+  /**
+   * Retrieve configuration value with the given name. Returns the specified default value when
+   * there is no configuration value matching the key. Empty string is considered a valid value so
+   * it does not trigger return of the default.
+   *
+   * @param key key that identifies the particular configuration value.
+   * @param defaultValue default value if there is no configuration value matching the key
+   * @return either the configuration value or the default if the value was null
+   */
+  static String getStringOrDefault(String key, String defaultValue) {
+    String value = System.getenv(key);
+    return value != null ? value : defaultValue;
+  }
+
+  /**
+   * Retrieve integer configuration value with the given name. Returns the specified default value
+   * when there is no configuration value matching the key.
+   *
+   * @param key key that identifies the particular configuration value.
+   * @param defaultValue default value if there is no configuration value matching the key
+   * @return either the configuration value or the default
+   * @throws AppConfigurationException if the value is not an integer
+   */
+  static int getIntOrDefault(String key, int defaultValue) {
+    try {
+      String strValue = System.getenv(key);
+      return strValue != null ? Integer.parseInt(strValue) : defaultValue;
+    } catch (NumberFormatException ex) {
+      throw new AppConfigurationException(
+          String.format(
+              "Invalid environment variable value, expected a valid integer: envvar=%s error='%s'",
+              key, ex.getMessage()),
+          ex);
+    }
+  }
 }