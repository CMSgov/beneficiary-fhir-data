--- conflicted
+++ resolved
@@ -7,12 +7,9 @@
 import gov.cms.bfd.pipeline.ccw.rif.extract.ExtractionOptions;
 import gov.cms.bfd.pipeline.ccw.rif.extract.s3.DataSetManifest;
 import gov.cms.bfd.pipeline.ccw.rif.load.LoadAppOptions;
-<<<<<<< HEAD
 import gov.cms.bfd.pipeline.rda.grpc.RdaLoadJob;
 import gov.cms.bfd.pipeline.rda.grpc.RdaLoadOptions;
 import gov.cms.bfd.pipeline.rda.grpc.source.GrpcRdaSource;
-=======
->>>>>>> ccaa9c05
 import gov.cms.bfd.pipeline.sharedutils.DatabaseOptions;
 import java.io.Serializable;
 import java.net.InetAddress;
@@ -135,7 +132,6 @@
    */
   public static final String ENV_VAR_NEW_RELIC_METRIC_PERIOD = "NEW_RELIC_METRIC_PERIOD";
 
-<<<<<<< HEAD
   /**
    * The name of the environment variable that should be used to indicate whether or not to
    * configure the RDA GPC data load job. Defaults to false to mean not to load the job.
@@ -186,68 +182,39 @@
   /** The default value for {@link AppConfiguration#ENV_VAR_KEY_RDA_JOB_INTERVAL_SECONDS}. */
   public static final int DEFAULT_RDA_GRPC_MAX_IDLE_SECONDS = Integer.MAX_VALUE;
 
-  private final DatabaseOptions databaseOptions;
-  private final CcwRifLoadOptions ccwRifLoadOptions;
-  private final MetricOptions metricOptions;
-  // this can be null if the RDA job is not configured, Optional is not Serializable
-  @Nullable private final RdaLoadOptions rdaLoadOptions;
-=======
   private final MetricOptions metricOptions;
   private final DatabaseOptions databaseOptions;
   private final CcwRifLoadOptions ccwRifLoadOptions;
->>>>>>> ccaa9c05
+  // this can be null if the RDA job is not configured, Optional is not Serializable
+  @Nullable private final RdaLoadOptions rdaLoadOptions;
 
   /**
    * Constructs a new {@link AppConfiguration} instance.
    *
-<<<<<<< HEAD
+   * @param metricOptions the value to use for {@link #getMetricOptions()}
    * @param databaseOptions the value to use for {@link #getDatabaseOptions()
    * @param ccwRifLoadOptions the value to use for {@link #getCcwRifLoadOptions()}
-   * @param metricOptions the value to use for {@link #getMetricOptions()}
    * @param rdaLoadOptions the value to use for {@link #getRdaLoadOptions()}
    */
   public AppConfiguration(
+      MetricOptions metricOptions,
       DatabaseOptions databaseOptions,
       CcwRifLoadOptions ccwRifLoadOptions,
-      MetricOptions metricOptions,
       RdaLoadOptions rdaLoadOptions) {
+    this.metricOptions = metricOptions;
     this.databaseOptions = databaseOptions;
     this.ccwRifLoadOptions = ccwRifLoadOptions;
-    this.metricOptions = metricOptions;
     this.rdaLoadOptions = rdaLoadOptions;
+  }
+
+  /** @return the {@link MetricOptions} that the application will use */
+  public MetricOptions getMetricOptions() {
+    return metricOptions;
   }
 
   /** @return the {@link DatabaseOptions} that the application will use */
   public DatabaseOptions getDatabaseOptions() {
     return databaseOptions;
-  }
-
-  /** @return the {@link CcwRifLoadOptions} that the application will use */
-  public CcwRifLoadOptions getCcwRifLoadOptions() {
-    return ccwRifLoadOptions;
-=======
-   * @param metricOptions the value to use for {@link #getMetricOptions()}
-   * @param databaseOptions the value to use for {@link #getDatabaseOptions()
-   * @param ccwRifLoadOptions the value to use for {@link #getCcwRifLoadOptions()}
-   */
-  public AppConfiguration(
-      MetricOptions metricOptions,
-      DatabaseOptions databaseOptions,
-      CcwRifLoadOptions ccwRifLoadOptions) {
-    this.metricOptions = metricOptions;
-    this.databaseOptions = databaseOptions;
-    this.ccwRifLoadOptions = ccwRifLoadOptions;
-  }
-
-  /** @return the {@link MetricOptions} that the application will use */
-  public MetricOptions getMetricOptions() {
-    return metricOptions;
-  }
-
-  /** @return the {@link DatabaseOptions} that the application will use */
-  public DatabaseOptions getDatabaseOptions() {
-    return databaseOptions;
->>>>>>> ccaa9c05
   }
 
   /** @return the {@link CcwRifLoadOptions} that the application will use */
@@ -264,23 +231,14 @@
   @Override
   public String toString() {
     StringBuilder builder = new StringBuilder();
-<<<<<<< HEAD
-    builder.append("AppConfiguration [ccwRifLoadOptions=");
-    builder.append(ccwRifLoadOptions);
-    builder.append(", databaseOptions=");
-    builder.append(databaseOptions);
-    builder.append(", metricOptions=");
-    builder.append(metricOptions);
-    builder.append(", rdaLoadOptions=");
-    builder.append(rdaLoadOptions);
-=======
     builder.append("AppConfiguration [metricOptions=");
     builder.append(metricOptions);
     builder.append(", databaseOptions=");
     builder.append(databaseOptions);
     builder.append(", ccwRifLoadOptions=");
     builder.append(ccwRifLoadOptions);
->>>>>>> ccaa9c05
+    builder.append(", rdaLoadOptions=");
+    builder.append(rdaLoadOptions);
     builder.append("]");
     return builder.toString();
   }
@@ -450,7 +408,14 @@
       hostname = "unknown";
     }
 
-<<<<<<< HEAD
+    MetricOptions metricOptions =
+        new MetricOptions(
+            newRelicMetricKey,
+            newRelicAppName,
+            newRelicMetricHost,
+            newRelicMetricPath,
+            newRelicMetricPeriod,
+            hostname);
     DatabaseOptions databaseOptions =
         new DatabaseOptions(databaseUrl, databaseUsername, databasePassword.toCharArray());
     ExtractionOptions extractionOptions = new ExtractionOptions(s3BucketName, allowedRifFileType);
@@ -462,20 +427,9 @@
             loaderThreads,
             idempotencyRequired.get().booleanValue());
     CcwRifLoadOptions ccwRifLoadOptions = new CcwRifLoadOptions(extractionOptions, loadOptions);
-=======
->>>>>>> ccaa9c05
-    MetricOptions metricOptions =
-        new MetricOptions(
-            newRelicMetricKey,
-            newRelicAppName,
-            newRelicMetricHost,
-            newRelicMetricPath,
-            newRelicMetricPeriod,
-            hostname);
-<<<<<<< HEAD
 
     RdaLoadOptions rdaLoadOptions = readRdaLoadOptionsFromEnvironmentVariables();
-    return new AppConfiguration(databaseOptions, ccwRifLoadOptions, metricOptions, rdaLoadOptions);
+    return new AppConfiguration(metricOptions, databaseOptions, ccwRifLoadOptions, rdaLoadOptions);
   }
 
   /**
@@ -505,21 +459,6 @@
                 getIntOrDefault(
                     ENV_VAR_KEY_RDA_GRPC_MAX_IDLE_SECONDS, DEFAULT_RDA_GRPC_MAX_IDLE_SECONDS)));
     return new RdaLoadOptions(jobConfig, grpcConfig);
-=======
-    DatabaseOptions databaseOptions =
-        new DatabaseOptions(databaseUrl, databaseUsername, databasePassword.toCharArray());
-    ExtractionOptions extractionOptions = new ExtractionOptions(s3BucketName, allowedRifFileType);
-    LoadAppOptions loadOptions =
-        new LoadAppOptions(
-            databaseOptions,
-            hicnHashIterations,
-            hicnHashPepper,
-            loaderThreads,
-            idempotencyRequired.get().booleanValue());
-    CcwRifLoadOptions ccwRifLoadOptions = new CcwRifLoadOptions(extractionOptions, loadOptions);
-
-    return new AppConfiguration(metricOptions, databaseOptions, ccwRifLoadOptions);
->>>>>>> ccaa9c05
   }
 
   /**
