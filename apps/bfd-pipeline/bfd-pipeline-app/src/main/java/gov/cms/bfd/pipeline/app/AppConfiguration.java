package gov.cms.bfd.pipeline.app;

import com.amazonaws.AmazonClientException;
import com.amazonaws.auth.DefaultAWSCredentialsProviderChain;
import gov.cms.bfd.model.rif.RifFileType;
import gov.cms.bfd.pipeline.ccw.rif.CcwRifLoadOptions;
import gov.cms.bfd.pipeline.ccw.rif.extract.ExtractionOptions;
import gov.cms.bfd.pipeline.ccw.rif.extract.s3.DataSetManifest;
import gov.cms.bfd.pipeline.ccw.rif.load.LoadAppOptions;
import gov.cms.bfd.pipeline.sharedutils.DatabaseOptions;
import gov.cms.bfd.pipeline.sharedutils.IdHasher;
import java.io.Serializable;
import java.net.InetAddress;
import java.net.UnknownHostException;
import java.util.Optional;
import org.apache.commons.codec.DecoderException;
import org.apache.commons.codec.binary.Hex;

/**
 * Models the configuration options for the application.
 *
 * <p>Note that, in addition to the configuration specified here, the application must also be
 * provided with credentials that can be used to access the specified S3 bucket. For that, the
 * application supports all of the mechanisms that are supported by {@link
 * DefaultAWSCredentialsProviderChain}, which include environment variables, EC2 instance profiles,
 * etc.
 */
public final class AppConfiguration implements Serializable {
  private static final long serialVersionUID = -6845504165285244536L;

  /**
   * The name of the environment variable that should be used to provide the {@link
   * ExtractionOptions#getS3BucketName()} value.
   */
  public static final String ENV_VAR_KEY_BUCKET = "S3_BUCKET_NAME";

  /**
   * The name of the environment variable that should be used to provide the {@link
   * ExtractionOptions#getDataSetFilter()} value: This environment variable specifies the {@link
   * RifFileType} that will be processed. Any {@link DataSetManifest}s that contain other {@link
   * RifFileType}s will be skipped entirely (even if they <em>also</em> contain the allowed {@link
   * RifFileType}. For example, specifying "BENEFICIARY" will configure the application to only
   * process data sets that <strong>only</strong> contain {@link RifFileType#BENEFICIARY}s.
   */
  public static final String ENV_VAR_KEY_ALLOWED_RIF_TYPE = "DATA_SET_TYPE_ALLOWED";

  /**
   * The name of the environment variable that should be used to provide the {@link
   * #getCcwRifLoadOptions()} {@link LoadAppOptions#getHicnHashIterations()} value.
   */
  public static final String ENV_VAR_KEY_HICN_HASH_ITERATIONS = "HICN_HASH_ITERATIONS";

  /**
   * The name of the environment variable that should be used to provide a hex encoded
   * representation of the {@link #getCcwRifLoadOptions()} {@link
   * LoadAppOptions#getHicnHashPepper()} value.
   */
  public static final String ENV_VAR_KEY_HICN_HASH_PEPPER = "HICN_HASH_PEPPER";

  /**
   * The name of the environment variable that should be used to provide the {@link
   * #getDatabaseOptions()} {@link DatabaseOptions#getDatabaseUrl()} value.
   */
  public static final String ENV_VAR_KEY_DATABASE_URL = "DATABASE_URL";

  /**
   * The name of the environment variable that should be used to provide the {@link
   * #getDatabaseOptions()} {@link DatabaseOptions#getDatabaseUsername()} value.
   */
  public static final String ENV_VAR_KEY_DATABASE_USERNAME = "DATABASE_USERNAME";

  /**
   * The name of the environment variable that should be used to provide the {@link
   * #getDatabaseOptions()} {@link DatabaseOptions#getDatabasePassword()} value.
   */
  public static final String ENV_VAR_KEY_DATABASE_PASSWORD = "DATABASE_PASSWORD";

  /**
   * The name of the environment variable that should be used to provide the {@link
   * #getCcwRifLoadOptions()} {@link LoadAppOptions#getLoaderThreads()} value.
   */
  public static final String ENV_VAR_KEY_LOADER_THREADS = "LOADER_THREADS";

  /**
   * The name of the environment variable that should be used to provide the {@link
   * #getCcwRifLoadOptions()} {@link LoadAppOptions#isIdempotencyRequired()} value.
   */
  public static final String ENV_VAR_KEY_IDEMPOTENCY_REQUIRED = "IDEMPOTENCY_REQUIRED";

  /**
   * The name of the environment variable that should be used to provide the {@link
   * #getCcwRifLoadOptions()} {@link LoadAppOptions#isFixupsEnabled()} value.
   */
  public static final String ENV_VAR_KEY_FIXUPS_ENABLED = "FIXUPS_ENABLED";

  /**
   * The name of the environment variable that should be used to provide the {@link
   * #getCcwRifLoadOptions()} {@link LoadAppOptions#getFixupThreads()} value.
   */
  public static final String ENV_VAR_KEY_FIXUP_THREADS = "FIXUP_THREADS";

  /**
   * The name of the environment variable that should be used to provide the {@link
   * #getMetricOptions()} {@link MetricOptions#getNewRelicMetricKey()} value.
   */
  public static final String ENV_VAR_NEW_RELIC_METRIC_KEY = "NEW_RELIC_METRIC_KEY";

  /**
   * The name of the environment variable that should be used to provide the {@link
   * #getMetricOptions()} {@link MetricOptions#getNewRelicAppName()} value.
   */
  public static final String ENV_VAR_NEW_RELIC_APP_NAME = "NEW_RELIC_APP_NAME";

  /**
   * The name of the environment variable that should be used to provide the {@link
   * #getMetricOptions()} {@link MetricOptions#getNewRelicMetricHost()} value.
   */
  public static final String ENV_VAR_NEW_RELIC_METRIC_HOST = "NEW_RELIC_METRIC_HOST";

  /**
   * The name of the environment variable that should be used to provide the {@link
   * #getMetricOptions()} {@link MetricOptions#getNewRelicMetricPath()} value.
   */
  public static final String ENV_VAR_NEW_RELIC_METRIC_PATH = "NEW_RELIC_METRIC_PATH";
  /**
   * The name of the environment variable that should be used to provide the {@link
   * #getMetricOptions()} {@link MetricOptions#getNewRelicMetricPeriod()} value.
   */
  public static final String ENV_VAR_NEW_RELIC_METRIC_PERIOD = "NEW_RELIC_METRIC_PERIOD";

  private final MetricOptions metricOptions;
  private final DatabaseOptions databaseOptions;
  private final CcwRifLoadOptions ccwRifLoadOptions;

  /**
   * Constructs a new {@link AppConfiguration} instance.
   *
   * @param metricOptions the value to use for {@link #getMetricOptions()}
   * @param databaseOptions the value to use for {@link #getDatabaseOptions()}
   * @param ccwRifLoadOptions the value to use for {@link #getCcwRifLoadOptions()}
   */
  public AppConfiguration(
      MetricOptions metricOptions,
      DatabaseOptions databaseOptions,
      CcwRifLoadOptions ccwRifLoadOptions) {
    this.metricOptions = metricOptions;
    this.databaseOptions = databaseOptions;
    this.ccwRifLoadOptions = ccwRifLoadOptions;
  }

  /** @return the {@link MetricOptions} that the application will use */
  public MetricOptions getMetricOptions() {
    return metricOptions;
  }

  /** @return the {@link DatabaseOptions} that the application will use */
  public DatabaseOptions getDatabaseOptions() {
    return databaseOptions;
  }

  /** @return the {@link CcwRifLoadOptions} that the application will use */
  public CcwRifLoadOptions getCcwRifLoadOptions() {
    return ccwRifLoadOptions;
  }

  /** @see java.lang.Object#toString() */
  @Override
  public String toString() {
    StringBuilder builder = new StringBuilder();
    builder.append("AppConfiguration [metricOptions=");
    builder.append(metricOptions);
    builder.append(", databaseOptions=");
    builder.append(databaseOptions);
    builder.append(", ccwRifLoadOptions=");
    builder.append(ccwRifLoadOptions);
    builder.append("]");
    return builder.toString();
  }

  /**
   * Per <code>/dev/design-decisions-readme.md</code>, this application accepts its configuration
   * via environment variables. Read those in, and build an {@link AppConfiguration} instance from
   * them.
   *
   * <p>As a convenience, this method will also verify that AWS credentials were provided, such that
   * {@link DefaultAWSCredentialsProviderChain} can load them. If not, an {@link
   * AppConfigurationException} will be thrown.
   *
   * @return the {@link AppConfiguration} instance represented by the configuration provided to this
   *     application via the environment variables
   * @throws AppConfigurationException An {@link AppConfigurationException} will be thrown if the
   *     configuration passed to the application are incomplete or incorrect.
   */
  static AppConfiguration readConfigFromEnvironmentVariables() {
    String s3BucketName = System.getenv(ENV_VAR_KEY_BUCKET);
    if (s3BucketName == null || s3BucketName.isEmpty())
      throw new AppConfigurationException(
          String.format(
              "Missing value for configuration environment variable '%s'.", ENV_VAR_KEY_BUCKET));

    String rifFilterText = System.getenv(ENV_VAR_KEY_ALLOWED_RIF_TYPE);
    RifFileType allowedRifFileType;
    if (rifFilterText != null && !rifFilterText.isEmpty()) {
      try {
        allowedRifFileType = RifFileType.valueOf(rifFilterText);
      } catch (IllegalArgumentException e) {
        throw new AppConfigurationException(
            String.format(
                "Invalid value for configuration environment variable '%s': '%s'",
                ENV_VAR_KEY_ALLOWED_RIF_TYPE, rifFilterText),
            e);
      }
    } else {
      allowedRifFileType = null;
    }

    String hicnHashIterationsText = System.getenv(ENV_VAR_KEY_HICN_HASH_ITERATIONS);
    if (hicnHashIterationsText == null || hicnHashIterationsText.isEmpty())
      throw new AppConfigurationException(
          String.format(
              "Missing value for configuration environment variable '%s'.",
              ENV_VAR_KEY_HICN_HASH_ITERATIONS));
    int hicnHashIterations;
    try {
      hicnHashIterations = Integer.parseInt(hicnHashIterationsText);
    } catch (NumberFormatException e) {
      hicnHashIterations = -1;
    }
    if (hicnHashIterations < 1)
      throw new AppConfigurationException(
          String.format(
              "Invalid value for configuration environment variable '%s': '%s'",
              ENV_VAR_KEY_HICN_HASH_ITERATIONS, hicnHashIterationsText));

    String hicnHashPepperText = System.getenv(ENV_VAR_KEY_HICN_HASH_PEPPER);
    if (hicnHashPepperText == null || hicnHashPepperText.isEmpty())
      throw new AppConfigurationException(
          String.format(
              "Missing value for configuration environment variable '%s'.",
              ENV_VAR_KEY_HICN_HASH_PEPPER));
    byte[] hicnHashPepper;
    try {
      hicnHashPepper = Hex.decodeHex(hicnHashPepperText.toCharArray());
    } catch (DecoderException e) {
      hicnHashPepper = new byte[] {};
    }
    if (hicnHashPepperText.length() < 1)
      throw new AppConfigurationException(
          String.format(
              "Invalid value for configuration environment variable '%s': '%s'",
              ENV_VAR_KEY_HICN_HASH_PEPPER, hicnHashPepperText));

    String databaseUrl = System.getenv(ENV_VAR_KEY_DATABASE_URL);
    if (databaseUrl == null || databaseUrl.isEmpty())
      throw new AppConfigurationException(
          String.format(
              "Missing value for configuration environment variable '%s'.",
              ENV_VAR_KEY_DATABASE_URL));

    String databaseUsername = System.getenv(ENV_VAR_KEY_DATABASE_USERNAME);
    if (databaseUsername == null)
      throw new AppConfigurationException(
          String.format(
              "Missing value for configuration environment variable '%s'.",
              ENV_VAR_KEY_DATABASE_USERNAME));

    String databasePassword = System.getenv(ENV_VAR_KEY_DATABASE_PASSWORD);
    if (databasePassword == null)
      throw new AppConfigurationException(
          String.format(
              "Missing value for configuration environment variable '%s'.",
              ENV_VAR_KEY_DATABASE_PASSWORD));

    String loaderThreadsText = System.getenv(ENV_VAR_KEY_LOADER_THREADS);
    if (loaderThreadsText == null || loaderThreadsText.isEmpty())
      throw new AppConfigurationException(
          String.format(
              "Missing value for configuration environment variable '%s'.",
              ENV_VAR_KEY_LOADER_THREADS));
    int loaderThreads;
    try {
      loaderThreads = Integer.parseInt(loaderThreadsText);
    } catch (NumberFormatException e) {
      loaderThreads = -1;
    }
    if (loaderThreads < 1)
      throw new AppConfigurationException(
          String.format(
              "Invalid value for configuration environment variable '%s': '%s'",
              ENV_VAR_KEY_LOADER_THREADS, loaderThreadsText));

    String idempotencyRequiredText = System.getenv(ENV_VAR_KEY_IDEMPOTENCY_REQUIRED);
    if (idempotencyRequiredText == null || idempotencyRequiredText.isEmpty())
      throw new AppConfigurationException(
          String.format(
              "Missing value for configuration environment variable '%s'.",
              ENV_VAR_KEY_IDEMPOTENCY_REQUIRED));
    Optional<Boolean> idempotencyRequired = parseBoolean(idempotencyRequiredText);
    if (!idempotencyRequired.isPresent())
      throw new AppConfigurationException(
          String.format(
              "Invalid value for configuration environment variable '%s'.",
              ENV_VAR_KEY_IDEMPOTENCY_REQUIRED));

    /*
     * Just for convenience: make sure DefaultAWSCredentialsProviderChain
     * has whatever it needs.
     */
    try {
      DefaultAWSCredentialsProviderChain awsCredentialsProvider =
          new DefaultAWSCredentialsProviderChain();
      awsCredentialsProvider.getCredentials();
    } catch (AmazonClientException e) {
      /*
       * The credentials provider should throw this if it can't find what
       * it needs.
       */
      throw new AppConfigurationException(
          String.format(
              "Missing configuration for AWS credentials (for %s).",
              DefaultAWSCredentialsProviderChain.class.getName()),
          e);
    }

    // New Relic Metrics
    String newRelicMetricKey = System.getenv(ENV_VAR_NEW_RELIC_METRIC_KEY);
    String newRelicAppName = System.getenv(ENV_VAR_NEW_RELIC_APP_NAME);
    String newRelicMetricHost = System.getenv(ENV_VAR_NEW_RELIC_METRIC_HOST);
    String newRelicMetricPath = System.getenv(ENV_VAR_NEW_RELIC_METRIC_PATH);
    String rawNewRelicMetricPeriod = System.getenv(ENV_VAR_NEW_RELIC_METRIC_PERIOD);
    int newRelicMetricPeriod;
    try {
      newRelicMetricPeriod = Integer.parseInt(rawNewRelicMetricPeriod);
    } catch (NumberFormatException ex) {
      newRelicMetricPeriod = 15;
    }

    String hostname;
    try {
      hostname = InetAddress.getLocalHost().getHostName();
    } catch (UnknownHostException e) {
      hostname = "unknown";
    }

    MetricOptions metricOptions =
        new MetricOptions(
            newRelicMetricKey,
            newRelicAppName,
            newRelicMetricHost,
            newRelicMetricPath,
            newRelicMetricPeriod,
            hostname);
    DatabaseOptions databaseOptions =
        new DatabaseOptions(databaseUrl, databaseUsername, databasePassword);
    ExtractionOptions extractionOptions = new ExtractionOptions(s3BucketName, allowedRifFileType);
    LoadAppOptions loadOptions =
        new LoadAppOptions(
<<<<<<< HEAD
            databaseOptions,
            new IdHasher.Config(hicnHashIterations, hicnHashPepper),
=======
            hicnHashIterations,
            hicnHashPepper,
>>>>>>> 2a732582
            loaderThreads,
            idempotencyRequired.get().booleanValue());
    CcwRifLoadOptions ccwRifLoadOptions = new CcwRifLoadOptions(extractionOptions, loadOptions);

<<<<<<< HEAD
    RdaLoadOptions rdaLoadOptions =
        readRdaLoadOptionsFromEnvironmentVariables(loadOptions.getIdHasherConfig());
    return new AppConfiguration(metricOptions, databaseOptions, ccwRifLoadOptions, rdaLoadOptions);
  }

  /**
   * Loads the configuration settings related to the RDA gRPC API data load jobs. Ths job and most
   * of its settings are optional. Because the API may exist in some environments but not others a
   * separate environment variable indicates whether or not the settings should be loaded.
   *
   * @return a valid RdaLoadOptions if job is configured, otherwise null
   */
  @Nullable
  static RdaLoadOptions readRdaLoadOptionsFromEnvironmentVariables(IdHasher.Config idHasherConfig) {
    final boolean enabled = parseBoolean(ENV_VAR_KEY_RDA_JOB_ENABLED).orElse(false);
    if (!enabled) {
      return null;
    }
    final RdaLoadJob.Config jobConfig =
        new RdaLoadJob.Config(
            Duration.ofSeconds(
                getIntOrDefault(
                    ENV_VAR_KEY_RDA_JOB_INTERVAL_SECONDS, DEFAULT_RDA_JOB_INTERVAL_SECONDS)),
            getIntOrDefault(ENV_VAR_KEY_RDA_JOB_BATCH_SIZE, DEFAULT_RDA_JOB_BATCH_SIZE));
    final GrpcRdaSource.Config grpcConfig =
        new GrpcRdaSource.Config(
            getStringOrDefault(ENV_VAR_KEY_RDA_GRPC_HOST, DEFAULT_RDA_GRPC_HOST),
            getIntOrDefault(ENV_VAR_KEY_RDA_GRPC_PORT, DEFAULT_RDA_GRPC_PORT),
            Duration.ofSeconds(
                getIntOrDefault(
                    ENV_VAR_KEY_RDA_GRPC_MAX_IDLE_SECONDS, DEFAULT_RDA_GRPC_MAX_IDLE_SECONDS)));
    return new RdaLoadOptions(jobConfig, grpcConfig, idHasherConfig);
=======
    return new AppConfiguration(metricOptions, databaseOptions, ccwRifLoadOptions);
>>>>>>> 2a732582
  }

  /**
   * Design note: want better parsing than what {@link Boolean#parseBoolean(String)} provides.
   *
   * @param booleanText the text to try and parse a <code>boolean</code> from
   * @return the parsed <code>boolean</code>, or {@link Optional#empty()} if nothing valid could be
   *     parsed
   */
  static Optional<Boolean> parseBoolean(String booleanText) {
    if ("true".equalsIgnoreCase(booleanText)) return Optional.of(true);
    else if ("false".equalsIgnoreCase(booleanText)) return Optional.of(false);
    else return Optional.empty();
  }
}<|MERGE_RESOLUTION|>--- conflicted
+++ resolved
@@ -7,12 +7,17 @@
 import gov.cms.bfd.pipeline.ccw.rif.extract.ExtractionOptions;
 import gov.cms.bfd.pipeline.ccw.rif.extract.s3.DataSetManifest;
 import gov.cms.bfd.pipeline.ccw.rif.load.LoadAppOptions;
+import gov.cms.bfd.pipeline.rda.grpc.RdaLoadJob;
+import gov.cms.bfd.pipeline.rda.grpc.RdaLoadOptions;
+import gov.cms.bfd.pipeline.rda.grpc.source.GrpcRdaSource;
 import gov.cms.bfd.pipeline.sharedutils.DatabaseOptions;
 import gov.cms.bfd.pipeline.sharedutils.IdHasher;
 import java.io.Serializable;
 import java.net.InetAddress;
 import java.net.UnknownHostException;
+import java.time.Duration;
 import java.util.Optional;
+import javax.annotation.Nullable;
 import org.apache.commons.codec.DecoderException;
 import org.apache.commons.codec.binary.Hex;
 
@@ -128,9 +133,61 @@
    */
   public static final String ENV_VAR_NEW_RELIC_METRIC_PERIOD = "NEW_RELIC_METRIC_PERIOD";
 
+  /**
+   * The name of the environment variable that should be used to indicate whether or not to
+   * configure the RDA GPC data load job. Defaults to false to mean not to load the job.
+   */
+  public static final String ENV_VAR_KEY_RDA_JOB_ENABLED = "RDA_JOB_ENABLED";
+
+  /**
+   * The name of the environment variable that should be used to provide the {@link
+   * #getRdaLoadOptions()} {@link RdaLoadJob.Config#getRunInterval()} value. This variable's value
+   * should be the frequency at which this job runs in seconds.
+   */
+  public static final String ENV_VAR_KEY_RDA_JOB_INTERVAL_SECONDS = "RDA_JOB_INTERVAL_SECONDS";
+
+  /** The default value for {@link AppConfiguration#ENV_VAR_KEY_RDA_JOB_INTERVAL_SECONDS}. */
+  public static final int DEFAULT_RDA_JOB_INTERVAL_SECONDS = 300;
+
+  /**
+   * The name of the environment variable that should be used to provide the {@link
+   * #getRdaLoadOptions()} {@link RdaLoadJob.Config#getBatchSize()} value.
+   */
+  public static final String ENV_VAR_KEY_RDA_JOB_BATCH_SIZE = "RDA_JOB_BATCH_SIZE";
+  /** The default value for {@link AppConfiguration#ENV_VAR_KEY_RDA_JOB_BATCH_SIZE}. */
+  public static final int DEFAULT_RDA_JOB_BATCH_SIZE = 1;
+
+  /**
+   * The name of the environment variable that should be used to provide the {@link
+   * #getRdaLoadOptions()} {@link GrpcRdaSource.Config#getHost()} ()} value.
+   */
+  public static final String ENV_VAR_KEY_RDA_GRPC_HOST = "RDA_GRPC_HOST";
+
+  /** The default value for {@link AppConfiguration#ENV_VAR_KEY_RDA_GRPC_HOST}. */
+  public static final String DEFAULT_RDA_GRPC_HOST = "localhost";
+
+  /**
+   * The name of the environment variable that should be used to provide the {@link
+   * #getRdaLoadOptions()} {@link GrpcRdaSource.Config#getPort()} ()} value.
+   */
+  public static final String ENV_VAR_KEY_RDA_GRPC_PORT = "RDA_GRPC_PORT";
+  /** The default value for {@link AppConfiguration#ENV_VAR_KEY_RDA_GRPC_PORT}. */
+  public static final int DEFAULT_RDA_GRPC_PORT = 443;
+  /**
+   * The name of the environment variable that should be used to provide the {@link
+   * #getRdaLoadOptions()} {@link GrpcRdaSource.Config#getMaxIdle()} ()} value. This variable value
+   * should be in seconds.
+   */
+  public static final String ENV_VAR_KEY_RDA_GRPC_MAX_IDLE_SECONDS = "RDA_GRPC_MAX_IDLE_SECONDS";
+
+  /** The default value for {@link AppConfiguration#ENV_VAR_KEY_RDA_JOB_INTERVAL_SECONDS}. */
+  public static final int DEFAULT_RDA_GRPC_MAX_IDLE_SECONDS = Integer.MAX_VALUE;
+
   private final MetricOptions metricOptions;
   private final DatabaseOptions databaseOptions;
   private final CcwRifLoadOptions ccwRifLoadOptions;
+  // this can be null if the RDA job is not configured, Optional is not Serializable
+  @Nullable private final RdaLoadOptions rdaLoadOptions;
 
   /**
    * Constructs a new {@link AppConfiguration} instance.
@@ -138,14 +195,17 @@
    * @param metricOptions the value to use for {@link #getMetricOptions()}
    * @param databaseOptions the value to use for {@link #getDatabaseOptions()}
    * @param ccwRifLoadOptions the value to use for {@link #getCcwRifLoadOptions()}
+   * @param rdaLoadOptions the value to use for {@link #getRdaLoadOptions()}
    */
   public AppConfiguration(
       MetricOptions metricOptions,
       DatabaseOptions databaseOptions,
-      CcwRifLoadOptions ccwRifLoadOptions) {
+      CcwRifLoadOptions ccwRifLoadOptions,
+      RdaLoadOptions rdaLoadOptions) {
     this.metricOptions = metricOptions;
     this.databaseOptions = databaseOptions;
     this.ccwRifLoadOptions = ccwRifLoadOptions;
+    this.rdaLoadOptions = rdaLoadOptions;
   }
 
   /** @return the {@link MetricOptions} that the application will use */
@@ -161,6 +221,11 @@
   /** @return the {@link CcwRifLoadOptions} that the application will use */
   public CcwRifLoadOptions getCcwRifLoadOptions() {
     return ccwRifLoadOptions;
+  }
+
+  /** @return the {@link RdaLoadOptions} that the application will use */
+  public Optional<RdaLoadOptions> getRdaLoadOptions() {
+    return Optional.ofNullable(rdaLoadOptions);
   }
 
   /** @see java.lang.Object#toString() */
@@ -173,6 +238,8 @@
     builder.append(databaseOptions);
     builder.append(", ccwRifLoadOptions=");
     builder.append(ccwRifLoadOptions);
+    builder.append(", rdaLoadOptions=");
+    builder.append(rdaLoadOptions);
     builder.append("]");
     return builder.toString();
   }
@@ -355,18 +422,11 @@
     ExtractionOptions extractionOptions = new ExtractionOptions(s3BucketName, allowedRifFileType);
     LoadAppOptions loadOptions =
         new LoadAppOptions(
-<<<<<<< HEAD
-            databaseOptions,
             new IdHasher.Config(hicnHashIterations, hicnHashPepper),
-=======
-            hicnHashIterations,
-            hicnHashPepper,
->>>>>>> 2a732582
             loaderThreads,
             idempotencyRequired.get().booleanValue());
     CcwRifLoadOptions ccwRifLoadOptions = new CcwRifLoadOptions(extractionOptions, loadOptions);
 
-<<<<<<< HEAD
     RdaLoadOptions rdaLoadOptions =
         readRdaLoadOptionsFromEnvironmentVariables(loadOptions.getIdHasherConfig());
     return new AppConfiguration(metricOptions, databaseOptions, ccwRifLoadOptions, rdaLoadOptions);
@@ -399,9 +459,6 @@
                 getIntOrDefault(
                     ENV_VAR_KEY_RDA_GRPC_MAX_IDLE_SECONDS, DEFAULT_RDA_GRPC_MAX_IDLE_SECONDS)));
     return new RdaLoadOptions(jobConfig, grpcConfig, idHasherConfig);
-=======
-    return new AppConfiguration(metricOptions, databaseOptions, ccwRifLoadOptions);
->>>>>>> 2a732582
   }
 
   /**
@@ -416,4 +473,40 @@
     else if ("false".equalsIgnoreCase(booleanText)) return Optional.of(false);
     else return Optional.empty();
   }
+
+  /**
+   * Retrieve configuration value with the given name. Returns the specified default value when
+   * there is no configuration value matching the key. Empty string is considered a valid value so
+   * it does not trigger return of the default.
+   *
+   * @param key key that identifies the particular configuration value.
+   * @param defaultValue default value if there is no configuration value matching the key
+   * @return either the configuration value or the default if the value was null
+   */
+  static String getStringOrDefault(String key, String defaultValue) {
+    String value = System.getenv(key);
+    return value != null ? value : defaultValue;
+  }
+
+  /**
+   * Retrieve integer configuration value with the given name. Returns the specified default value
+   * when there is no configuration value matching the key.
+   *
+   * @param key key that identifies the particular configuration value.
+   * @param defaultValue default value if there is no configuration value matching the key
+   * @return either the configuration value or the default
+   * @throws AppConfigurationException if the value is not an integer
+   */
+  static int getIntOrDefault(String key, int defaultValue) {
+    try {
+      String strValue = System.getenv(key);
+      return strValue != null ? Integer.parseInt(strValue) : defaultValue;
+    } catch (NumberFormatException ex) {
+      throw new AppConfigurationException(
+          String.format(
+              "Invalid environment variable value, expected a valid integer: envvar=%s error='%s'",
+              key, ex.getMessage()),
+          ex);
+    }
+  }
 }