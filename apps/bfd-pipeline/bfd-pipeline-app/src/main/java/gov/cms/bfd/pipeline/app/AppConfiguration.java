--- conflicted
+++ resolved
@@ -7,10 +7,6 @@
 import gov.cms.bfd.pipeline.ccw.rif.extract.ExtractionOptions;
 import gov.cms.bfd.pipeline.ccw.rif.extract.s3.DataSetManifest;
 import gov.cms.bfd.pipeline.ccw.rif.load.LoadAppOptions;
-<<<<<<< HEAD
-import gov.cms.bfd.pipeline.ccw.rif.load.RifLoaderIdleTasks;
-=======
->>>>>>> 71f462a1
 import gov.cms.bfd.pipeline.rda.grpc.RdaLoadJob;
 import gov.cms.bfd.pipeline.rda.grpc.RdaLoadOptions;
 import gov.cms.bfd.pipeline.rda.grpc.source.GrpcRdaSource;
@@ -189,24 +185,13 @@
 
   private final MetricOptions metricOptions;
   private final DatabaseOptions databaseOptions;
-<<<<<<< HEAD
-  private final ExtractionOptions extractionOptions;
-  private final LoadAppOptions loadOptions;
-=======
   private final CcwRifLoadOptions ccwRifLoadOptions;
->>>>>>> 71f462a1
   // this can be null if the RDA job is not configured, Optional is not Serializable
   @Nullable private final RdaLoadOptions rdaLoadOptions;
 
   /**
    * Constructs a new {@link AppConfiguration} instance.
    *
-<<<<<<< HEAD
-   * @param databaseOptions the value to use for {@link #getDatabaseOptions()
-   * @param extractionOptions the value to use for {@link #getExtractionOptions()}
-   * @param loadOptions the value to use for {@link #getLoadOptions()}
-=======
->>>>>>> 71f462a1
    * @param metricOptions the value to use for {@link #getMetricOptions()}
    * @param databaseOptions the value to use for {@link #getDatabaseOptions()}
    * @param ccwRifLoadOptions the value to use for {@link #getCcwRifLoadOptions()}
@@ -215,33 +200,12 @@
   public AppConfiguration(
       MetricOptions metricOptions,
       DatabaseOptions databaseOptions,
-<<<<<<< HEAD
-      ExtractionOptions extractionOptions,
-      LoadAppOptions loadOptions,
-      RdaLoadOptions rdaLoadOptions) {
-    this.metricOptions = metricOptions;
-    this.databaseOptions = databaseOptions;
-    this.extractionOptions = extractionOptions;
-    this.loadOptions = loadOptions;
-    this.rdaLoadOptions = rdaLoadOptions;
-  }
-
-  /** @return the {@link MetricOptions} that the application will use */
-  public MetricOptions getMetricOptions() {
-    return metricOptions;
-  }
-
-  /** @return the {@link DatabaseOptions} that the application will use */
-  public DatabaseOptions getDatabaseOptions() {
-    return databaseOptions;
-=======
       CcwRifLoadOptions ccwRifLoadOptions,
       RdaLoadOptions rdaLoadOptions) {
     this.metricOptions = metricOptions;
     this.databaseOptions = databaseOptions;
     this.ccwRifLoadOptions = ccwRifLoadOptions;
     this.rdaLoadOptions = rdaLoadOptions;
->>>>>>> 71f462a1
   }
 
   /** @return the {@link MetricOptions} that the application will use */
@@ -254,14 +218,11 @@
     return databaseOptions;
   }
 
-<<<<<<< HEAD
-=======
   /** @return the {@link CcwRifLoadOptions} that the application will use */
   public CcwRifLoadOptions getCcwRifLoadOptions() {
     return ccwRifLoadOptions;
   }
 
->>>>>>> 71f462a1
   /** @return the {@link RdaLoadOptions} that the application will use */
   public Optional<RdaLoadOptions> getRdaLoadOptions() {
     return Optional.ofNullable(rdaLoadOptions);
@@ -271,17 +232,7 @@
   @Override
   public String toString() {
     StringBuilder builder = new StringBuilder();
-<<<<<<< HEAD
-    builder.append("AppConfiguration [extractionOptions=");
-    builder.append(extractionOptions);
-    builder.append(", databaseOptions=");
-    builder.append(databaseOptions);
-    builder.append(", loadOptions=");
-    builder.append(loadOptions);
-    builder.append(", metricOptions=");
-=======
     builder.append("AppConfiguration [metricOptions=");
->>>>>>> 71f462a1
     builder.append(metricOptions);
     builder.append(", databaseOptions=");
     builder.append(databaseOptions);
@@ -471,19 +422,6 @@
     ExtractionOptions extractionOptions = new ExtractionOptions(s3BucketName, allowedRifFileType);
     LoadAppOptions loadOptions =
         new LoadAppOptions(
-<<<<<<< HEAD
-            databaseOptions,
-            new IdHasher.Config(hicnHashIterations, hicnHashPepper),
-            loaderThreads,
-            idempotencyRequired.get().booleanValue(),
-            fixupsEnabled,
-            fixupThreads);
-
-    RdaLoadOptions rdaLoadOptions =
-        readRdaLoadOptionsFromEnvironmentVariables(loadOptions.getIdHasherConfig());
-    return new AppConfiguration(
-        metricOptions, databaseOptions, extractionOptions, loadOptions, rdaLoadOptions);
-=======
             new IdHasher.Config(hicnHashIterations, hicnHashPepper),
             loaderThreads,
             idempotencyRequired.get().booleanValue());
@@ -492,7 +430,6 @@
     RdaLoadOptions rdaLoadOptions =
         readRdaLoadOptionsFromEnvironmentVariables(loadOptions.getIdHasherConfig());
     return new AppConfiguration(metricOptions, databaseOptions, ccwRifLoadOptions, rdaLoadOptions);
->>>>>>> 71f462a1
   }
 
   /**
