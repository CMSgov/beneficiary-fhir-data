--- conflicted
+++ resolved
@@ -7,14 +7,13 @@
 import gov.cms.bfd.pipeline.ccw.rif.extract.ExtractionOptions;
 import gov.cms.bfd.pipeline.ccw.rif.extract.s3.DataSetManifest;
 import gov.cms.bfd.pipeline.ccw.rif.load.LoadAppOptions;
-<<<<<<< HEAD
 import gov.cms.bfd.pipeline.rda.grpc.RdaLoadJob;
 import gov.cms.bfd.pipeline.rda.grpc.RdaLoadOptions;
 import gov.cms.bfd.pipeline.rda.grpc.source.GrpcRdaSource;
-=======
->>>>>>> 3f6c888e
 import gov.cms.bfd.pipeline.sharedutils.DatabaseOptions;
 import java.io.Serializable;
+import java.net.InetAddress;
+import java.net.UnknownHostException;
 import java.time.Duration;
 import java.util.Optional;
 import javax.annotation.Nullable;
@@ -105,6 +104,35 @@
   public static final String ENV_VAR_KEY_FIXUP_THREADS = "FIXUP_THREADS";
 
   /**
+   * The name of the environment variable that should be used to provide the {@link
+   * #getMetricOptions()} {@link MetricOptions#getNewRelicMetricKey()} value.
+   */
+  public static final String ENV_VAR_NEW_RELIC_METRIC_KEY = "NEW_RELIC_METRIC_KEY";
+
+  /**
+   * The name of the environment variable that should be used to provide the {@link
+   * #getMetricOptions()} {@link MetricOptions#getNewRelicAppName()} value.
+   */
+  public static final String ENV_VAR_NEW_RELIC_APP_NAME = "NEW_RELIC_APP_NAME";
+
+  /**
+   * The name of the environment variable that should be used to provide the {@link
+   * #getMetricOptions()} {@link MetricOptions#getNewRelicMetricHost()} value.
+   */
+  public static final String ENV_VAR_NEW_RELIC_METRIC_HOST = "NEW_RELIC_METRIC_HOST";
+
+  /**
+   * The name of the environment variable that should be used to provide the {@link
+   * #getMetricOptions()} {@link MetricOptions#getNewRelicMetricPath()} value.
+   */
+  public static final String ENV_VAR_NEW_RELIC_METRIC_PATH = "NEW_RELIC_METRIC_PATH";
+  /**
+   * The name of the environment variable that should be used to provide the {@link
+   * #getMetricOptions()} {@link MetricOptions#getNewRelicMetricPeriod()} value.
+   */
+  public static final String ENV_VAR_NEW_RELIC_METRIC_PERIOD = "NEW_RELIC_METRIC_PERIOD";
+
+  /**
    * The name of the environment variable that should be used to indicate whether or not to
    * configure the RDA GPC data load job. Defaults to false to mean not to load the job.
    */
@@ -151,45 +179,32 @@
    */
   public static final String ENV_VAR_KEY_RDA_GRPC_MAX_IDLE_SECONDS = "RDA_GRPC_MAX_IDLE_SECONDS";
 
-<<<<<<< HEAD
   /** The default value for {@link AppConfiguration#ENV_VAR_KEY_RDA_JOB_INTERVAL_SECONDS}. */
   public static final int DEFAULT_RDA_GRPC_MAX_IDLE_SECONDS = Integer.MAX_VALUE;
 
-  private final DatabaseOptions databaseOptions;
-  private final CcwRifLoadOptions ccwRifLoadOptions;
-  // this can be null if the RDA job is not configured, Optional is not Serializable
-  @Nullable private final RdaLoadOptions rdaLoadOptions;
-=======
   private final DatabaseOptions databaseOptions;
   private final CcwRifLoadOptions ccwRifLoadOptions;
   private final MetricOptions metricOptions;
->>>>>>> 3f6c888e
+  // this can be null if the RDA job is not configured, Optional is not Serializable
+  @Nullable private final RdaLoadOptions rdaLoadOptions;
 
   /**
    * Constructs a new {@link AppConfiguration} instance.
    *
    * @param databaseOptions the value to use for {@link #getDatabaseOptions()
    * @param ccwRifLoadOptions the value to use for {@link #getCcwRifLoadOptions()}
-<<<<<<< HEAD
+   * @param metricOptions the value to use for {@link #getMetricOptions()}
    * @param rdaLoadOptions
-=======
-   * @param metricOptions the value to use for {@link #getMetricOptions()}
->>>>>>> 3f6c888e
    */
   public AppConfiguration(
       DatabaseOptions databaseOptions,
       CcwRifLoadOptions ccwRifLoadOptions,
-<<<<<<< HEAD
+      MetricOptions metricOptions,
       RdaLoadOptions rdaLoadOptions) {
     this.databaseOptions = databaseOptions;
     this.ccwRifLoadOptions = ccwRifLoadOptions;
+    this.metricOptions = metricOptions;
     this.rdaLoadOptions = rdaLoadOptions;
-=======
-      MetricOptions metricOptions) {
-    this.databaseOptions = databaseOptions;
-    this.ccwRifLoadOptions = ccwRifLoadOptions;
-    this.metricOptions = metricOptions;
->>>>>>> 3f6c888e
   }
 
   /** @return the {@link DatabaseOptions} that the application will use */
@@ -200,6 +215,11 @@
   /** @return the {@link CcwRifLoadOptions} that the application will use */
   public CcwRifLoadOptions getCcwRifLoadOptions() {
     return ccwRifLoadOptions;
+  }
+
+  /** @return the {@link MetricOptions} that the application will use */
+  public MetricOptions getMetricOptions() {
+    return metricOptions;
   }
 
   /** @return the {@link RdaLoadOptions} that the application will use */
@@ -213,13 +233,12 @@
     StringBuilder builder = new StringBuilder();
     builder.append("AppConfiguration [ccwRifLoadOptions=");
     builder.append(ccwRifLoadOptions);
-<<<<<<< HEAD
-=======
     builder.append(", databaseOptions=");
     builder.append(databaseOptions);
     builder.append(", metricOptions=");
     builder.append(metricOptions);
->>>>>>> 3f6c888e
+    builder.append(", rdaLoadOptions=");
+    builder.append(rdaLoadOptions);
     builder.append("]");
     return builder.toString();
   }
@@ -369,8 +388,6 @@
           e);
     }
 
-<<<<<<< HEAD
-=======
     // New Relic Metrics
     String newRelicMetricKey = System.getenv(ENV_VAR_NEW_RELIC_METRIC_KEY);
     String newRelicAppName = System.getenv(ENV_VAR_NEW_RELIC_APP_NAME);
@@ -391,7 +408,6 @@
       hostname = "unknown";
     }
 
->>>>>>> 3f6c888e
     DatabaseOptions databaseOptions =
         new DatabaseOptions(databaseUrl, databaseUsername, databasePassword.toCharArray());
     ExtractionOptions extractionOptions = new ExtractionOptions(s3BucketName, allowedRifFileType);
@@ -403,10 +419,17 @@
             loaderThreads,
             idempotencyRequired.get().booleanValue());
     CcwRifLoadOptions ccwRifLoadOptions = new CcwRifLoadOptions(extractionOptions, loadOptions);
-<<<<<<< HEAD
+    MetricOptions metricOptions =
+        new MetricOptions(
+            newRelicMetricKey,
+            newRelicAppName,
+            newRelicMetricHost,
+            newRelicMetricPath,
+            newRelicMetricPeriod,
+            hostname);
 
     RdaLoadOptions rdaLoadOptions = readRdaLoadOptionsFromEnvironmentVariables();
-    return new AppConfiguration(databaseOptions, ccwRifLoadOptions, rdaLoadOptions);
+    return new AppConfiguration(databaseOptions, ccwRifLoadOptions, metricOptions, rdaLoadOptions);
   }
 
   /**
@@ -436,18 +459,6 @@
                 getIntOrDefault(
                     ENV_VAR_KEY_RDA_GRPC_MAX_IDLE_SECONDS, DEFAULT_RDA_GRPC_MAX_IDLE_SECONDS)));
     return new RdaLoadOptions(jobConfig, grpcConfig);
-=======
-    MetricOptions metricOptions =
-        new MetricOptions(
-            newRelicMetricKey,
-            newRelicAppName,
-            newRelicMetricHost,
-            newRelicMetricPath,
-            newRelicMetricPeriod,
-            hostname);
-
-    return new AppConfiguration(databaseOptions, ccwRifLoadOptions, metricOptions);
->>>>>>> 3f6c888e
   }
 
   /**
