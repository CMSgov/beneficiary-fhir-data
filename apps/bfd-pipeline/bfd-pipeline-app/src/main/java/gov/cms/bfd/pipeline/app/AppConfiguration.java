--- conflicted
+++ resolved
@@ -98,67 +98,53 @@
    */
   public static final String ENV_VAR_KEY_FIXUP_THREADS = "FIXUP_THREADS";
 
-<<<<<<< HEAD
+  /**
+   * The name of the environment variable that should be used to provide the {@link
+   * #getMetricOptions()} {@link MetricOptions#getNewRelicMetricKey()} value.
+   */
+  public static final String ENV_VAR_NEW_RELIC_METRIC_KEY = "NEW_RELIC_METRIC_KEY";
+
+  /**
+   * The name of the environment variable that should be used to provide the {@link
+   * #getMetricOptions()} {@link MetricOptions#getNewRelicAppName()} value.
+   */
+  public static final String ENV_VAR_NEW_RELIC_APP_NAME = "NEW_RELIC_APP_NAME";
+
+  /**
+   * The name of the environment variable that should be used to provide the {@link
+   * #getMetricOptions()} {@link MetricOptions#getNewRelicMetricHost()} value.
+   */
+  public static final String ENV_VAR_NEW_RELIC_METRIC_HOST = "NEW_RELIC_METRIC_HOST";
+
+  /**
+   * The name of the environment variable that should be used to provide the {@link
+   * #getMetricOptions()} {@link MetricOptions#getNewRelicMetricPath()} value.
+   */
+  public static final String ENV_VAR_NEW_RELIC_METRIC_PATH = "NEW_RELIC_METRIC_PATH";
+  /**
+   * The name of the environment variable that should be used to provide the {@link
+   * #getMetricOptions()} {@link MetricOptions#getNewRelicMetricPeriod()} value.
+   */
+  public static final String ENV_VAR_NEW_RELIC_METRIC_PERIOD = "NEW_RELIC_METRIC_PERIOD";
+
   private final DatabaseOptions databaseOptions;
   private final CcwRifLoadOptions ccwRifLoadOptions;
-=======
-  /**
-   * The name of the environment variable that should be used to provide the {@link
-   * #getMetricOptions()} {@link MetricOptions#getNewRelicMetricKey()} value.
-   */
-  public static final String ENV_VAR_NEW_RELIC_METRIC_KEY = "NEW_RELIC_METRIC_KEY";
-
-  /**
-   * The name of the environment variable that should be used to provide the {@link
-   * #getMetricOptions()} {@link MetricOptions#getNewRelicAppName()} value.
-   */
-  public static final String ENV_VAR_NEW_RELIC_APP_NAME = "NEW_RELIC_APP_NAME";
-
-  /**
-   * The name of the environment variable that should be used to provide the {@link
-   * #getMetricOptions()} {@link MetricOptions#getNewRelicMetricHost()} value.
-   */
-  public static final String ENV_VAR_NEW_RELIC_METRIC_HOST = "NEW_RELIC_METRIC_HOST";
-
-  /**
-   * The name of the environment variable that should be used to provide the {@link
-   * #getMetricOptions()} {@link MetricOptions#getNewRelicMetricPath()} value.
-   */
-  public static final String ENV_VAR_NEW_RELIC_METRIC_PATH = "NEW_RELIC_METRIC_PATH";
-  /**
-   * The name of the environment variable that should be used to provide the {@link
-   * #getMetricOptions()} {@link MetricOptions#getNewRelicMetricPeriod()} value.
-   */
-  public static final String ENV_VAR_NEW_RELIC_METRIC_PERIOD = "NEW_RELIC_METRIC_PERIOD";
-
-  private final ExtractionOptions extractionOptions;
-  private final LoadAppOptions loadOptions;
   private final MetricOptions metricOptions;
->>>>>>> cba58cfa
 
   /**
    * Constructs a new {@link AppConfiguration} instance.
    *
-<<<<<<< HEAD
    * @param databaseOptions the value to use for {@link #getDatabaseOptions()
    * @param ccwRifLoadOptions the value to use for {@link #getCcwRifLoadOptions()}
-   */
-  public AppConfiguration(DatabaseOptions databaseOptions, CcwRifLoadOptions ccwRifLoadOptions) {
+   * @param metricOptions the value to use for {@link #getMetricOptions()}
+   */
+  public AppConfiguration(
+      DatabaseOptions databaseOptions,
+      CcwRifLoadOptions ccwRifLoadOptions,
+      MetricOptions metricOptions) {
     this.databaseOptions = databaseOptions;
     this.ccwRifLoadOptions = ccwRifLoadOptions;
-=======
-   * @param extractionOptions the value to use for {@link #getExtractionOptions()}
-   * @param loadOptions the value to use for {@link #getLoadOptions()}
-   * @param metricOptions the value to use for {@link #getMetricOptions()}
-   */
-  public AppConfiguration(
-      ExtractionOptions extractionOptions,
-      LoadAppOptions loadOptions,
-      MetricOptions metricOptions) {
-    this.extractionOptions = extractionOptions;
-    this.loadOptions = loadOptions;
     this.metricOptions = metricOptions;
->>>>>>> cba58cfa
   }
 
   /** @return the {@link DatabaseOptions} that the application will use */
@@ -180,17 +166,12 @@
   @Override
   public String toString() {
     StringBuilder builder = new StringBuilder();
-<<<<<<< HEAD
     builder.append("AppConfiguration [ccwRifLoadOptions=");
     builder.append(ccwRifLoadOptions);
-=======
-    builder.append("AppConfiguration [extractionOptions=");
-    builder.append(extractionOptions);
-    builder.append(", loadOptions=");
-    builder.append(loadOptions);
+    builder.append(", databaseOptions=");
+    builder.append(databaseOptions);
     builder.append(", metricOptions=");
     builder.append(metricOptions);
->>>>>>> cba58cfa
     builder.append("]");
     return builder.toString();
   }
@@ -340,14 +321,7 @@
           e);
     }
 
-<<<<<<< HEAD
-    DatabaseOptions databaseOptions =
-        new DatabaseOptions(databaseUrl, databaseUsername, databasePassword.toCharArray());
-    ExtractionOptions extractionOptions = new ExtractionOptions(s3BucketName, allowedRifFileType);
-    LoadAppOptions loadOptions =
-=======
     // New Relic Metrics
-
     String newRelicMetricKey = System.getenv(ENV_VAR_NEW_RELIC_METRIC_KEY);
     String newRelicAppName = System.getenv(ENV_VAR_NEW_RELIC_APP_NAME);
     String newRelicMetricHost = System.getenv(ENV_VAR_NEW_RELIC_METRIC_HOST);
@@ -367,30 +341,27 @@
       hostname = "unknown";
     }
 
-    return new AppConfiguration(
-        new ExtractionOptions(s3BucketName, allowedRifFileType),
->>>>>>> cba58cfa
+    DatabaseOptions databaseOptions =
+        new DatabaseOptions(databaseUrl, databaseUsername, databasePassword.toCharArray());
+    ExtractionOptions extractionOptions = new ExtractionOptions(s3BucketName, allowedRifFileType);
+    LoadAppOptions loadOptions =
         new LoadAppOptions(
             databaseOptions,
             hicnHashIterations,
             hicnHashPepper,
             loaderThreads,
-<<<<<<< HEAD
             idempotencyRequired.get().booleanValue());
     CcwRifLoadOptions ccwRifLoadOptions = new CcwRifLoadOptions(extractionOptions, loadOptions);
-    return new AppConfiguration(databaseOptions, ccwRifLoadOptions);
-=======
-            idempotencyRequired.get().booleanValue(),
-            fixupsEnabled,
-            fixupThreads),
+    MetricOptions metricOptions =
         new MetricOptions(
             newRelicMetricKey,
             newRelicAppName,
             newRelicMetricHost,
             newRelicMetricPath,
             newRelicMetricPeriod,
-            hostname));
->>>>>>> cba58cfa
+            hostname);
+
+    return new AppConfiguration(databaseOptions, ccwRifLoadOptions, metricOptions);
   }
 
   /**
