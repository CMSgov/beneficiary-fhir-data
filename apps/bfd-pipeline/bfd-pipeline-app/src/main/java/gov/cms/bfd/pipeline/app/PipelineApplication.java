package gov.cms.bfd.pipeline.app;

import ch.qos.logback.classic.LoggerContext;
import com.codahale.metrics.MetricRegistry;
import com.codahale.metrics.Slf4jReporter;
import com.codahale.metrics.jvm.GarbageCollectorMetricSet;
import com.codahale.metrics.jvm.MemoryUsageGaugeSet;
import com.codahale.metrics.newrelic.NewRelicReporter;
import com.newrelic.telemetry.Attributes;
import com.newrelic.telemetry.OkHttpPoster;
import com.newrelic.telemetry.SenderConfiguration;
import com.newrelic.telemetry.metrics.MetricBatchSender;
import com.zaxxer.hikari.HikariDataSource;
import gov.cms.bfd.pipeline.ccw.rif.CcwRifLoadJob;
import gov.cms.bfd.pipeline.ccw.rif.extract.RifFilesProcessor;
import gov.cms.bfd.pipeline.ccw.rif.extract.s3.DataSetMonitorListener;
import gov.cms.bfd.pipeline.ccw.rif.extract.s3.task.S3TaskManager;
import gov.cms.bfd.pipeline.ccw.rif.load.RifLoader;
import gov.cms.bfd.pipeline.sharedutils.DatabaseOptions;
import gov.cms.bfd.pipeline.sharedutils.NullPipelineJobArguments;
import gov.cms.bfd.pipeline.sharedutils.databaseschema.DatabaseSchemaUpdateJob;
import gov.cms.bfd.pipeline.sharedutils.jobs.store.PipelineJobRecord;
import gov.cms.bfd.pipeline.sharedutils.jobs.store.PipelineJobRecordStore;
import java.lang.Thread.UncaughtExceptionHandler;
import java.util.concurrent.TimeUnit;
import org.slf4j.Logger;
import org.slf4j.LoggerFactory;

/**
 * The main application/driver/entry point for the ETL system, which will pull any data stored in
 * the specified S3 bucket, parse it, and push it to the specified database server. See {@link
 * #main(String[])}.
 */
public final class PipelineApplication {
  static final Logger LOGGER = LoggerFactory.getLogger(PipelineApplication.class);

  /**
   * This {@link System#exit(int)} value should be used when the provided configuration values are
   * incomplete and/or invalid.
   */
  static final int EXIT_CODE_BAD_CONFIG = 1;

  /**
   * This {@link System#exit(int)} value should be used when the application exits due to an
   * unhandled exception.
   */
  // TODO rename this to EXIT_CODE_JOB_FAILED
  static final int EXIT_CODE_MONITOR_ERROR = PipelineManager.EXIT_CODE_MONITOR_ERROR;

  /**
   * This method is the one that will get called when users launch the application from the command
   * line.
   *
   * @param args (should be empty, as this application accepts configuration via environment
   *     variables)
   * @throws InterruptedException Any {@link InterruptedException}s encountered on this thread will
   *     be bubbled up.
   */
  public static void main(String[] args) throws InterruptedException {
    LOGGER.info("Application starting up!");
    configureUnexpectedExceptionHandlers();

    AppConfiguration appConfig = null;
    try {
      appConfig = AppConfiguration.readConfigFromEnvironmentVariables();
      LOGGER.info("Application configured: '{}'", appConfig);
    } catch (AppConfigurationException e) {
      System.err.println(e.getMessage());
      LOGGER.warn("Invalid app configuration.", e);
      System.exit(EXIT_CODE_BAD_CONFIG);
    }

    MetricRegistry appMetrics = new MetricRegistry();
    appMetrics.registerAll(new MemoryUsageGaugeSet());
    appMetrics.registerAll(new GarbageCollectorMetricSet());
    Slf4jReporter appMetricsReporter =
        Slf4jReporter.forRegistry(appMetrics).outputTo(LOGGER).build();

    MetricOptions metricOptions = appConfig.getMetricOptions();
    if (metricOptions.getNewRelicMetricKey() != null) {
      SenderConfiguration configuration =
          SenderConfiguration.builder(
                  metricOptions.getNewRelicMetricHost(), metricOptions.getNewRelicMetricPath())
              .httpPoster(new OkHttpPoster())
              .apiKey(metricOptions.getNewRelicMetricKey())
              .build();

      MetricBatchSender metricBatchSender = MetricBatchSender.create(configuration);

      Attributes commonAttributes =
          new Attributes()
              .put("host", metricOptions.getHostname())
              .put("appName", metricOptions.getNewRelicAppName());

      NewRelicReporter newRelicReporter =
          NewRelicReporter.build(appMetrics, metricBatchSender)
              .commonAttributes(commonAttributes)
              .build();

      newRelicReporter.start(metricOptions.getNewRelicMetricPeriod(), TimeUnit.SECONDS);
    }

    appMetricsReporter.start(1, TimeUnit.HOURS);

    HikariDataSource dataSource =
        createDataSource(
            appConfig.getDatabaseOptions(),
            appConfig.getCcwRifLoadOptions().getLoadOptions().getLoaderThreads(),
            appMetrics);

    /*
     * Create the PipelineManager that will be responsible for running and managing the various
     * jobs.
     */
    PipelineJobRecordStore jobRecordStore = new PipelineJobRecordStore(appMetrics);
    PipelineManager pipelineManager = new PipelineManager(appMetrics, jobRecordStore);
    registerShutdownHook(appMetrics, pipelineManager);
    LOGGER.info("Job processing started.");

    /*
     * Register and wait for the database schema job to run, so that we don't have to worry about
     * declaring it as a dependency (since it is for pretty much everything right now).
     */
    pipelineManager.registerJob(new DatabaseSchemaUpdateJob(dataSource));
    PipelineJobRecord<NullPipelineJobArguments> dbSchemaJobRecord =
        jobRecordStore.submitPendingJob(DatabaseSchemaUpdateJob.JOB_TYPE, null);
    try {
      jobRecordStore.waitForJobs(dbSchemaJobRecord);
    } catch (InterruptedException e) {
      throw new InterruptedException();
    }

    /*
     * Create and register the other jobs.
     */
    pipelineManager.registerJob(createCcwRifLoadJob(appMetrics, appConfig, dataSource));

    /*
     * At this point, we're done here with the main thread. From now on, the PipelineManager's
     * executor service should be the only non-daemon thread running (and whatever it kicks off).
     * Once/if that thread stops, the application will run all registered shutdown hooks and Wait
     * for the PipelineManager to stop running jobs, and then check to see if we should exit
     * normally with 0 or abnormally with a non-0 because a job failed.
     */
<<<<<<< HEAD
    if (appConfig.getRdaLoadOptions().isPresent()) {
      pipelineManager.registerJob(
          appConfig
              .getRdaLoadOptions()
              .get()
              .createFissClaimsLoadJob(appConfig.getDatabaseOptions(), appMetrics));
    }
=======
  }

  /**
   * @param options the {@link DatabaseOptions} to use
   * @param maxPoolSize the database max pool size
   * @param metrics the {@link MetricRegistry} to use
   * @return a {@link HikariDataSource} for the BFD database
   */
  static HikariDataSource createDataSource(
      DatabaseOptions options, int maxPoolSize, MetricRegistry metrics) {
    HikariDataSource dataSource = new HikariDataSource();
>>>>>>> 2a732582

    /*
     * FIXME The pool size needs to be double the number of loader threads when
     * idempotent loads are being used. Apparently, the queries need a separate
     * Connection?
     */
    dataSource.setMaximumPoolSize(maxPoolSize);
    dataSource.setJdbcUrl(options.getDatabaseUrl());
    dataSource.setUsername(options.getDatabaseUsername());
    dataSource.setPassword(options.getDatabasePassword());
    dataSource.setRegisterMbeans(true);
    dataSource.setMetricRegistry(metrics);

    return dataSource;
  }

  /**
   * @param appMetrics the application's {@link MetricRegistry}
   * @param appConfig the {@link AppConfiguration}
   * @return a {@link CcwRifLoadJob} instance for the application to use
   */
  private static CcwRifLoadJob createCcwRifLoadJob(
      MetricRegistry appMetrics, AppConfiguration appConfig, HikariDataSource dataSource) {
    /*
     * Create the services that will be used to handle each stage in the extract, transform, and
     * load process.
     */
    S3TaskManager s3TaskManager =
        new S3TaskManager(appMetrics, appConfig.getCcwRifLoadOptions().getExtractionOptions());
    RifFilesProcessor rifProcessor = new RifFilesProcessor();
    RifLoader rifLoader =
        new RifLoader(appMetrics, appConfig.getCcwRifLoadOptions().getLoadOptions(), dataSource);

    /*
     * Create the DataSetMonitorListener that will glue those stages together and run them all for
     * each data set that is found.
     */
    DataSetMonitorListener dataSetMonitorListener =
        new DefaultDataSetMonitorListener(
            appMetrics, PipelineApplication::handleUncaughtException, rifProcessor, rifLoader);
    CcwRifLoadJob ccwRifLoadJob =
        new CcwRifLoadJob(
            appMetrics,
            appConfig.getCcwRifLoadOptions().getExtractionOptions(),
            s3TaskManager,
            dataSetMonitorListener);

    return ccwRifLoadJob;
  }

  /**
   * Registers a JVM shutdown hook that ensures that the application exits gracefully: any
   * in-progress data set batches should always be allowed to complete.
   *
   * <p>The way the JVM handles all of this can be a bit surprising. Some observational notes:
   *
   * <ul>
   *   <li>If a user sends a <code>SIGINT</code> signal to the application (e.g. by pressing <code>
   *       ctrl+c</code>), the JVM will do the following: 1) it will run all registered shutdown
   *       hooks and wait for them to complete, and then 2) all threads will be stopped. No
   *       exceptions will be thrown on those threads that they could catch to prevent this; they
   *       just die.
   *   <li>If a user sends a more aggressive <code>SIGKILL</code> signal to the application (e.g. by
   *       using their task manager), the JVM will just immediately stop all threads.
   *   <li>If an application has a poorly designed shutdown hook that never completes, the
   *       application will never stop any of its threads or exit (in response to a <code>SIGINT
   *       </code>).
   *   <li>I haven't verified this in a while, but the <code>-Xrs</code> JVM option (which we're not
   *       using) should cause the application to completely ignore <code>SIGINT</code> signals.
   *   <li>If all of an application's non-daemon threads complete, the application will then run all
   *       registered shutdown hooks and exit.
   *   <li>You can't call {@link System#exit(int)} (to set the exit code) inside a shutdown hook. If
   *       you do, the application will hang forever.
   * </ul>
   *
   * @param metrics the {@link MetricRegistry} to log out before the application exits
   * @param pipelineManager the {@link PipelineManager} to be gracefully shut down before the
   *     application exits
   */
  private static void registerShutdownHook(
      MetricRegistry metrics, PipelineManager pipelineManager) {
    Runtime.getRuntime()
        .addShutdownHook(
            new Thread(
                new Runnable() {
                  @Override
                  public void run() {
                    LOGGER.info("Application is shutting down...");

                    /*
                     * Just a reminder: this might take a while! It's going to wait
                     * for any data sets that are being actively processed to finish
                     * processing.
                     */
                    pipelineManager.stop();

                    // Ensure that the final metrics get logged.
                    Slf4jReporter.forRegistry(metrics).outputTo(LOGGER).build().report();

                    LOGGER.info("Application has finished shutting down.");

                    /*
                     * We have to do this ourselves (rather than use Logback's DelayingShutdownHook)
                     * to ensure that the logger isn't closed before the above logging.
                     */
                    LoggerContext logbackContext =
                        (LoggerContext) LoggerFactory.getILoggerFactory();
                    logbackContext.stop();
                  }
                }));
  }

  /**
   * Registers {@link UncaughtExceptionHandler}s for the main thread, and a default one for all
   * other threads. These are just here to make sure that things don't die silently, but instead at
   * least log any errors that have occurred.
   */
  private static void configureUnexpectedExceptionHandlers() {
    Thread.currentThread()
        .setUncaughtExceptionHandler(
            new UncaughtExceptionHandler() {
              @Override
              public void uncaughtException(Thread t, Throwable e) {
                handleUncaughtException(e);
              }
            });
    Thread.setDefaultUncaughtExceptionHandler(
        new UncaughtExceptionHandler() {
          @Override
          public void uncaughtException(Thread t, Throwable e) {
            handleUncaughtException(e);
          }
        });
  }

  /**
   * Call this method to deal with any uncaught exceptions. It'll log the error and then shut things
   * down gracefully.
   *
   * @param throwable the error that occurred
   */
  static void handleUncaughtException(Throwable throwable) {
    /*
     * If an error is caught, log it and then shut everything down.
     */

    LOGGER.error("Data set failed with an unhandled error. Application will exit.", throwable);

    /*
     * This will trigger the shutdown monitors, block until they complete, and then terminate this
     * thread (and all others). Accordingly, we can be doubly sure that the data set processing will
     * be halted: 1) this thread is the CcwRifLoadJob's and that thread will block then die,
     * and 2) the shutdown monitor will call PipelineManager.stop(). Pack it up: we're going home,
     * folks.
     */
    System.exit(EXIT_CODE_MONITOR_ERROR);
  }
}<|MERGE_RESOLUTION|>--- conflicted
+++ resolved
@@ -16,7 +16,7 @@
 import gov.cms.bfd.pipeline.ccw.rif.extract.s3.DataSetMonitorListener;
 import gov.cms.bfd.pipeline.ccw.rif.extract.s3.task.S3TaskManager;
 import gov.cms.bfd.pipeline.ccw.rif.load.RifLoader;
-import gov.cms.bfd.pipeline.sharedutils.DatabaseOptions;
+import gov.cms.bfd.pipeline.sharedutils.DatabaseUtils;
 import gov.cms.bfd.pipeline.sharedutils.NullPipelineJobArguments;
 import gov.cms.bfd.pipeline.sharedutils.databaseschema.DatabaseSchemaUpdateJob;
 import gov.cms.bfd.pipeline.sharedutils.jobs.store.PipelineJobRecord;
@@ -103,10 +103,10 @@
     appMetricsReporter.start(1, TimeUnit.HOURS);
 
     HikariDataSource dataSource =
-        createDataSource(
+        DatabaseUtils.createDataSource(
             appConfig.getDatabaseOptions(),
-            appConfig.getCcwRifLoadOptions().getLoadOptions().getLoaderThreads(),
-            appMetrics);
+            appMetrics,
+            2 * appConfig.getCcwRifLoadOptions().getLoadOptions().getLoaderThreads());
 
     /*
      * Create the PipelineManager that will be responsible for running and managing the various
@@ -135,14 +135,6 @@
      */
     pipelineManager.registerJob(createCcwRifLoadJob(appMetrics, appConfig, dataSource));
 
-    /*
-     * At this point, we're done here with the main thread. From now on, the PipelineManager's
-     * executor service should be the only non-daemon thread running (and whatever it kicks off).
-     * Once/if that thread stops, the application will run all registered shutdown hooks and Wait
-     * for the PipelineManager to stop running jobs, and then check to see if we should exit
-     * normally with 0 or abnormally with a non-0 because a job failed.
-     */
-<<<<<<< HEAD
     if (appConfig.getRdaLoadOptions().isPresent()) {
       pipelineManager.registerJob(
           appConfig
@@ -150,33 +142,14 @@
               .get()
               .createFissClaimsLoadJob(appConfig.getDatabaseOptions(), appMetrics));
     }
-=======
-  }
-
-  /**
-   * @param options the {@link DatabaseOptions} to use
-   * @param maxPoolSize the database max pool size
-   * @param metrics the {@link MetricRegistry} to use
-   * @return a {@link HikariDataSource} for the BFD database
-   */
-  static HikariDataSource createDataSource(
-      DatabaseOptions options, int maxPoolSize, MetricRegistry metrics) {
-    HikariDataSource dataSource = new HikariDataSource();
->>>>>>> 2a732582
-
-    /*
-     * FIXME The pool size needs to be double the number of loader threads when
-     * idempotent loads are being used. Apparently, the queries need a separate
-     * Connection?
-     */
-    dataSource.setMaximumPoolSize(maxPoolSize);
-    dataSource.setJdbcUrl(options.getDatabaseUrl());
-    dataSource.setUsername(options.getDatabaseUsername());
-    dataSource.setPassword(options.getDatabasePassword());
-    dataSource.setRegisterMbeans(true);
-    dataSource.setMetricRegistry(metrics);
-
-    return dataSource;
+
+    /*
+     * At this point, we're done here with the main thread. From now on, the PipelineManager's
+     * executor service should be the only non-daemon thread running (and whatever it kicks off).
+     * Once/if that thread stops, the application will run all registered shutdown hooks and Wait
+     * for the PipelineManager to stop running jobs, and then check to see if we should exit
+     * normally with 0 or abnormally with a non-0 because a job failed.
+     */
   }
 
   /**
