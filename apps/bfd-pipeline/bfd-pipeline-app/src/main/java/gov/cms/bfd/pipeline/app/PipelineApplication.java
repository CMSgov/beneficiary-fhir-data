package gov.cms.bfd.pipeline.app;

import ch.qos.logback.classic.LoggerContext;
import com.codahale.metrics.MetricRegistry;
import com.codahale.metrics.Slf4jReporter;
import com.codahale.metrics.jvm.GarbageCollectorMetricSet;
import com.codahale.metrics.jvm.MemoryUsageGaugeSet;
import com.codahale.metrics.newrelic.NewRelicReporter;
import com.newrelic.telemetry.Attributes;
import com.newrelic.telemetry.OkHttpPoster;
import com.newrelic.telemetry.SenderConfiguration;
import com.newrelic.telemetry.metrics.MetricBatchSender;
import gov.cms.bfd.pipeline.ccw.rif.CcwRifLoadJob;
import gov.cms.bfd.pipeline.ccw.rif.extract.RifFilesProcessor;
import gov.cms.bfd.pipeline.ccw.rif.extract.s3.DataSetMonitorListener;
import gov.cms.bfd.pipeline.ccw.rif.extract.s3.task.S3TaskManager;
import gov.cms.bfd.pipeline.ccw.rif.load.RifLoader;
import gov.cms.bfd.pipeline.sharedutils.NullPipelineJobArguments;
import gov.cms.bfd.pipeline.sharedutils.databaseschema.DatabaseSchemaUpdateJob;
import gov.cms.bfd.pipeline.sharedutils.jobs.store.PipelineJobRecord;
import gov.cms.bfd.pipeline.sharedutils.jobs.store.PipelineJobRecordStore;
import java.lang.Thread.UncaughtExceptionHandler;
<<<<<<< HEAD
import java.time.Duration;
=======
import java.net.InetAddress;
import java.net.UnknownHostException;
>>>>>>> d5821e05
import java.util.concurrent.TimeUnit;
import org.slf4j.Logger;
import org.slf4j.LoggerFactory;

/**
 * The main application/driver/entry point for the ETL system, which will pull any data stored in
 * the specified S3 bucket, parse it, and push it to the specified database server. See {@link
 * #main(String[])}.
 */
public final class PipelineApplication {
  static final Logger LOGGER = LoggerFactory.getLogger(PipelineApplication.class);

  /**
   * This {@link System#exit(int)} value should be used when the provided configuration values are
   * incomplete and/or invalid.
   */
  static final int EXIT_CODE_BAD_CONFIG = 1;

  /**
   * This {@link System#exit(int)} value should be used when the application exits due to an
   * unhandled exception.
   */
  static final int EXIT_CODE_MONITOR_ERROR = PipelineManager.EXIT_CODE_MONITOR_ERROR;

  /**
   * This method is the one that will get called when users launch the application from the command
   * line.
   *
   * @param args (should be empty, as this application accepts configuration via environment
   *     variables)
   * @throws InterruptedException Any {@link InterruptedException}s encountered on this thread will
   *     be bubbled up.
   */
  public static void main(String[] args) throws InterruptedException {
    LOGGER.info("Application starting up!");
    configureUnexpectedExceptionHandlers();

    AppConfiguration appConfig = null;
    try {
      appConfig = AppConfiguration.readConfigFromEnvironmentVariables();
      LOGGER.info("Application configured: '{}'", appConfig);
    } catch (AppConfigurationException e) {
      System.err.println(e.getMessage());
      LOGGER.warn("Invalid app configuration.", e);
      System.exit(EXIT_CODE_BAD_CONFIG);
    }

    MetricRegistry appMetrics = new MetricRegistry();
    appMetrics.registerAll(new MemoryUsageGaugeSet());
    appMetrics.registerAll(new GarbageCollectorMetricSet());
    Slf4jReporter appMetricsReporter =
        Slf4jReporter.forRegistry(appMetrics).outputTo(LOGGER).build();

    MetricOptions metricOptions = appConfig.getMetricOptions();
    if (metricOptions.getNewRelicMetricKey() != null) {
      SenderConfiguration configuration =
          SenderConfiguration.builder(
                  metricOptions.getNewRelicMetricHost(), metricOptions.getNewRelicMetricPath())
              .httpPoster(new OkHttpPoster())
              .apiKey(metricOptions.getNewRelicMetricKey())
              .build();

      MetricBatchSender metricBatchSender = MetricBatchSender.create(configuration);

      Attributes commonAttributes =
          new Attributes()
              .put("host", metricOptions.getHostname())
              .put("appName", metricOptions.getNewRelicAppName());

      NewRelicReporter newRelicReporter =
          NewRelicReporter.build(appMetrics, metricBatchSender)
              .commonAttributes(commonAttributes)
              .build();

      newRelicReporter.start(metricOptions.getNewRelicMetricPeriod(), TimeUnit.SECONDS);
    }

    appMetricsReporter.start(1, TimeUnit.HOURS);

    /*
     * Create the PipelineManager that will be responsible for running and managing the various
     * jobs.
     */
    PipelineJobRecordStore jobRecordStore = new PipelineJobRecordStore(appMetrics);
    PipelineManager pipelineManager = new PipelineManager(appMetrics, jobRecordStore);
    registerShutdownHook(appMetrics, pipelineManager);
    LOGGER.info("Job processing started.");

    /*
     * Register and wait for the database schema job to run, so that we don't have to worry about
     * declaring it as a dependency (since it is for pretty much everything right now).
     */
    pipelineManager.registerJob(new DatabaseSchemaUpdateJob(appConfig.getDatabaseOptions()));
    PipelineJobRecord<NullPipelineJobArguments> dbSchemaJobRecord =
        jobRecordStore.submitPendingJob(DatabaseSchemaUpdateJob.JOB_TYPE, null);
    try {
      jobRecordStore.waitForJobs(dbSchemaJobRecord);
    } catch (InterruptedException e) {
      throw new InterruptedException();
    }

    /*
     * Create and register the other jobs.
     */
    pipelineManager.registerJob(createCcwRifLoadJob(appMetrics, appConfig));

    /*
     * At this point, we're done here with the main thread. From now on, the
     * PipelineManager's executor service should be the only non-daemon
     * thread running (and whatever it kicks off). Once/if that thread
     * stops, the application will run all registered shutdown hooks and
     * exit.
     */
  }

  /**
   * @param appMetrics the application's {@link MetricRegistry}
   * @param appConfig the {@link AppConfiguration}
   * @return a {@link CcwRifLoadJob} instance for the application to use
   */
  private static CcwRifLoadJob createCcwRifLoadJob(
      MetricRegistry appMetrics, AppConfiguration appConfig) {
    /*
     * Create the services that will be used to handle each stage in the extract, transform, and
     * load process.
     */
    S3TaskManager s3TaskManager =
        new S3TaskManager(appMetrics, appConfig.getCcwRifLoadOptions().getExtractionOptions());
    RifFilesProcessor rifProcessor = new RifFilesProcessor();
    RifLoader rifLoader =
        new RifLoader(appMetrics, appConfig.getCcwRifLoadOptions().getLoadOptions());

    /*
     * Create the DataSetMonitorListener that will glue those stages together and run them all for
     * each data set that is found.
     */
    DataSetMonitorListener dataSetMonitorListener =
        new DefaultDataSetMonitorListener(
            appMetrics, PipelineApplication::handleUncaughtException, rifProcessor, rifLoader);
    CcwRifLoadJob ccwRifLoadJob =
        new CcwRifLoadJob(
            appMetrics,
            appConfig.getCcwRifLoadOptions().getExtractionOptions(),
            s3TaskManager,
            dataSetMonitorListener);

    return ccwRifLoadJob;
  }

  /**
   * Registers a JVM shutdown hook that ensures that the application exits gracefully: any
   * in-progress data set batches should always be allowed to complete.
   *
   * <p>The way the JVM handles all of this can be a bit surprising. Some observational notes:
   *
   * <ul>
   *   <li>If a user sends a <code>SIGINT</code> signal to the application (e.g. by pressing <code>
   *       ctrl+c</code>), the JVM will do the following: 1) it will run all registered shutdown
   *       hooks and wait for them to complete, and then 2) all threads will be stopped. No
   *       exceptions will be thrown on those threads that they could catch to prevent this; they
   *       just die.
   *   <li>If a user sends a more aggressive <code>SIGKILL</code> signal to the application (e.g. by
   *       using their task manager), the JVM will just immediately stop all threads.
   *   <li>If an application has a poorly designed shutdown hook that never completes, the
   *       application will never stop any of its threads or exit (in response to a <code>SIGINT
   *       </code>).
   *   <li>I haven't verified this in a while, but the <code>-Xrs</code> JVM option (which we're not
   *       using) should cause the application to completely ignore <code>SIGINT</code> signals.
   *   <li>If all of an application's non-daemon threads complete, the application will then run all
   *       registered shutdown hooks and exit.
   *   <li>You can't call {@link System#exit(int)} (to set the exit code) inside a shutdown hook. If
   *       you do, the application will hang forever.
   * </ul>
   *
   * @param metrics the {@link MetricRegistry} to log out before the application exits
   * @param pipelineManager the {@link PipelineManager} to be gracefully shut down before the
   *     application exits
   */
  private static void registerShutdownHook(
      MetricRegistry metrics, PipelineManager pipelineManager) {
    Runtime.getRuntime()
        .addShutdownHook(
            new Thread(
                new Runnable() {
                  @Override
                  public void run() {
                    LOGGER.info("Application is shutting down...");

                    /*
                     * Just a reminder: this might take a while! It's going to wait
                     * for any data sets that are being actively processed to finish
                     * processing.
                     */
                    pipelineManager.stop();

                    // Ensure that the final metrics get logged.
                    Slf4jReporter.forRegistry(metrics).outputTo(LOGGER).build().report();

                    LOGGER.info("Application has finished shutting down.");

                    /*
                     * We have to do this ourselves (rather than use Logback's DelayingShutdownHook)
                     * to ensure that the logger isn't closed before the above logging.
                     */
                    LoggerContext logbackContext =
                        (LoggerContext) LoggerFactory.getILoggerFactory();
                    logbackContext.stop();
                  }
                }));
  }

  /**
   * Registers {@link UncaughtExceptionHandler}s for the main thread, and a default one for all
   * other threads. These are just here to make sure that things don't die silently, but instead at
   * least log any errors that have occurred.
   */
  private static void configureUnexpectedExceptionHandlers() {
    Thread.currentThread()
        .setUncaughtExceptionHandler(
            new UncaughtExceptionHandler() {
              @Override
              public void uncaughtException(Thread t, Throwable e) {
                handleUncaughtException(e);
              }
            });
    Thread.setDefaultUncaughtExceptionHandler(
        new UncaughtExceptionHandler() {
          @Override
          public void uncaughtException(Thread t, Throwable e) {
            handleUncaughtException(e);
          }
        });
  }

  /**
   * Call this method to deal with any uncaught exceptions. It'll log the error and then shut things
   * down gracefully.
   *
   * @param throwable the error that occurred
   */
  static void handleUncaughtException(Throwable throwable) {
    /*
     * If an error is caught, log it and then shut everything down.
     */

    LOGGER.error("Data set failed with an unhandled error. Application will exit.", throwable);

    /*
     * This will trigger the shutdown monitors, block until they complete, and then terminate this
     * thread (and all others). Accordingly, we can be doubly sure that the data set processing will
     * be halted: 1) this thread is the CcwRifLoadJob's and that thread will block then die,
     * and 2) the shutdown monitor will call PipelineManager.stop(). Pack it up: we're going home,
     * folks.
     */
    System.exit(EXIT_CODE_MONITOR_ERROR);
  }
}<|MERGE_RESOLUTION|>--- conflicted
+++ resolved
@@ -20,12 +20,8 @@
 import gov.cms.bfd.pipeline.sharedutils.jobs.store.PipelineJobRecord;
 import gov.cms.bfd.pipeline.sharedutils.jobs.store.PipelineJobRecordStore;
 import java.lang.Thread.UncaughtExceptionHandler;
-<<<<<<< HEAD
-import java.time.Duration;
-=======
 import java.net.InetAddress;
 import java.net.UnknownHostException;
->>>>>>> d5821e05
 import java.util.concurrent.TimeUnit;
 import org.slf4j.Logger;
 import org.slf4j.LoggerFactory;
@@ -79,28 +75,45 @@
     Slf4jReporter appMetricsReporter =
         Slf4jReporter.forRegistry(appMetrics).outputTo(LOGGER).build();
 
-    MetricOptions metricOptions = appConfig.getMetricOptions();
-    if (metricOptions.getNewRelicMetricKey() != null) {
+    String newRelicMetricKey = System.getenv("NEW_RELIC_METRIC_KEY");
+
+    if (newRelicMetricKey != null) {
+      String newRelicAppName = System.getenv("NEW_RELIC_APP_NAME");
+      String newRelicMetricHost = System.getenv("NEW_RELIC_METRIC_HOST");
+      String newRelicMetricPath = System.getenv("NEW_RELIC_METRIC_PATH");
+      String rawNewRelicPeriod = System.getenv("NEW_RELIC_METRIC_PERIOD");
+
+      int newRelicPeriod;
+      try {
+        newRelicPeriod = Integer.parseInt(rawNewRelicPeriod);
+      } catch (NumberFormatException ex) {
+        newRelicPeriod = 15;
+      }
+
+      String hostname;
+      try {
+        hostname = InetAddress.getLocalHost().getHostName();
+      } catch (UnknownHostException e) {
+        hostname = "unknown";
+      }
+
       SenderConfiguration configuration =
-          SenderConfiguration.builder(
-                  metricOptions.getNewRelicMetricHost(), metricOptions.getNewRelicMetricPath())
+          SenderConfiguration.builder(newRelicMetricHost, newRelicMetricPath)
               .httpPoster(new OkHttpPoster())
-              .apiKey(metricOptions.getNewRelicMetricKey())
+              .apiKey(newRelicMetricKey)
               .build();
 
       MetricBatchSender metricBatchSender = MetricBatchSender.create(configuration);
 
       Attributes commonAttributes =
-          new Attributes()
-              .put("host", metricOptions.getHostname())
-              .put("appName", metricOptions.getNewRelicAppName());
+          new Attributes().put("host", hostname).put("appName", newRelicAppName);
 
       NewRelicReporter newRelicReporter =
           NewRelicReporter.build(appMetrics, metricBatchSender)
               .commonAttributes(commonAttributes)
               .build();
 
-      newRelicReporter.start(metricOptions.getNewRelicMetricPeriod(), TimeUnit.SECONDS);
+      newRelicReporter.start(newRelicPeriod, TimeUnit.SECONDS);
     }
 
     appMetricsReporter.start(1, TimeUnit.HOURS);
