--- conflicted
+++ resolved
@@ -567,17 +567,6 @@
     } else {
       LOGGER.info("RDA API jobs are not enabled in app configuration.");
     }
-<<<<<<< HEAD
-    final Optional<NpiFdaLoadJobConfig> npiFdaConfig = appConfig.getNpiFdaLoadConfigOptions();
-    if (npiFdaConfig.isPresent()) {
-      final var npiFdaJob = createNpiFdaJob(appMeters, appMetrics, pooledDataSource, clock);
-      jobs.add(npiFdaJob);
-      LOGGER.warn("Registered NpiFda job.");
-    } else {
-      LOGGER.info("NpiFdaLoadJob is disabled.");
-    }
-
-=======
     final Optional<BackfillConfigOptions> backfillConfigOptions =
         appConfig.getBackfillConfigOptions();
     if (backfillConfigOptions.isPresent()) {
@@ -594,7 +583,15 @@
     } else {
       LOGGER.info("SAMHSA backfill job is disabled.");
     }
->>>>>>> 94071f55
+    final Optional<NpiFdaLoadJobConfig> npiFdaConfig = appConfig.getNpiFdaLoadConfigOptions();
+    if (npiFdaConfig.isPresent()) {
+      final var npiFdaJob = createNpiFdaJob(appMeters, appMetrics, pooledDataSource, clock);
+      jobs.add(npiFdaJob);
+      LOGGER.warn("Registered NpiFda job.");
+    } else {
+      LOGGER.info("NpiFdaLoadJob is disabled.");
+    }
+
     return jobs;
   }
 
