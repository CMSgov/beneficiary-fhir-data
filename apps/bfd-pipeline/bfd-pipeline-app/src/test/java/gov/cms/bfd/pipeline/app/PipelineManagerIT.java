package gov.cms.bfd.pipeline.app;

import com.codahale.metrics.MetricRegistry;
import com.codahale.metrics.Slf4jReporter;
import gov.cms.bfd.pipeline.app.scheduler.SchedulerJob;
import gov.cms.bfd.pipeline.app.volunteer.VolunteerJob;
import gov.cms.bfd.pipeline.sharedutils.NullPipelineJobArguments;
import gov.cms.bfd.pipeline.sharedutils.PipelineJob;
import gov.cms.bfd.pipeline.sharedutils.PipelineJobOutcome;
import gov.cms.bfd.pipeline.sharedutils.PipelineJobSchedule;
import gov.cms.bfd.pipeline.sharedutils.PipelineJobType;
import gov.cms.bfd.pipeline.sharedutils.jobs.store.PipelineJobRecord;
import gov.cms.bfd.pipeline.sharedutils.jobs.store.PipelineJobRecordStore;
import gov.cms.bfd.sharedutils.exceptions.BadCodeMonkeyException;
import java.time.temporal.ChronoUnit;
import java.util.Optional;
import java.util.Set;
import java.util.concurrent.Callable;
import java.util.concurrent.TimeUnit;
import java.util.stream.Collectors;
import org.awaitility.Awaitility;
import org.junit.Assert;
import org.junit.BeforeClass;
import org.junit.Ignore;
import org.junit.Test;
import org.slf4j.Logger;
import org.slf4j.LoggerFactory;

/** Integration tests for {@link PipelineManager}, {@link PipelineJobRecordStore}, and friends. */
public final class PipelineManagerIT {
  private static final Logger LOGGER = LoggerFactory.getLogger(PipelineManagerIT.class);

  /**
   * Verifies that {@link PipelineManager} automatically runs {@link MockJob} and {@link
   * SchedulerJob}, as expected.
   */
  @Test
  public void runBuiltinJobs() {
    // Create the pipeline.
    MetricRegistry appMetrics = new MetricRegistry();
    PipelineJobRecordStore jobRecordStore = new PipelineJobRecordStore(appMetrics);
    new PipelineManager(appMetrics, jobRecordStore);

    // Verify that there are job records for the built-ins.
    Assert.assertEquals(2, jobRecordStore.getJobRecords().size());
    Assert.assertTrue(
        jobRecordStore.getJobRecords().stream()
            .anyMatch(j -> VolunteerJob.JOB_TYPE.equals(j.getJobType())));
    Assert.assertTrue(
        jobRecordStore.getJobRecords().stream()
            .anyMatch(j -> SchedulerJob.JOB_TYPE.equals(j.getJobType())));
  }

  /** Verifies that {@link PipelineManager} runs a successful mock one-shot job, as expected. */
  @Test
  public void runSuccessfulMockOneshotJob() {
    // Create the pipeline and have it run a mock job.
    MetricRegistry appMetrics = new MetricRegistry();
    PipelineJobRecordStore jobRecordStore = new PipelineJobRecordStore(appMetrics);
    PipelineManager pipelineManager = new PipelineManager(appMetrics, jobRecordStore);
    MockJob mockJob = new MockJob(Optional.empty(), () -> PipelineJobOutcome.WORK_DONE);
    pipelineManager.registerJob(mockJob);
    jobRecordStore.submitPendingJob(MockJob.JOB_TYPE, null);

    // Wait until a completed iteration of the mock job can be found.
    Awaitility.await()
        .atMost(1, TimeUnit.SECONDS)
        .until(
            () ->
                jobRecordStore.getJobRecords().stream()
                    .filter(j -> MockJob.JOB_TYPE.equals(j.getJobType()) && j.isCompleted())
                    .findAny()
                    .isPresent());

    // Verify that one of the completed mock job iterations looks correct.
    Optional<PipelineJobRecord<?>> mockJobRecord =
        jobRecordStore.getJobRecords().stream()
            .filter(j -> MockJob.JOB_TYPE.equals(j.getJobType()))
            .findAny();
    Assert.assertEquals(
        Optional.of(PipelineJobOutcome.WORK_DONE), mockJobRecord.get().getOutcome());
  }

  /** Verifies that {@link PipelineManager} runs a failing mock one-shot job, as expected. */
  @Test
  public void runFailingMockOneshotJob() {
    // Create the pipeline and have it run a mock job.
    MetricRegistry appMetrics = new MetricRegistry();
    PipelineJobRecordStore jobRecordStore = new PipelineJobRecordStore(appMetrics);
    PipelineManager pipelineManager = new PipelineManager(appMetrics, jobRecordStore);
    MockJob mockJob =
        new MockJob(
            Optional.empty(),
            () -> {
              throw new RuntimeException("boom");
            });
    pipelineManager.registerJob(mockJob);
    jobRecordStore.submitPendingJob(MockJob.JOB_TYPE, null);

    // Wait until a completed iteration of the mock job can be found.
    Awaitility.await()
        .atMost(1, TimeUnit.SECONDS)
        .until(
            () ->
                jobRecordStore.getJobRecords().stream()
                    .filter(j -> MockJob.JOB_TYPE.equals(j.getJobType()) && j.isCompleted())
                    .findAny()
                    .isPresent());

    // Verify that one of the completed mock job iterations looks correct.
    Optional<PipelineJobRecord<?>> mockJobRecord =
        jobRecordStore.getJobRecords().stream()
            .filter(j -> MockJob.JOB_TYPE.equals(j.getJobType()))
            .findAny();
    Assert.assertEquals(RuntimeException.class, mockJobRecord.get().getFailure().get().getType());
    Assert.assertEquals("boom", mockJobRecord.get().getFailure().get().getMessage());
  }

  /** Verifies that {@link PipelineManager} runs a successful mock scheduled job, as expected. */
  @Test
  public void runSuccessfulScheduledJob() {
    // Create the pipeline and have it run a mock job.
    MetricRegistry appMetrics = new MetricRegistry();
    PipelineJobRecordStore jobRecordStore = new PipelineJobRecordStore(appMetrics);
    PipelineManager pipelineManager = new PipelineManager(appMetrics, jobRecordStore);
    MockJob mockJob =
        new MockJob(
            Optional.of(new PipelineJobSchedule(1, ChronoUnit.MILLIS)),
            () -> PipelineJobOutcome.WORK_DONE);
    pipelineManager.registerJob(mockJob);
    jobRecordStore.submitPendingJob(MockJob.JOB_TYPE, null);

    // Wait until a completed iteration of the mock job can be found.
    Awaitility.await()
        .atMost(1, TimeUnit.SECONDS)
        .until(
            () ->
                jobRecordStore.getJobRecords().stream()
                    .filter(j -> MockJob.JOB_TYPE.equals(j.getJobType()) && j.isCompleted())
                    .findAny()
                    .isPresent());

    // Verify that one of the completed mock job iterations looks correct.
    Optional<PipelineJobRecord<?>> mockJobRecord =
        jobRecordStore.getJobRecords().stream()
            .filter(j -> MockJob.JOB_TYPE.equals(j.getJobType()) && j.isCompleted())
            .findAny();
    Assert.assertEquals(
        Optional.of(PipelineJobOutcome.WORK_DONE), mockJobRecord.get().getOutcome());
  }

  /** Verifies that {@link PipelineManager} runs a failing mock scheduled job, as expected. */
  @Test
  public void runFailingScheduledJob() {
    // Create the pipeline and have it run a mock job.
    MetricRegistry appMetrics = new MetricRegistry();
    PipelineJobRecordStore jobRecordStore = new PipelineJobRecordStore(appMetrics);
    PipelineManager pipelineManager = new PipelineManager(appMetrics, jobRecordStore);
    MockJob mockJob =
        new MockJob(
            Optional.of(new PipelineJobSchedule(1, ChronoUnit.MILLIS)),
            () -> {
              throw new RuntimeException("boom");
            });
    pipelineManager.registerJob(mockJob);
    jobRecordStore.submitPendingJob(MockJob.JOB_TYPE, null);

    // Wait until a completed job can be found.
    Awaitility.await()
        .atMost(1, TimeUnit.SECONDS)
        .until(
            () ->
                jobRecordStore.getJobRecords().stream()
                    .filter(j -> MockJob.JOB_TYPE.equals(j.getJobType()) && j.isCompleted())
                    .findAny()
                    .isPresent());

    // Verify that one of the completed mock job iterations looks correct.
    Optional<PipelineJobRecord<?>> mockJobRecord =
        jobRecordStore.getJobRecords().stream()
            .filter(j -> MockJob.JOB_TYPE.equals(j.getJobType()) && j.isCompleted())
            .findAny();
    Assert.assertEquals(RuntimeException.class, mockJobRecord.get().getFailure().get().getType());
    Assert.assertEquals("boom", mockJobRecord.get().getFailure().get().getMessage());

    // Make sure that the job stopped trying to execute after it failed.
    Assert.assertEquals(
        1,
        jobRecordStore.getJobRecords().stream()
            .filter(j -> MockJob.JOB_TYPE.equals(j.getJobType()))
            .count());
  }

  /** Verifies that {@link PipelineManager#stop()} works, as expected. */
  @Test
  public void runInterruptibleJobsThenStop() {
    // Create the pipeline and have it run a mock job.
    MetricRegistry appMetrics = new MetricRegistry();
    PipelineJobRecordStore jobRecordStore = new PipelineJobRecordStore(appMetrics);
    PipelineManager pipelineManager = new PipelineManager(appMetrics, jobRecordStore);
    MockJob mockJob =
        new MockJob(
            Optional.of(new PipelineJobSchedule(1, ChronoUnit.MILLIS)),
            () -> {
              // Add an artificial delay that we'll be able to measure.
              Thread.sleep(500);
              return PipelineJobOutcome.WORK_DONE;
            });
    pipelineManager.registerJob(mockJob);
    jobRecordStore.submitPendingJob(MockJob.JOB_TYPE, null);

    // Wait until the mock job has started.
    Awaitility.await()
        .atMost(1, TimeUnit.SECONDS)
        .until(
            () ->
                jobRecordStore.getJobRecords().stream()
                    .filter(j -> MockJob.JOB_TYPE.equals(j.getJobType()) && j.isStarted())
                    .findAny()
                    .isPresent());

    // Stop the pipeline and then make sure that the job was actually interrupted.
    pipelineManager.stop();
    PipelineJobRecord<NullPipelineJobArguments> mockJobRecord =
        jobRecordStore.findMostRecent(MockJob.JOB_TYPE).get();
    Assert.assertTrue(mockJobRecord.getCanceledTime().isPresent());
    Assert.assertTrue(mockJobRecord.getDuration().get().toMillis() < 500);
  }

  /** Verifies that {@link PipelineManager#stop()} works, as expected. */
  @Test
  public void runUninterruptibleJobsThenStop() {
    // Create the pipeline and have it run a mock job.
    MetricRegistry appMetrics = new MetricRegistry();
    PipelineJobRecordStore jobRecordStore = new PipelineJobRecordStore(appMetrics);
    PipelineManager pipelineManager = new PipelineManager(appMetrics, jobRecordStore);
    MockJob mockJob =
        new MockJob(
            Optional.of(new PipelineJobSchedule(1, ChronoUnit.MILLIS)),
            false,
            () -> {
              return PipelineJobOutcome.WORK_DONE;
            });
    pipelineManager.registerJob(mockJob);
    jobRecordStore.submitPendingJob(MockJob.JOB_TYPE, null);

    // Wait until the mock job has started.
    Awaitility.await()
        .atMost(1, TimeUnit.SECONDS)
        .until(
            () ->
                jobRecordStore.getJobRecords().stream()
                    .filter(j -> MockJob.JOB_TYPE.equals(j.getJobType()) && j.isStarted())
                    .findAny()
                    .isPresent());

    // Stop the pipeline. If this doesn't hang, we're good.
    pipelineManager.stop();
  }

  /** Verifies that {@link PipelineManager#stop()} works, as expected. */
  @Test
  public void runThenStopAndCancelPendingJobs() {
    // Create the pipeline and a slow mock job that we can use.
    MetricRegistry appMetrics = new MetricRegistry();
    PipelineJobRecordStore jobRecordStore = new PipelineJobRecordStore(appMetrics);
    PipelineManager pipelineManager = new PipelineManager(appMetrics, jobRecordStore);
    MockJob mockJob =
        new MockJob(
            Optional.empty(),
            () -> {
              // Add an artificial delay that we'll be able to measure.
              Thread.sleep(500);
              return PipelineJobOutcome.WORK_DONE;
            });
    pipelineManager.registerJob(mockJob);

    /*
     * Once the VolunteerJob is running, submit enough slow mock jobs to fill up the
     * PipelineManager's executor threads/slots.
     */
    Awaitility.await()
        .atMost(1, TimeUnit.SECONDS)
        .until(
            () ->
                jobRecordStore.getJobRecords().stream()
                    .filter(j -> VolunteerJob.JOB_TYPE.equals(j.getJobType()) && j.isStarted())
                    .findAny()
                    .isPresent());
    int openExecutorSlots = pipelineManager.getOpenExecutorSlots();
    for (int i = 0; i < openExecutorSlots; i++) {
      jobRecordStore.submitPendingJob(MockJob.JOB_TYPE, null);
    }

    // Add one extra job that should sit as pending for a bit.
    jobRecordStore.submitPendingJob(MockJob.JOB_TYPE, null);

    // Wait until one of the mock jobs has started.
    Awaitility.await()
        .atMost(1, TimeUnit.SECONDS)
        .until(
            () ->
                jobRecordStore.getJobRecords().stream()
                    .filter(j -> MockJob.JOB_TYPE.equals(j.getJobType()) && j.isStarted())
                    .findAny()
                    .isPresent());

    // Stop the pipeline and verify that at least one job was cancelled before it started.
    pipelineManager.stop();
    Assert.assertTrue(
        jobRecordStore.getJobRecords().stream()
            .filter(j -> MockJob.JOB_TYPE.equals(j.getJobType()) && !j.isStarted())
            .findAny()
            .isPresent());
  }

  /**
   * Verifies that {@link PipelineManager} can performantly handle large numbers of job executions,
   * as expected. Note that "performantly" is relative to what we need: fast enough to run a few
   * jobs every second of the day. Mostly, though, this test case is used as a good way to inspect
   * and evaluate the various metrics that the application collects.
   *
   * <p>This is intentionally left ignored most of the time, so as to not slow down our builds. It
   * should only be run if/when someone is looking into performance issues.
   */
  @Test
  @Ignore
  public void runWayTooManyJobsThenStop() {
    // Let's speed things up a bit, so we can run more iterations, faster.
    SchedulerJob.SCHEDULER_TICK_MILLIS = 1;
    VolunteerJob.VOLUNTEER_TICK_MILLIS = 1;

    try {
      MetricRegistry appMetrics = new MetricRegistry();
      Slf4jReporter.forRegistry(appMetrics).outputTo(LOGGER).build().start(30, TimeUnit.SECONDS);

      // Create the pipeline.
      PipelineJobRecordStore jobRecordStore = new PipelineJobRecordStore(appMetrics);
      PipelineManager pipelineManager = new PipelineManager(appMetrics, jobRecordStore);

      // Register a mock unscheduled job.
      MockJob mockUnscheduledJob =
          new MockJob(
              Optional.empty(),
              () -> {
                return PipelineJobOutcome.WORK_DONE;
              });
      pipelineManager.registerJob(mockUnscheduledJob);

      // Register a second scheduled job.
      MockJob mockScheduledJob =
          new MockJob(
              Optional.of(new PipelineJobSchedule(1, ChronoUnit.MILLIS)),
              () -> {
                return PipelineJobOutcome.WORK_DONE;
              }) {
            /*
             * Very hacky, but here we're extending MockJob with an anonymous class that has a
             * different getType() value.
             */

            /** @see gov.cms.bfd.pipeline.app.PipelineManagerIT.MockJob#getType() */
            @Override
            public PipelineJobType<NullPipelineJobArguments> getType() {
              return new PipelineJobType<>(this);
            }
          };
      pipelineManager.registerJob(mockScheduledJob);

      /*
       * Submit way too many executions of the unscheduled job. The number here corresponds to how
       * many executions you'd get if it was run once a second, every second of the day.
       */
      for (int i = 0; i < 24 * 60 * 60; i++) {
        jobRecordStore.submitPendingJob(MockJob.JOB_TYPE, null);
      }

      /*
       * Wait until all of the jobs have completed, with a large timeout. Don't worry: it only takes
       * about 500 seconds on my system.
       */
<<<<<<< HEAD
      bucket = DataSetTestUtilities.createTestBucket(s3Client);
      ExtractionOptions options = new ExtractionOptions(bucket.getName());
      LOGGER.info(
          "Bucket created: '{}:{}'",
          s3Client.getS3AccountOwner().getDisplayName(),
          bucket.getName());
      DataSetManifest manifestA =
          new DataSetManifest(
              Instant.now().minus(1L, ChronoUnit.HOURS),
              0,
              new DataSetManifestEntry("beneficiaries.rif", RifFileType.BENEFICIARY));
      s3Client.putObject(DataSetTestUtilities.createPutRequest(bucket, manifestA));
      s3Client.putObject(
          DataSetTestUtilities.createPutRequest(
              bucket,
              manifestA,
              manifestA.getEntries().get(0),
              StaticRifResource.SAMPLE_A_BENES.getResourceUrl()));
      DataSetManifest manifestB =
          new DataSetManifest(
              manifestA.getTimestampText(),
              1,
              new DataSetManifestEntry("pde.rif", RifFileType.PDE));
      s3Client.putObject(DataSetTestUtilities.createPutRequest(bucket, manifestB));
      s3Client.putObject(
          DataSetTestUtilities.createPutRequest(
              bucket,
              manifestB,
              manifestB.getEntries().get(0),
              StaticRifResource.SAMPLE_A_PDE.getResourceUrl()));
      DataSetManifest manifestC =
          new DataSetManifest(
              Instant.now(), 0, new DataSetManifestEntry("carrier.rif", RifFileType.CARRIER));
      s3Client.putObject(DataSetTestUtilities.createPutRequest(bucket, manifestC));
      s3Client.putObject(
          DataSetTestUtilities.createPutRequest(
              bucket,
              manifestC,
              manifestC.getEntries().get(0),
              StaticRifResource.SAMPLE_A_CARRIER.getResourceUrl()));

      // Start the pipeline up.
      MockDataSetMonitorListener listener = new MockDataSetMonitorListener();
      PipelineManager pipeline = new PipelineManager(new MetricRegistry(), options, 100, listener);
      pipeline.start();

      // Wait for the job to generate events for the three data sets.
=======
>>>>>>> 71f462a1
      Awaitility.await()
          .atMost(20, TimeUnit.MINUTES)
          .until(
              () ->
                  jobRecordStore.getJobRecords().stream()
                          .filter(j -> MockJob.JOB_TYPE.equals(j.getJobType()) && !j.isCompleted())
                          .findAny()
                          .isPresent()
                      == false);

      // Stop the pipeline.
      pipelineManager.stop();

      // Verify that all jobs completed successfully.
      Set<PipelineJobRecord<?>> unsuccessfulJobs =
          jobRecordStore.getJobRecords().stream()
              .filter(j -> MockJob.JOB_TYPE.equals(j.getJobType()) && !j.isCompletedSuccessfully())
              .collect(Collectors.toSet());
      Assert.assertEquals(0, unsuccessfulJobs.size());

      // Ensure that the final metrics get logged.
      Slf4jReporter.forRegistry(appMetrics).outputTo(LOGGER).build().report();
    } finally {
      configureTimers();
    }
  }

  /** Reduce tick time on built-in jobs, to speed test execution. */
  @BeforeClass
  public static void configureTimers() {
    VolunteerJob.VOLUNTEER_TICK_MILLIS = 10;
    SchedulerJob.SCHEDULER_TICK_MILLIS = 10;
  }

  /** This mock {@link PipelineJob} returns a specified result. */
  private static class MockJob implements PipelineJob<NullPipelineJobArguments> {
    public static final PipelineJobType<NullPipelineJobArguments> JOB_TYPE =
        new PipelineJobType<NullPipelineJobArguments>(MockJob.class);

    private final Optional<PipelineJobSchedule> schedule;
    private final boolean interruptible;
    private final Callable<Object> jobResultProducer;

    /**
     * Constructs a new {@link MockJob} instance.
     *
     * @param schedule the value to use for {@link #getSchedule()}
     * @param interruptible the value to use for {@link #isInterruptible()}
     * @param jobResultProducer the {@link Callable} that will create the values to use for {@link
     *     #call()}
     */
    public MockJob(
        Optional<PipelineJobSchedule> schedule,
        boolean interruptible,
        Callable<Object> jobResultProducer) {
      this.schedule = schedule;
      this.interruptible = interruptible;
      this.jobResultProducer = jobResultProducer;
    }

    /**
     * Constructs a new {@link MockJob} instance.
     *
     * @param schedule the value to use for {@link #getSchedule()}
     * @param jobResultProducer the {@link Callable} that will create the values to use for {@link
     *     #call()}
     */
    public MockJob(Optional<PipelineJobSchedule> schedule, Callable<Object> jobResultProducer) {
      this(schedule, true, jobResultProducer);
    }

    /** @see gov.cms.bfd.pipeline.sharedutils.PipelineJob#getSchedule() */
    @Override
    public Optional<PipelineJobSchedule> getSchedule() {
      return schedule;
    }

    /** @see gov.cms.bfd.pipeline.sharedutils.PipelineJob#isInterruptible() */
    @Override
    public boolean isInterruptible() {
      return interruptible;
    }

    /** @see gov.cms.bfd.pipeline.sharedutils.PipelineJob#call() */
    @Override
    public PipelineJobOutcome call() throws Exception {
      Object result = jobResultProducer.call();
      if (result instanceof PipelineJobOutcome) {
        return (PipelineJobOutcome) result;
      } else {
        throw new BadCodeMonkeyException();
      }
    }
  }
}<|MERGE_RESOLUTION|>--- conflicted
+++ resolved
@@ -379,56 +379,6 @@
        * Wait until all of the jobs have completed, with a large timeout. Don't worry: it only takes
        * about 500 seconds on my system.
        */
-<<<<<<< HEAD
-      bucket = DataSetTestUtilities.createTestBucket(s3Client);
-      ExtractionOptions options = new ExtractionOptions(bucket.getName());
-      LOGGER.info(
-          "Bucket created: '{}:{}'",
-          s3Client.getS3AccountOwner().getDisplayName(),
-          bucket.getName());
-      DataSetManifest manifestA =
-          new DataSetManifest(
-              Instant.now().minus(1L, ChronoUnit.HOURS),
-              0,
-              new DataSetManifestEntry("beneficiaries.rif", RifFileType.BENEFICIARY));
-      s3Client.putObject(DataSetTestUtilities.createPutRequest(bucket, manifestA));
-      s3Client.putObject(
-          DataSetTestUtilities.createPutRequest(
-              bucket,
-              manifestA,
-              manifestA.getEntries().get(0),
-              StaticRifResource.SAMPLE_A_BENES.getResourceUrl()));
-      DataSetManifest manifestB =
-          new DataSetManifest(
-              manifestA.getTimestampText(),
-              1,
-              new DataSetManifestEntry("pde.rif", RifFileType.PDE));
-      s3Client.putObject(DataSetTestUtilities.createPutRequest(bucket, manifestB));
-      s3Client.putObject(
-          DataSetTestUtilities.createPutRequest(
-              bucket,
-              manifestB,
-              manifestB.getEntries().get(0),
-              StaticRifResource.SAMPLE_A_PDE.getResourceUrl()));
-      DataSetManifest manifestC =
-          new DataSetManifest(
-              Instant.now(), 0, new DataSetManifestEntry("carrier.rif", RifFileType.CARRIER));
-      s3Client.putObject(DataSetTestUtilities.createPutRequest(bucket, manifestC));
-      s3Client.putObject(
-          DataSetTestUtilities.createPutRequest(
-              bucket,
-              manifestC,
-              manifestC.getEntries().get(0),
-              StaticRifResource.SAMPLE_A_CARRIER.getResourceUrl()));
-
-      // Start the pipeline up.
-      MockDataSetMonitorListener listener = new MockDataSetMonitorListener();
-      PipelineManager pipeline = new PipelineManager(new MetricRegistry(), options, 100, listener);
-      pipeline.start();
-
-      // Wait for the job to generate events for the three data sets.
-=======
->>>>>>> 71f462a1
       Awaitility.await()
           .atMost(20, TimeUnit.MINUTES)
           .until(
