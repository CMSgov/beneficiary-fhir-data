--- conflicted
+++ resolved
@@ -39,20 +39,21 @@
 import org.awaitility.core.ConditionTimeoutException;
 import org.junit.jupiter.api.Test;
 import org.opentest4j.TestAbortedException;
-<<<<<<< HEAD
 import software.amazon.awssdk.services.s3.S3Client;
 import software.amazon.awssdk.services.s3.model.DeleteBucketRequest;
-=======
 import org.slf4j.Logger;
 import org.slf4j.LoggerFactory;
->>>>>>> 2d9562d6
 
 /**
  * Integration tests for {@link PipelineApplication}.
  *
- * <p>These tests require the application pipeline assembly to be built and available. Accordingly,
- * they may not run correctly in Eclipse: if the assembly isn't built yet, they'll just fail, but if
- * an older assembly exists (because you haven't rebuilt it), it'll run using the old code, which
+ * <p>
+ * These tests require the application pipeline assembly to be built and
+ * available. Accordingly,
+ * they may not run correctly in Eclipse: if the assembly isn't built yet,
+ * they'll just fail, but if
+ * an older assembly exists (because you haven't rebuilt it), it'll run using
+ * the old code, which
  * probably isn't what you want.
  */
 public final class PipelineApplicationIT extends MinioTestContainer {
@@ -65,21 +66,18 @@
   private static AmazonS3 s3Client = createS3MinioClient();
 
   /**
-   * Verifies that {@link PipelineApplication} exits as expected when launched with no configuration
+   * Verifies that {@link PipelineApplication} exits as expected when launched
+   * with no configuration
    * environment variables.
    *
-   * @throws IOException (indicates a test error)
+   * @throws IOException          (indicates a test error)
    * @throws InterruptedException (indicates a test error)
    */
   @Test
   public void missingConfig() throws IOException, InterruptedException {
     // Start the app with no config env vars.
-<<<<<<< HEAD
+    LOGGER.info("s3Client: " + s3Client.toString());
     ProcessBuilder appRunBuilder = createCcwRifAppProcessBuilder("foo");
-=======
-    LOGGER.info("s3Client: " + s3Client.toString());
-    ProcessBuilder appRunBuilder = createCcwRifAppProcessBuilder(new Bucket("foo"));
->>>>>>> 2d9562d6
     String javaHome = System.getenv("JAVA_HOME");
     appRunBuilder.environment().clear();
     appRunBuilder.environment().put("JAVA_HOME", javaHome);
@@ -99,12 +97,15 @@
   }
 
   /**
-   * Verifies that {@link PipelineApplication} works as expected when asked to run against an S3
-   * bucket that doesn't exist. This test case isn't so much needed to test that one specific
-   * failure case, but to instead verify that the application logs and keeps running as expected
+   * Verifies that {@link PipelineApplication} works as expected when asked to run
+   * against an S3
+   * bucket that doesn't exist. This test case isn't so much needed to test that
+   * one specific
+   * failure case, but to instead verify that the application logs and keeps
+   * running as expected
    * when a job fails.
    *
-   * @throws IOException (indicates a test error)
+   * @throws IOException          (indicates a test error)
    * @throws InterruptedException (indicates a test error)
    */
   @Test
@@ -131,28 +132,26 @@
       appProcess.waitFor(1, TimeUnit.MINUTES);
       appRunConsumerThread.join();
     } finally {
-      if (appProcess != null) appProcess.destroyForcibly();
+      if (appProcess != null)
+        appProcess.destroyForcibly();
     }
   }
 
   /**
-   * Verifies that {@link PipelineApplication} works as expected when no data is made available for
-   * it to process. Basically, it should just sit there and wait for data, doing nothing.
-   *
-   * @throws IOException (indicates a test error)
+   * Verifies that {@link PipelineApplication} works as expected when no data is
+   * made available for
+   * it to process. Basically, it should just sit there and wait for data, doing
+   * nothing.
+   *
+   * @throws IOException          (indicates a test error)
    * @throws InterruptedException (indicates a test error)
    */
   @Test
   public void noRifData() throws IOException, InterruptedException {
     skipOnUnsupportedOs();
 
-<<<<<<< HEAD
     S3Client s3Client = SharedS3Utilities.createS3Client(SharedS3Utilities.REGION_DEFAULT);
-
     String bucket = null;
-=======
-    Bucket bucket = null;
->>>>>>> 2d9562d6
     Process appProcess = null;
     try {
       // Create the (empty) bucket to run against.
@@ -188,31 +187,31 @@
       // Verify that the application exited as expected.
       verifyExitValueMatchesSignal(SIGTERM, appProcess);
     } finally {
-      if (appProcess != null) appProcess.destroyForcibly();
+      if (appProcess != null)
+        appProcess.destroyForcibly();
       if (bucket != null)
         s3Client.deleteBucket(DeleteBucketRequest.builder().bucket(bucket).build());
     }
   }
 
   /**
-   * Verifies that {@link PipelineApplication} works as expected against a small amount of data. We
-   * trust that other tests elsewhere are covering the ETL results' correctness; here we're just
-   * verifying the overall flow. Does it find the data set, process it, and then not find a data set
+   * Verifies that {@link PipelineApplication} works as expected against a small
+   * amount of data. We
+   * trust that other tests elsewhere are covering the ETL results' correctness;
+   * here we're just
+   * verifying the overall flow. Does it find the data set, process it, and then
+   * not find a data set
    * anymore?
    *
-   * @throws IOException (indicates a test error)
+   * @throws IOException          (indicates a test error)
    * @throws InterruptedException (indicates a test error)
    */
   @Test
   public void smallAmountOfRifData() throws IOException, InterruptedException {
     skipOnUnsupportedOs();
 
-<<<<<<< HEAD
     S3Client s3Client = SharedS3Utilities.createS3Client(SharedS3Utilities.REGION_DEFAULT);
     String bucket = null;
-=======
-    Bucket bucket = null;
->>>>>>> 2d9562d6
     Process appProcess = null;
     try {
       /*
@@ -220,15 +219,14 @@
        * data set.
        */
       bucket = DataSetTestUtilities.createTestBucket(s3Client);
-      DataSetManifest manifest =
-          new DataSetManifest(
-              Instant.now(),
-              0,
-              false,
-              CcwRifLoadJob.S3_PREFIX_PENDING_DATA_SETS,
-              CcwRifLoadJob.S3_PREFIX_COMPLETED_DATA_SETS,
-              new DataSetManifestEntry("beneficiaries.rif", RifFileType.BENEFICIARY),
-              new DataSetManifestEntry("carrier.rif", RifFileType.CARRIER));
+      DataSetManifest manifest = new DataSetManifest(
+          Instant.now(),
+          0,
+          false,
+          CcwRifLoadJob.S3_PREFIX_PENDING_DATA_SETS,
+          CcwRifLoadJob.S3_PREFIX_COMPLETED_DATA_SETS,
+          new DataSetManifestEntry("beneficiaries.rif", RifFileType.BENEFICIARY),
+          new DataSetManifestEntry("carrier.rif", RifFileType.CARRIER));
       DataSetTestUtilities.putObject(s3Client, bucket, manifest);
       DataSetTestUtilities.putObject(s3Client, bucket, manifest);
       DataSetTestUtilities.putObject(
@@ -274,13 +272,16 @@
       // Verify that the application exited as expected.
       verifyExitValueMatchesSignal(SIGTERM, appProcess);
     } finally {
-      if (appProcess != null) appProcess.destroyForcibly();
-      if (bucket != null) DataSetTestUtilities.deleteObjectsAndBucket(s3Client, bucket);
+      if (appProcess != null)
+        appProcess.destroyForcibly();
+      if (bucket != null)
+        DataSetTestUtilities.deleteObjectsAndBucket(s3Client, bucket);
     }
   }
 
   /**
-   * Verifies the RDA pipeline can be configured, started, and shut down successfully.
+   * Verifies the RDA pipeline can be configured, started, and shut down
+   * successfully.
    *
    * @throws Exception indicates test failure
    */
@@ -311,9 +312,8 @@
                   Awaitility.await()
                       .atMost(Durations.ONE_MINUTE)
                       .until(
-                          () ->
-                              hasRdaFissLoadJobCompleted(appRunConsumer)
-                                  && hasRdaMcsLoadJobCompleted(appRunConsumer));
+                          () -> hasRdaFissLoadJobCompleted(appRunConsumer)
+                              && hasRdaMcsLoadJobCompleted(appRunConsumer));
                 } catch (ConditionTimeoutException e) {
                   throw new RuntimeException(
                       "Pipeline application failed to start scanning within timeout, STDOUT:\n"
@@ -330,12 +330,14 @@
                 verifyExitValueMatchesSignal(SIGTERM, appProcess.get());
               });
     } finally {
-      if (appProcess.get() != null) appProcess.get().destroyForcibly();
+      if (appProcess.get() != null)
+        appProcess.get().destroyForcibly();
     }
   }
 
   /**
-   * Verifies that when there is an exception starting the server, the correct error is output and
+   * Verifies that when there is an exception starting the server, the correct
+   * error is output and
    * the process can exit successfully.
    *
    * @throws Exception indicates a test failure
@@ -348,13 +350,11 @@
     try {
       RdaServer.LocalConfig.builder()
           .fissSourceFactory(
-              ignored ->
-                  new ExceptionMessageSource<>(
-                      new RandomFissClaimSource(12345, 100).toClaimChanges(), 25, IOException::new))
+              ignored -> new ExceptionMessageSource<>(
+                  new RandomFissClaimSource(12345, 100).toClaimChanges(), 25, IOException::new))
           .mcsSourceFactory(
-              ignored ->
-                  new ExceptionMessageSource<>(
-                      new RandomMcsClaimSource(12345, 100).toClaimChanges(), 25, IOException::new))
+              ignored -> new ExceptionMessageSource<>(
+                  new RandomMcsClaimSource(12345, 100).toClaimChanges(), 25, IOException::new))
           .build()
           .runWithPortParam(
               port -> {
@@ -373,9 +373,8 @@
                   Awaitility.await()
                       .atMost(Durations.ONE_MINUTE)
                       .until(
-                          () ->
-                              hasRdaFissLoadJobCompleted(appRunConsumer)
-                                  && hasRdaMcsLoadJobCompleted(appRunConsumer));
+                          () -> hasRdaFissLoadJobCompleted(appRunConsumer)
+                              && hasRdaMcsLoadJobCompleted(appRunConsumer));
                 } catch (ConditionTimeoutException e) {
                   throw new RuntimeException(
                       "Pipeline application failed to start scanning within timeout, STDOUT:\n"
@@ -392,12 +391,14 @@
                 verifyExitValueMatchesSignal(SIGTERM, appProcess.get());
               });
     } finally {
-      if (appProcess.get() != null) appProcess.get().destroyForcibly();
+      if (appProcess.get() != null)
+        appProcess.get().destroyForcibly();
     }
   }
 
   /**
-   * Throws an {@link TestAbortedException} if the OS doesn't support <strong>graceful</strong>
+   * Throws an {@link TestAbortedException} if the OS doesn't support
+   * <strong>graceful</strong>
    * shutdowns via {@link Process#destroy()}.
    */
   private static void skipOnUnsupportedOs() {
@@ -421,9 +422,11 @@
   /**
    * Checks if the CCW RIF load job has completed by checking the job records.
    *
-   * @param appRunConsumer the {@link ProcessOutputConsumer} whose output should be checked
-   * @return <code>true</code> if the application output indicates that data set scanning has
-   *     started, <code>false</code> if not
+   * @param appRunConsumer the {@link ProcessOutputConsumer} whose output should
+   *                       be checked
+   * @return <code>true</code> if the application output indicates that data set
+   *         scanning has
+   *         started, <code>false</code> if not
    */
   private static boolean hasCcwRifLoadJobCompleted(ProcessOutputConsumer appRunConsumer) {
     return hasJobRecordMatching(
@@ -435,9 +438,11 @@
   /**
    * Checks if the RDA Fiss load job has completed by checking the job records.
    *
-   * @param appRunConsumer the {@link ProcessOutputConsumer} whose output should be checked
-   * @return <code>true</code> if the application output indicates that data set scanning has
-   *     started, <code>false</code> if not
+   * @param appRunConsumer the {@link ProcessOutputConsumer} whose output should
+   *                       be checked
+   * @return <code>true</code> if the application output indicates that data set
+   *         scanning has
+   *         started, <code>false</code> if not
    */
   private static boolean hasRdaFissLoadJobCompleted(ProcessOutputConsumer appRunConsumer) {
     return hasJobRecordMatching(
@@ -449,9 +454,11 @@
   /**
    * Checks if the RDA MCS load job has completed by checking the job records.
    *
-   * @param appRunConsumer the {@link ProcessOutputConsumer} whose output should be checked
-   * @return <code>true</code> if the application output indicates that data set scanning has
-   *     started, <code>false</code> if not
+   * @param appRunConsumer the {@link ProcessOutputConsumer} whose output should
+   *                       be checked
+   * @return <code>true</code> if the application output indicates that data set
+   *         scanning has
+   *         started, <code>false</code> if not
    */
   private static boolean hasRdaMcsLoadJobCompleted(ProcessOutputConsumer appRunConsumer) {
     return hasJobRecordMatching(
@@ -463,9 +470,11 @@
   /**
    * Checks if the CCW RIF load job has failed by checking the job records.
    *
-   * @param appRunConsumer the {@link ProcessOutputConsumer} whose output should be checked
-   * @return <code>true</code> if the application output indicates that the {@link CcwRifLoadJob}
-   *     failed, <code>false</code> if not
+   * @param appRunConsumer the {@link ProcessOutputConsumer} whose output should
+   *                       be checked
+   * @return <code>true</code> if the application output indicates that the
+   *         {@link CcwRifLoadJob}
+   *         failed, <code>false</code> if not
    */
   private static boolean hasCcwRifLoadJobFailed(ProcessOutputConsumer appRunConsumer) {
     return hasJobRecordMatching(
@@ -475,9 +484,11 @@
   /**
    * Checks if the RDA Fiss load job has failed by checking the job records.
    *
-   * @param appRunConsumer the {@link ProcessOutputConsumer} whose output should be checked
-   * @return <code>true</code> if the application output indicates that data set scanning has
-   *     started, <code>false</code> if not
+   * @param appRunConsumer the {@link ProcessOutputConsumer} whose output should
+   *                       be checked
+   * @return <code>true</code> if the application output indicates that data set
+   *         scanning has
+   *         started, <code>false</code> if not
    */
   private static boolean hasRdaFissLoadJobFailed(ProcessOutputConsumer appRunConsumer) {
     return hasJobRecordMatching(
@@ -489,9 +500,11 @@
   /**
    * Checks if the RDA MCS load job has failed by checking the job records.
    *
-   * @param appRunConsumer the {@link ProcessOutputConsumer} whose output should be checked
-   * @return <code>true</code> if the application output indicates that data set scanning has
-   *     started, <code>false</code> if not
+   * @param appRunConsumer the {@link ProcessOutputConsumer} whose output should
+   *                       be checked
+   * @return <code>true</code> if the application output indicates that data set
+   *         scanning has
+   *         started, <code>false</code> if not
    */
   private static boolean hasRdaMcsLoadJobFailed(ProcessOutputConsumer appRunConsumer) {
     return hasJobRecordMatching(
@@ -504,9 +517,10 @@
    * Checks if a job has a job record matching a specified value.
    *
    * @param appRunConsumer the job to check
-   * @param prefix the record prefix type to check for
-   * @param klass the class of the job to check
-   * @return {@code true} if the job had a record matching the specified prefix type
+   * @param prefix         the record prefix type to check for
+   * @param klass          the class of the job to check
+   * @return {@code true} if the job had a record matching the specified prefix
+   *         type
    */
   private static boolean hasJobRecordMatching(
       ProcessOutputConsumer appRunConsumer, String prefix, Class<?> klass) {
@@ -515,12 +529,15 @@
   }
 
   /**
-   * Verifies a data set has been processed by the specified job by checking for a specific log
+   * Verifies a data set has been processed by the specified job by checking for a
+   * specific log
    * message.
    *
-   * @param appRunConsumer the {@link ProcessOutputConsumer} whose output should be checked
-   * @return <code>true</code> if the application output indicates that a data set has been
-   *     processed, <code>false</code> if not
+   * @param appRunConsumer the {@link ProcessOutputConsumer} whose output should
+   *                       be checked
+   * @return <code>true</code> if the application output indicates that a data set
+   *         has been
+   *         processed, <code>false</code> if not
    */
   private static boolean hasADataSetBeenProcessed(ProcessOutputConsumer appRunConsumer) {
     return appRunConsumer.matches(
@@ -528,7 +545,8 @@
   }
 
   /**
-   * Sends a <code>SIGTERM</code> to the specified {@link Process}, causing it to exit, but giving
+   * Sends a <code>SIGTERM</code> to the specified {@link Process}, causing it to
+   * exit, but giving
    * it a chance to do so gracefully.
    *
    * @param process the {@link Process} to signal
@@ -546,10 +564,10 @@
 
         int processPid = pidField.getInt(process);
 
-        ProcessBuilder killBuilder =
-            new ProcessBuilder("/bin/kill", "--signal", "TERM", "" + processPid);
+        ProcessBuilder killBuilder = new ProcessBuilder("/bin/kill", "--signal", "TERM", "" + processPid);
         int killBuilderExitCode = killBuilder.start().waitFor();
-        if (killBuilderExitCode != 0) process.destroy();
+        if (killBuilderExitCode != 0)
+          process.destroy();
       } catch (NoSuchFieldException
           | SecurityException
           | IllegalArgumentException
@@ -574,10 +592,12 @@
   }
 
   /**
-   * Verifies that the specified {@link Process} has exited, due to the specified signal.
+   * Verifies that the specified {@link Process} has exited, due to the specified
+   * signal.
    *
    * @param signalNumber the POSIX signal number to check for
-   * @param process the {@link Process} to check the {@link Process#exitValue()} of
+   * @param process      the {@link Process} to check the
+   *                     {@link Process#exitValue()} of
    */
   private static void verifyExitValueMatchesSignal(int signalNumber, Process process) {
     /*
@@ -589,7 +609,8 @@
   }
 
   /**
-   * Creates a ProcessBuilder with the common settings used by CCW/RIF and RDA tests.
+   * Creates a ProcessBuilder with the common settings used by CCW/RIF and RDA
+   * tests.
    *
    * @return ProcessBuilder ready for more env vars to be added
    */
@@ -640,8 +661,9 @@
   /**
    * Creates a ProcessBuilder configured for an CCS/RIF pipeline test.
    *
-   * @param bucket the name of the S3 bucket that the application will be configured to pull RIF
-   *     data from
+   * @param bucket the name of the S3 bucket that the application will be
+   *               configured to pull RIF
+   *               data from
    * @return a {@link ProcessBuilder} that can be used to launch the application
    */
   private static ProcessBuilder createCcwRifAppProcessBuilder(String bucket) {
@@ -681,29 +703,29 @@
   /**
    * Creates a command to run the pipeline application.
    *
-   * @return the command array for {@link ProcessBuilder#ProcessBuilder(String...)} that will launch
-   *     the application via its <code>.x</code> assembly executable script
+   * @return the command array for
+   *         {@link ProcessBuilder#ProcessBuilder(String...)} that will launch
+   *         the application via its <code>.x</code> assembly executable script
    */
   private static String[] createCommandForPipelineApp() {
     try {
-      Path assemblyDirectory =
-          Files.list(Paths.get(".", "target", "pipeline-app"))
-              .filter(f -> f.getFileName().toString().startsWith("bfd-pipeline-app-"))
-              .findFirst()
-              .get();
+      Path assemblyDirectory = Files.list(Paths.get(".", "target", "pipeline-app"))
+          .filter(f -> f.getFileName().toString().startsWith("bfd-pipeline-app-"))
+          .findFirst()
+          .get();
       Path pipelineAppScript = assemblyDirectory.resolve("bfd-pipeline-app.sh");
 
       S3MinioConfig minioConfig = S3MinioConfig.Singleton();
       if (minioConfig.useMinio) {
         return new String[] {
-          pipelineAppScript.toAbsolutePath().toString(),
-          "-Ds3.local=true",
-          String.format("-Ds3.localUser=%s", minioConfig.minioUserName),
-          String.format("-Ds3.localPass=%s", minioConfig.minioPassword),
-          String.format("-Ds3.localAddress=%s", minioConfig.minioEndpointAddress)
+            pipelineAppScript.toAbsolutePath().toString(),
+            "-Ds3.local=true",
+            String.format("-Ds3.localUser=%s", minioConfig.minioUserName),
+            String.format("-Ds3.localPass=%s", minioConfig.minioPassword),
+            String.format("-Ds3.localAddress=%s", minioConfig.minioEndpointAddress)
         };
       }
-      return new String[] {pipelineAppScript.toAbsolutePath().toString()};
+      return new String[] { pipelineAppScript.toAbsolutePath().toString() };
     } catch (IOException e) {
       throw new RuntimeException(e);
     }
