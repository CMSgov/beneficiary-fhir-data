--- conflicted
+++ resolved
@@ -521,13 +521,8 @@
    *
    * @return ProcessBuilder ready for more env vars to be added
    */
-<<<<<<< HEAD
-  private static ProcessBuilder createAppProcessBuilder(Bucket bucket) {
+  private static ProcessBuilder createAppProcessBuilder() {
     String[] command = createCommandForPipelineApp();
-=======
-  private static ProcessBuilder createAppProcessBuilder() {
-    String[] command = createCommandForCapsule();
->>>>>>> 2d1cb935
     ProcessBuilder appRunBuilder = new ProcessBuilder(command);
     appRunBuilder.redirectErrorStream(true);
 
