package gov.cms.bfd.pipeline.app;

import gov.cms.bfd.model.rif.RifFileType;
import gov.cms.bfd.model.rif.schema.DatabaseTestHelper;
import gov.cms.bfd.model.rif.schema.DatabaseTestHelper.DataSourceComponents;
import gov.cms.bfd.pipeline.ccw.rif.load.RifLoaderTestUtils;
import java.io.BufferedReader;
import java.io.IOException;
import java.io.InputStreamReader;
import java.io.ObjectInputStream;
import java.io.ObjectOutputStream;
import java.net.URISyntaxException;
import java.nio.file.Path;
import java.nio.file.Paths;
import java.util.stream.Collectors;
import javax.sql.DataSource;
import org.apache.commons.codec.DecoderException;
import org.apache.commons.codec.binary.Hex;
import org.junit.Assert;
import org.junit.Test;

/**
 * Unit(ish) tests for {@link gov.cms.bfd.pipeline.app.AppConfiguration}.
 *
 * <p>Since Java apps can't modify their environment variables at runtime, this class has a {@link
 * #main(String[])} method that the test cases will launch as an application in a separate process.
 */
public final class AppConfigurationTestIT {
  /**
   * Verifies that {@link
   * gov.cms.bfd.pipeline.app.AppConfiguration#readConfigFromEnvironmentVariables()} works as
   * expected when passed valid configuration environment variables.
   *
   * @throws IOException (indicates a test error)
   * @throws InterruptedException (indicates a test error)
   * @throws ClassNotFoundException (indicates a test error)
   * @throws URISyntaxException (indicates a test error)
   * @throws DecoderException (indicates a test error)
   */
  @Test
  public void normalUsage()
      throws IOException, InterruptedException, ClassNotFoundException, URISyntaxException,
          DecoderException {
    DataSource dataSource = DatabaseTestHelper.getTestDatabase();
    DataSourceComponents dataSourceComponents = new DataSourceComponents(dataSource);

    ProcessBuilder testAppBuilder = createProcessBuilderForTestDriver();
    testAppBuilder.environment().put(AppConfiguration.ENV_VAR_KEY_BUCKET, "foo");
    testAppBuilder
        .environment()
        .put(AppConfiguration.ENV_VAR_KEY_ALLOWED_RIF_TYPE, RifFileType.BENEFICIARY.name());
    testAppBuilder
        .environment()
        .put(
            AppConfiguration.ENV_VAR_KEY_HICN_HASH_ITERATIONS,
            String.valueOf(RifLoaderTestUtils.HICN_HASH_ITERATIONS));
    testAppBuilder
        .environment()
        .put(
            AppConfiguration.ENV_VAR_KEY_HICN_HASH_PEPPER,
            Hex.encodeHexString(RifLoaderTestUtils.HICN_HASH_PEPPER));
    testAppBuilder
        .environment()
        .put(AppConfiguration.ENV_VAR_KEY_DATABASE_URL, dataSourceComponents.getUrl());
    testAppBuilder
        .environment()
        .put(AppConfiguration.ENV_VAR_KEY_DATABASE_USERNAME, dataSourceComponents.getUsername());
    testAppBuilder
        .environment()
        .put(AppConfiguration.ENV_VAR_KEY_DATABASE_PASSWORD, dataSourceComponents.getPassword());
    testAppBuilder.environment().put(AppConfiguration.ENV_VAR_KEY_LOADER_THREADS, "42");
    testAppBuilder.environment().put(AppConfiguration.ENV_VAR_KEY_IDEMPOTENCY_REQUIRED, "true");
    Process testApp = testAppBuilder.start();

    int testAppExitCode = testApp.waitFor();
    /*
     * Only pull the output if things failed, as doing so will break the
     * deserialization happening below.
     */
    String output = "";
    if (testAppExitCode != 0) output = collectOutput(testApp);
    Assert.assertEquals(
        String.format("Wrong exit code. Output[\n%s]\n", output), 0, testAppExitCode);

    ObjectInputStream testAppOutput = new ObjectInputStream(testApp.getErrorStream());
    AppConfiguration testAppConfig = (AppConfiguration) testAppOutput.readObject();
    Assert.assertNotNull(testAppConfig);
    Assert.assertEquals(
        testAppBuilder.environment().get(AppConfiguration.ENV_VAR_KEY_BUCKET),
        testAppConfig.getCcwRifLoadOptions().getExtractionOptions().getS3BucketName());
    Assert.assertEquals(
        testAppBuilder.environment().get(AppConfiguration.ENV_VAR_KEY_ALLOWED_RIF_TYPE),
        testAppConfig.getCcwRifLoadOptions().getExtractionOptions().getAllowedRifFileType().name());
    Assert.assertEquals(
        Integer.parseInt(
            testAppBuilder.environment().get(AppConfiguration.ENV_VAR_KEY_HICN_HASH_ITERATIONS)),
<<<<<<< HEAD
        testAppConfig.getLoadOptions().getIdHasherConfig().getHashIterations());
=======
        testAppConfig
            .getCcwRifLoadOptions()
            .getLoadOptions()
            .getIdHasherConfig()
            .getHashIterations());
>>>>>>> 71f462a1
    Assert.assertArrayEquals(
        Hex.decodeHex(
            testAppBuilder
                .environment()
                .get(AppConfiguration.ENV_VAR_KEY_HICN_HASH_PEPPER)
                .toCharArray()),
<<<<<<< HEAD
        testAppConfig.getLoadOptions().getIdHasherConfig().getHashPepper());
=======
        testAppConfig.getCcwRifLoadOptions().getLoadOptions().getIdHasherConfig().getHashPepper());
>>>>>>> 71f462a1
    Assert.assertEquals(
        testAppBuilder.environment().get(AppConfiguration.ENV_VAR_KEY_DATABASE_URL),
        testAppConfig.getDatabaseOptions().getDatabaseUrl());
    Assert.assertEquals(
        testAppBuilder.environment().get(AppConfiguration.ENV_VAR_KEY_DATABASE_USERNAME),
        testAppConfig.getDatabaseOptions().getDatabaseUsername());
    Assert.assertEquals(
        testAppBuilder.environment().get(AppConfiguration.ENV_VAR_KEY_DATABASE_PASSWORD),
        testAppConfig.getDatabaseOptions().getDatabasePassword());
    Assert.assertEquals(
        Integer.parseInt(
            testAppBuilder.environment().get(AppConfiguration.ENV_VAR_KEY_LOADER_THREADS)),
        testAppConfig.getCcwRifLoadOptions().getLoadOptions().getLoaderThreads());
    Assert.assertEquals(
        AppConfiguration.parseBoolean(
                testAppBuilder.environment().get(AppConfiguration.ENV_VAR_KEY_IDEMPOTENCY_REQUIRED))
            .get(),
        testAppConfig.getCcwRifLoadOptions().getLoadOptions().isIdempotencyRequired());
  }

  /**
   * Verifies that {@link
   * gov.cms.bfd.pipeline.app.AppConfiguration#readConfigFromEnvironmentVariables()} fails as
   * expected when it's called in an application that hasn't had any of the configuration
   * environment variables set.
   *
   * @throws IOException (indicates a test error)
   * @throws InterruptedException (indicates a test error)
   */
  @Test
  public void noEnvVarsSpecified() throws IOException, InterruptedException {
    ProcessBuilder testAppBuilder = createProcessBuilderForTestDriver();
    Process testApp = testAppBuilder.start();

    Assert.assertNotEquals(0, testApp.waitFor());
    String testAppError =
        new BufferedReader(new InputStreamReader(testApp.getErrorStream()))
            .lines()
            .collect(Collectors.joining("\n"));
    Assert.assertTrue(testAppError.contains(AppConfigurationException.class.getName()));
  }

  /**
   * @return a {@link ProcessBuilder} that will launch {@link #main(String[])} as a separate JVM
   *     process
   */
  private static ProcessBuilder createProcessBuilderForTestDriver() {
    Path java = Paths.get(System.getProperty("java.home")).resolve("bin").resolve("java");
    String classpath = System.getProperty("java.class.path");
    ProcessBuilder testAppBuilder =
        new ProcessBuilder(
            java.toAbsolutePath().toString(),
            "-classpath",
            classpath,
            AppConfigurationTestIT.class.getName());
    return testAppBuilder;
  }

  /**
   * @param process the {@link Process} to collect the output of
   * @return the output of the specified {@link Process} in a format suitable for debugging
   */
  private static String collectOutput(Process process) {
    String stderr =
        new BufferedReader(new InputStreamReader(process.getErrorStream()))
            .lines()
            .map(l -> "\t" + l)
            .collect(Collectors.joining("\n"));
    String stdout =
        new BufferedReader(new InputStreamReader(process.getInputStream()))
            .lines()
            .map(l -> "\t" + l)
            .collect(Collectors.joining("\n"));
    return String.format("STDERR:\n[%s]\nSTDOUT:\n[%s]", stderr, stdout);
  }

  /**
   * Calls {@link gov.cms.bfd.pipeline.app.AppConfiguration#readConfigFromEnvironmentVariables()}
   * and serializes the resulting {@link gov.cms.bfd.pipeline.app.AppConfiguration} instance out to
   * {@link System#err}. (Can't use {@link System#out} as it might have logging noise on it.
   *
   * @param args (not used)
   */
  public static void main(String[] args) {
    AppConfiguration appConfig = AppConfiguration.readConfigFromEnvironmentVariables();

    try {
      // Serialize data object to a file
      ObjectOutputStream out = new ObjectOutputStream(System.err);
      out.writeObject(appConfig);
      out.close();
    } catch (IOException e) {
      System.out.printf("Error occurred: %s: '%s'", e.getClass().getName(), e.getMessage());
      System.exit(2);
    }
  }
}<|MERGE_RESOLUTION|>--- conflicted
+++ resolved
@@ -94,26 +94,18 @@
     Assert.assertEquals(
         Integer.parseInt(
             testAppBuilder.environment().get(AppConfiguration.ENV_VAR_KEY_HICN_HASH_ITERATIONS)),
-<<<<<<< HEAD
-        testAppConfig.getLoadOptions().getIdHasherConfig().getHashIterations());
-=======
         testAppConfig
             .getCcwRifLoadOptions()
             .getLoadOptions()
             .getIdHasherConfig()
             .getHashIterations());
->>>>>>> 71f462a1
     Assert.assertArrayEquals(
         Hex.decodeHex(
             testAppBuilder
                 .environment()
                 .get(AppConfiguration.ENV_VAR_KEY_HICN_HASH_PEPPER)
                 .toCharArray()),
-<<<<<<< HEAD
-        testAppConfig.getLoadOptions().getIdHasherConfig().getHashPepper());
-=======
         testAppConfig.getCcwRifLoadOptions().getLoadOptions().getIdHasherConfig().getHashPepper());
->>>>>>> 71f462a1
     Assert.assertEquals(
         testAppBuilder.environment().get(AppConfiguration.ENV_VAR_KEY_DATABASE_URL),
         testAppConfig.getDatabaseOptions().getDatabaseUrl());
