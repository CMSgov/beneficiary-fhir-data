--- conflicted
+++ resolved
@@ -94,26 +94,14 @@
     Assert.assertEquals(
         Integer.parseInt(
             testAppBuilder.environment().get(AppConfiguration.ENV_VAR_KEY_HICN_HASH_ITERATIONS)),
-<<<<<<< HEAD
-        testAppConfig
-            .getCcwRifLoadOptions()
-            .getLoadOptions()
-            .getIdHasherConfig()
-            .getHashIterations());
-=======
-        testAppConfig.getLoadOptions().getHicnHashIterations());
->>>>>>> 7d4d4d36
+        testAppConfig.getLoadOptions().getIdHasherConfig().getHashIterations());
     Assert.assertArrayEquals(
         Hex.decodeHex(
             testAppBuilder
                 .environment()
                 .get(AppConfiguration.ENV_VAR_KEY_HICN_HASH_PEPPER)
                 .toCharArray()),
-<<<<<<< HEAD
-        testAppConfig.getCcwRifLoadOptions().getLoadOptions().getIdHasherConfig().getHashPepper());
-=======
-        testAppConfig.getLoadOptions().getHicnHashPepper());
->>>>>>> 7d4d4d36
+        testAppConfig.getLoadOptions().getIdHasherConfig().getHashPepper());
     Assert.assertEquals(
         testAppBuilder.environment().get(AppConfiguration.ENV_VAR_KEY_DATABASE_URL),
         testAppConfig.getLoadOptions().getDatabaseUrl());
