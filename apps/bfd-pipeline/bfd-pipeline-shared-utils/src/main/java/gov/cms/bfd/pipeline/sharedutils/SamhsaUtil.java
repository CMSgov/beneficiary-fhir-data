package gov.cms.bfd.pipeline.sharedutils;

import com.fasterxml.jackson.databind.ObjectMapper;
import com.fasterxml.jackson.dataformat.yaml.YAMLFactory;
import gov.cms.bfd.model.rda.entities.RdaFissClaim;
import gov.cms.bfd.model.rda.entities.RdaFissDiagnosisCode;
import gov.cms.bfd.model.rda.entities.RdaFissProcCode;
import gov.cms.bfd.model.rda.entities.RdaFissRevenueLine;
import gov.cms.bfd.model.rda.entities.RdaMcsClaim;
import gov.cms.bfd.model.rda.entities.RdaMcsDetail;
import gov.cms.bfd.model.rda.entities.RdaMcsDiagnosisCode;
import gov.cms.bfd.model.rda.samhsa.FissTag;
import gov.cms.bfd.model.rda.samhsa.McsTag;
import gov.cms.bfd.model.rif.entities.CarrierClaim;
import gov.cms.bfd.model.rif.entities.DMEClaim;
import gov.cms.bfd.model.rif.entities.HHAClaim;
import gov.cms.bfd.model.rif.entities.HospiceClaim;
import gov.cms.bfd.model.rif.entities.InpatientClaim;
import gov.cms.bfd.model.rif.entities.OutpatientClaim;
import gov.cms.bfd.model.rif.entities.SNFClaim;
import gov.cms.bfd.pipeline.sharedutils.adapters.SamhsaAdapterBase;
import gov.cms.bfd.pipeline.sharedutils.adapters.SamhsaCarrierAdapter;
import gov.cms.bfd.pipeline.sharedutils.adapters.SamhsaDmeAdapter;
import gov.cms.bfd.pipeline.sharedutils.adapters.SamhsaHHAAdapter;
import gov.cms.bfd.pipeline.sharedutils.adapters.SamhsaHospiceAdapter;
import gov.cms.bfd.pipeline.sharedutils.adapters.SamhsaInpatientAdapter;
import gov.cms.bfd.pipeline.sharedutils.adapters.SamhsaOutpatientAdapter;
import gov.cms.bfd.pipeline.sharedutils.adapters.SamhsaSnfAdapter;
import gov.cms.bfd.pipeline.sharedutils.model.SamhsaEntry;
import gov.cms.bfd.pipeline.sharedutils.model.TagCode;
import gov.cms.bfd.pipeline.sharedutils.model.TagDetails;
import jakarta.persistence.EntityManager;
import java.io.IOException;
import java.io.InputStream;
import java.time.LocalDate;
import java.time.format.DateTimeParseException;
import java.util.ArrayList;
import java.util.Arrays;
import java.util.Collections;
import java.util.HashMap;
import java.util.List;
import java.util.Map;
import java.util.Optional;
import java.util.stream.Collectors;
import org.apache.logging.log4j.util.Strings;

/**
 * Class to create SAMHSA tags. This class will take a claim, iterate through the SAMHSA-related
 * fields, and determine if there are any SAMHSA codes. If any are found, a tag is created to mark
 * the claim as SAMHSA.
 */
public class SamhsaUtil {
  /**
   * Will contain the list of the methods for each entity to retrieve the fields with possible
   * SAMHSA codes.
   */
  public static final String CLAIM_SAMHSA_METHODS_YAML = "claim_samhsa_methods.yaml";

  /** Map of the SAMHSA code entries, with the SAMHSA code as the key. */
  private static Map<String, SamhsaEntry> samhsaMap = new HashMap<>();

  /** Instance of this class. Will be a singleton. */
  private static SamhsaUtil samhsaUtil;

  /** The file from which SAMHSA entries are pulled. Must be in the resources folder. */
  private static final String SAMHSA_LIST_RESOURCE = "security_labels.yml";

  /**
   * Creates a stream from a file.
   *
   * @param fileName The file to load.
   * @return an InputStream of the file.
   */
  private static InputStream getFileInputStream(String fileName) {
    return Thread.currentThread().getContextClassLoader().getResourceAsStream(fileName);
  }

  /**
   * Returns a singleton instance of this class.
   *
   * @return the instance of this class.
   */
  public static SamhsaUtil getSamhsaUtil() {
    if (samhsaUtil == null) {
      try {
        samhsaUtil = new SamhsaUtil();
      } catch (IOException e) {
        throw new RuntimeException("Unable to create SamhsaUtil.", e);
      }
    }
    return samhsaUtil;
  }

  /**
   * Private constructor. Initializes the map of SAMHSA entries.
   *
   * @throws IOException exception thrown when the resource cannot be loaded.
   */
  private SamhsaUtil() throws IOException {
    createSamhsaMap();
  }

  /**
   * Gets an input stream from a file in the resources folder.
   *
   * @throws IOException Exception thrown when the resource cannot be loaded.
   */
  public static void createSamhsaMap() throws IOException {
    InputStream is = getFileInputStream(SAMHSA_LIST_RESOURCE);
    samhsaMap = initializeSamhsaMap(is);
  }

  /**
   * Process am RDA claim to check for SAMHSA codes. This will be the external entry point for other
   * parts of the application.
   *
   * @param claim The claim to process.
   * @param entityManager the EntityManager used to persist the tag.
   * @param <TClaim> Generic type of the claim.
   */
<<<<<<< HEAD
  public <TClaim> boolean processClaim(TClaim claim, EntityManager entityManager) {
    boolean persisted = false;
    try {
      switch (claim) {
        case RdaFissClaim fissClaim -> {
          Optional<List<FissTag>> tags = Optional.of(checkAndProcessFissClaim(fissClaim));
          persisted = persistTags(tags, entityManager);
        }
        case RdaMcsClaim mcsClaim -> {
          Optional<List<McsTag>> tags = Optional.of(checkAndProcessMcsClaim(mcsClaim));
          persisted = persistTags(tags, entityManager);
        }
        case CarrierClaim carrierClaim -> {
          Optional<List<CarrierTag>> tags = Optional.of(checkAndProcessCarrierClaim(carrierClaim));
          persisted = persistTags(tags, entityManager);
        }
        case HHAClaim hhaClaim -> {
          Optional<List<HhaTag>> tags = Optional.of(checkAndProcessHhaClaim(hhaClaim));
          persisted = persistTags(tags, entityManager);
        }
        case DMEClaim dmeClaim -> {
          Optional<List<DmeTag>> tags = Optional.of(checkAndProcessDmeClaim(dmeClaim));
          persisted = persistTags(tags, entityManager);
        }
        case HospiceClaim hospiceClaim -> {
          Optional<List<HospiceTag>> tags = Optional.of(checkAndProcessHospiceClaim(hospiceClaim));
          persisted = persistTags(tags, entityManager);
        }
        case OutpatientClaim outpatientClaim -> {
          Optional<List<OutpatientTag>> tags =
              Optional.of(checkAndProcessOutpatientClaim(outpatientClaim));
          persisted = persistTags(tags, entityManager);
        }
        case InpatientClaim inpatientClaim -> {
          Optional<List<InpatientTag>> tags =
              Optional.of(checkAndProcessInpatientClaim(inpatientClaim));
          persisted = persistTags(tags, entityManager);
        }
        case SNFClaim snfClaim -> {
          Optional<List<SnfTag>> tags = Optional.of(checkAndProcessSnfClaim(snfClaim));
          persisted = persistTags(tags, entityManager);
        }
        default -> throw new RuntimeException("Error: unknown claim type. " + claim.getClass());
=======
  public <TClaim> void processRdaClaim(TClaim claim, EntityManager entityManager) {
    switch (claim) {
      case RdaFissClaim fissClaim -> {
        Optional<List<FissTag>> tags = Optional.of(checkAndProcessFissClaim(fissClaim));
        persistTags(tags, entityManager);
>>>>>>> 42535d5c
      }
      case RdaMcsClaim mcsClaim -> {
        Optional<List<McsTag>> tags = Optional.of(checkAndProcessMcsClaim(mcsClaim));
        persistTags(tags, entityManager);
      }
      default -> throw new RuntimeException("Unknown claim type.");
    }
  }

  /**
   * Persists the tags to the database.
   *
   * @param tags List of tags to persist.
   * @param entityManager the EntityManager.
   * @param <TTag> Generic type of the tags.
   * @return True if tags were merged.
   */
  public static <TTag> boolean persistTags(Optional<List<TTag>> tags, EntityManager entityManager) {
    boolean persisted = false;
    if (tags.isPresent()) {
      for (TTag tag : tags.get()) {
        entityManager.merge(tag);
        persisted = true;
      }
    }
    return persisted;
  }

  /**
   * Process a CCW claim to check for SAMHSA codes. This will be the external entry point for other
   * parts of the application.
   *
   * @param claim The claim to process.
   * @param entityManager the EntityManager used to persist the tag.
   * @param <TClaim> Generic type of the claim.
   * @return true if a tag was persisted.
   */
  public <TClaim> boolean processCcwClaim(TClaim claim, EntityManager entityManager) {
    boolean persisted = false;
    try {
      SamhsaAdapterBase adapter =
          switch (claim) {
            case CarrierClaim carrierClaim -> new SamhsaCarrierAdapter(carrierClaim);
            case HHAClaim hhaClaim -> new SamhsaHHAAdapter(hhaClaim);
            case DMEClaim dmeClaim -> new SamhsaDmeAdapter(dmeClaim);
            case HospiceClaim hospiceClaim -> new SamhsaHospiceAdapter(hospiceClaim);
            case OutpatientClaim outpatientClaim -> new SamhsaOutpatientAdapter(outpatientClaim);
            case InpatientClaim inpatientClaim -> new SamhsaInpatientAdapter(inpatientClaim);
            case SNFClaim snfClaim -> new SamhsaSnfAdapter(snfClaim);
            default -> throw new RuntimeException("Error: unknown claim type.");
          };
      return adapter.checkAndProcessClaim(entityManager);
    } catch (Exception e) {
      throw new RuntimeException("There was an error creating SAMHSA tags.", e);
    }
  }

  /**
   * Checks for SAMHSA codes in an MCS claim and constructs the tags.
   *
   * @param mcsClaim The claim to check.
   * @return A list of tag entities to persist.
   */
  private List<McsTag> checkAndProcessMcsClaim(RdaMcsClaim mcsClaim) {
    Optional<List<TagDetails>> entries = getPossibleMcsSamhsaFields(mcsClaim);
    if (entries.isPresent()) {
      List<McsTag> mcsTags = new ArrayList<>();
      mcsTags.add(
          McsTag.builder()
              .claim(mcsClaim.getIdrClmHdIcn())
              .code(TagCode._42CFRPart2.toString())
              .details(entries.get())
              .build());
      mcsTags.add(
          McsTag.builder()
              .claim(mcsClaim.getIdrClmHdIcn())
              .code(TagCode.R.toString())
              .details(entries.get())
              .build());
      return mcsTags;
    }
    return Collections.emptyList();
  }

  /**
   * Checks for SAMHSA codes in a FISS Claim and constructs the tags.
   *
   * @param fissClaim The claim to check.
   * @return A list of tag entities to persist.
   */
  private List<FissTag> checkAndProcessFissClaim(RdaFissClaim fissClaim) {
    Optional<List<TagDetails>> entries = getPossibleFissSamhsaFields(fissClaim);
    if (entries.isPresent()) {
      List<FissTag> fissTags = new ArrayList<>();
      fissTags.add(
          FissTag.builder()
              .claim(fissClaim.getClaimId())
              .code(TagCode._42CFRPart2.toString())
              .details(entries.get())
              .build());
      fissTags.add(
          FissTag.builder()
              .claim(fissClaim.getClaimId())
              .code(TagCode.R.toString())
              .details(entries.get())
              .build());
      return fissTags;
    }
    return Collections.emptyList();
  }

  /**
   * Constructs a list of TagDetail objects for an MCS claim.
   *
   * @param mcsClaim The claim to check.
   * @return a list of TagDetail objects, one for each SAMHSA code found in the claim.
   */
  private Optional<List<TagDetails>> getPossibleMcsSamhsaFields(RdaMcsClaim mcsClaim) {
    List<TagDetails> entries = new ArrayList<>();
    LocalDate serviceDate =
        mcsClaim.getIdrHdrFromDateOfSvc() == null
            ? LocalDate.parse("1970-01-01")
            : mcsClaim.getIdrHdrFromDateOfSvc();
    LocalDate throughDate =
        mcsClaim.getIdrHdrToDateOfSvc() == null ? LocalDate.now() : mcsClaim.getIdrHdrToDateOfSvc();
    for (RdaMcsDiagnosisCode diagCode : mcsClaim.getDiagCodes()) {
      buildDetails(
          getSamhsaCode(Optional.ofNullable(diagCode.getIdrDiagCode())),
          "mcs_diagnosis_codes",
          "idr_diag_code",
          (int) diagCode.getRdaPosition(),
          entries,
          serviceDate,
          throughDate);
    }
    for (RdaMcsDetail detail : mcsClaim.getDetails()) {
      buildDetails(
          getSamhsaCode(Optional.ofNullable(detail.getIdrDtlPrimaryDiagCode())),
          "mcs_details",
          "idr_dtl_primary_diag_code",
          (int) detail.getIdrDtlNumber(),
          entries,
          serviceDate,
          throughDate);

      buildDetails(
          getSamhsaCode(Optional.ofNullable(detail.getIdrProcCode())),
          "mcs_details",
          "idr_proc_code",
          (int) detail.getIdrDtlNumber(),
          entries,
          serviceDate,
          throughDate);
    }
    return entries.isEmpty() ? Optional.empty() : Optional.of(entries);
  }

  /**
   * Tests if a given date is outside the range of two other dates.
   *
   * @param earlyDate early date to test against
   * @param laterDate later date to test against
   * @param dateToTest the date that's being tested
   * @return true if dateToTest is outside the range of the two other dates.
   */
  public static boolean isDateOutsideOfRange(
      LocalDate earlyDate, LocalDate laterDate, LocalDate dateToTest) {
    return dateToTest.isBefore(earlyDate) || dateToTest.isAfter(laterDate);
  }

  /**
   * Builds a TagDetails object for an RDA claim, and adds it to a list of TagDetails.
   *
   * @param entry The SamhsaEntry that holds information about the SAMHSA code.
   * @param table The table that the code belongs to
   * @param column The column that the cod belongs to
   * @param lineNum The line number that the code belongs to
   * @param detailsList The TagDetails list to add to
   * @param serviceDate The first date of service for the claim
   * @param throughDate The service through date
   */
  private void buildDetails(
      Optional<SamhsaEntry> entry,
      String table,
      String column,
      Integer lineNum,
      List<TagDetails> detailsList,
      LocalDate serviceDate,
      LocalDate throughDate) {
    if (entry.isPresent()) {
      try {
        LocalDate startDate = LocalDate.parse(entry.get().getStartDate());
        LocalDate endDate =
            entry.get().getEndDate().equalsIgnoreCase("Active")
                ? LocalDate.MAX
                : LocalDate.parse(entry.get().getEndDate());

        // if the throughDate is not between the start and end date,
        // and the serviceDate is not between the start and end date,
        // then the claim falls outside the date range of the SAMHSA code.
        if (isDateOutsideOfRange(startDate, endDate, throughDate)
            && isDateOutsideOfRange(startDate, endDate, serviceDate)) {
          return;
        }
      } catch (DateTimeParseException ignore) {
        // Parsing the date from the SamhsaEntry failed, so the tag should be created by default.
      }
      // Use the last part of the system path as the type
      String type =
          Arrays.stream(entry.get().getSystem().split("/"))
              .reduce((first, second) -> second)
              .orElse(Strings.EMPTY);
      TagDetails detail =
          TagDetails.builder().table(table).column(column).clm_line_num(lineNum).type(type).build();
      detailsList.add(detail);
    }
  }

  /**
   * Constructs a list of TagDetail objects for a Fiss claim.
   *
   * @param fissClaim The claim to check.
   * @return a list of TagDetail objects, one for each SAMHSA code found in the claim.
   */
  private Optional<List<TagDetails>> getPossibleFissSamhsaFields(RdaFissClaim fissClaim) {
    List<TagDetails> entries = new ArrayList<>();
    LocalDate serviceDate =
        fissClaim.getStmtCovFromDate() == null
            ? LocalDate.parse("1970-01-01")
            : fissClaim.getStmtCovFromDate();
    LocalDate throughDate =
        fissClaim.getStmtCovToDate() == null ? LocalDate.now() : fissClaim.getStmtCovToDate();

    buildDetails(
        getSamhsaCode(Optional.ofNullable(fissClaim.getAdmitDiagCode())),
        "fiss_claims",
        "admit_diag_code",
        null,
        entries,
        serviceDate,
        throughDate);
    for (RdaFissRevenueLine revenueLine : fissClaim.getRevenueLines()) {
      buildDetails(
          // Ideally, this column should never contain SAMHSA data, but it is
          // possible that SAMHSA data could end up here due to user error.
          getSamhsaCode(Optional.ofNullable(revenueLine.getApcHcpcsApc())),
          "fiss_revenue_lines",
          "apc_hcpcs_apc",
          (int) revenueLine.getRdaPosition(),
          entries,
          serviceDate,
          throughDate);
      buildDetails(
          getSamhsaCode(Optional.ofNullable(revenueLine.getHcpcCd())),
          "fiss_revenue_lines",
          "hcpcs_cd",
          (int) revenueLine.getRdaPosition(),
          entries,
          serviceDate,
          throughDate);
    }
    buildDetails(
        getSamhsaCode(Optional.ofNullable(fissClaim.getDrgCd())),
        "fiss_claims",
        "drg_cd",
        null,
        entries,
        serviceDate,
        throughDate);
    buildDetails(
        getSamhsaCode(Optional.ofNullable(fissClaim.getPrincipleDiag())),
        "fiss_claims",
        "principle_diag",
        null,
        entries,
        serviceDate,
        throughDate);
    for (RdaFissDiagnosisCode diagCode : fissClaim.getDiagCodes()) {
      buildDetails(
          getSamhsaCode(Optional.ofNullable(diagCode.getDiagCd2())),
          "fiss_diagnosis_codes",
          "diag_cd2",
          (int) diagCode.getRdaPosition(),
          entries,
          serviceDate,
          throughDate);
    }
    for (RdaFissProcCode procCode : fissClaim.getProcCodes()) {
      buildDetails(
          getSamhsaCode(Optional.ofNullable(procCode.getProcCode())),
          "fiss_proc_codes",
          "proc_code",
          (int) procCode.getRdaPosition(),
          entries,
          serviceDate,
          throughDate);
    }
    return entries.isEmpty() ? Optional.empty() : Optional.of(entries);
  }

  /**
   * Check if a given code is a SAMHSA code.
   *
   * @param code the code to check.
   * @return If the code is SAMHSA, returns the SAMHSA entry. Otherwise, an empty optional.
   */
  public static Optional<SamhsaEntry> getSamhsaCode(Optional<String> code) {
    if (!code.isPresent()) {
      return Optional.empty();
    }
    if (samhsaMap.isEmpty()) {
      try {
        initializeSamhsaMap(getFileInputStream(SAMHSA_LIST_RESOURCE));
      } catch (IOException ioe) {
        throw new RuntimeException("Cannot retrieve list of SAMHSA codes.");
      }
    }
    if (samhsaMap.containsKey(code.get())) {
      return Optional.of(samhsaMap.get(code.get()));
    }
    return Optional.empty();
  }

  /**
   * Converts a YAML file into a Map of SAMHSA entries.
   *
   * @param stream The fileStream to convert.
   * @return a Map of SAMHSA entries.
   * @throws IOException IOException if the stream cannot be read.
   */
  private static Map<String, SamhsaEntry> initializeSamhsaMap(InputStream stream)
      throws IOException {
    ObjectMapper mapper = new ObjectMapper(new YAMLFactory());
    List<SamhsaEntry> entries =
        mapper.readValue(
            stream, mapper.getTypeFactory().constructCollectionType(List.class, SamhsaEntry.class));
    return entries.stream().collect(Collectors.toMap(SamhsaEntry::getCode, entry -> entry));
  }
}<|MERGE_RESOLUTION|>--- conflicted
+++ resolved
@@ -116,63 +116,18 @@
    *
    * @param claim The claim to process.
    * @param entityManager the EntityManager used to persist the tag.
+   * @return true if a claim was persisted.
    * @param <TClaim> Generic type of the claim.
    */
-<<<<<<< HEAD
-  public <TClaim> boolean processClaim(TClaim claim, EntityManager entityManager) {
-    boolean persisted = false;
-    try {
-      switch (claim) {
-        case RdaFissClaim fissClaim -> {
-          Optional<List<FissTag>> tags = Optional.of(checkAndProcessFissClaim(fissClaim));
-          persisted = persistTags(tags, entityManager);
-        }
-        case RdaMcsClaim mcsClaim -> {
-          Optional<List<McsTag>> tags = Optional.of(checkAndProcessMcsClaim(mcsClaim));
-          persisted = persistTags(tags, entityManager);
-        }
-        case CarrierClaim carrierClaim -> {
-          Optional<List<CarrierTag>> tags = Optional.of(checkAndProcessCarrierClaim(carrierClaim));
-          persisted = persistTags(tags, entityManager);
-        }
-        case HHAClaim hhaClaim -> {
-          Optional<List<HhaTag>> tags = Optional.of(checkAndProcessHhaClaim(hhaClaim));
-          persisted = persistTags(tags, entityManager);
-        }
-        case DMEClaim dmeClaim -> {
-          Optional<List<DmeTag>> tags = Optional.of(checkAndProcessDmeClaim(dmeClaim));
-          persisted = persistTags(tags, entityManager);
-        }
-        case HospiceClaim hospiceClaim -> {
-          Optional<List<HospiceTag>> tags = Optional.of(checkAndProcessHospiceClaim(hospiceClaim));
-          persisted = persistTags(tags, entityManager);
-        }
-        case OutpatientClaim outpatientClaim -> {
-          Optional<List<OutpatientTag>> tags =
-              Optional.of(checkAndProcessOutpatientClaim(outpatientClaim));
-          persisted = persistTags(tags, entityManager);
-        }
-        case InpatientClaim inpatientClaim -> {
-          Optional<List<InpatientTag>> tags =
-              Optional.of(checkAndProcessInpatientClaim(inpatientClaim));
-          persisted = persistTags(tags, entityManager);
-        }
-        case SNFClaim snfClaim -> {
-          Optional<List<SnfTag>> tags = Optional.of(checkAndProcessSnfClaim(snfClaim));
-          persisted = persistTags(tags, entityManager);
-        }
-        default -> throw new RuntimeException("Error: unknown claim type. " + claim.getClass());
-=======
-  public <TClaim> void processRdaClaim(TClaim claim, EntityManager entityManager) {
+  public <TClaim> boolean processRdaClaim(TClaim claim, EntityManager entityManager) {
     switch (claim) {
       case RdaFissClaim fissClaim -> {
         Optional<List<FissTag>> tags = Optional.of(checkAndProcessFissClaim(fissClaim));
-        persistTags(tags, entityManager);
->>>>>>> 42535d5c
+        return persistTags(tags, entityManager);
       }
       case RdaMcsClaim mcsClaim -> {
         Optional<List<McsTag>> tags = Optional.of(checkAndProcessMcsClaim(mcsClaim));
-        persistTags(tags, entityManager);
+        return persistTags(tags, entityManager);
       }
       default -> throw new RuntimeException("Unknown claim type.");
     }
@@ -207,7 +162,6 @@
    * @return true if a tag was persisted.
    */
   public <TClaim> boolean processCcwClaim(TClaim claim, EntityManager entityManager) {
-    boolean persisted = false;
     try {
       SamhsaAdapterBase adapter =
           switch (claim) {
