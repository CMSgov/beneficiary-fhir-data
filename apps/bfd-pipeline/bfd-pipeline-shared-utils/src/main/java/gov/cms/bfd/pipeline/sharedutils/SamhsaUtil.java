package gov.cms.bfd.pipeline.sharedutils;

import com.fasterxml.jackson.databind.ObjectMapper;
import com.fasterxml.jackson.dataformat.yaml.YAMLFactory;
import gov.cms.bfd.model.rda.entities.RdaFissClaim;
import gov.cms.bfd.model.rda.entities.RdaFissDiagnosisCode;
import gov.cms.bfd.model.rda.entities.RdaFissProcCode;
import gov.cms.bfd.model.rda.entities.RdaFissRevenueLine;
import gov.cms.bfd.model.rda.entities.RdaMcsClaim;
import gov.cms.bfd.model.rda.entities.RdaMcsDetail;
import gov.cms.bfd.model.rda.entities.RdaMcsDiagnosisCode;
import gov.cms.bfd.model.rda.samhsa.FissTag;
import gov.cms.bfd.model.rda.samhsa.McsTag;
<<<<<<< HEAD
import gov.cms.bfd.model.rda.samhsa.SamhsaEntry;
import gov.cms.bfd.model.rda.samhsa.TagCode;
import gov.cms.bfd.model.rda.samhsa.TagDetails;
import gov.cms.bfd.model.rif.entities.CarrierClaim;
import gov.cms.bfd.model.rif.entities.CarrierClaimLine;
import gov.cms.bfd.model.rif.samhsa.CarrierTag;
=======
import gov.cms.bfd.pipeline.sharedutils.model.SamhsaEntry;
import gov.cms.bfd.pipeline.sharedutils.model.TagCode;
import gov.cms.bfd.pipeline.sharedutils.model.TagDetails;
>>>>>>> 849c36c5
import jakarta.persistence.EntityManager;
import java.io.IOException;
import java.io.InputStream;
import java.lang.reflect.InvocationTargetException;
import java.lang.reflect.Method;
import java.time.LocalDate;
import java.time.format.DateTimeParseException;
import java.util.ArrayList;
import java.util.Arrays;
import java.util.Collections;
import java.util.HashMap;
import java.util.List;
import java.util.Map;
import java.util.Optional;
import java.util.stream.Collectors;
import org.apache.logging.log4j.util.Strings;

/**
 * Class to create SAMHSA tags. This class will take a claim, iterate through the SAMHSA-related
 * fields, and determine if there are any SAMHSA codes. If any are found, a tag is created to mark
 * the claim as SAMHSA.
 */
public class SamhsaUtil {
  /** Map of the SAMHSA code entries, with the SAMHSA code as the key. */
  private Map<String, SamhsaEntry> samhsaMap = new HashMap<>();

  /** Instance of this class. Will be a singleton. */
  private static SamhsaUtil samhsaUtil;

  /** The file from which SAMHSA entries are pulled. Must be in the resources folder. */
  private static final String SAMHSA_LIST_RESOURCE = "security_labels.yml";

  /**
   * Creates a stream from a file.
   *
   * @param fileName The file to load.
   * @return an InputStream of the file.
   */
  private static InputStream getFileInputStream(String fileName) {
    return Thread.currentThread().getContextClassLoader().getResourceAsStream(fileName);
  }

  /**
   * Returns a singleton instance of this class.
   *
   * @return the instance of this class.
   */
  public static SamhsaUtil getSamhsaUtil() {
    if (samhsaUtil == null) {
      try {
        samhsaUtil = new SamhsaUtil();
      } catch (IOException e) {
        throw new RuntimeException("Unable to create SamhsaUtil.", e);
      }
    }
    return samhsaUtil;
  }

  /**
   * Private constructor. Initializes the map of SAMHSA entries.
   *
   * @throws IOException exception thrown when the resource cannot be loaded.
   */
  private SamhsaUtil() throws IOException {
    createSamhsaMap();
  }

  /**
   * Gets an InputStream and passes it along to the method to initialize the map of SAMHSA entries.
   *
   * @throws IOException Exception thrown when the resource cannot be loaded.
   */
  public void createSamhsaMap() throws IOException {
    InputStream is = getFileInputStream(SAMHSA_LIST_RESOURCE);
    samhsaMap = initializeSamhsaMap(is);
  }

  /**
   * Process a claim to check for SAMHSA codes. This will be the external entry point for other
   * parts of the application.
   *
   * @param claim The claim to process.
   * @param entityManager the EntityManager used to persist the tag.
   * @param <TClaim> Generic type of the claim.
   */
  public <TClaim> void processClaim(TClaim claim, EntityManager entityManager) {
    switch (claim) {
      case RdaFissClaim fissClaim -> {
        Optional<List<FissTag>> tags = Optional.of(checkAndProcessFissClaim(fissClaim));
        persistTags(tags, entityManager);
      }
      case RdaMcsClaim mcsClaim -> {
        Optional<List<McsTag>> tags = Optional.of(checkAndProcessMcsClaim(mcsClaim));
        persistTags(tags, entityManager);
      }
      case CarrierClaim carrierClaim -> {
        Optional<List< CarrierTag>> tags = Optional.of(checkAndProcessCarrierClaim(carrierClaim));
        persistTags(tags, entityManager);
      }
      default -> {
        // Do nothing
      }
    }
  }

  /**
   * Persists the tags to the database.
   *
   * @param tags List of tags to persist.
   * @param entityManager the EntityManager.
   * @param <TTag> Generic type of the tags.
   */
  private <TTag> void persistTags(Optional<List<TTag>> tags, EntityManager entityManager) {
    if (tags.isPresent()) {
      for (TTag tag : tags.get()) {
        entityManager.merge(tag);
      }
    }
  }

  /**
   * Checks for SAMHSA codes in an MCS claim and constructs the tags.
   *
   * @param mcsClaim The claim to check.
   * @return A list of tag entities to persist.
   */
  private List<McsTag> checkAndProcessMcsClaim(RdaMcsClaim mcsClaim) {
    Optional<List<TagDetails>> entries = getPossibleMcsSamhsaFields(mcsClaim);
    if (entries.isPresent()) {
      List<McsTag> mcsTags = new ArrayList<>();
      mcsTags.add(
          McsTag.builder()
              .claim(mcsClaim.getIdrClmHdIcn())
              .code(TagCode._42CFRPart2.toString())
              .details(entries.get())
              .build());
      mcsTags.add(
          McsTag.builder()
              .claim(mcsClaim.getIdrClmHdIcn())
              .code(TagCode.R.toString())
              .details(entries.get())
              .build());
      return mcsTags;
    }
    return Collections.emptyList();
  }
  private List<CarrierTag> checkAndProcessCarrierClaim(CarrierClaim claim) {
    Optional<List<TagDetails>> entries = getPossibleCarrierFields(claim);
    if (entries.isPresent()) {
      List<CarrierTag> carrierTags = new ArrayList<>();
      carrierTags.add(
              CarrierTag.builder()
                      .claim(claim.getClaimId())
                      .code(TagCode._42CFRPart2.toString())
                      .details(entries.get())
                      .build());
      carrierTags.add(
              CarrierTag.builder()
                      .claim(claim.getClaimId())
                      .code(TagCode.R.toString())
                      .details(entries.get())
                      .build());
      return carrierTags;
    }
    return Collections.emptyList();
  }
  /**
   * Checks for SAMHSA codes in a FISS Claim and constructs the tags.
   *
   * @param fissClaim The claim to check.
   * @return A list of tag entities to persist.
   */
  private List<FissTag> checkAndProcessFissClaim(RdaFissClaim fissClaim) {
    Optional<List<TagDetails>> entries = getPossibleFissSamhsaFields(fissClaim);
    if (entries.isPresent()) {
      List<FissTag> fissTags = new ArrayList<>();
      fissTags.add(
          FissTag.builder()
              .claim(fissClaim.getClaimId())
              .code(TagCode._42CFRPart2.toString())
              .details(entries.get())
              .build());
      fissTags.add(
          FissTag.builder()
              .claim(fissClaim.getClaimId())
              .code(TagCode.R.toString())
              .details(entries.get())
              .build());
      return fissTags;
    }
    return Collections.emptyList();
  }

  private Optional<List<TagDetails>> getPossibleCarrierFields(CarrierClaim claim) {
    Class<?> claimClass= CarrierClaim.class;
    List<TagDetails> entries = new ArrayList<>();
    LocalDate serviceDate =
            claim.getDateFrom() == null
                    ? LocalDate.parse("1970-01-01")
                    : claim.getDateFrom();
    LocalDate throughDate =
            claim.getDateThrough() == null ? LocalDate.now() : claim.getDateThrough();
    buildDetails(isSamhsaCode(claim.getDiagnosisPrincipalCode()), "carrier_claims", "prncpal_dgns_cd", null, entries, serviceDate, throughDate);
    try {
      for (int i = 1; i <= 12; i++) {
        Method method = claimClass.getMethod("getDiagnosis" + i + "Code");
        buildDetails((isSamhsaCode((Optional<String>)method.invoke(claim))), "carrier_claims", "icd_dgns_cd" + i, null, entries, serviceDate, throughDate);
      }
    } catch (NoSuchMethodException | IllegalAccessException | InvocationTargetException e) {
      throw new RuntimeException("There was a problem getting diagnosis codes.", e);
    }
    for (CarrierClaimLine line: claim.getLines()) {
      buildDetails(isSamhsaCode(line.getDiagnosisCode()), "carrier_claim_lines", "line_icd_dgns_cd", (int) line.getLineNumber(), entries, serviceDate, throughDate);
      buildDetails(isSamhsaCode(line.getHcpcsCode()), "carrier_claim_lines", "hcpcs_cd", (int) line.getLineNumber(), entries, serviceDate, throughDate);
    }
    return entries.isEmpty()?Optional.empty(): Optional.of(entries);
  }

  /**
   * Constructs a list of TagDetail objects for an MCS claim.
   *
   * @param mcsClaim The claim to check.
   * @return a list of TagDetail objects, one for each SAMHSA code found in the claim.
   */
  private Optional<List<TagDetails>> getPossibleMcsSamhsaFields(RdaMcsClaim mcsClaim) {
    List<TagDetails> entries = new ArrayList<>();
    LocalDate serviceDate =
        mcsClaim.getIdrHdrFromDateOfSvc() == null
            ? LocalDate.parse("1970-01-01")
            : mcsClaim.getIdrHdrFromDateOfSvc();
    LocalDate throughDate =
        mcsClaim.getIdrHdrToDateOfSvc() == null ? LocalDate.now() : mcsClaim.getIdrHdrToDateOfSvc();
    for (RdaMcsDiagnosisCode diagCode : mcsClaim.getDiagCodes()) {
      buildDetails(
          getSamhsaCode(Optional.ofNullable(diagCode.getIdrDiagCode())),
          "mcs_diagnosis_codes",
          "idr_diag_code",
          (int) diagCode.getRdaPosition(),
          entries,
          serviceDate,
          throughDate);
    }
    for (RdaMcsDetail detail : mcsClaim.getDetails()) {
      buildDetails(
          getSamhsaCode(Optional.ofNullable(detail.getIdrDtlPrimaryDiagCode())),
          "mcs_details",
          "idr_dtl_primary_diag_code",
          (int) detail.getIdrDtlNumber(),
          entries,
          serviceDate,
          throughDate);

      buildDetails(
          getSamhsaCode(Optional.ofNullable(detail.getIdrProcCode())),
          "mcs_details",
          "idr_proc_code",
          (int) detail.getIdrDtlNumber(),
          entries,
          serviceDate,
          throughDate);
    }
    return entries.isEmpty() ? Optional.empty() : Optional.of(entries);
  }

  /**
   * Builds a TagDetails object, and adds it to a list of TagDetails.
   *
   * @param entry The SamhsaEntry that holds information about the SAMHSA code.
   * @param table The table that the code belongs to
   * @param column The column that the cod belongs to
   * @param lineNum The line number that the code belongs to
   * @param detailsList The TagDetails list to add to
   * @param serviceDate The first date of service for the claim
   * @param throughDate The service through date
   */
  private void buildDetails(
      Optional<SamhsaEntry> entry,
      String table,
      String column,
      Integer lineNum,
      List<TagDetails> detailsList,
      LocalDate serviceDate,
      LocalDate throughDate) {
    if (entry.isPresent()) {
      try {
        LocalDate startDate = LocalDate.parse(entry.get().getStartDate());
        LocalDate endDate =
            entry.get().getEndDate().equals("Active")
                ? LocalDate.now()
                : LocalDate.parse(entry.get().getEndDate());
        // if the last update to the claim is before the start date of the SAMHSA code
        // or the service date of the claim is after the end date of the code,
        // do nothing.
        if (throughDate.isBefore(startDate) || serviceDate.isAfter(endDate)) {
          return;
        }
      } catch (DateTimeParseException ignore) {
        // Parsing the date from the SamhsaEntry failed, so the tag should be created by default.
      }
      // Use the last part of the system path as the type
      String type =
          Arrays.stream(entry.get().getSystem().split("/"))
              .reduce((first, second) -> second)
              .orElse(Strings.EMPTY);
      TagDetails detail =
          TagDetails.builder().table(table).column(column).clm_line_num(lineNum).type(type).build();
      detailsList.add(detail);
    }
  }

  /**
   * Constructs a list of TagDetail objects for a Fiss claim.
   *
   * @param fissClaim The claim to check.
   * @return a list of TagDetail objects, one for each SAMHSA code found in the claim.
   */
  private Optional<List<TagDetails>> getPossibleFissSamhsaFields(RdaFissClaim fissClaim) {
    List<TagDetails> entries = new ArrayList<>();
    LocalDate serviceDate =
        fissClaim.getStmtCovFromDate() == null
            ? LocalDate.parse("1970-01-01")
            : fissClaim.getStmtCovFromDate();
    LocalDate throughDate =
        fissClaim.getStmtCovToDate() == null ? LocalDate.now() : fissClaim.getStmtCovToDate();

    buildDetails(
        getSamhsaCode(Optional.ofNullable(fissClaim.getAdmitDiagCode())),
        "fiss_claims",
        "admit_diag_code",
        null,
        entries,
        serviceDate,
        throughDate);
    for (RdaFissRevenueLine revenueLine : fissClaim.getRevenueLines()) {
      buildDetails(
          // Ideally, this column should never contain SAMHSA data, but it is
          // possible that SAMHSA data could end up here due to user error.
          getSamhsaCode(Optional.ofNullable(revenueLine.getApcHcpcsApc())),
          "fiss_revenue_lines",
          "apc_hcpcs_apc",
          (int) revenueLine.getRdaPosition(),
          entries,
          serviceDate,
          throughDate);
      buildDetails(
          getSamhsaCode(Optional.ofNullable(revenueLine.getHcpcCd())),
          "fiss_revenue_lines",
          "hcpcs_cd",
          (int) revenueLine.getRdaPosition(),
          entries,
          serviceDate,
          throughDate);
    }
    buildDetails(
        getSamhsaCode(Optional.ofNullable(fissClaim.getDrgCd())),
        "fiss_claims",
        "drg_cd",
        null,
        entries,
        serviceDate,
        throughDate);
    buildDetails(
        getSamhsaCode(Optional.ofNullable(fissClaim.getPrincipleDiag())),
        "fiss_claims",
        "principle_diag",
        null,
        entries,
        serviceDate,
        throughDate);
    for (RdaFissDiagnosisCode diagCode : fissClaim.getDiagCodes()) {
      buildDetails(
          getSamhsaCode(Optional.ofNullable(diagCode.getDiagCd2())),
          "fiss_diagnosis_codes",
          "diag_cd2",
          (int) diagCode.getRdaPosition(),
          entries,
          serviceDate,
          throughDate);
    }
    for (RdaFissProcCode procCode : fissClaim.getProcCodes()) {
      buildDetails(
          getSamhsaCode(Optional.ofNullable(procCode.getProcCode())),
          "fiss_proc_codes",
          "proc_code",
          (int) procCode.getRdaPosition(),
          entries,
          serviceDate,
          throughDate);
    }
    return entries.isEmpty() ? Optional.empty() : Optional.of(entries);
  }

  /**
   * Check if a given code is a SAMHSA code.
   *
   * @param code the code to check.
   * @return If the code is SAMHSA, returns the SAMHSA entry. Otherwise, an empty optional.
   */
  public Optional<SamhsaEntry> getSamhsaCode(Optional<String> code) {
    if (!code.isPresent()) {
      return Optional.empty();
    }
    if (samhsaMap.isEmpty()) {
      try {
        initializeSamhsaMap(getFileInputStream(SAMHSA_LIST_RESOURCE));
      } catch (IOException ioe) {
        throw new RuntimeException("Cannot retrieve list of SAMHSA codes.");
      }
    }
    if (samhsaMap.containsKey(code.get())) {
      return Optional.of(samhsaMap.get(code.get()));
    }
    return Optional.empty();
  }

  /**
   * Converts a YAML file into a Map of SAMHSA entries.
   *
   * @param stream The fileStream to convert.
   * @return a Map of SAMHSA entries.
   * @throws IOException IOException if the stream cannot be read.
   */
  private Map<String, SamhsaEntry> initializeSamhsaMap(InputStream stream) throws IOException {
    ObjectMapper mapper = new ObjectMapper(new YAMLFactory());
    List<SamhsaEntry> entries =
        mapper.readValue(
            stream, mapper.getTypeFactory().constructCollectionType(List.class, SamhsaEntry.class));
    return entries.stream().collect(Collectors.toMap(SamhsaEntry::getCode, entry -> entry));
  }
}<|MERGE_RESOLUTION|>--- conflicted
+++ resolved
@@ -11,23 +11,12 @@
 import gov.cms.bfd.model.rda.entities.RdaMcsDiagnosisCode;
 import gov.cms.bfd.model.rda.samhsa.FissTag;
 import gov.cms.bfd.model.rda.samhsa.McsTag;
-<<<<<<< HEAD
-import gov.cms.bfd.model.rda.samhsa.SamhsaEntry;
-import gov.cms.bfd.model.rda.samhsa.TagCode;
-import gov.cms.bfd.model.rda.samhsa.TagDetails;
-import gov.cms.bfd.model.rif.entities.CarrierClaim;
-import gov.cms.bfd.model.rif.entities.CarrierClaimLine;
-import gov.cms.bfd.model.rif.samhsa.CarrierTag;
-=======
 import gov.cms.bfd.pipeline.sharedutils.model.SamhsaEntry;
 import gov.cms.bfd.pipeline.sharedutils.model.TagCode;
 import gov.cms.bfd.pipeline.sharedutils.model.TagDetails;
->>>>>>> 849c36c5
 import jakarta.persistence.EntityManager;
 import java.io.IOException;
 import java.io.InputStream;
-import java.lang.reflect.InvocationTargetException;
-import java.lang.reflect.Method;
 import java.time.LocalDate;
 import java.time.format.DateTimeParseException;
 import java.util.ArrayList;
@@ -36,6 +25,7 @@
 import java.util.HashMap;
 import java.util.List;
 import java.util.Map;
+import java.util.NoSuchElementException;
 import java.util.Optional;
 import java.util.stream.Collectors;
 import org.apache.logging.log4j.util.Strings;
@@ -118,13 +108,7 @@
         Optional<List<McsTag>> tags = Optional.of(checkAndProcessMcsClaim(mcsClaim));
         persistTags(tags, entityManager);
       }
-      case CarrierClaim carrierClaim -> {
-        Optional<List< CarrierTag>> tags = Optional.of(checkAndProcessCarrierClaim(carrierClaim));
-        persistTags(tags, entityManager);
-      }
-      default -> {
-        // Do nothing
-      }
+      default -> throw new RuntimeException("Unknown claim type.");
     }
   }
 
@@ -169,26 +153,7 @@
     }
     return Collections.emptyList();
   }
-  private List<CarrierTag> checkAndProcessCarrierClaim(CarrierClaim claim) {
-    Optional<List<TagDetails>> entries = getPossibleCarrierFields(claim);
-    if (entries.isPresent()) {
-      List<CarrierTag> carrierTags = new ArrayList<>();
-      carrierTags.add(
-              CarrierTag.builder()
-                      .claim(claim.getClaimId())
-                      .code(TagCode._42CFRPart2.toString())
-                      .details(entries.get())
-                      .build());
-      carrierTags.add(
-              CarrierTag.builder()
-                      .claim(claim.getClaimId())
-                      .code(TagCode.R.toString())
-                      .details(entries.get())
-                      .build());
-      return carrierTags;
-    }
-    return Collections.emptyList();
-  }
+
   /**
    * Checks for SAMHSA codes in a FISS Claim and constructs the tags.
    *
@@ -214,31 +179,6 @@
       return fissTags;
     }
     return Collections.emptyList();
-  }
-
-  private Optional<List<TagDetails>> getPossibleCarrierFields(CarrierClaim claim) {
-    Class<?> claimClass= CarrierClaim.class;
-    List<TagDetails> entries = new ArrayList<>();
-    LocalDate serviceDate =
-            claim.getDateFrom() == null
-                    ? LocalDate.parse("1970-01-01")
-                    : claim.getDateFrom();
-    LocalDate throughDate =
-            claim.getDateThrough() == null ? LocalDate.now() : claim.getDateThrough();
-    buildDetails(isSamhsaCode(claim.getDiagnosisPrincipalCode()), "carrier_claims", "prncpal_dgns_cd", null, entries, serviceDate, throughDate);
-    try {
-      for (int i = 1; i <= 12; i++) {
-        Method method = claimClass.getMethod("getDiagnosis" + i + "Code");
-        buildDetails((isSamhsaCode((Optional<String>)method.invoke(claim))), "carrier_claims", "icd_dgns_cd" + i, null, entries, serviceDate, throughDate);
-      }
-    } catch (NoSuchMethodException | IllegalAccessException | InvocationTargetException e) {
-      throw new RuntimeException("There was a problem getting diagnosis codes.", e);
-    }
-    for (CarrierClaimLine line: claim.getLines()) {
-      buildDetails(isSamhsaCode(line.getDiagnosisCode()), "carrier_claim_lines", "line_icd_dgns_cd", (int) line.getLineNumber(), entries, serviceDate, throughDate);
-      buildDetails(isSamhsaCode(line.getHcpcsCode()), "carrier_claim_lines", "hcpcs_cd", (int) line.getLineNumber(), entries, serviceDate, throughDate);
-    }
-    return entries.isEmpty()?Optional.empty(): Optional.of(entries);
   }
 
   /**
