--- conflicted
+++ resolved
@@ -16,12 +16,8 @@
  * #getPooledDataSource()}.
  */
 public final class PipelineApplicationState implements AutoCloseable {
-<<<<<<< HEAD
   public static final String PERSISTENCE_UNIT_NAME = "gov.cms.bfd";
-=======
-  private static final String PERSISTENCE_UNIT_NAME = "gov.cms.bfd";
   public static final String RDA_PERSISTENCE_UNIT_NAME = "gov.cms.bfd.rda";
->>>>>>> 35e34a07
 
   private final MetricRegistry metrics;
   private final HikariDataSource pooledDataSource;
