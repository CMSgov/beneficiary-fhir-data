--- conflicted
+++ resolved
@@ -17,7 +17,6 @@
 
 	<dependencies>
 		<dependency>
-<<<<<<< HEAD
 			<!-- TODO remove/change this once the DatabaseSchemaManager is relocated -->
 			<groupId>gov.cms.bfd</groupId>
 			<artifactId>bfd-model-rif</artifactId>
@@ -31,8 +30,6 @@
 		</dependency>
 
 		<dependency>
-=======
->>>>>>> 7d4d4d36
 			<!-- Provides a sane facade for the giant mess of incompatible logging
 				frameworks in Java. -->
 			<groupId>org.slf4j</groupId>
