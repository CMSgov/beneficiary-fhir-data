--- conflicted
+++ resolved
@@ -32,11 +32,8 @@
     IdrClaimLineProfessional,
     IdrClaimLineRx,
     IdrClaimProfessional,
-<<<<<<< HEAD
+    IdrProviderHistory,
     get_min_transaction_date,
-=======
-    IdrProviderHistory,
->>>>>>> 0f647208
 )
 from pipeline_utils import extract_and_load
 
@@ -71,7 +68,6 @@
 # INITIAL FLOW
 # Stage 1: Load ALL claim tables in parallel if load_type is set to initial
 @config.when(load_type="initial")
-<<<<<<< HEAD
 def initial_idr_claims() -> Parallelizable[NodePartitionedModelInput]:
     yield from _gen_partitioned_node_inputs(
         [
@@ -85,6 +81,7 @@
             IdrClaimLineProfessional,
             IdrClaimLineRx,
             IdrClaim,
+            IdrProviderHistory,
         ]
     )
 
@@ -96,23 +93,6 @@
     config_mode: str,
     config_batch_size: int,
     start_time: datetime,
-=======
-@parameterize(
-    idr_claim_institutional=dict(cls=value(IdrClaimInstitutional)),
-    idr_claim_date_signature=dict(cls=value(IdrClaimDateSignature)),
-    idr_claim_fiss=dict(cls=value(IdrClaimFiss)),
-    idr_claim_item=dict(cls=value(IdrClaimItem)),
-    idr_claim_line_institutional=dict(cls=value(IdrClaimLineInstitutional)),
-    idr_claim_ansi_signature=dict(cls=value(IdrClaimAnsiSignature)),
-    idr_claim_professional=dict(cls=value(IdrClaimProfessional)),
-    idr_claim_line_professional=dict(cls=value(IdrClaimLineProfessional)),
-    idr_claim_line_rx=dict(cls=value(IdrClaimLineRx)),
-    idr_provider_history=dict(cls=value(IdrProviderHistory)),
-    idr_claim_initial=dict(cls=value(IdrClaim)),
-)
-def idr_claims(
-    cls: type, config_connection_string: str, config_mode: str, config_batch_size: int
->>>>>>> 0f647208
 ) -> bool:
     model_type, partition = initial_idr_claims
     return extract_and_load(
@@ -126,7 +106,6 @@
 
 
 @config.when(load_type="initial")
-<<<<<<< HEAD
 def collect_initial_idr_claims(
     do_initial_idr_claims: Collect[bool],
 ) -> bool:
@@ -138,20 +117,6 @@
     collect_initial_idr_claims: bool,
     config_connection_string: str,
     start_time: datetime,
-=======
-def idr_beneficiary_overshare_mbi_initial(
-    idr_claim_institutional: bool,
-    idr_claim_date_signature: bool,
-    idr_claim_fiss: bool,
-    idr_claim_item: bool,
-    idr_claim_line_institutional: bool,
-    idr_claim_ansi_signature: bool,
-    idr_claim_professional: bool,
-    idr_claim_line_professional: bool,
-    idr_claim_line_rx: bool,
-    idr_provider_history: bool,
-    idr_claim_initial: bool,
->>>>>>> 0f647208
     config_mode: str,
     config_batch_size: int,
 ) -> bool:
