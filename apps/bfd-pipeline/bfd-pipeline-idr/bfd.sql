DROP SCHEMA IF EXISTS idr CASCADE;

CREATE SCHEMA idr;
CREATE TABLE idr.beneficiary (
    -- columns from V2_MDCR_BENE_HSTRY
    bene_sk BIGINT NOT NULL, 
    -- NOTE: this column should never be used for any queries
    -- bene_xref_efctv_sk_computed should always be used instead
    bene_xref_efctv_sk BIGINT NOT NULL, 
    bene_xref_efctv_sk_computed BIGINT NOT NULL GENERATED ALWAYS 
        -- The merge is only valid if kill credit is present AND set to 2. If not, we should act like it's not present.
        AS (CASE WHEN bene_xref_efctv_sk != bene_sk AND bene_kill_cred_cd != '2' THEN bene_sk ELSE bene_xref_efctv_sk END) STORED,
    bene_mbi_id VARCHAR(11) NOT NULL,
    bene_1st_name VARCHAR(30) NOT NULL,
    bene_midl_name VARCHAR(15) NOT NULL,
    bene_last_name VARCHAR(40) NOT NULL,
    bene_brth_dt DATE NOT NULL,
    bene_death_dt DATE NOT NULL,
    bene_vrfy_death_day_sw VARCHAR(1) NOT NULL,
    bene_sex_cd VARCHAR(1) NOT NULL,
    bene_race_cd VARCHAR(2) NOT NULL,
    geo_usps_state_cd VARCHAR(2) NOT NULL,
    geo_zip5_cd VARCHAR(5) NOT NULL,
    geo_zip_plc_name VARCHAR(100) NOT NULL,
    bene_line_1_adr VARCHAR(45) NOT NULL,
    bene_line_2_adr VARCHAR(45) NOT NULL,
    bene_line_3_adr VARCHAR(40) NOT NULL,
    bene_line_4_adr VARCHAR(40) NOT NULL,
    bene_line_5_adr VARCHAR(40) NOT NULL,
    bene_line_6_adr VARCHAR(40) NOT NULL,
    cntct_lang_cd VARCHAR(3) NOT NULL,
    idr_ltst_trans_flg VARCHAR(1) NOT NULL,
    idr_trans_efctv_ts TIMESTAMPTZ NOT NULL,
    idr_trans_obslt_ts TIMESTAMPTZ NOT NULL,
    idr_insrt_ts_bene TIMESTAMPTZ NOT NULL,
    idr_updt_ts_bene TIMESTAMPTZ NOT NULL,
    -- columns from V2_MDCR_BENE_XREF
    bene_kill_cred_cd VARCHAR(1) NOT NULL,
    src_rec_updt_ts TIMESTAMPTZ NOT NULL,
    idr_insrt_ts_xref TIMESTAMPTZ NOT NULL,
    idr_updt_ts_xref TIMESTAMPTZ NOT NULL,
    bfd_created_ts TIMESTAMPTZ NOT NULL,
    bfd_updated_ts TIMESTAMPTZ NOT NULL,
    PRIMARY KEY(bene_sk, idr_trans_efctv_ts)
);

CREATE INDEX ON idr.beneficiary(bene_mbi_id);
CREATE INDEX ON idr.beneficiary(bene_xref_efctv_sk_computed);

CREATE TABLE idr.beneficiary_mbi_id (
    bene_mbi_id VARCHAR(11) NOT NULL,
    bene_mbi_efctv_dt DATE NOT NULL,
    bene_mbi_obslt_dt DATE NOT NULL,
    idr_ltst_trans_flg VARCHAR(1) NOT NULL,
    idr_trans_efctv_ts TIMESTAMPTZ NOT NULL,
    idr_trans_obslt_ts TIMESTAMPTZ NOT NULL,
    idr_insrt_ts TIMESTAMPTZ NOT NULL,
    idr_updt_ts TIMESTAMPTZ NOT NULL,
    bfd_created_ts TIMESTAMPTZ NOT NULL,
    bfd_updated_ts TIMESTAMPTZ NOT NULL,
    PRIMARY KEY(bene_mbi_id, idr_trans_efctv_ts)
);

CREATE TABLE idr.beneficiary_overshare_mbi (
    bene_mbi_id VARCHAR(11) NOT NULL PRIMARY KEY,
    bfd_created_ts TIMESTAMPTZ NOT NULL
);

CREATE TABLE idr.beneficiary_third_party (
    bene_sk BIGINT NOT NULL,
    bene_buyin_cd VARCHAR(2) NOT NULL,
    bene_tp_type_cd VARCHAR(1) NOT NULL,
    bene_rng_bgn_dt DATE NOT NULL,
    bene_rng_end_dt DATE NOT NULL,
    idr_ltst_trans_flg VARCHAR(1) NOT NULL,
    idr_trans_efctv_ts TIMESTAMPTZ NOT NULL,
    idr_trans_obslt_ts TIMESTAMPTZ NOT NULL,
    idr_insrt_ts TIMESTAMPTZ NOT NULL,
    idr_updt_ts TIMESTAMPTZ NOT NULL,
    bfd_created_ts TIMESTAMPTZ NOT NULL,
    bfd_updated_ts TIMESTAMPTZ NOT NULL,
    PRIMARY KEY(bene_sk, bene_rng_bgn_dt, bene_rng_end_dt, bene_tp_type_cd, idr_trans_efctv_ts)
);

CREATE TABLE idr.beneficiary_status (
    bene_sk BIGINT NOT NULL,
    bene_mdcr_stus_cd VARCHAR(2) NOT NULL,
    mdcr_stus_bgn_dt DATE NOT NULL,
    mdcr_stus_end_dt DATE NOT NULL,
    idr_ltst_trans_flg VARCHAR(1) NOT NULL,
    idr_trans_efctv_ts TIMESTAMPTZ NOT NULL,
    idr_trans_obslt_ts TIMESTAMPTZ NOT NULL,
    idr_insrt_ts TIMESTAMPTZ NOT NULL,
    idr_updt_ts TIMESTAMPTZ NOT NULL,
    bfd_created_ts TIMESTAMPTZ NOT NULL,
    bfd_updated_ts TIMESTAMPTZ NOT NULL,
    PRIMARY KEY(bene_sk, mdcr_stus_bgn_dt, mdcr_stus_end_dt, idr_trans_efctv_ts)
);

CREATE TABLE idr.beneficiary_entitlement (
    bene_sk BIGINT NOT NULL,
    bene_rng_bgn_dt DATE NOT NULL,
    bene_rng_end_dt DATE NOT NULL,
    bene_mdcr_entlmt_type_cd VARCHAR(1),
    bene_mdcr_entlmt_stus_cd VARCHAR(1),
    bene_mdcr_enrlmt_rsn_cd VARCHAR(1),
    idr_ltst_trans_flg VARCHAR(1) NOT NULL,
    idr_trans_efctv_ts TIMESTAMPTZ NOT NULL,
    idr_trans_obslt_ts TIMESTAMPTZ NOT NULL,
    idr_insrt_ts TIMESTAMPTZ NOT NULL,
    idr_updt_ts TIMESTAMPTZ NOT NULL,
    bfd_created_ts TIMESTAMPTZ NOT NULL,
    bfd_updated_ts TIMESTAMPTZ NOT NULL,
    PRIMARY KEY(bene_sk, bene_rng_bgn_dt, bene_rng_end_dt, bene_mdcr_entlmt_type_cd, idr_trans_efctv_ts)
);

CREATE TABLE idr.beneficiary_entitlement_reason (
    bene_sk BIGINT NOT NULL,
    bene_rng_bgn_dt DATE NOT NULL,
    bene_rng_end_dt DATE NOT NULL,
    bene_mdcr_entlmt_rsn_cd VARCHAR(1),
    idr_ltst_trans_flg VARCHAR(1) NOT NULL,
    idr_trans_efctv_ts TIMESTAMPTZ NOT NULL,
    idr_trans_obslt_ts TIMESTAMPTZ NOT NULL,
    idr_insrt_ts TIMESTAMPTZ NOT NULL,
    idr_updt_ts TIMESTAMPTZ NOT NULL,
    bfd_created_ts TIMESTAMPTZ NOT NULL,
    bfd_updated_ts TIMESTAMPTZ NOT NULL,
    PRIMARY KEY(bene_sk, bene_rng_bgn_dt, bene_rng_end_dt, idr_trans_efctv_ts)
);

CREATE TABLE idr.beneficiary_election_period_usage (
    bene_sk BIGINT NOT NULL,
    cntrct_pbp_sk BIGINT NOT NULL,
    bene_cntrct_num VARCHAR(5) NOT NULL,
    bene_pbp_num VARCHAR(3) NOT NULL,
    bene_elctn_enrlmt_disenrlmt_cd VARCHAR(1) NOT NULL,
    bene_elctn_aplctn_dt DATE NOT NULL,
    bene_enrlmt_efctv_dt DATE NOT NULL,
    idr_trans_efctv_ts TIMESTAMPTZ NOT NULL,
    idr_trans_obslt_ts TIMESTAMPTZ NOT NULL,
    bfd_created_ts TIMESTAMPTZ NOT NULL,
    bfd_updated_ts TIMESTAMPTZ NOT NULL,
    PRIMARY KEY(bene_sk, cntrct_pbp_sk, bene_enrlmt_efctv_dt)
);

CREATE TABLE idr.beneficiary_dual_eligibility (
    bene_sk BIGINT NOT NULL,
    bene_mdcd_elgblty_bgn_dt DATE NOT NULL,
    bene_mdcd_elgblty_end_dt DATE NOT NULL,
    bene_dual_stus_cd VARCHAR(2) NOT NULL,
    bene_dual_type_cd VARCHAR(1) NOT NULL,
    geo_usps_state_cd VARCHAR(2) NOT NULL,
    idr_ltst_trans_flg VARCHAR(1) NOT NULL,
    idr_trans_efctv_ts TIMESTAMPTZ NOT NULL,
    idr_trans_obslt_ts TIMESTAMPTZ NOT NULL,
    idr_insrt_ts TIMESTAMPTZ NOT NULL,
    idr_updt_ts TIMESTAMPTZ NOT NULL,
    bfd_created_ts TIMESTAMPTZ NOT NULL,
    bfd_updated_ts TIMESTAMPTZ NOT NULL,
    PRIMARY KEY(bene_sk, bene_mdcd_elgblty_bgn_dt, idr_trans_efctv_ts)
);

CREATE TABLE idr.contract_pbp_number (
    cntrct_pbp_sk BIGINT NOT NULL PRIMARY KEY,
    cntrct_drug_plan_ind_cd VARCHAR(1) NOT NULL,
    cntrct_pbp_type_cd VARCHAR(2) NOT NULL,
    bfd_created_ts TIMESTAMPTZ NOT NULL,
    bfd_updated_ts TIMESTAMPTZ NOT NULL
);

CREATE TABLE idr.load_progress(
    id INT GENERATED ALWAYS AS IDENTITY,
    table_name TEXT NOT NULL UNIQUE,
    last_ts TIMESTAMPTZ NOT NULL,
    batch_start_ts TIMESTAMPTZ NOT NULL,
    batch_complete_ts TIMESTAMPTZ NOT NULL
);

CREATE TABLE idr.claim (
    clm_uniq_id BIGINT NOT NULL PRIMARY KEY,
    geo_bene_sk BIGINT NOT NULL,
    clm_dt_sgntr_sk BIGINT NOT NULL,
    clm_type_cd INT NOT NULL,
    clm_num_sk BIGINT NOT NULL,
    bene_sk BIGINT NOT NULL,
    clm_cntl_num VARCHAR(40) NOT NULL,
    clm_orig_cntl_num VARCHAR(40) NOT NULL,
    clm_from_dt DATE NOT NULL,
    clm_thru_dt DATE NOT NULL,
    clm_efctv_dt DATE NOT NULL,
    clm_obslt_dt DATE NOT NULL,
    clm_bill_clsfctn_cd VARCHAR(1) NOT NULL,
    clm_bill_fac_type_cd VARCHAR(1) NOT NULL,
    clm_bill_freq_cd VARCHAR(1) NOT NULL,
    clm_finl_actn_ind VARCHAR(1) NOT NULL,
    clm_src_id VARCHAR(5) NOT NULL,
    clm_query_cd VARCHAR(1) NOT NULL,
    clm_mdcr_coinsrnc_amt NUMERIC NOT NULL,
    clm_blood_lblty_amt NUMERIC NOT NULL,
    clm_ncvrd_chrg_amt NUMERIC NOT NULL,
    clm_mdcr_ddctbl_amt NUMERIC NOT NULL,
    clm_prvdr_pmt_amt NUMERIC NOT NULL,
    clm_alowd_chrg_amt NUMERIC NOT NULL,
    clm_bene_pmt_amt NUMERIC NOT NULL,
    clm_cntrctr_num VARCHAR(5) NOT NULL,
    clm_pmt_amt NUMERIC NOT NULL,
    clm_pd_dt DATE NOT NULL,
    clm_ltst_clm_ind VARCHAR(1) NOT NULL,
    clm_atndg_prvdr_npi_num VARCHAR(10) NOT NULL,
    clm_atndg_prvdr_last_name VARCHAR(60) NOT NULL,
    clm_oprtg_prvdr_npi_num VARCHAR(10) NOT NULL,
    clm_oprtg_prvdr_last_name VARCHAR(60) NOT NULL,
    clm_othr_prvdr_npi_num VARCHAR(10) NOT NULL,
    clm_othr_prvdr_last_name VARCHAR(60) NOT NULL,
    clm_rndrg_prvdr_npi_num VARCHAR(10) NOT NULL,
    clm_rndrg_prvdr_last_name VARCHAR(60) NOT NULL,
    prvdr_blg_prvdr_npi_num VARCHAR(10) NOT NULL,
    prvdr_rfrg_prvdr_npi_num VARCHAR(10) NOT NULL,
    clm_disp_cd VARCHAR(2) NOT NULL,
    clm_ric_cd VARCHAR(1) NOT NULL,
    clm_sbmt_chrg_amt NUMERIC NOT NULL,
    clm_blood_pt_frnsh_qty INT NOT NULL,
    clm_nch_prmry_pyr_cd VARCHAR(1) NOT NULL,
    clm_blg_prvdr_oscar_num VARCHAR(20) NOT NULL,
    clm_idr_ld_dt DATE NOT NULL,
    clm_nrln_ric_cd VARCHAR(1) NOT NULL,
    clm_srvc_prvdr_gnrc_id_num VARCHAR(20) NOT NULL,
    prvdr_prscrbng_prvdr_npi_num VARCHAR(10) NOT NULL,
    idr_insrt_ts_clm TIMESTAMPTZ NOT NULL,
    idr_updt_ts_clm TIMESTAMPTZ NOT NULL,
    idr_insrt_ts_dcmtn TIMESTAMPTZ NOT NULL,
    idr_updt_ts_dcmtn TIMESTAMPTZ NOT NULL,
    bfd_created_ts TIMESTAMPTZ NOT NULL,
    bfd_updated_ts TIMESTAMPTZ NOT NULL
);

CREATE INDEX on idr.claim(bene_sk);

CREATE TABLE idr.claim_date_signature (
    clm_dt_sgntr_sk BIGINT NOT NULL PRIMARY KEY,
    clm_cms_proc_dt DATE NOT NULL,
    clm_actv_care_from_dt DATE NOT NULL,
    clm_dschrg_dt DATE NOT NULL,
    clm_submsn_dt DATE NOT NULL,
    clm_ncvrd_from_dt DATE NOT NULL,
    clm_ncvrd_thru_dt DATE NOT NULL,
    clm_actv_care_thru_dt DATE NOT NULL,
    clm_mdcr_exhstd_dt DATE NOT NULL,
    clm_nch_wkly_proc_dt DATE NOT NULL,
    clm_qlfy_stay_from_dt DATE NOT NULL,
    clm_qlfy_stay_thru_dt DATE NOT NULL,
    idr_insrt_ts TIMESTAMPTZ NOT NULL,
    idr_updt_ts TIMESTAMPTZ NOT NULL,
    bfd_created_ts TIMESTAMPTZ NOT NULL,
    bfd_updated_ts TIMESTAMPTZ NOT NULL
);

CREATE TABLE idr.claim_fiss (
    clm_uniq_id BIGINT NOT NULL PRIMARY KEY,
    clm_crnt_stus_cd VARCHAR(1) NOT NULL,
    idr_insrt_ts TIMESTAMPTZ NOT NULL,
    idr_updt_ts TIMESTAMPTZ NOT NULL,
    bfd_created_ts TIMESTAMPTZ NOT NULL,
    bfd_updated_ts TIMESTAMPTZ NOT NULL
);

CREATE TABLE idr.claim_institutional (
    clm_uniq_id BIGINT NOT NULL PRIMARY KEY,
    clm_admsn_type_cd VARCHAR(2) NOT NULL,
    bene_ptnt_stus_cd VARCHAR(2) NOT NULL,
    dgns_drg_cd INT NOT NULL,
    clm_mdcr_instnl_mco_pd_sw VARCHAR(1) NOT NULL,
    clm_admsn_src_cd VARCHAR(2) NOT NULL,
    clm_fi_actn_cd VARCHAR(1) NOT NULL,
    clm_mdcr_ip_lrd_use_cnt INT NOT NULL,
    clm_hha_rfrl_cd VARCHAR(1) NOT NULL,
    clm_hha_lup_ind_cd VARCHAR(1) NOT NULL,
    clm_hipps_uncompd_care_amt NUMERIC NOT NULL,
    clm_instnl_mdcr_coins_day_cnt INT NOT NULL,
    clm_instnl_ncvrd_day_cnt NUMERIC NOT NULL,
    clm_instnl_per_diem_amt NUMERIC NOT NULL,
    clm_mdcr_hha_tot_visit_cnt NUMERIC NOT NULL,
    clm_mdcr_npmt_rsn_cd VARCHAR(2) NOT NULL,
    clm_mdcr_ip_pps_drg_wt_num NUMERIC NOT NULL,
    clm_mdcr_ip_pps_dsprprtnt_amt NUMERIC NOT NULL,
    clm_mdcr_ip_pps_excptn_amt NUMERIC NOT NULL,
    clm_mdcr_ip_pps_cptl_fsp_amt NUMERIC NOT NULL,
    clm_mdcr_ip_pps_cptl_ime_amt NUMERIC NOT NULL,
    clm_mdcr_ip_pps_outlier_amt NUMERIC NOT NULL,
    clm_mdcr_ip_pps_cptl_hrmls_amt NUMERIC NOT NULL,
    clm_mdcr_instnl_bene_pd_amt NUMERIC NOT NULL,
    clm_mdcr_hospc_prd_cnt INT NOT NULL,
    clm_pps_ind_cd VARCHAR(1) NOT NULL,
    clm_mdcr_ip_pps_cptl_tot_amt NUMERIC NOT NULL,
    clm_instnl_cvrd_day_cnt NUMERIC NOT NULL,
    clm_mdcr_instnl_prmry_pyr_amt NUMERIC NOT NULL,
    clm_instnl_prfnl_amt NUMERIC NOT NULL,
    clm_mdcr_ip_bene_ddctbl_amt NUMERIC NOT NULL,
    clm_instnl_drg_outlier_amt NUMERIC NOT NULL,
    idr_insrt_ts TIMESTAMPTZ NOT NULL,
    idr_updt_ts TIMESTAMPTZ NOT NULL,
    bfd_created_ts TIMESTAMPTZ NOT NULL,
    bfd_updated_ts TIMESTAMPTZ NOT NULL
);

CREATE TABLE idr.claim_professional (
    clm_uniq_id BIGINT NOT NULL PRIMARY KEY,
    clm_carr_pmt_dnl_cd VARCHAR(2) NOT NULL,
    clm_clncl_tril_num VARCHAR(8) NOT NULL,
    clm_mdcr_prfnl_prmry_pyr_amt NUMERIC NOT NULL,
    clm_mdcr_prfnl_prvdr_asgnmt_sw VARCHAR(2) NOT NULL,
    idr_insrt_ts TIMESTAMPTZ,
    idr_updt_ts TIMESTAMPTZ,
    bfd_created_ts TIMESTAMPTZ NOT NULL,
    bfd_updated_ts TIMESTAMPTZ NOT NULL
);

CREATE TABLE idr.claim_line_professional (
    clm_uniq_id BIGINT NOT NULL,
    clm_line_num INT NOT NULL,
    clm_bene_prmry_pyr_pd_amt NUMERIC NOT NULL,
    clm_fed_type_srvc_cd VARCHAR(1) NOT NULL,
    clm_line_carr_clncl_lab_num VARCHAR(10) NOT NULL,
    clm_line_carr_hpsa_scrcty_cd VARCHAR(1) NOT NULL,
    clm_line_dmerc_scrn_svgs_amt NUMERIC NOT NULL,
    clm_line_hct_hgb_rslt_num NUMERIC NOT NULL,
    clm_line_hct_hgb_type_cd VARCHAR(2) NOT NULL,
    clm_line_prfnl_dme_price_amt NUMERIC NOT NULL,
    clm_line_prfnl_mtus_cnt NUMERIC NOT NULL,
    clm_mtus_ind_cd VARCHAR(1) NOT NULL,
    clm_physn_astnt_cd VARCHAR(1) NOT NULL,
    clm_pmt_80_100_cd VARCHAR(1) NOT NULL,
    clm_prcng_lclty_cd VARCHAR(2) NOT NULL,
    clm_prcsg_ind_cd VARCHAR(2) NOT NULL,
    clm_prmry_pyr_cd VARCHAR(1) NOT NULL,
    clm_prvdr_spclty_cd VARCHAR(2) NOT NULL,
    clm_srvc_ddctbl_sw VARCHAR(1) NOT NULL,
    clm_suplr_type_cd VARCHAR(1) NOT NULL,
    idr_insrt_ts TIMESTAMPTZ,
    idr_updt_ts TIMESTAMPTZ,
    bfd_created_ts TIMESTAMPTZ NOT NULL,
    bfd_updated_ts TIMESTAMPTZ NOT NULL,
    PRIMARY KEY(clm_uniq_id, clm_line_num)
);

CREATE TABLE idr.claim_item (
    clm_uniq_id BIGINT NOT NULL,
    bfd_row_id INT NOT NULL,
    -- columns from V2_MDCR_CLM_LINE
    clm_line_num INT NOT NULL,
    clm_line_ansthsa_unit_cnt NUMERIC NOT NULL,
    clm_line_dgns_cd VARCHAR(7) NOT NULL,
    clm_line_sbmt_chrg_amt NUMERIC NOT NULL,
    clm_line_alowd_chrg_amt NUMERIC NOT NULL,
    clm_line_ncvrd_chrg_amt NUMERIC NOT NULL,
    clm_line_prvdr_pmt_amt NUMERIC NOT NULL,
    clm_line_bene_pmt_amt NUMERIC NOT NULL,
    clm_line_bene_pd_amt NUMERIC NOT NULL,
    clm_line_cvrd_pd_amt NUMERIC NOT NULL,
    clm_line_blood_ddctbl_amt NUMERIC NOT NULL,
    clm_line_mdcr_ddctbl_amt NUMERIC NOT NULL,
    clm_line_mdcr_coinsrnc_amt NUMERIC NOT NULL,
    clm_line_hcpcs_cd VARCHAR(5) NOT NULL,
    clm_line_from_dt DATE NOT NULL,
    clm_line_ndc_cd VARCHAR(11) NOT NULL,
    clm_line_ndc_qty NUMERIC NOT NULL,
    clm_line_ndc_qty_qlfyr_cd VARCHAR(2) NOT NULL,
    clm_line_srvc_unit_qty NUMERIC NOT NULL,
    clm_line_rev_ctr_cd VARCHAR(4) NOT NULL,
    clm_line_rx_num VARCHAR(30) NOT NULL,
    clm_line_thru_dt DATE NOT NULL,
    clm_pos_cd VARCHAR(2) NOT NULL,
    clm_rndrg_prvdr_prtcptg_cd VARCHAR(1) NOT NULL,
    clm_rndrg_prvdr_tax_num VARCHAR(10) NOT NULL,
    hcpcs_1_mdfr_cd VARCHAR(2) NOT NULL,
    hcpcs_2_mdfr_cd VARCHAR(2) NOT NULL,
    hcpcs_3_mdfr_cd VARCHAR(2) NOT NULL,
    hcpcs_4_mdfr_cd VARCHAR(2) NOT NULL,
    hcpcs_5_mdfr_cd VARCHAR(2) NOT NULL,
    idr_insrt_ts_line TIMESTAMPTZ NOT NULL,
    idr_updt_ts_line TIMESTAMPTZ NOT NULL,
    -- columns from V2_MDCR_CLM_PROD
    clm_val_sqnc_num_prod INT NOT NULL,
    clm_dgns_prcdr_icd_ind VARCHAR(1) NOT NULL,
    clm_dgns_cd VARCHAR(7) NOT NULL,
    clm_prcdr_cd VARCHAR(7) NOT NULL,
    clm_prod_type_cd VARCHAR(1) NOT NULL,
    clm_poa_ind VARCHAR(1) NOT NULL,
    clm_prcdr_prfrm_dt DATE NOT NULL,
    idr_insrt_ts_prod TIMESTAMPTZ NOT NULL,
    idr_updt_ts_prod TIMESTAMPTZ NOT NULL,
    -- columns from V2_MDCR_CLM_VAL
    clm_val_sqnc_num_val INT NOT NULL,
    clm_val_cd VARCHAR(2) NOT NULL,
    clm_val_amt NUMERIC NOT NULL,
    idr_insrt_ts_val TIMESTAMPTZ NOT NULL,
    idr_updt_ts_val TIMESTAMPTZ NOT NULL,
    bfd_created_ts TIMESTAMPTZ NOT NULL,
    bfd_updated_ts TIMESTAMPTZ NOT NULL,
    PRIMARY KEY(clm_uniq_id, bfd_row_id)
);

CREATE TABLE idr.claim_line_institutional (
    clm_uniq_id BIGINT NOT NULL,
    clm_line_num INT NOT NULL,
    clm_ansi_sgntr_sk BIGINT NOT NULL,
    clm_rev_apc_hipps_cd VARCHAR(5) NOT NULL,
    clm_otaf_one_ind_cd VARCHAR(1) NOT NULL,
    clm_rev_dscnt_ind_cd VARCHAR(1) NOT NULL,
    clm_rev_packg_ind_cd VARCHAR(1) NOT NULL,
    clm_rev_cntr_stus_cd VARCHAR(2) NOT NULL,
    clm_rev_pmt_mthd_cd VARCHAR(2) NOT NULL,
    clm_ddctbl_coinsrnc_cd VARCHAR(1) NOT NULL,
    clm_line_instnl_rate_amt NUMERIC NOT NULL,
    clm_line_instnl_adjstd_amt NUMERIC NOT NULL,
    clm_line_instnl_rdcd_amt NUMERIC NOT NULL,
    clm_line_instnl_msp1_pd_amt NUMERIC NOT NULL,
    clm_line_instnl_msp2_pd_amt NUMERIC NOT NULL,
    clm_line_instnl_rev_ctr_dt DATE NOT NULL,
    idr_insrt_ts TIMESTAMPTZ NOT NULL,
    idr_updt_ts TIMESTAMPTZ NOT NULL,
    bfd_created_ts TIMESTAMPTZ NOT NULL,
    bfd_updated_ts TIMESTAMPTZ NOT NULL,
    PRIMARY KEY(clm_uniq_id, clm_line_num)
);

CREATE TABLE idr.claim_ansi_signature (
    clm_ansi_sgntr_sk BIGINT NOT NULL PRIMARY KEY,
    clm_1_rev_cntr_ansi_grp_cd VARCHAR(2) NOT NULL,
    clm_2_rev_cntr_ansi_grp_cd VARCHAR(2) NOT NULL,
    clm_3_rev_cntr_ansi_grp_cd VARCHAR(2) NOT NULL,
    clm_4_rev_cntr_ansi_grp_cd VARCHAR(2) NOT NULL,
    clm_1_rev_cntr_ansi_rsn_cd VARCHAR(3) NOT NULL,
    clm_2_rev_cntr_ansi_rsn_cd VARCHAR(3) NOT NULL,
    clm_3_rev_cntr_ansi_rsn_cd VARCHAR(3) NOT NULL,
    clm_4_rev_cntr_ansi_rsn_cd VARCHAR(3) NOT NULL,
    idr_insrt_ts TIMESTAMPTZ NOT NULL,
    idr_updt_ts TIMESTAMPTZ NOT NULL,
    bfd_created_ts TIMESTAMPTZ NOT NULL,
    bfd_updated_ts TIMESTAMPTZ NOT NULL
);

CREATE VIEW idr.valid_beneficiary AS 
SELECT *
FROM idr.beneficiary b
WHERE NOT EXISTS(SELECT 1 FROM idr.beneficiary_overshare_mbi om WHERE om.bene_mbi_id = b.bene_mbi_id);

-- we use NOW() - 12 hours to represent "anywhere in the world" time

CREATE VIEW idr.beneficiary_status_latest AS
SELECT DISTINCT ON (bene_sk) * 
FROM idr.beneficiary_status
WHERE idr_ltst_trans_flg = 'Y' AND mdcr_stus_bgn_dt <= NOW() - INTERVAL '12 hours'
ORDER BY bene_sk, mdcr_stus_bgn_dt DESC;

-- entitlement data is a bit weird because there can be multiple active records with no discernable difference
-- when this happens, we take the one with the more recent begin date
CREATE VIEW idr.beneficiary_entitlement_latest AS
SELECT DISTINCT ON (bene_sk, bene_mdcr_entlmt_type_cd, bene_rng_bgn_dt) *
FROM idr.beneficiary_entitlement
WHERE idr_ltst_trans_flg = 'Y' AND bene_rng_bgn_dt <= NOW() - INTERVAL '12 hours'
ORDER BY bene_sk, bene_mdcr_entlmt_type_cd, bene_rng_bgn_dt DESC;

CREATE VIEW idr.beneficiary_third_party_latest AS
SELECT DISTINCT ON (bene_sk, bene_tp_type_cd) * 
FROM idr.beneficiary_third_party
WHERE idr_ltst_trans_flg = 'Y' AND bene_rng_bgn_dt <= NOW() - INTERVAL '12 hours'
ORDER BY bene_sk, bene_tp_type_cd, bene_rng_bgn_dt DESC;

CREATE VIEW idr.beneficiary_entitlement_reason_latest AS
SELECT DISTINCT ON (bene_sk) * 
FROM idr.beneficiary_entitlement_reason
WHERE idr_ltst_trans_flg = 'Y' AND bene_rng_bgn_dt <= NOW() - INTERVAL '12 hours'
ORDER BY bene_sk, bene_rng_bgn_dt DESC;

CREATE VIEW idr.beneficiary_dual_eligibility_latest AS
SELECT DISTINCT ON (bene_sk) * 
FROM idr.beneficiary_dual_eligibility
WHERE idr_ltst_trans_flg = 'Y' AND bene_mdcd_elgblty_bgn_dt <= NOW() - INTERVAL '12 hours'
ORDER BY bene_sk, bene_mdcd_elgblty_bgn_dt DESC;

CREATE VIEW idr.beneficiary_identity AS
SELECT DISTINCT 
    bene.bene_sk, 
    bene.bene_xref_efctv_sk_computed, 
    bene.bene_mbi_id,
    bene_mbi.bene_mbi_efctv_dt, 
    bene_mbi.bene_mbi_obslt_dt
FROM idr.beneficiary bene
LEFT JOIN idr.beneficiary_mbi_id bene_mbi 
<<<<<<< HEAD
    ON bene.bene_mbi_id = bene_mbi.bene_mbi_id;
=======
    ON bene.bene_mbi_id = bene_mbi.bene_mbi_id
    WHERE bene_mbi.idr_ltst_trans_flg = 'Y';

CREATE OR REPLACE FUNCTION idr.refresh_overshare_mbis()
    RETURNS VOID AS $$
    DECLARE comment_sql TEXT;
BEGIN
    -- Using "concurrently" will make the refresh slower, but it will not block any reads
    -- on the view while the refresh is in progress
    REFRESH MATERIALIZED VIEW CONCURRENTLY idr.overshare_mbis;
    -- There's no implicit way to know when a materialized view was last updated
    -- add a comment on the object in case we need to verify that it's being updated as expected
    comment_sql := 'COMMENT ON MATERIALIZED VIEW idr.overshare_mbis is '
        || quote_literal('{"last_refreshed": "' || now() || '"}');
    EXECUTE comment_sql;
END;
$$
LANGUAGE plpgsql

-- Only the owner of the view may refresh it, we need to set "security definer" so the function
-- can execute in the context of the creator
SECURITY DEFINER;
-- search_path is the order in which schemas are searched when a name is referenced with no schema specified
-- Postgres recommends setting this on functions marked as "security definer" to prevent malicious users from
-- creating an object that shadows an existing one on a globally writable schema
ALTER FUNCTION idr.refresh_overshare_mbis() SET search_path = idr;
-- Execute privilege is granted to PUBLIC by default
REVOKE ALL ON FUNCTION idr.refresh_overshare_mbis() FROM PUBLIC;

-- This only needs to be executed by the pipeline
-- GRANT EXECUTE ON FUNCTION idr.refresh_overshare_mbis() TO api_pipeline_svcs;
>>>>>>> 012fd5ce
<|MERGE_RESOLUTION|>--- conflicted
+++ resolved
@@ -489,38 +489,5 @@
     bene_mbi.bene_mbi_obslt_dt
 FROM idr.beneficiary bene
 LEFT JOIN idr.beneficiary_mbi_id bene_mbi 
-<<<<<<< HEAD
-    ON bene.bene_mbi_id = bene_mbi.bene_mbi_id;
-=======
-    ON bene.bene_mbi_id = bene_mbi.bene_mbi_id
-    WHERE bene_mbi.idr_ltst_trans_flg = 'Y';
-
-CREATE OR REPLACE FUNCTION idr.refresh_overshare_mbis()
-    RETURNS VOID AS $$
-    DECLARE comment_sql TEXT;
-BEGIN
-    -- Using "concurrently" will make the refresh slower, but it will not block any reads
-    -- on the view while the refresh is in progress
-    REFRESH MATERIALIZED VIEW CONCURRENTLY idr.overshare_mbis;
-    -- There's no implicit way to know when a materialized view was last updated
-    -- add a comment on the object in case we need to verify that it's being updated as expected
-    comment_sql := 'COMMENT ON MATERIALIZED VIEW idr.overshare_mbis is '
-        || quote_literal('{"last_refreshed": "' || now() || '"}');
-    EXECUTE comment_sql;
-END;
-$$
-LANGUAGE plpgsql
-
--- Only the owner of the view may refresh it, we need to set "security definer" so the function
--- can execute in the context of the creator
-SECURITY DEFINER;
--- search_path is the order in which schemas are searched when a name is referenced with no schema specified
--- Postgres recommends setting this on functions marked as "security definer" to prevent malicious users from
--- creating an object that shadows an existing one on a globally writable schema
-ALTER FUNCTION idr.refresh_overshare_mbis() SET search_path = idr;
--- Execute privilege is granted to PUBLIC by default
-REVOKE ALL ON FUNCTION idr.refresh_overshare_mbis() FROM PUBLIC;
-
--- This only needs to be executed by the pipeline
--- GRANT EXECUTE ON FUNCTION idr.refresh_overshare_mbis() TO api_pipeline_svcs;
->>>>>>> 012fd5ce
+    ON bene.bene_mbi_id = bene_mbi.bene_mbi_id 
+    AND bene_mbi.idr_ltst_trans_flg = 'Y';