--- conflicted
+++ resolved
@@ -208,17 +208,12 @@
     clm_blg_prvdr_oscar_num VARCHAR(20) NOT NULL,
     clm_idr_ld_dt DATE NOT NULL,
     clm_nrln_ric_cd VARCHAR(1) NOT NULL,
-<<<<<<< HEAD
     clm_srvc_prvdr_gnrc_id_num VARCHAR(20) NOT NULL,
     prvdr_prscrbng_prvdr_npi_num VARCHAR(10) NOT NULL,
-    idr_insrt_ts TIMESTAMPTZ NOT NULL,
-    idr_updt_ts TIMESTAMPTZ NOT NULL,
-=======
     idr_insrt_ts_clm TIMESTAMPTZ NOT NULL,
     idr_updt_ts_clm TIMESTAMPTZ NOT NULL,
     idr_insrt_ts_dcmtn TIMESTAMPTZ NOT NULL,
     idr_updt_ts_dcmtn TIMESTAMPTZ NOT NULL,
->>>>>>> f26c422e
     bfd_created_ts TIMESTAMPTZ NOT NULL,
     bfd_updated_ts TIMESTAMPTZ NOT NULL
 );
@@ -283,36 +278,6 @@
     bfd_updated_ts TIMESTAMPTZ NOT NULL
 );
 
-<<<<<<< HEAD
-CREATE TABLE idr.claim_value (
-    clm_uniq_id BIGINT NOT NULL,
-    clm_val_sqnc_num INT NOT NULL,
-    clm_val_cd VARCHAR(2) NOT NULL,
-    clm_val_amt NUMERIC NOT NULL,
-    idr_insrt_ts TIMESTAMPTZ NOT NULL,
-    idr_updt_ts TIMESTAMPTZ NOT NULL,
-    bfd_created_ts TIMESTAMPTZ NOT NULL,
-    bfd_updated_ts TIMESTAMPTZ NOT NULL,
-    PRIMARY KEY(clm_uniq_id, clm_val_sqnc_num)
-);
-
-CREATE TABLE idr.claim_procedure (
-    clm_uniq_id BIGINT NOT NULL,
-    clm_val_sqnc_num INT NOT NULL,
-    clm_dgns_prcdr_icd_ind VARCHAR(1) NOT NULL,
-    clm_dgns_cd VARCHAR(7) NOT NULL,
-    clm_prcdr_cd VARCHAR(7) NOT NULL,
-    clm_prod_type_cd VARCHAR(1) NOT NULL,
-    clm_poa_ind VARCHAR(1) NOT NULL,
-    clm_prcdr_prfrm_dt DATE NOT NULL,
-    idr_insrt_ts TIMESTAMPTZ,
-    idr_updt_ts TIMESTAMPTZ,
-    bfd_row_num INT NOT NULL,
-    bfd_created_ts TIMESTAMPTZ NOT NULL,
-    bfd_updated_ts TIMESTAMPTZ NOT NULL,
-    PRIMARY KEY(clm_uniq_id, clm_prod_type_cd, clm_val_sqnc_num)
-);
-
 CREATE TABLE idr.claim_professional (
     clm_uniq_id BIGINT NOT NULL PRIMARY KEY,
     clm_carr_pmt_dnl_cd VARCHAR(2) NOT NULL,
@@ -353,10 +318,7 @@
     PRIMARY KEY(clm_uniq_id, clm_line_num)
 );
 
-CREATE TABLE idr.claim_line (
-=======
 CREATE TABLE idr.claim_item (
->>>>>>> f26c422e
     clm_uniq_id BIGINT NOT NULL,
     bfd_row_id INT NOT NULL,
     -- columns from V2_MDCR_CLM_LINE
