--- conflicted
+++ resolved
@@ -136,13 +136,9 @@
     bene_kill_cred_cd VARCHAR(1) NOT NULL,
     idr_insrt_ts TIMESTAMPTZ NOT NULL,
     idr_updt_ts TIMESTAMPTZ NOT NULL,
-<<<<<<< HEAD
-    src_rec_ctre_ts TIMESTAMPTZ NOT NULL,
-    idr_trans_efctv_ts TIMESTAMPTZ NOT NULL,
-    idr_trans_obslt_ts TIMESTAMPTZ NOT NULL,
-=======
     src_rec_crte_ts TIMESTAMPTZ NOT NULL,
->>>>>>> e41edef7
+    idr_trans_efctv_ts TIMESTAMPTZ NOT NULL,
+    idr_trans_obslt_ts TIMESTAMPTZ NOT NULL,
     bfd_created_ts TIMESTAMPTZ NOT NULL,
     bfd_updated_ts TIMESTAMPTZ NOT NULL,
     PRIMARY KEY(bene_sk, bene_hicn_num, src_rec_crte_ts)
@@ -202,11 +198,8 @@
     clm_othr_prvdr_last_name VARCHAR(60) NOT NULL,
     clm_rndrg_prvdr_npi_num VARCHAR(10) NOT NULL,
     clm_rndrg_prvdr_last_name VARCHAR(60) NOT NULL,
-<<<<<<< HEAD
-=======
     prvdr_blg_prvdr_npi_num VARCHAR(10) NOT NULL,
     prvdr_rfrg_prvdr_npi_num VARCHAR(10) NOT NULL,
->>>>>>> e41edef7
     clm_disp_cd VARCHAR(2) NOT NULL,
     clm_ric_cd VARCHAR(1) NOT NULL,
     clm_sbmt_chrg_amt NUMERIC NOT NULL,
