import csv
import sys
import typing
from pathlib import Path

import psycopg

from loader import get_connection_string

tables = [
    {"csv_name": "SYNTHETIC_BENE_HSTRY.csv", "table": "v2_mdcr_bene_hstry"},
    {"csv_name": "SYNTHETIC_BENE_MBI_ID.csv", "table": "v2_mdcr_bene_mbi_id"},
    {"csv_name": "SYNTHETIC_BENE_XREF.csv", "table": "v2_mdcr_bene_xref"},
    {"csv_name": "SYNTHETIC_BENE_MDCR_ENTLMT.csv", "table": "v2_mdcr_bene_mdcr_entlmt"},
    {
        "csv_name": "SYNTHETIC_BENE_MDCR_ENTLMT_RSN.csv",
        "table": "v2_mdcr_bene_mdcr_entlmt_rsn",
    },
    {"csv_name": "SYNTHETIC_BENE_MDCR_STUS.csv", "table": "v2_mdcr_bene_mdcr_stus"},
    {"csv_name": "SYNTHETIC_BENE_TP.csv", "table": "v2_mdcr_bene_tp"},
    {"csv_name": "SYNTHETIC_BENE_CMBND_DUAL_MDCR.csv", "table": "v2_mdcr_bene_cmbnd_dual_mdcr"},
    {"csv_name": "SYNTHETIC_CLM.csv", "table": "v2_mdcr_clm"},
    {"csv_name": "SYNTHETIC_CLM_INSTNL.csv", "table": "v2_mdcr_clm_instnl"},
    {"csv_name": "SYNTHETIC_CLM_PRFNL.csv", "table": "v2_mdcr_clm_prfnl"},
    {"csv_name": "SYNTHETIC_CLM_DCMTN.csv", "table": "v2_mdcr_clm_dcmtn"},
    {"csv_name": "SYNTHETIC_CLM_DT_SGNTR.csv", "table": "v2_mdcr_clm_dt_sgntr"},
    {"csv_name": "SYNTHETIC_CLM_VAL.csv", "table": "v2_mdcr_clm_val"},
    {"csv_name": "SYNTHETIC_CLM_LINE.csv", "table": "v2_mdcr_clm_line"},
    {"csv_name": "SYNTHETIC_CLM_LINE_INSTNL.csv", "table": "v2_mdcr_clm_line_instnl"},
    {"csv_name": "SYNTHETIC_CLM_LINE_PRFNL.csv", "table": "v2_mdcr_clm_line_prfnl"},
    {"csv_name": "SYNTHETIC_CLM_ANSI_SGNTR.csv", "table": "v2_mdcr_clm_ansi_sgntr"},
    {"csv_name": "SYNTHETIC_CLM_PROD.csv", "table": "v2_mdcr_clm_prod"},
<<<<<<< HEAD
    {"csv_name": "SYNTHETIC_BENE_MDCR_ENTLMT.csv", "table": "v2_mdcr_bene_mdcr_entlmt"},
    {
        "csv_name": "SYNTHETIC_BENE_MDCR_ENTLMT_RSN.csv",
        "table": "v2_mdcr_bene_mdcr_entlmt_rsn",
    },
    {"csv_name": "SYNTHETIC_BENE_MDCR_STUS.csv", "table": "v2_mdcr_bene_mdcr_stus"},
    {"csv_name": "SYNTHETIC_BENE_TP.csv", "table": "v2_mdcr_bene_tp"},
    {"csv_name": "SYNTHETIC_CLM_FISS.csv", "table": "v2_mdcr_clm_fiss"},
=======
>>>>>>> 4acb56c6
]


def load_from_csv(conn: psycopg.Connection, src_folder: str) -> None:
    for table in tables:
        with conn.cursor() as cur:
            # Clear out any previous data
            sql_table = table["table"]
            full_table = f"cms_vdm_view_mdcr_prd.{sql_table}"
            cur.execute(f"TRUNCATE TABLE {full_table}")  # type: ignore
            file = table["csv_name"]
            _load_file(cur, src_folder, file, sql_table, full_table)
        conn.commit()


def _load_file(
    cur: psycopg.Cursor, src_folder: str, file: str, sql_table: str, full_table: str
) -> None:
    for match in Path(src_folder).glob(f"./**/{file}"):
        print(f"loading {match}")
        with match.open() as f:
            reader = csv.DictReader(f)
            # skip empty files
            if reader.fieldnames is None:
                continue

            # fetch the list of columns from the database and filter them out
            # so we don't get errors trying to insert extra columns
            db_columns = cur.execute(
                f"""
                    SELECT column_name FROM INFORMATION_SCHEMA.COLUMNS 
                    WHERE table_name = '{sql_table}'
                """  # type: ignore
            )
            db_columns = [typing.cast(str, col[0]).lower() for col in db_columns]

            cols = [
                col
                for col in typing.cast(typing.Iterable[str], reader.fieldnames)
                if col.lower().strip() in db_columns
            ]
            cols_str = ",".join(cols)
            with cur.copy(
                f"COPY {full_table} ({cols_str}) FROM STDIN"  # type: ignore
            ) as copy:
                for row in reader:
                    copy.write_row([row[c] if row[c] else None for c in cols])


if __name__ == "__main__":
    baseDir = sys.argv[1] if len(sys.argv) > 1 and sys.argv[1] != "" else "../../bfd-model-idr/out"
    load_from_csv(
        psycopg.connect(get_connection_string()),
        baseDir,
    )<|MERGE_RESOLUTION|>--- conflicted
+++ resolved
@@ -30,17 +30,7 @@
     {"csv_name": "SYNTHETIC_CLM_LINE_PRFNL.csv", "table": "v2_mdcr_clm_line_prfnl"},
     {"csv_name": "SYNTHETIC_CLM_ANSI_SGNTR.csv", "table": "v2_mdcr_clm_ansi_sgntr"},
     {"csv_name": "SYNTHETIC_CLM_PROD.csv", "table": "v2_mdcr_clm_prod"},
-<<<<<<< HEAD
-    {"csv_name": "SYNTHETIC_BENE_MDCR_ENTLMT.csv", "table": "v2_mdcr_bene_mdcr_entlmt"},
-    {
-        "csv_name": "SYNTHETIC_BENE_MDCR_ENTLMT_RSN.csv",
-        "table": "v2_mdcr_bene_mdcr_entlmt_rsn",
-    },
-    {"csv_name": "SYNTHETIC_BENE_MDCR_STUS.csv", "table": "v2_mdcr_bene_mdcr_stus"},
-    {"csv_name": "SYNTHETIC_BENE_TP.csv", "table": "v2_mdcr_bene_tp"},
     {"csv_name": "SYNTHETIC_CLM_FISS.csv", "table": "v2_mdcr_clm_fiss"},
-=======
->>>>>>> 4acb56c6
 ]
 
 
