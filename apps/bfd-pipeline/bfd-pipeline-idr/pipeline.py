--- conflicted
+++ resolved
@@ -138,33 +138,6 @@
 def run_pipeline(data_extractor: Extractor, connection_string: str) -> None:
     logger.info("load start")
 
-<<<<<<< HEAD
-    load_all(
-        data_extractor,
-        connection_string,
-        # Overshare MBIs must be loaded before other beneficiary information
-        IdrBeneficiaryOvershareMbi,
-        IdrBeneficiaryMbiId,
-        IdrBeneficiary,
-        IdrBeneficiaryStatus,
-        IdrBeneficiaryThirdParty,
-        IdrBeneficiaryEntitlement,
-        IdrBeneficiaryEntitlementReason,
-        IdrBeneficiaryDualEligibility,
-        # Ignore for now, we'll likely source these elsewhere when we load contract data
-        # IdrContractPbpNumber,
-        # IdrElectionPeriodUsage,
-        IdrClaim,
-        IdrClaimInstitutional,
-        IdrClaimDateSignature,
-        IdrClaimFiss,
-        IdrClaimItem,
-        IdrClaimLineInstitutional,
-        IdrClaimAnsiSignature,
-        IdrClaimProfessional,
-        IdrClaimLineProfessional,
-    )
-=======
     # temporary flags to load a subset of data for testing
     load_benes = parse_bool(os.environ.get("IDR_LOAD_BENES", "true"))
     load_claims = parse_bool(os.environ.get("IDR_LOAD_CLAIMS", "true"))
@@ -173,22 +146,10 @@
         load_all(
             data_extractor,
             connection_string,
+            # Overshare MBIs must be loaded before other beneficiary information
+            IdrBeneficiaryOvershareMbi,
             IdrBeneficiaryMbiId,
-        )
-
-        (bene_loader, data_loaded) = extract_and_load(
             IdrBeneficiary,
-            data_extractor,
-            connection_string,
-        )
-        logger.info("refreshing overshare data")
-        if data_loaded:
-            bene_loader.run_sql("SELECT idr.refresh_overshare_mbis()")
-        logger.info("overshare data refreshed")
-
-        load_all(
-            data_extractor,
-            connection_string,
             IdrBeneficiaryStatus,
             IdrBeneficiaryThirdParty,
             IdrBeneficiaryEntitlement,
@@ -213,7 +174,6 @@
             IdrClaimProfessional,
             IdrClaimLineProfessional,
         )
->>>>>>> fe03820f
 
     logger.info("done")
     extractor.print_timers()
