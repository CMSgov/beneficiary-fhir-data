--- conflicted
+++ resolved
@@ -139,7 +139,6 @@
     load_benes = parse_bool(os.environ.get("IDR_LOAD_BENES", "true"))
     load_claims = parse_bool(os.environ.get("IDR_LOAD_CLAIMS", "true"))
 
-<<<<<<< HEAD
     if load_benes:
         load_all(
             data_extractor,
@@ -162,6 +161,7 @@
             IdrBeneficiaryThirdParty,
             IdrBeneficiaryEntitlement,
             IdrBeneficiaryEntitlementReason,
+            IdrBeneficiaryDualEligibility,
             # Ignore for now, we'll likely source these elsewhere when we load contract data
             # IdrContractPbpNumber,
             # IdrElectionPeriodUsage,
@@ -180,36 +180,6 @@
             IdrClaimProfessional,
             IdrClaimLineProfessional,
         )
-=======
-    (bene_loader, data_loaded) = extract_and_load(
-        IdrBeneficiary,
-        data_extractor,
-        connection_string,
-    )
-    if data_loaded:
-        bene_loader.run_sql("SELECT idr.refresh_overshare_mbis()")
-
-    load_all(
-        data_extractor,
-        connection_string,
-        IdrBeneficiaryStatus,
-        IdrBeneficiaryThirdParty,
-        IdrBeneficiaryEntitlement,
-        IdrBeneficiaryEntitlementReason,
-        IdrBeneficiaryDualEligibility,
-        # Ignore for now, we'll likely source these elsewhere when we load contract data
-        # IdrContractPbpNumber,
-        # IdrElectionPeriodUsage,
-        IdrClaim,
-        IdrClaimInstitutional,
-        IdrClaimDateSignature,
-        IdrClaimItem,
-        IdrClaimLineInstitutional,
-        IdrClaimAnsiSignature,
-        IdrClaimProfessional,
-        IdrClaimLineProfessional,
-    )
->>>>>>> d57e1c11
 
     logger.info("done")
     extractor.print_timers()
