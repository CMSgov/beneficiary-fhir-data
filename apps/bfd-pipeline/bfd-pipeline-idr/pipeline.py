--- conflicted
+++ resolved
@@ -130,36 +130,6 @@
     load_benes = parse_bool(os.environ.get("IDR_LOAD_BENES", "true"))
     load_claims = parse_bool(os.environ.get("IDR_LOAD_CLAIMS", "true"))
 
-<<<<<<< HEAD
-    (bene_loader, data_loaded) = extract_and_load(
-        IdrBeneficiary,
-        data_extractor,
-        connection_string,
-    )
-    if data_loaded:
-        bene_loader.run_sql("SELECT idr.refresh_overshare_mbis()")
-
-    load_all(
-        data_extractor,
-        connection_string,
-        IdrBeneficiaryStatus,
-        IdrBeneficiaryThirdParty,
-        IdrBeneficiaryEntitlement,
-        IdrBeneficiaryEntitlementReason,
-        IdrBeneficiaryDualEligibility,
-        # Ignore for now, we'll likely source these elsewhere when we load contract data
-        # IdrContractPbpNumber,
-        # IdrElectionPeriodUsage,
-        IdrClaim,
-        IdrClaimInstitutional,
-        IdrClaimDateSignature,
-        IdrClaimItem,
-        IdrClaimLineInstitutional,
-        IdrClaimAnsiSignature,
-        IdrClaimProfessional,
-        IdrClaimLineProfessional,
-    )
-=======
     if load_benes:
         load_all(
             data_extractor,
@@ -182,6 +152,7 @@
             IdrBeneficiaryThirdParty,
             IdrBeneficiaryEntitlement,
             IdrBeneficiaryEntitlementReason,
+            IdrBeneficiaryDualEligibility,
             # Ignore for now, we'll likely source these elsewhere when we load contract data
             # IdrContractPbpNumber,
             # IdrElectionPeriodUsage,
@@ -200,7 +171,6 @@
             IdrClaimProfessional,
             IdrClaimLineProfessional,
         )
->>>>>>> 5a5c9d6e
 
     logger.info("done")
     extractor.print_timers()
