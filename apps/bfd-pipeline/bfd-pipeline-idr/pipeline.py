import logging
import sys

import extractor
import loader
from extractor import Extractor, PostgresExtractor, SnowflakeExtractor
from loader import PostgresLoader, get_connection_string
from model import (
    IdrBeneficiary,
    IdrBeneficiaryEntitlement,
    IdrBeneficiaryEntitlementReason,
    IdrBeneficiaryHistory,
    IdrBeneficiaryMbiId,
    IdrBeneficiaryStatus,
    IdrBeneficiaryThirdParty,
    IdrBeneficiaryXref,
    IdrClaim,
    IdrClaimAnsiSignature,
    IdrClaimDateSignature,
    IdrClaimInstitutional,
    IdrClaimLine,
    IdrClaimLineInstitutional,
    IdrClaimProcedure,
    IdrClaimValue,
    LoadProgress,
    T,
)

logger = logging.getLogger(__name__)


def init_logger() -> None:
    logger.setLevel(logging.INFO)
    console_handler = logging.StreamHandler()
    formatter = logging.Formatter("[%(levelname)s] %(asctime)s %(message)s")
    console_handler.setFormatter(formatter)
    logger.addHandler(console_handler)


def main() -> None:
    init_logger()
    mode = sys.argv[1] if len(sys.argv) > 1 else ""
    if mode == "local":
        pg_local = "host=localhost dbname=idr user=bfd password=InsecureLocalDev"
        run_pipeline(
            PostgresExtractor(
                connection_string=pg_local,
                batch_size=100_000,
            ),
            pg_local,
        )
    elif mode == "synthetic":
        run_pipeline(
            PostgresExtractor(
                connection_string=get_connection_string(),
                batch_size=100_000,
            ),
            get_connection_string(),
        )
    else:
        run_pipeline(
            SnowflakeExtractor(
                batch_size=100_000,
            ),
            get_connection_string(),
        )


def get_progress(connection_string: str, table_name: str) -> LoadProgress | None:
    return PostgresExtractor(connection_string, batch_size=1).extract_single(
        LoadProgress,
        LoadProgress.fetch_query(False),
        {LoadProgress.query_placeholder(): table_name},
    )


def extract_and_load(
    cls: type[T],
    data_extractor: Extractor,
    connection_string: str,
) -> PostgresLoader:
    logger.info("loading %s", cls.table())
    progress = get_progress(connection_string, cls.table())
    data_iter = data_extractor.extract_idr_data(
        cls,
        progress,
    )

    loader = PostgresLoader(connection_string)
    loader.load(data_iter, cls, progress)
    return loader


def load_all(data_extractor: Extractor, connection_string: str, *cls: type[T]) -> None:
    for c in cls:
        extract_and_load(c, data_extractor, connection_string)


def run_pipeline(data_extractor: Extractor, connection_string: str) -> None:
    logger.info("load start")

    load_all(
        data_extractor,
        connection_string,
        IdrBeneficiaryHistory,
        IdrBeneficiaryMbiId,
    )

    bene_loader = extract_and_load(
        IdrBeneficiary,
        data_extractor,
        connection_string,
    )
    bene_loader.refresh_materialized_view("idr.overshare_mbis")

    load_all(
        data_extractor,
        connection_string,
        IdrBeneficiaryStatus,
        IdrBeneficiaryThirdParty,
        IdrBeneficiaryEntitlement,
        IdrBeneficiaryEntitlementReason,
<<<<<<< HEAD
        # Ignore for now, we'll likely source these elsewhere when we load contract data
        # IdrContractPbpNumber,
        # IdrElectionPeriodUsage,
=======
        IdrBeneficiaryXref,
        IdrContractPbpNumber,
        IdrElectionPeriodUsage,
>>>>>>> 68f7b35f
        IdrClaim,
        IdrClaimInstitutional,
        IdrClaimDateSignature,
        IdrClaimValue,
        IdrClaimLine,
        IdrClaimLineInstitutional,
        IdrClaimAnsiSignature,
        IdrClaimProcedure,
    )

    logger.info("done")
    extractor.print_timers()
    loader.print_timers()


if __name__ == "__main__":
    main()<|MERGE_RESOLUTION|>--- conflicted
+++ resolved
@@ -120,15 +120,10 @@
         IdrBeneficiaryThirdParty,
         IdrBeneficiaryEntitlement,
         IdrBeneficiaryEntitlementReason,
-<<<<<<< HEAD
+        IdrBeneficiaryXref,
         # Ignore for now, we'll likely source these elsewhere when we load contract data
         # IdrContractPbpNumber,
         # IdrElectionPeriodUsage,
-=======
-        IdrBeneficiaryXref,
-        IdrContractPbpNumber,
-        IdrElectionPeriodUsage,
->>>>>>> 68f7b35f
         IdrClaim,
         IdrClaimInstitutional,
         IdrClaimDateSignature,
