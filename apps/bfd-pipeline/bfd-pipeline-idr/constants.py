--- conflicted
+++ resolved
@@ -6,8 +6,8 @@
 
 DEFAULT_MAX_DATE = "9999-12-31"
 DEFAULT_MIN_DATE = "0001-01-01"
-<<<<<<< HEAD
 MIN_CLAIM_LOAD_DATE = "2014-06-30"
+ALTERNATE_DEFAULT_DATE = "1000-01-01"
 
 DEATH_DATE_CUTOFF_YEARS = 4
 
@@ -161,9 +161,6 @@
         partition_range,
     ),
 ]
-=======
-ALTERNATE_DEFAULT_DATE = "1000-01-01"
->>>>>>> c1bd68b2
 
 PROFESSIONAL_PAC_PARTITIONS = [
     LoadPartitionGroup(
