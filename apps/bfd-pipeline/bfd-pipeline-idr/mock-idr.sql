DROP SCHEMA IF EXISTS cms_vdm_view_mdcr_prd CASCADE;

CREATE SCHEMA cms_vdm_view_mdcr_prd;

CREATE TABLE cms_vdm_view_mdcr_prd.v2_mdcr_bene_hstry (
     bene_sk BIGINT NOT NULL, 
    bene_xref_efctv_sk BIGINT NOT NULL, 
    bene_mbi_id VARCHAR(11),
    bene_1st_name VARCHAR(30),
    bene_midl_name VARCHAR(15),
    bene_last_name VARCHAR(40),
    bene_brth_dt DATE,
    bene_death_dt DATE,
    bene_vrfy_death_day_sw VARCHAR(1),
    bene_sex_cd VARCHAR(1),
    bene_race_cd VARCHAR(2),
    geo_usps_state_cd VARCHAR(2),
    geo_zip5_cd VARCHAR(5),
    geo_zip_plc_name VARCHAR(100),
    bene_line_1_adr VARCHAR(45),
    bene_line_2_adr VARCHAR(45),
    bene_line_3_adr VARCHAR(40),
    bene_line_4_adr VARCHAR(40),
    bene_line_5_adr VARCHAR(40),
    bene_line_6_adr VARCHAR(40),
    cntct_lang_cd VARCHAR(3),
    idr_ltst_trans_flg VARCHAR(1) NOT NULL,
    idr_trans_efctv_ts TIMESTAMPTZ NOT NULL,
    idr_trans_obslt_ts TIMESTAMPTZ NOT NULL,
    idr_insrt_ts TIMESTAMPTZ NOT NULL,
    idr_updt_ts TIMESTAMPTZ,
    PRIMARY KEY(bene_sk, idr_trans_efctv_ts)
);

CREATE TABLE cms_vdm_view_mdcr_prd.v2_mdcr_bene_mbi_id (
    bene_mbi_id VARCHAR(11) NOT NULL,
    bene_mbi_efctv_dt DATE,
    bene_mbi_obslt_dt DATE,
    idr_trans_efctv_ts TIMESTAMPTZ,
    idr_trans_obslt_ts TIMESTAMPTZ,
    idr_insrt_ts TIMESTAMPTZ NOT NULL,
    idr_updt_ts TIMESTAMPTZ,
    PRIMARY KEY(bene_mbi_id, idr_trans_efctv_ts)
);

CREATE TABLE cms_vdm_view_mdcr_prd.v2_mdcr_bene_tp (
    bene_sk BIGINT NOT NULL,
    bene_buyin_cd VARCHAR(2) NOT NULL,
    bene_tp_type_cd VARCHAR(1) NOT NULL,
    bene_rng_bgn_dt DATE NOT NULL,
    bene_rng_end_dt DATE NOT NULL,
    idr_ltst_trans_flg VARCHAR(1) NOT NULL,
    idr_trans_efctv_ts TIMESTAMPTZ NOT NULL,
    idr_trans_obslt_ts TIMESTAMPTZ NOT NULL,
    idr_insrt_ts TIMESTAMPTZ NOT NULL,
    idr_updt_ts TIMESTAMPTZ,
    PRIMARY KEY(bene_sk, bene_rng_bgn_dt, bene_rng_end_dt, bene_tp_type_cd, idr_trans_efctv_ts)
);

CREATE TABLE cms_vdm_view_mdcr_prd.v2_mdcr_bene_mdcr_stus (
    bene_sk BIGINT NOT NULL,
    bene_mdcr_stus_cd VARCHAR(2) NOT NULL,
    mdcr_stus_bgn_dt DATE NOT NULL,
    mdcr_stus_end_dt DATE NOT NULL,
    idr_ltst_trans_flg VARCHAR(1) NOT NULL,
    idr_trans_efctv_ts TIMESTAMPTZ NOT NULL,
    idr_trans_obslt_ts TIMESTAMPTZ NOT NULL,
    idr_insrt_ts TIMESTAMPTZ NOT NULL,
    idr_updt_ts TIMESTAMPTZ,
    PRIMARY KEY(bene_sk, mdcr_stus_bgn_dt, mdcr_stus_end_dt, idr_trans_efctv_ts)
);

CREATE TABLE cms_vdm_view_mdcr_prd.v2_mdcr_bene_mdcr_entlmt (
    bene_sk BIGINT NOT NULL,
    bene_rng_bgn_dt DATE NOT NULL,
    bene_rng_end_dt DATE NOT NULL,
    bene_mdcr_entlmt_type_cd VARCHAR(1),
    bene_mdcr_entlmt_stus_cd VARCHAR(1),
    bene_mdcr_enrlmt_rsn_cd VARCHAR(1),
    idr_ltst_trans_flg VARCHAR(1) NOT NULL,
    idr_trans_efctv_ts TIMESTAMPTZ NOT NULL,
    idr_trans_obslt_ts TIMESTAMPTZ NOT NULL,
    idr_insrt_ts TIMESTAMPTZ NOT NULL,
    idr_updt_ts TIMESTAMPTZ,
    PRIMARY KEY(bene_sk, bene_rng_bgn_dt, bene_rng_end_dt, bene_mdcr_entlmt_type_cd, idr_trans_efctv_ts)
);

CREATE TABLE cms_vdm_view_mdcr_prd.v2_mdcr_bene_mdcr_entlmt_rsn (
    bene_sk BIGINT NOT NULL,
    bene_rng_bgn_dt DATE NOT NULL,
    bene_rng_end_dt DATE NOT NULL,
    bene_mdcr_entlmt_rsn_cd VARCHAR(1),
    idr_ltst_trans_flg VARCHAR(1) NOT NULL,
    idr_trans_efctv_ts TIMESTAMPTZ NOT NULL,
    idr_trans_obslt_ts TIMESTAMPTZ NOT NULL,
    idr_insrt_ts TIMESTAMPTZ NOT NULL,
    idr_updt_ts TIMESTAMPTZ,
    PRIMARY KEY(bene_sk, bene_rng_bgn_dt, bene_rng_end_dt, idr_trans_efctv_ts)
);

CREATE TABLE cms_vdm_view_mdcr_prd.v2_mdcr_bene_elctn_prd_usg (
    bene_sk BIGINT NOT NULL,
    cntrct_pbp_sk BIGINT NOT NULL,
    bene_cntrct_num VARCHAR(5),
    bene_pbp_num VARCHAR(3),
    bene_elctn_enrlmt_disenrlmt_cd VARCHAR(1),
    bene_elctn_aplctn_dt DATE,
    bene_enrlmt_efctv_dt DATE,
    idr_trans_efctv_ts TIMESTAMPTZ NOT NULL,
    idr_trans_obslt_ts TIMESTAMPTZ NOT NULL,
    idr_insrt_ts TIMESTAMPTZ NOT NULL,
    idr_updt_ts TIMESTAMPTZ
);

CREATE TABLE cms_vdm_view_mdcr_prd.v2_mdcr_bene_xref (
    bene_hicn_num VARCHAR(11) NOT NULL,
    bene_sk BIGINT NOT NULL,
    bene_xref_sk BIGINT NOT NULL,
    bene_kill_cred_cd VARCHAR(1) NOT NULL,
    idr_trans_efctv_ts TIMESTAMPTZ NOT NULL,
    idr_trans_obslt_ts TIMESTAMPTZ NOT NULL,
    idr_insrt_ts TIMESTAMPTZ NOT NULL,
    idr_updt_ts TIMESTAMPTZ,
    src_rec_crte_ts TIMESTAMPTZ NOT NULL,
    PRIMARY KEY(bene_sk, bene_hicn_num, src_rec_crte_ts)
);

CREATE TABLE cms_vdm_view_mdcr_prd.v2_mdcr_cntrct_pbp_num (
    cntrct_pbp_sk BIGINT NOT NULL,
    cntrct_drug_plan_ind_cd VARCHAR(1),
    cntrct_pbp_type_cd VARCHAR(2),
    cntrct_pbp_sk_obslt_dt DATE
);

CREATE TABLE cms_vdm_view_mdcr_prd.v2_mdcr_clm (
    clm_uniq_id BIGINT NOT NULL PRIMARY KEY,
    geo_bene_sk BIGINT,
    clm_dt_sgntr_sk BIGINT,
    clm_type_cd INT,
    clm_num_sk BIGINT,
    bene_sk BIGINT NOT NULL,
    clm_alowd_chrg_amt NUMERIC,
    clm_bene_pmt_amt NUMERIC,
    clm_cntl_num VARCHAR(40),
    clm_orig_cntl_num VARCHAR(40),
    clm_from_dt DATE,
    clm_thru_dt DATE,
    clm_efctv_dt DATE,
    clm_obslt_dt DATE,
    clm_pd_dt DATE,
    clm_finl_actn_ind VARCHAR(1),
    clm_bill_clsfctn_cd VARCHAR(1),
    clm_bill_freq_cd VARCHAR(1),
    clm_bill_fac_type_cd VARCHAR(1),
    clm_src_id VARCHAR(5),
    clm_query_cd VARCHAR(1),
    clm_mdcr_coinsrnc_amt NUMERIC,
    clm_blood_lblty_amt NUMERIC,
    clm_ncvrd_chrg_amt NUMERIC,
    clm_mdcr_ddctbl_amt NUMERIC,
    clm_prvdr_pmt_amt NUMERIC,
    clm_cntrctr_num VARCHAR(5),
    clm_pmt_amt NUMERIC,
    clm_ltst_clm_ind VARCHAR(1),
    clm_atndg_prvdr_npi_num VARCHAR(10),
    clm_atndg_prvdr_last_name VARCHAR(60),
    clm_oprtg_prvdr_npi_num VARCHAR(10),
    clm_oprtg_prvdr_last_name VARCHAR(60),
    clm_othr_prvdr_npi_num VARCHAR(10),
    clm_othr_prvdr_last_name VARCHAR(60),
    clm_ric_cd VARCHAR(1),
    clm_rndrg_prvdr_npi_num VARCHAR(10),
    clm_rndrg_prvdr_last_name VARCHAR(60),
    prvdr_blg_prvdr_npi_num VARCHAR(10),
<<<<<<< HEAD
    prvdr_prscrbng_prvdr_npi_num VARCHAR(10),
=======
>>>>>>> e41edef7
    prvdr_rfrg_prvdr_npi_num VARCHAR(10),
    clm_disp_cd VARCHAR(2),
    clm_ric_cd VARCHAR(1),
    clm_sbmt_chrg_amt NUMERIC,
    clm_srvc_prvdr_gnrc_id_num VARCHAR(20),
    clm_blood_pt_frnsh_qty INT,
    clm_nch_prmry_pyr_cd VARCHAR(1),
    clm_blg_prvdr_oscar_num VARCHAR(20),
    clm_idr_ld_dt DATE NOT NULL,
    idr_insrt_ts TIMESTAMPTZ,
    idr_updt_ts TIMESTAMPTZ
);

CREATE TABLE cms_vdm_view_mdcr_prd.v2_mdcr_clm_dcmtn (
    geo_bene_sk BIGINT NOT NULL,
    clm_dt_sgntr_sk BIGINT NOT NULL,
    clm_type_cd INT NOT NULL,
    clm_num_sk BIGINT NOT NULL,
    clm_nrln_ric_cd VARCHAR(1),
    idr_insrt_ts TIMESTAMPTZ,
    idr_updt_ts TIMESTAMPTZ,
    PRIMARY KEY(geo_bene_sk, clm_dt_sgntr_sk, clm_type_cd, clm_num_sk)
);

CREATE TABLE cms_vdm_view_mdcr_prd.v2_mdcr_clm_instnl (
    geo_bene_sk BIGINT NOT NULL,
    clm_dt_sgntr_sk BIGINT NOT NULL,
    clm_type_cd INT NOT NULL,
    clm_num_sk BIGINT NOT NULL,
    clm_admsn_type_cd VARCHAR(2),
    bene_ptnt_stus_cd VARCHAR(2),
    -- SAMHSA (DRG)
    dgns_drg_cd INT,
    clm_mdcr_instnl_mco_pd_sw VARCHAR(1),
    clm_admsn_src_cd VARCHAR(2),
    clm_fi_actn_cd VARCHAR(1),
    clm_mdcr_ip_lrd_use_cnt INT,
    clm_hha_rfrl_cd VARCHAR(1),
    clm_hha_lup_ind_cd VARCHAR(1),
    clm_hipps_uncompd_care_amt NUMERIC,
    clm_instnl_mdcr_coins_day_cnt INT,
    clm_instnl_ncvrd_day_cnt NUMERIC,
    clm_instnl_per_diem_amt NUMERIC,
    clm_mdcr_npmt_rsn_cd VARCHAR(2),
    clm_mdcr_hha_tot_visit_cnt NUMERIC,
    clm_mdcr_ip_pps_drg_wt_num NUMERIC,
    clm_mdcr_ip_pps_dsprprtnt_amt NUMERIC,
    clm_mdcr_ip_pps_excptn_amt NUMERIC,
    clm_mdcr_ip_pps_cptl_fsp_amt NUMERIC,
    clm_mdcr_ip_pps_cptl_ime_amt NUMERIC,
    clm_mdcr_ip_pps_outlier_amt NUMERIC,
    clm_mdcr_ip_pps_cptl_hrmls_amt NUMERIC,
    clm_mdcr_instnl_bene_pd_amt NUMERIC,
    clm_mdcr_hospc_prd_cnt INT,
    clm_pps_ind_cd VARCHAR(1),
    clm_mdcr_ip_pps_cptl_tot_amt NUMERIC,
    clm_instnl_cvrd_day_cnt NUMERIC,
    clm_mdcr_instnl_prmry_pyr_amt NUMERIC,
    clm_instnl_prfnl_amt NUMERIC,
    clm_mdcr_ip_bene_ddctbl_amt NUMERIC,
    clm_instnl_drg_outlier_amt NUMERIC,
    idr_insrt_ts TIMESTAMPTZ,
    idr_updt_ts TIMESTAMPTZ,
    PRIMARY KEY(geo_bene_sk, clm_dt_sgntr_sk, clm_type_cd, clm_num_sk)
);

CREATE TABLE cms_vdm_view_mdcr_prd.v2_mdcr_clm_dt_sgntr (
    clm_dt_sgntr_sk BIGINT NOT NULL PRIMARY KEY,
    clm_cms_proc_dt DATE,
    clm_actv_care_from_dt DATE,
    clm_dschrg_dt DATE,
    clm_submsn_dt DATE,
    clm_ncvrd_from_dt DATE,
    clm_ncvrd_thru_dt DATE,
    clm_actv_care_thru_dt DATE,
    clm_mdcr_exhstd_dt DATE,
    clm_nch_wkly_proc_dt DATE,
    clm_qlfy_stay_from_dt DATE,
    clm_qlfy_stay_thru_dt DATE,
    idr_insrt_ts TIMESTAMPTZ,
    idr_updt_ts TIMESTAMPTZ
);

CREATE TABLE cms_vdm_view_mdcr_prd.v2_mdcr_clm_val (
    geo_bene_sk BIGINT NOT NULL,
    clm_dt_sgntr_sk BIGINT NOT NULL,
    clm_type_cd INT NOT NULL,
    clm_num_sk BIGINT NOT NULL,
    clm_val_sqnc_num INT,
    clm_val_cd VARCHAR(2),
    clm_val_amt NUMERIC,
    idr_insrt_ts TIMESTAMPTZ,
    idr_updt_ts TIMESTAMPTZ,
    PRIMARY KEY (geo_bene_sk, clm_dt_sgntr_sk, clm_type_cd, clm_num_sk, clm_val_sqnc_num)
);

CREATE TABLE cms_vdm_view_mdcr_prd.v2_mdcr_clm_prod (
    geo_bene_sk BIGINT NOT NULL,
    clm_dt_sgntr_sk BIGINT NOT NULL,
    clm_type_cd INT NOT NULL,
    clm_num_sk BIGINT NOT NULL,
    clm_val_sqnc_num INT NOT NULL,
    -- SAMHSA (ICD)
    clm_prcdr_cd VARCHAR(7),
    clm_dgns_prcdr_icd_ind VARCHAR(1),
    -- SAMHSA (ICD)
    clm_dgns_cd VARCHAR(7),
    clm_prod_type_cd VARCHAR(1),
    clm_poa_ind VARCHAR(1),
    clm_prcdr_prfrm_dt DATE,
    idr_insrt_ts TIMESTAMPTZ,
    idr_updt_ts TIMESTAMPTZ,
    PRIMARY KEY (geo_bene_sk, clm_dt_sgntr_sk, clm_type_cd, clm_num_sk, clm_prod_type_cd, clm_val_sqnc_num)
);

CREATE TABLE cms_vdm_view_mdcr_prd.v2_mdcr_clm_prfnl (
    clm_carr_pmt_dnl_cd VARCHAR(2),
    clm_clncl_tril_num VARCHAR(8),
    clm_mdcr_prfnl_prmry_pyr_amt NUMERIC,
    clm_mdcr_prfnl_prvdr_asgnmt_sw VARCHAR(2),
    geo_bene_sk NUMERIC NOT NULL,
    clm_num_sk NUMERIC NOT NULL,
    clm_type_cd NUMERIC NOT NULL,
    clm_dt_sgntr_sk BIGINT NOT NULL,
    idr_insrt_ts TIMESTAMPTZ,
    idr_updt_ts TIMESTAMPTZ,
    PRIMARY KEY(geo_bene_sk, clm_dt_sgntr_sk, clm_num_sk, clm_type_cd)
);

-- Note: this table also has CLM_LINE_DGNS_CD but this is redundant with the values in V2_MDCR_CLM_PROD
CREATE TABLE cms_vdm_view_mdcr_prd.v2_mdcr_clm_line (
    clm_uniq_id BIGINT NOT NULL,
    geo_bene_sk BIGINT NOT NULL,
    clm_dt_sgntr_sk BIGINT NOT NULL,
    clm_type_cd INT NOT NULL,
    clm_num_sk BIGINT NOT NULL,
    clm_line_ansthsa_unit_cnt NUMERIC,
    clm_line_num INT NOT NULL,
    clm_from_dt DATE NOT NULL,
    clm_line_sbmt_chrg_amt NUMERIC,
    clm_line_alowd_chrg_amt NUMERIC,
    clm_line_mdcr_coinsrnc_amt NUMERIC,
    clm_line_ncvrd_chrg_amt NUMERIC,
    clm_line_prvdr_pmt_amt NUMERIC,
    clm_line_bene_pmt_amt NUMERIC,
    clm_line_bene_pd_amt NUMERIC,
    clm_line_cvrd_pd_amt NUMERIC,
    clm_line_blood_ddctbl_amt NUMERIC,
    clm_line_dgns_cd VARCHAR(7),
    clm_line_from_dt DATE,
    clm_line_mdcr_ddctbl_amt NUMERIC,
    clm_line_rx_num VARCHAR(30),
    clm_line_thru_dt DATE,
    clm_rndrg_prvdr_prtcptg_cd VARCHAR(1),
    clm_rndrg_prvdr_tax_num VARCHAR(10),
    clm_pos_cd VARCHAR(2),
    -- SAMHSA (HCPCS/CPT)
    clm_line_hcpcs_cd VARCHAR(5),
    clm_line_ndc_cd VARCHAR(11),
    clm_line_ndc_qty NUMERIC,
    clm_line_ndc_qty_qlfyr_cd VARCHAR(2),
    clm_line_srvc_unit_qty NUMERIC,
    clm_line_rev_ctr_cd VARCHAR(4),
    hcpcs_1_mdfr_cd VARCHAR(2),
    hcpcs_2_mdfr_cd VARCHAR(2),
    hcpcs_3_mdfr_cd VARCHAR(2),
    hcpcs_4_mdfr_cd VARCHAR(2),
    hcpcs_5_mdfr_cd VARCHAR(2),
    idr_insrt_ts TIMESTAMPTZ,
    idr_updt_ts TIMESTAMPTZ,
    PRIMARY KEY (geo_bene_sk, clm_dt_sgntr_sk, clm_type_cd, clm_num_sk, clm_line_num)
);

CREATE TABLE cms_vdm_view_mdcr_prd.v2_mdcr_clm_line_instnl (
    geo_bene_sk BIGINT,
    clm_dt_sgntr_sk BIGINT,
    clm_ansi_sgntr_sk BIGINT,
    clm_type_cd INT NOT NULL,
    clm_num_sk BIGINT NOT NULL,
    clm_line_num INT NOT NULL,
    clm_otaf_one_ind_cd VARCHAR(1),
    clm_rev_apc_hipps_cd VARCHAR(5),
    clm_rev_dscnt_ind_cd VARCHAR(1),
    clm_rev_packg_ind_cd VARCHAR(1),
    clm_rev_cntr_stus_cd VARCHAR(2),
    clm_rev_pmt_mthd_cd VARCHAR(2),
    clm_ddctbl_coinsrnc_cd VARCHAR(1),
    clm_line_instnl_rate_amt NUMERIC,
    clm_line_instnl_adjstd_amt NUMERIC,
    clm_line_instnl_rdcd_amt NUMERIC,
    clm_line_instnl_msp1_pd_amt NUMERIC,
    clm_line_instnl_msp2_pd_amt NUMERIC,
    clm_line_instnl_rev_ctr_dt DATE,
    idr_insrt_ts TIMESTAMPTZ,
    idr_updt_ts TIMESTAMPTZ,
    PRIMARY KEY (geo_bene_sk, clm_dt_sgntr_sk, clm_type_cd, clm_num_sk, clm_line_num)
);

<<<<<<< HEAD
CREATE TABLE cms_vdm_view_mdcr_prd.v2_mdcr_clm_line_prfnl (
    clm_bene_prmry_pyr_pd_amt NUMERIC,
    clm_fed_type_srvc_cd VARCHAR(1),
    clm_line_carr_clncl_lab_num NUMERIC,
    clm_line_carr_hpsa_scrcty_cd VARCHAR(1),
    clm_line_dmerc_scrn_svgs_amt VARCHAR(1),
    clm_line_hct_hgb_rslt_num NUMERIC,
    clm_line_hct_hgb_type_cd VARCHAR(2),
    clm_line_prfnl_dme_price_amt NUMERIC,
    clm_line_prfnl_mtus_cnt NUMERIC,
    clm_mtus_ind_cd VARCHAR(1),
    clm_physn_astnt_cd VARCHAR(1),
    clm_pmt_80_100_cd VARCHAR(1),
    clm_prcng_lclty_cd VARCHAR(2),
    clm_prcsg_ind_cd VARCHAR(2),
    clm_prmry_pyr_cd VARCHAR(1),
    clm_prvdr_spclty_cd VARCHAR(2),
    clm_srvc_ddctbl_sw VARCHAR(1),
    clm_suplr_type_cd VARCHAR(1),
    geo_bene_sk NUMERIC NOT NULL,
    clm_line_num NUMERIC NOT NULL,
    clm_num_sk NUMERIC NOT NULL,
    clm_type_cd NUMERIC NOT NULL,
    idr_insrt_ts TIMESTAMPTZ,
    idr_updt_ts TIMESTAMPTZ,
    PRIMARY KEY(geo_bene_sk, clm_num_sk, clm_type_cd, clm_line_num)
);
=======
>>>>>>> e41edef7

CREATE TABLE cms_vdm_view_mdcr_prd.v2_mdcr_clm_ansi_sgntr (
    clm_ansi_sgntr_sk BIGINT NOT NULL PRIMARY KEY,
    clm_1_rev_cntr_ansi_rsn_cd VARCHAR(3),
    clm_2_rev_cntr_ansi_rsn_cd VARCHAR(3),
    clm_3_rev_cntr_ansi_rsn_cd VARCHAR(3),
    clm_4_rev_cntr_ansi_rsn_cd VARCHAR(3),
    idr_insrt_ts TIMESTAMPTZ,
    idr_updt_ts TIMESTAMPTZ
);<|MERGE_RESOLUTION|>--- conflicted
+++ resolved
@@ -172,10 +172,7 @@
     clm_rndrg_prvdr_npi_num VARCHAR(10),
     clm_rndrg_prvdr_last_name VARCHAR(60),
     prvdr_blg_prvdr_npi_num VARCHAR(10),
-<<<<<<< HEAD
     prvdr_prscrbng_prvdr_npi_num VARCHAR(10),
-=======
->>>>>>> e41edef7
     prvdr_rfrg_prvdr_npi_num VARCHAR(10),
     clm_disp_cd VARCHAR(2),
     clm_ric_cd VARCHAR(1),
@@ -374,7 +371,6 @@
     PRIMARY KEY (geo_bene_sk, clm_dt_sgntr_sk, clm_type_cd, clm_num_sk, clm_line_num)
 );
 
-<<<<<<< HEAD
 CREATE TABLE cms_vdm_view_mdcr_prd.v2_mdcr_clm_line_prfnl (
     clm_bene_prmry_pyr_pd_amt NUMERIC,
     clm_fed_type_srvc_cd VARCHAR(1),
@@ -402,8 +398,6 @@
     idr_updt_ts TIMESTAMPTZ,
     PRIMARY KEY(geo_bene_sk, clm_num_sk, clm_type_cd, clm_line_num)
 );
-=======
->>>>>>> e41edef7
 
 CREATE TABLE cms_vdm_view_mdcr_prd.v2_mdcr_clm_ansi_sgntr (
     clm_ansi_sgntr_sk BIGINT NOT NULL PRIMARY KEY,
