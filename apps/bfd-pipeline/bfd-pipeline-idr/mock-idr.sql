--- conflicted
+++ resolved
@@ -275,10 +275,7 @@
     clm_ansi_sgntr_sk BIGINT,
     clm_type_cd INT NOT NULL,
     clm_num_sk BIGINT NOT NULL,
-<<<<<<< HEAD
-=======
     clm_from_dt DATE NOT NULL,
->>>>>>> 4c07703e
     clm_line_num INT NOT NULL,
     clm_rev_apc_hipps_cd VARCHAR(5),
     clm_ddctbl_coinsrnc_cd VARCHAR(1),
