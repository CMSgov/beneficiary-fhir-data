DO $$ DECLARE
    r record;
BEGIN
    -- This schema will already exist in a live environment, but
    -- we'll need to create it here manually when running against localhost
    IF NOT EXISTS(
        SELECT schema_name
            FROM information_schema.schemata
            WHERE schema_name = 'cms_vdm_view_mdcr_prd'
    )
    THEN
        CREATE SCHEMA cms_vdm_view_mdcr_prd;
    END IF;

    -- In a live environment, we'll clean out whatever's there and replace it.
    -- The tables in this schema are only meant for staging so there's nothing in here
    -- that needs to persist between loads.
    FOR r IN (SELECT tablename FROM pg_tables WHERE schemaname = 'cms_vdm_view_mdcr_prd') 
    LOOP
        EXECUTE 'DROP TABLE cms_vdm_view_mdcr_prd.' || quote_ident(r.tablename) || ' CASCADE';
    END LOOP;
END $$;

CREATE TABLE cms_vdm_view_mdcr_prd.v2_mdcr_bene_hstry (
    bene_sk BIGINT NOT NULL, 
    bene_xref_sk BIGINT NOT NULL,
    bene_xref_efctv_sk BIGINT NOT NULL, 
    bene_mbi_id VARCHAR(11),
    bene_1st_name VARCHAR(30),
    bene_midl_name VARCHAR(15),
    bene_last_name VARCHAR(40),
    bene_brth_dt DATE,
    bene_death_dt DATE,
    bene_vrfy_death_day_sw VARCHAR(1),
    bene_sex_cd VARCHAR(1),
    bene_race_cd VARCHAR(2),
    geo_usps_state_cd VARCHAR(2),
    geo_zip5_cd VARCHAR(5),
    geo_zip_plc_name VARCHAR(100),
    bene_line_1_adr VARCHAR(45),
    bene_line_2_adr VARCHAR(45),
    bene_line_3_adr VARCHAR(40),
    bene_line_4_adr VARCHAR(40),
    bene_line_5_adr VARCHAR(40),
    bene_line_6_adr VARCHAR(40),
    cntct_lang_cd VARCHAR(3),
    idr_ltst_trans_flg VARCHAR(1) NOT NULL,
    idr_trans_efctv_ts TIMESTAMPTZ NOT NULL,
    idr_trans_obslt_ts TIMESTAMPTZ NOT NULL,
    idr_insrt_ts TIMESTAMPTZ NOT NULL,
    idr_updt_ts TIMESTAMPTZ,
    PRIMARY KEY(bene_sk, idr_trans_efctv_ts)
);

CREATE TABLE cms_vdm_view_mdcr_prd.v2_mdcr_bene_mbi_id (
    bene_mbi_id VARCHAR(11) NOT NULL,
    bene_mbi_efctv_dt DATE,
    bene_mbi_obslt_dt DATE,
    idr_ltst_trans_flg VARCHAR(1) NOT NULL,
    idr_trans_efctv_ts TIMESTAMPTZ,
    idr_trans_obslt_ts TIMESTAMPTZ,
    idr_insrt_ts TIMESTAMPTZ NOT NULL,
    idr_updt_ts TIMESTAMPTZ,
    PRIMARY KEY(bene_mbi_id, idr_trans_efctv_ts)
);

CREATE TABLE cms_vdm_view_mdcr_prd.v2_mdcr_bene_tp (
    bene_sk BIGINT NOT NULL,
    bene_buyin_cd VARCHAR(2) NOT NULL,
    bene_tp_type_cd VARCHAR(1) NOT NULL,
    bene_rng_bgn_dt DATE NOT NULL,
    bene_rng_end_dt DATE NOT NULL,
    idr_ltst_trans_flg VARCHAR(1) NOT NULL,
    idr_trans_efctv_ts TIMESTAMPTZ NOT NULL,
    idr_trans_obslt_ts TIMESTAMPTZ NOT NULL,
    idr_insrt_ts TIMESTAMPTZ NOT NULL,
    idr_updt_ts TIMESTAMPTZ,
    PRIMARY KEY(bene_sk, bene_rng_bgn_dt, bene_rng_end_dt, bene_tp_type_cd, idr_trans_efctv_ts)
);

CREATE TABLE cms_vdm_view_mdcr_prd.v2_mdcr_bene_mdcr_stus (
    bene_sk BIGINT NOT NULL,
    bene_mdcr_stus_cd VARCHAR(2) NOT NULL,
    mdcr_stus_bgn_dt DATE NOT NULL,
    mdcr_stus_end_dt DATE NOT NULL,
    idr_ltst_trans_flg VARCHAR(1) NOT NULL,
    idr_trans_efctv_ts TIMESTAMPTZ NOT NULL,
    idr_trans_obslt_ts TIMESTAMPTZ NOT NULL,
    idr_insrt_ts TIMESTAMPTZ NOT NULL,
    idr_updt_ts TIMESTAMPTZ,
    PRIMARY KEY(bene_sk, mdcr_stus_bgn_dt, mdcr_stus_end_dt, idr_trans_efctv_ts)
);

CREATE TABLE cms_vdm_view_mdcr_prd.v2_mdcr_bene_mdcr_entlmt (
    bene_sk BIGINT NOT NULL,
    bene_rng_bgn_dt DATE NOT NULL,
    bene_rng_end_dt DATE NOT NULL,
    bene_mdcr_entlmt_type_cd VARCHAR(1),
    bene_mdcr_entlmt_stus_cd VARCHAR(1),
    bene_mdcr_enrlmt_rsn_cd VARCHAR(1),
    idr_ltst_trans_flg VARCHAR(1) NOT NULL,
    idr_trans_efctv_ts TIMESTAMPTZ NOT NULL,
    idr_trans_obslt_ts TIMESTAMPTZ NOT NULL,
    idr_insrt_ts TIMESTAMPTZ NOT NULL,
    idr_updt_ts TIMESTAMPTZ,
    PRIMARY KEY(bene_sk, bene_rng_bgn_dt, bene_rng_end_dt, bene_mdcr_entlmt_type_cd, idr_trans_efctv_ts)
);

CREATE TABLE cms_vdm_view_mdcr_prd.v2_mdcr_bene_mdcr_entlmt_rsn (
    bene_sk BIGINT NOT NULL,
    bene_rng_bgn_dt DATE NOT NULL,
    bene_rng_end_dt DATE NOT NULL,
    bene_mdcr_entlmt_rsn_cd VARCHAR(1),
    idr_ltst_trans_flg VARCHAR(1) NOT NULL,
    idr_trans_efctv_ts TIMESTAMPTZ NOT NULL,
    idr_trans_obslt_ts TIMESTAMPTZ NOT NULL,
    idr_insrt_ts TIMESTAMPTZ NOT NULL,
    idr_updt_ts TIMESTAMPTZ,
    PRIMARY KEY(bene_sk, bene_rng_bgn_dt, bene_rng_end_dt, idr_trans_efctv_ts)
);

CREATE TABLE cms_vdm_view_mdcr_prd.v2_mdcr_bene_xref (
    bene_hicn_num VARCHAR(11) NOT NULL,
    bene_sk BIGINT NOT NULL,
    bene_xref_sk BIGINT NOT NULL,
    bene_kill_cred_cd VARCHAR(1) NOT NULL,
    idr_trans_efctv_ts TIMESTAMPTZ NOT NULL,
    idr_trans_obslt_ts TIMESTAMPTZ NOT NULL,
    idr_insrt_ts TIMESTAMPTZ NOT NULL,
    idr_updt_ts TIMESTAMPTZ,
    src_rec_crte_ts TIMESTAMPTZ NOT NULL,
    src_rec_updt_ts TIMESTAMPTZ NOT NULL,
    PRIMARY KEY(bene_sk, bene_hicn_num, src_rec_crte_ts)
);

CREATE TABLE cms_vdm_view_mdcr_prd.v2_mdcr_bene_cmbnd_dual_mdcr (
    bene_sk BIGINT NOT NULL,
    bene_mdcd_elgblty_bgn_dt DATE NOT NULL,
    bene_mdcd_elgblty_end_dt DATE NOT NULL,
    bene_dual_stus_cd VARCHAR(2) NOT NULL,
    bene_dual_type_cd VARCHAR(1) NOT NULL,
    geo_usps_state_cd VARCHAR(2) NOT NULL,
    idr_ltst_trans_flg VARCHAR(1) NOT NULL,
    idr_trans_efctv_ts TIMESTAMPTZ NOT NULL,
    idr_trans_obslt_ts TIMESTAMPTZ NOT NULL,
    idr_insrt_ts TIMESTAMPTZ NOT NULL,
    idr_updt_ts TIMESTAMPTZ,
    PRIMARY KEY(bene_sk, bene_mdcd_elgblty_bgn_dt, idr_trans_efctv_ts)
);

CREATE TABLE cms_vdm_view_mdcr_prd.v2_mdcr_cntrct_pbp_num (
    cntrct_pbp_sk BIGINT NOT NULL,
    cntrct_drug_plan_ind_cd VARCHAR(1),
    cntrct_pbp_type_cd VARCHAR(2),
    cntrct_pbp_sk_obslt_dt DATE,
    cntrct_pbp_name VARCHAR(75),
    cntrct_num VARCHAR(5),
    cntrct_pbp_num VARCHAR(3) NOT NULL
);

CREATE TABLE cms_vdm_view_mdcr_prd.v2_mdcr_clm (
    clm_uniq_id BIGINT NOT NULL,
    geo_bene_sk BIGINT,
    clm_dt_sgntr_sk BIGINT,
    clm_type_cd INT,
    clm_num_sk BIGINT,
    bene_sk BIGINT NOT NULL,
    clm_alowd_chrg_amt NUMERIC,
    clm_bene_pmt_amt NUMERIC,
    clm_cntl_num VARCHAR(40),
    clm_orig_cntl_num VARCHAR(40),
    clm_from_dt DATE,
    clm_thru_dt DATE,
    clm_efctv_dt DATE,
    clm_obslt_dt DATE,
    clm_pd_dt DATE,
    clm_finl_actn_ind VARCHAR(1),
    clm_bill_clsfctn_cd VARCHAR(1),
    clm_bill_freq_cd VARCHAR(1),
    clm_bill_fac_type_cd VARCHAR(1),
    clm_src_id VARCHAR(5),
    clm_query_cd VARCHAR(1),
    clm_mdcr_coinsrnc_amt NUMERIC,
    clm_blood_lblty_amt NUMERIC,
    clm_ncvrd_chrg_amt NUMERIC,
    clm_mdcr_ddctbl_amt NUMERIC,
    clm_prvdr_pmt_amt NUMERIC,
    clm_cntrctr_num VARCHAR(5),
    clm_pmt_amt NUMERIC,
    clm_ltst_clm_ind VARCHAR(1),
    clm_atndg_prvdr_npi_num VARCHAR(10),
    clm_atndg_prvdr_last_name VARCHAR(60),
    clm_oprtg_prvdr_npi_num VARCHAR(10),
    clm_oprtg_prvdr_last_name VARCHAR(60),
    clm_othr_prvdr_npi_num VARCHAR(10),
    clm_othr_prvdr_last_name VARCHAR(60),
    clm_ric_cd VARCHAR(1),
    clm_rndrg_prvdr_npi_num VARCHAR(10),
    clm_rndrg_prvdr_last_name VARCHAR(60),
    prvdr_blg_prvdr_npi_num VARCHAR(10),
    prvdr_prscrbng_prvdr_npi_num VARCHAR(10),
    prvdr_rfrg_prvdr_npi_num VARCHAR(10),
    prvdr_srvc_prvdr_npi_num VARCHAR(10),
    prvdr_othr_prvdr_npi_num VARCHAR(10),
    prvdr_atndg_prvdr_npi_num VARCHAR(10),
    prvdr_rndrng_prvdr_npi_num VARCHAR(10),
    prvdr_oprtg_prvdr_npi_num VARCHAR(10),
    clm_disp_cd VARCHAR(2),
    clm_sbmt_chrg_amt NUMERIC,
    clm_srvc_prvdr_gnrc_id_num VARCHAR(20),
    clm_blood_pt_frnsh_qty INT,
    clm_nch_prmry_pyr_cd VARCHAR(1),
    clm_blg_prvdr_oscar_num VARCHAR(20),
    clm_idr_ld_dt DATE NOT NULL,
    idr_insrt_ts TIMESTAMPTZ,
    idr_updt_ts TIMESTAMPTZ,
    clm_adjstmt_type_cd VARCHAR(2),
    clm_bene_pd_amt NUMERIC,
    clm_blg_prvdr_zip5_cd VARCHAR(5),
    clm_sbmt_frmt_cd VARCHAR(1),
    clm_sbmtr_cntrct_num VARCHAR(5),
    clm_sbmtr_cntrct_pbp_num VARCHAR(3),
    clm_rlt_cond_sgntr_sk BIGINT,
    clm_blood_chrg_amt NUMERIC,
    clm_tot_cntrctl_amt NUMERIC,
    clm_bene_intrst_pd_amt NUMERIC,
    clm_bene_pmt_coinsrnc_amt NUMERIC,
    clm_cob_ptnt_resp_amt NUMERIC,
    clm_prvdr_otaf_amt NUMERIC,
    clm_othr_tp_pd_amt NUMERIC,
    clm_prvdr_rmng_due_amt NUMERIC,
    clm_blood_ncvrd_chrg_amt NUMERIC,
    clm_prvdr_intrst_pd_amt NUMERIC,
    PRIMARY KEY (geo_bene_sk, clm_dt_sgntr_sk, clm_type_cd, clm_num_sk)
);

CREATE TABLE cms_vdm_view_mdcr_prd.v2_mdcr_clm_rlt_cond_sgntr_mbr (
      clm_rlt_cond_sgntr_sk BIGINT NOT NULL,
      clm_rlt_cond_sgntr_sqnc_num INT NOT NULL,
      clm_rlt_cond_cd VARCHAR(20) NOT NULL,
      idr_insrt_ts TIMESTAMPTZ,
      idr_updt_ts TIMESTAMPTZ,
      PRIMARY KEY(clm_rlt_cond_sgntr_sk, clm_rlt_cond_sgntr_sqnc_num, clm_rlt_cond_cd)
);

CREATE TABLE cms_vdm_view_mdcr_prd.v2_mdcr_clm_dcmtn (
    geo_bene_sk BIGINT NOT NULL,
    clm_dt_sgntr_sk BIGINT NOT NULL,
    clm_type_cd INT NOT NULL,
    clm_num_sk BIGINT NOT NULL,
    clm_nrln_ric_cd VARCHAR(1),
    idr_insrt_ts TIMESTAMPTZ,
    idr_updt_ts TIMESTAMPTZ,
    clm_bnft_enhncmt_1_cd VARCHAR(2),
    clm_bnft_enhncmt_2_cd VARCHAR(2),
    clm_bnft_enhncmt_3_cd VARCHAR(2),
    clm_bnft_enhncmt_4_cd VARCHAR(2),
    clm_bnft_enhncmt_5_cd VARCHAR(2),
    clm_ngaco_pbpmt_sw VARCHAR(1),
    clm_ngaco_cptatn_sw VARCHAR(1),
    clm_ngaco_pdschrg_hcbs_sw VARCHAR(1),
    clm_ngaco_snf_wvr_sw VARCHAR(1),
    clm_ngaco_tlhlth_sw VARCHAR(1),
    PRIMARY KEY(geo_bene_sk, clm_dt_sgntr_sk, clm_type_cd, clm_num_sk)
);

CREATE TABLE cms_vdm_view_mdcr_prd.v2_mdcr_clm_fiss (
    geo_bene_sk BIGINT NOT NULL,
    clm_dt_sgntr_sk BIGINT NOT NULL,
    clm_type_cd INT NOT NULL,
    clm_num_sk BIGINT NOT NULL,
    clm_crnt_stus_cd VARCHAR(1),
    idr_insrt_ts TIMESTAMPTZ,
    idr_updt_ts TIMESTAMPTZ,
    PRIMARY KEY(geo_bene_sk, clm_dt_sgntr_sk, clm_type_cd, clm_num_sk)
);

CREATE TABLE cms_vdm_view_mdcr_prd.v2_mdcr_clm_instnl (
    geo_bene_sk BIGINT NOT NULL,
    clm_dt_sgntr_sk BIGINT NOT NULL,
    clm_type_cd INT NOT NULL,
    clm_num_sk BIGINT NOT NULL,
    clm_admsn_type_cd VARCHAR(2),
    bene_ptnt_stus_cd VARCHAR(2),
    -- SAMHSA (DRG)
    dgns_drg_cd INT,
    clm_mdcr_instnl_mco_pd_sw VARCHAR(1),
    clm_admsn_src_cd VARCHAR(2),
    clm_fi_actn_cd VARCHAR(1),
    clm_mdcr_ip_lrd_use_cnt INT,
    clm_hha_rfrl_cd VARCHAR(1),
    clm_hha_lup_ind_cd VARCHAR(1),
    clm_hipps_uncompd_care_amt NUMERIC,
    clm_instnl_mdcr_coins_day_cnt INT,
    clm_instnl_ncvrd_day_cnt NUMERIC,
    clm_instnl_per_diem_amt NUMERIC,
    clm_mdcr_npmt_rsn_cd VARCHAR(2),
    clm_mdcr_hha_tot_visit_cnt NUMERIC,
    clm_mdcr_ip_pps_drg_wt_num NUMERIC,
    clm_mdcr_ip_pps_dsprprtnt_amt NUMERIC,
    clm_mdcr_ip_pps_excptn_amt NUMERIC,
    clm_mdcr_ip_pps_cptl_fsp_amt NUMERIC,
    clm_mdcr_ip_pps_cptl_ime_amt NUMERIC,
    clm_mdcr_ip_pps_outlier_amt NUMERIC,
    clm_mdcr_ip_pps_cptl_hrmls_amt NUMERIC,
    clm_mdcr_instnl_bene_pd_amt NUMERIC,
    clm_mdcr_hospc_prd_cnt INT,
    clm_pps_ind_cd VARCHAR(1),
    clm_mdcr_ip_pps_cptl_tot_amt NUMERIC,
    clm_instnl_cvrd_day_cnt NUMERIC,
    clm_mdcr_instnl_prmry_pyr_amt NUMERIC,
    clm_instnl_prfnl_amt NUMERIC,
    clm_mdcr_ip_bene_ddctbl_amt NUMERIC,
    clm_instnl_drg_outlier_amt NUMERIC,
    dgns_drg_outlier_cd VARCHAR(1),
    clm_mdcr_ip_scnd_yr_rate_amt NUMERIC,
    clm_instnl_low_vol_pmt_amt NUMERIC,
    clm_hipps_readmsn_rdctn_amt NUMERIC,
    clm_hipps_model_bndld_pmt_amt NUMERIC,
    clm_hipps_vbp_amt NUMERIC,
    clm_site_ntrl_ip_pps_pymt_amt NUMERIC,
    clm_finl_stdzd_pymt_amt NUMERIC,
    clm_pps_md_wvr_stdzd_val_amt NUMERIC,
    clm_hac_rdctn_pymt_amt NUMERIC,
    clm_mdcr_ip_1st_yr_rate_amt NUMERIC,
    clm_site_ntrl_cst_bsd_pymt_amt NUMERIC,
    idr_insrt_ts TIMESTAMPTZ,
    idr_updt_ts TIMESTAMPTZ,
    PRIMARY KEY(geo_bene_sk, clm_dt_sgntr_sk, clm_type_cd, clm_num_sk)
);

CREATE TABLE cms_vdm_view_mdcr_prd.v2_mdcr_clm_dt_sgntr (
    clm_dt_sgntr_sk BIGINT NOT NULL PRIMARY KEY,
    clm_cms_proc_dt DATE,
    clm_actv_care_from_dt DATE,
    clm_dschrg_dt DATE,
    clm_submsn_dt DATE,
    clm_ncvrd_from_dt DATE,
    clm_ncvrd_thru_dt DATE,
    clm_actv_care_thru_dt DATE,
    clm_mdcr_exhstd_dt DATE,
    clm_nch_wkly_proc_dt DATE,
    clm_qlfy_stay_from_dt DATE,
    clm_qlfy_stay_thru_dt DATE,
    idr_insrt_ts TIMESTAMPTZ,
    idr_updt_ts TIMESTAMPTZ
);

CREATE TABLE cms_vdm_view_mdcr_prd.v2_mdcr_clm_val (
    geo_bene_sk BIGINT NOT NULL,
    clm_dt_sgntr_sk BIGINT NOT NULL,
    clm_type_cd INT NOT NULL,
    clm_num_sk BIGINT NOT NULL,
    clm_val_sqnc_num INT,
    clm_val_cd VARCHAR(2),
    clm_val_amt NUMERIC,
    idr_insrt_ts TIMESTAMPTZ,
    idr_updt_ts TIMESTAMPTZ,
    PRIMARY KEY (geo_bene_sk, clm_dt_sgntr_sk, clm_type_cd, clm_num_sk, clm_val_sqnc_num)
);

CREATE TABLE cms_vdm_view_mdcr_prd.v2_mdcr_clm_prod (
    geo_bene_sk BIGINT NOT NULL,
    clm_dt_sgntr_sk BIGINT NOT NULL,
    clm_type_cd INT NOT NULL,
    clm_num_sk BIGINT NOT NULL,
    clm_val_sqnc_num INT NOT NULL,
    -- SAMHSA (ICD)
    clm_prcdr_cd VARCHAR(7),
    clm_dgns_prcdr_icd_ind VARCHAR(1),
    -- SAMHSA (ICD)
    clm_dgns_cd VARCHAR(7),
    clm_prod_type_cd VARCHAR(1),
    clm_poa_ind VARCHAR(1),
    clm_prcdr_prfrm_dt DATE,
    idr_insrt_ts TIMESTAMPTZ,
    idr_updt_ts TIMESTAMPTZ,
    PRIMARY KEY (geo_bene_sk, clm_dt_sgntr_sk, clm_type_cd, clm_num_sk, clm_prod_type_cd, clm_val_sqnc_num)
);

CREATE TABLE cms_vdm_view_mdcr_prd.v2_mdcr_clm_prfnl (
    clm_carr_pmt_dnl_cd VARCHAR(2),
    clm_clncl_tril_num VARCHAR(8),
    clm_mdcr_prfnl_prmry_pyr_amt NUMERIC,
    clm_mdcr_prfnl_prvdr_asgnmt_sw VARCHAR(2),
    geo_bene_sk BIGINT NOT NULL,
    clm_dt_sgntr_sk BIGINT NOT NULL,
    clm_type_cd INT NOT NULL,
    clm_num_sk BIGINT NOT NULL,
    clm_prvdr_acnt_rcvbl_ofst_amt NUMERIC,
    idr_insrt_ts TIMESTAMPTZ,
    idr_updt_ts TIMESTAMPTZ,
    PRIMARY KEY(geo_bene_sk, clm_dt_sgntr_sk, clm_num_sk, clm_type_cd)
);

CREATE TABLE cms_vdm_view_mdcr_prd.v2_mdcr_clm_line (
    clm_uniq_id BIGINT NOT NULL,
    geo_bene_sk BIGINT NOT NULL,
    clm_dt_sgntr_sk BIGINT NOT NULL,
    clm_type_cd INT NOT NULL,
    clm_num_sk BIGINT NOT NULL,
    clm_line_ansthsa_unit_cnt NUMERIC,
    clm_line_num INT NOT NULL,
    clm_from_dt DATE NOT NULL,
    clm_line_sbmt_chrg_amt NUMERIC,
    clm_line_alowd_chrg_amt NUMERIC,
    clm_line_mdcr_coinsrnc_amt NUMERIC,
    clm_line_ncvrd_chrg_amt NUMERIC,
    clm_line_prvdr_pmt_amt NUMERIC,
    clm_line_bene_pmt_amt NUMERIC,
    clm_line_bene_pd_amt NUMERIC,
    clm_line_cvrd_pd_amt NUMERIC,
    clm_line_blood_ddctbl_amt NUMERIC,
    -- Note: this is redundant with the value in V2_MDCR_CLM_PROD, it's just used to match the two claim lines
    clm_line_dgns_cd VARCHAR(7),
    clm_line_from_dt DATE,
    clm_line_mdcr_ddctbl_amt NUMERIC,
    clm_line_rx_num VARCHAR(30),
    clm_line_thru_dt DATE,
    clm_rndrg_prvdr_prtcptg_cd VARCHAR(1),
    clm_rndrg_prvdr_tax_num VARCHAR(10),
    clm_rndrg_prvdr_npi_num VARCHAR(10),
    prvdr_rndrng_prvdr_npi_num VARCHAR(10),
    clm_pos_cd VARCHAR(2),
    -- SAMHSA (HCPCS/CPT)
    clm_line_hcpcs_cd VARCHAR(5),
    clm_line_ndc_cd VARCHAR(11),
    clm_line_ndc_qty NUMERIC,
    clm_line_ndc_qty_qlfyr_cd VARCHAR(2),
    clm_line_srvc_unit_qty NUMERIC,
    clm_line_rev_ctr_cd VARCHAR(4),
    hcpcs_1_mdfr_cd VARCHAR(2),
    hcpcs_2_mdfr_cd VARCHAR(2),
    hcpcs_3_mdfr_cd VARCHAR(2),
    hcpcs_4_mdfr_cd VARCHAR(2),
    hcpcs_5_mdfr_cd VARCHAR(2),
    clm_rndrg_prvdr_type_cd VARCHAR(3),
    clm_line_pmd_uniq_trkng_num VARCHAR(14),
    clm_line_othr_tp_pd_amt NUMERIC,
    clm_line_ncvrd_pd_amt NUMERIC,
    clm_line_otaf_amt NUMERIC,
    idr_insrt_ts TIMESTAMPTZ,
    idr_updt_ts TIMESTAMPTZ,
    PRIMARY KEY (geo_bene_sk, clm_dt_sgntr_sk, clm_type_cd, clm_num_sk, clm_line_num)
);

CREATE TABLE cms_vdm_view_mdcr_prd.v2_mdcr_clm_line_instnl (
    geo_bene_sk BIGINT,
    clm_dt_sgntr_sk BIGINT,
    clm_ansi_sgntr_sk BIGINT,
    clm_type_cd INT NOT NULL,
    clm_num_sk BIGINT NOT NULL,
    clm_line_num INT NOT NULL,
    clm_otaf_one_ind_cd VARCHAR(1),
    clm_rev_apc_hipps_cd VARCHAR(5),
    clm_rev_dscnt_ind_cd VARCHAR(1),
    clm_rev_packg_ind_cd VARCHAR(1),
    clm_rev_cntr_stus_cd VARCHAR(2),
    clm_rev_pmt_mthd_cd VARCHAR(2),
    clm_ddctbl_coinsrnc_cd VARCHAR(1),
    clm_line_instnl_rate_amt NUMERIC,
    clm_line_instnl_adjstd_amt NUMERIC,
    clm_line_instnl_rdcd_amt NUMERIC,
    clm_line_instnl_msp1_pd_amt NUMERIC,
    clm_line_instnl_msp2_pd_amt NUMERIC,
    clm_line_instnl_rev_ctr_dt DATE,
    clm_rev_cntr_tdapa_amt NUMERIC,
    clm_line_non_ehr_rdctn_amt NUMERIC,
    clm_line_add_on_pymt_amt NUMERIC,
    idr_insrt_ts TIMESTAMPTZ,
    idr_updt_ts TIMESTAMPTZ,
    PRIMARY KEY (geo_bene_sk, clm_dt_sgntr_sk, clm_type_cd, clm_num_sk, clm_line_num)
);

CREATE TABLE cms_vdm_view_mdcr_prd.v2_mdcr_clm_line_prfnl (
    geo_bene_sk BIGINT NOT NULL,
    clm_dt_sgntr_sk BIGINT NOT NULL,
    clm_line_num INT NOT NULL,
    clm_num_sk BIGINT NOT NULL,
    clm_type_cd INT NOT NULL,
    clm_bene_prmry_pyr_pd_amt NUMERIC,
    clm_fed_type_srvc_cd VARCHAR(1),
    clm_line_carr_clncl_lab_num VARCHAR(10),
    clm_line_carr_hpsa_scrcty_cd VARCHAR(1),
    clm_line_dmerc_scrn_svgs_amt NUMERIC,
    clm_line_hct_hgb_rslt_num NUMERIC,
    clm_line_hct_hgb_type_cd VARCHAR(2),
    clm_line_prfnl_dme_price_amt NUMERIC,
    clm_line_prfnl_mtus_cnt NUMERIC,
    clm_mtus_ind_cd VARCHAR(1),
    clm_physn_astnt_cd VARCHAR(1),
    clm_pmt_80_100_cd VARCHAR(1),
    clm_prcng_lclty_cd VARCHAR(2),
    clm_prcsg_ind_cd VARCHAR(2),
    clm_prmry_pyr_cd VARCHAR(1),
    clm_prvdr_spclty_cd VARCHAR(2),
    clm_srvc_ddctbl_sw VARCHAR(1),
    clm_suplr_type_cd VARCHAR(1),
    clm_line_prfnl_intrst_amt NUMERIC,
    clm_line_carr_psych_ot_lmt_amt NUMERIC,
    clm_line_carr_clncl_chrg_amt NUMERIC,
    idr_insrt_ts TIMESTAMPTZ,
    idr_updt_ts TIMESTAMPTZ,
    PRIMARY KEY (geo_bene_sk, clm_dt_sgntr_sk, clm_type_cd, clm_num_sk, clm_line_num)
);

CREATE TABLE cms_vdm_view_mdcr_prd.v2_mdcr_clm_ansi_sgntr (
    clm_ansi_sgntr_sk BIGINT NOT NULL PRIMARY KEY,
    clm_1_rev_cntr_ansi_grp_cd VARCHAR(2),
    clm_2_rev_cntr_ansi_grp_cd VARCHAR(2),
    clm_3_rev_cntr_ansi_grp_cd VARCHAR(2),
    clm_4_rev_cntr_ansi_grp_cd VARCHAR(2),
    clm_1_rev_cntr_ansi_rsn_cd VARCHAR(3),
    clm_2_rev_cntr_ansi_rsn_cd VARCHAR(3),
    clm_3_rev_cntr_ansi_rsn_cd VARCHAR(3),
    clm_4_rev_cntr_ansi_rsn_cd VARCHAR(3),
    idr_insrt_ts TIMESTAMPTZ,
    idr_updt_ts TIMESTAMPTZ
);

CREATE TABLE cms_vdm_view_mdcr_prd.v2_mdcr_clm_lctn_hstry (
    geo_bene_sk BIGINT NOT NULL,
    clm_dt_sgntr_sk BIGINT NOT NULL,
    clm_num_sk BIGINT NOT NULL,
    clm_type_cd INT NOT NULL,
    clm_audt_trl_stus_cd VARCHAR(2),
    clm_lctn_cd_sqnc_num BIGINT NOT NULL,
    idr_insrt_ts TIMESTAMPTZ,
    idr_updt_ts TIMESTAMPTZ,
    PRIMARY KEY(geo_bene_sk, clm_dt_sgntr_sk, clm_type_cd, clm_num_sk, clm_lctn_cd_sqnc_num)
);

CREATE TABLE cms_vdm_view_mdcr_prd.v2_mdcr_clm_line_rx (
    clm_uniq_id BIGINT NOT NULL,
    clm_line_num INT NOT NULL,
    geo_bene_sk BIGINT NOT NULL,
    clm_dt_sgntr_sk BIGINT NOT NULL,
    clm_type_cd INT NOT NULL,
    clm_num_sk BIGINT NOT NULL,
    clm_brnd_gnrc_cd VARCHAR(1) NOT NULL,
    clm_cmpnd_cd VARCHAR(1) NOT NULL,
    clm_ctstrphc_cvrg_ind_cd VARCHAR(1),
    clm_daw_prod_slctn_cd VARCHAR(1),
    clm_drug_cvrg_stus_cd VARCHAR(2),
    clm_dspnsng_stus_cd VARCHAR(1),
    clm_line_authrzd_fill_num VARCHAR(2),
    clm_line_days_suply_qty INT,
    clm_line_grs_above_thrshld_amt NUMERIC,
    clm_line_grs_blw_thrshld_amt NUMERIC,
    clm_line_ingrdnt_cst_amt NUMERIC,
    clm_line_lis_amt NUMERIC,
    clm_line_plro_amt NUMERIC,
    clm_line_rx_fill_num INT,
    clm_line_rx_orgn_cd VARCHAR(1),
    clm_line_sls_tax_amt NUMERIC,
    clm_line_srvc_cst_amt NUMERIC,
    clm_line_troop_tot_amt NUMERIC,
    clm_line_vccn_admin_fee_amt NUMERIC,
    clm_ltc_dspnsng_mthd_cd VARCHAR(3),
    clm_phrmcy_srvc_type_cd VARCHAR(2),
    clm_prcng_excptn_cd VARCHAR(1),
    clm_ptnt_rsdnc_cd VARCHAR(2),
    clm_rptd_mftr_dscnt_amt NUMERIC,
<<<<<<< HEAD
    idr_insrt_ts TIMESTAMPTZ,
    idr_updt_ts TIMESTAMPTZ,
=======
    clm_line_rebt_passthru_pos_amt NUMERIC,
    clm_cms_calcd_mftr_dscnt_amt NUMERIC,
    clm_line_grs_cvrd_cst_tot_amt NUMERIC,
    clm_phrmcy_price_dscnt_at_pos_amt NUMERIC,
>>>>>>> b71b0b9a
    PRIMARY KEY(clm_uniq_id, clm_line_num)
);

CREATE TABLE cms_vdm_view_mdcr_prd.v2_mdcr_clm_line_dcmtn (
    geo_bene_sk BIGINT NOT NULL,
    clm_dt_sgntr_sk BIGINT NOT NULL,
    clm_type_cd INT NOT NULL,
    clm_num_sk BIGINT NOT NULL,
    clm_line_num INT NOT NULL,
    clm_line_bnft_enhncmt_1_cd VARCHAR(2),
    clm_line_bnft_enhncmt_2_cd VARCHAR(2),
    clm_line_bnft_enhncmt_3_cd VARCHAR(2),
    clm_line_bnft_enhncmt_4_cd VARCHAR(2),
    clm_line_bnft_enhncmt_5_cd VARCHAR(2),
    clm_line_ngaco_cptatn_sw VARCHAR(1),
    clm_line_ngaco_pdschrg_hcbs_sw VARCHAR(1),
    clm_line_ngaco_snf_wvr_sw VARCHAR(1),
    clm_line_ngaco_tlhlth_sw VARCHAR(1),
    clm_line_aco_care_mgmt_hcbs_sw VARCHAR(1),
    clm_line_ngaco_pbpmt_sw VARCHAR(1),
    clm_line_pa_uniq_trkng_num VARCHAR(50),
    idr_insrt_ts TIMESTAMPTZ,
    idr_updt_ts TIMESTAMPTZ,
    PRIMARY KEY(geo_bene_sk, clm_dt_sgntr_sk, clm_type_cd, clm_num_sk, clm_line_num)
);


CREATE INDEX
	ON cms_vdm_view_mdcr_prd.v2_mdcr_clm (clm_from_dt);

CREATE INDEX
    ON cms_vdm_view_mdcr_prd.v2_mdcr_clm(idr_insrt_ts, idr_updt_ts, clm_idr_ld_dt);

CREATE TABLE cms_vdm_view_mdcr_prd.v2_mdcr_prvdr_hstry (
    prvdr_npi_num VARCHAR(10) PRIMARY KEY,
    prvdr_sk BIGINT NOT NULL,
    prvdr_hstry_efctv_dt DATE NOT NULL,
    prvdr_mdl_name VARCHAR(25),
    prvdr_type_cd VARCHAR(2) NOT NULL,
    prvdr_txnmy_cmpst_cd VARCHAR(150),
    prvdr_oscar_num VARCHAR(13) NOT NULL,
    prvdr_1st_name VARCHAR(35),
    prvdr_name VARCHAR(70),
    prvdr_hstry_obslt_dt DATE NOT NULL,
    prvdr_lgl_name VARCHAR(100),
    prvdr_emplr_id_num VARCHAR(10),
    prvdr_last_name VARCHAR(35),
    meta_sk BIGINT NOT NULL,
    meta_lst_updt_sk BIGINT NOT NULL
);

CREATE TABLE cms_vdm_view_mdcr_prd.v2_mdcr_cntrct_pbp_cntct (
    cntrct_pbp_sk BIGINT NOT NULL,
    cntrct_plan_cntct_obslt_dt DATE NOT NULL,
    cntrct_plan_cntct_type_cd VARCHAR(3),
    cntrct_plan_free_extnsn_num VARCHAR(7),
    cntrct_plan_cntct_free_num VARCHAR(10),
    cntrct_plan_cntct_extnsn_num VARCHAR(7),
    cntrct_plan_cntct_tel_num VARCHAR(10),
    cntrct_pbp_end_dt DATE NOT NULL,
    cntrct_pbp_bgn_dt DATE NOT NULL,
    cntrct_plan_cntct_st_1_adr VARCHAR(55),
    cntrct_plan_cntct_st_2_adr VARCHAR(55),
    cntrct_plan_cntct_city_name VARCHAR(30),
    cntrct_plan_cntct_state_cd VARCHAR(2),
    cntrct_plan_cntct_zip_cd VARCHAR(9)
);

CREATE TABLE cms_vdm_view_mdcr_prd.v2_mdcr_bene_mapd_enrlmt(
    bene_sk BIGINT NOT NULL,
    cntrct_pbp_sk BIGINT NOT NULL,
    bene_cntrct_num VARCHAR(5) NOT NULL,
    bene_pbp_num VARCHAR(3) NOT NULL,
    bene_enrlmt_bgn_dt DATE NOT NULL,
    bene_enrlmt_end_dt DATE,
    bene_cvrg_type_cd VARCHAR(2) NOT NULL,
    bene_enrlmt_pgm_type_cd VARCHAR(4) NOT NULL,
    bene_enrlmt_emplr_sbsdy_sw VARCHAR(1),
    idr_ltst_trans_flg VARCHAR(1) NOT NULL,
    idr_trans_efctv_ts TIMESTAMPTZ NOT NULL,
    idr_trans_obslt_ts TIMESTAMPTZ NOT NULL,
    idr_insrt_ts TIMESTAMPTZ NOT NULL,
    idr_updt_ts TIMESTAMPTZ,
    PRIMARY KEY(bene_sk, bene_enrlmt_bgn_dt, bene_enrlmt_pgm_type_cd)
);

CREATE TABLE cms_vdm_view_mdcr_prd.v2_mdcr_bene_mapd_enrlmt_rx(
    bene_sk BIGINT NOT NULL,
    cntrct_pbp_sk BIGINT NOT NULL,
    bene_cntrct_num VARCHAR(5) NOT NULL,
    bene_pbp_num VARCHAR(3) NOT NULL,
    bene_enrlmt_bgn_dt DATE NOT NULL,
    bene_pdp_enrlmt_mmbr_id_num VARCHAR(20) NOT NULL,
    bene_pdp_enrlmt_grp_num VARCHAR(15) NOT NULL,
    bene_pdp_enrlmt_prcsr_num VARCHAR(10) NOT NULL,
    bene_pdp_enrlmt_bank_id_num VARCHAR(6),
    bene_enrlmt_pdp_rx_info_bgn_dt DATE NOT NULL,
    idr_ltst_trans_flg VARCHAR(1) NOT NULL,
    idr_trans_efctv_ts TIMESTAMPTZ NOT NULL,
    idr_trans_obslt_ts TIMESTAMPTZ NOT NULL,
    idr_insrt_ts TIMESTAMPTZ NOT NULL,
    idr_updt_ts TIMESTAMPTZ,
    PRIMARY KEY(bene_sk, bene_enrlmt_pdp_rx_info_bgn_dt)
);

CREATE TABLE cms_vdm_view_mdcr_prd.v2_mdcr_bene_lis(
    bene_sk BIGINT NOT NULL,
    bene_rng_bgn_dt DATE NOT NULL,
    bene_rng_end_dt DATE NOT NULL,
    bene_lis_copmt_lvl_cd VARCHAR(1) NOT NULL,
    bene_lis_ptd_prm_pct VARCHAR(3),
    idr_ltst_trans_flg VARCHAR(1) NOT NULL,
    idr_trans_efctv_ts TIMESTAMPTZ NOT NULL,
    idr_trans_obslt_ts TIMESTAMPTZ NOT NULL,
    idr_insrt_ts TIMESTAMPTZ NOT NULL,
    idr_updt_ts TIMESTAMPTZ,
    PRIMARY KEY(bene_sk, bene_rng_bgn_dt)
);

CREATE TABLE cms_vdm_view_mdcr_prd.v2_mdcr_cntrct_pbp_sgmt(
    cntrct_pbp_sk BIGINT NOT NULL,
    cntrct_pbp_sgmt_num VARCHAR(3) NOT NULL,
    PRIMARY KEY(cntrct_pbp_sk, cntrct_pbp_sgmt_num)
);<|MERGE_RESOLUTION|>--- conflicted
+++ resolved
@@ -561,15 +561,12 @@
     clm_prcng_excptn_cd VARCHAR(1),
     clm_ptnt_rsdnc_cd VARCHAR(2),
     clm_rptd_mftr_dscnt_amt NUMERIC,
-<<<<<<< HEAD
-    idr_insrt_ts TIMESTAMPTZ,
-    idr_updt_ts TIMESTAMPTZ,
-=======
     clm_line_rebt_passthru_pos_amt NUMERIC,
     clm_cms_calcd_mftr_dscnt_amt NUMERIC,
     clm_line_grs_cvrd_cst_tot_amt NUMERIC,
     clm_phrmcy_price_dscnt_at_pos_amt NUMERIC,
->>>>>>> b71b0b9a
+    idr_insrt_ts TIMESTAMPTZ,
+    idr_updt_ts TIMESTAMPTZ,
     PRIMARY KEY(clm_uniq_id, clm_line_num)
 );
 
