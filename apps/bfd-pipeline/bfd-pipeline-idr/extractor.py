import logging
import os
from abc import ABC, abstractmethod
from collections.abc import Iterator, Mapping
from datetime import UTC, datetime

import psycopg
import snowflake.connector
from cryptography.hazmat.backends import default_backend
from cryptography.hazmat.primitives import serialization
from psycopg.rows import class_row
from snowflake.connector import DictCursor, SnowflakeConnection

from constants import DEFAULT_MIN_DATE
from model import DbType, LoadProgress, T
from timer import Timer

cursor_execute_timer = Timer("cursor_execute")
cursor_fetch_timer = Timer("cursor_fetch")
transform_timer = Timer("transform")

logger = logging.getLogger(__name__)


def print_timers() -> None:
    cursor_execute_timer.print_results()
    cursor_fetch_timer.print_results()
    transform_timer.print_results()


def get_min_transaction_date() -> datetime:
    min_date = os.environ.get("PIPELINE_MIN_TRANSACTION_DATE")
    if min_date is not None:
        return datetime.strptime(min_date, "%Y-%m-%d").replace(tzinfo=UTC)
    return datetime.strptime("0001-01-01", "%Y-%m-%d").replace(tzinfo=UTC)


class Extractor(ABC):
    @abstractmethod
    def extract_many(self, cls: type[T], sql: str, params: dict[str, DbType]) -> Iterator[list[T]]:
        pass

    @abstractmethod
    def reconnect(self) -> None:
        pass

    def _coalesce_dates(self, cols: list[str]) -> list[str]:
        return [f"COALESCE({col}, '{DEFAULT_MIN_DATE}')" for col in cols]

    def _greatest_col(self, cols: list[str]) -> str:
        return f"GREATEST({','.join(cols)})"

    def get_query(self, cls: type[T], is_historical: bool) -> str:
        query = cls.fetch_query(is_historical)
        columns = ",".join(cls.column_aliases())
        columns_raw = ",".join(cls.columns_raw())
        return query.replace("{COLUMNS}", columns).replace("{COLUMNS_NO_ALIAS}", columns_raw)

    def extract_idr_data(
        self, cls: type[T], progress: LoadProgress | None
    ) -> Iterator[list[T]]:
        is_historical = progress is None or progress.is_historical()
<<<<<<< HEAD
        fetch_query = self.get_query(cls, is_historical)
        batch_timestamp_cols = cls.batch_timestamp_col_alias(is_historical)
=======
        fetch_query = self.get_query(cls, is_historical, start_time)
>>>>>>> d8f5813a
        # GREATEST doesn't work with nulls so we need to coalesce here
        batch_timestamp_cols = self._coalesce_dates(cls.batch_timestamp_col_alias(is_historical))
        update_timestamp_cols = self._coalesce_dates(cls.update_timestamp_col_alias())
        # We need to create batches using the most recent timestamp from all of the
        # insert/update timestamps
        batch_timestamp_clause = self._greatest_col([*batch_timestamp_cols, *update_timestamp_cols])
        min_transaction_date = get_min_transaction_date()

        batch_id_order = ""
        batch_id_clause = ""
        batch_id_col = cls.batch_id_col_alias()
        if batch_id_col is not None:
            batch_id_order = f", {batch_id_col}"
        logger.info("extracting %s", cls.table())
        order_by = f"ORDER BY {batch_timestamp_clause} {batch_id_order}"
        if progress is None:
            # No saved progress, process the whole table from the beginning
            return self.extract_many(
                cls,
                fetch_query.replace(
                    "{WHERE_CLAUSE}",
                    f"WHERE ({batch_timestamp_clause} >= '{min_transaction_date}')",
                ).replace("{ORDER_BY}", order_by),
                {},
            )

        previous_batch_complete = progress.batch_complete_ts >= progress.batch_start_ts
        # If we've completed the last batch, there shouldn't be any additional records
        # with the same timestamp/id.
        # Additionally, if there's a batch_id column, records with the same timestamp will be
        # filtered by the batch_id filter.
        filter_op = ">" if previous_batch_complete or batch_id_col is not None else ">="
        # insertion timestamps aren't always representative of the time the data is available in
        # Snowflake, so we should always start loading from the most recent timestamp
        # that we've already fetched
        compare_timestamp = max(min_transaction_date, progress.last_ts)

        if batch_id_col is not None:
            batch_id_clause = f"""
                OR (
                    {batch_timestamp_clause} = %(timestamp)s 
                    AND {batch_id_col} {filter_op} {progress.last_id}
                )"""

        # Saved progress found, start processing from where we left off
        return self.extract_many(
            cls,
            fetch_query.replace(
                "{WHERE_CLAUSE}",
                f"""
                    WHERE (
                        {batch_timestamp_clause} {filter_op} %(timestamp)s
                        {batch_id_clause}
                    )
                    """,
            ).replace("{ORDER_BY}", order_by),
            {"timestamp": compare_timestamp},
        )


class PostgresExtractor(Extractor):
    def __init__(self, connection_string: str, batch_size: int) -> None:
        super().__init__()
        self.connection_string = connection_string
        self.conn = psycopg.connect(connection_string)
        self.batch_size = batch_size

    def reconnect(self) -> None:
        self.conn = psycopg.connect(self.connection_string)

    def extract_many(
        self, cls: type[T], sql: str, params: Mapping[str, DbType]
    ) -> Iterator[list[T]]:
        with self.conn.cursor(row_factory=class_row(cls)) as cur:
            cur.execute(sql, params)  # type: ignore
            batch: list[T] = cur.fetchmany(self.batch_size)
            while len(batch) > 0:
                yield batch
                batch = cur.fetchmany(self.batch_size)

    def extract_single(self, cls: type[T], sql: str, params: dict[str, DbType]) -> T | None:
        with self.conn.cursor(row_factory=class_row(cls)) as cur:
            cur.execute(sql, params)  # type: ignore
            return cur.fetchone()


class SnowflakeExtractor(Extractor):
    def __init__(self, batch_size: int) -> None:
        super().__init__()

        self.conn = SnowflakeExtractor._connect()
        self.batch_size = batch_size

    def reconnect(self) -> None:
        self.conn = SnowflakeExtractor._connect()

    @staticmethod
    def _connect() -> SnowflakeConnection:
        private_key = serialization.load_pem_private_key(
            os.environ["IDR_PRIVATE_KEY"].encode(), password=None, backend=default_backend()
        )
        private_key_bytes = private_key.private_bytes(
            encoding=serialization.Encoding.DER,
            format=serialization.PrivateFormat.PKCS8,
            encryption_algorithm=serialization.NoEncryption(),
        )
        return snowflake.connector.connect(  # type: ignore
            user=os.environ["IDR_USERNAME"],
            private_key=private_key_bytes,
            account=os.environ["IDR_ACCOUNT"],
            warehouse=os.environ["IDR_WAREHOUSE"],
            database=os.environ["IDR_DATABASE"],
            schema=os.environ["IDR_SCHEMA"],
        )

    def extract_many(self, cls: type[T], sql: str, params: dict[str, DbType]) -> Iterator[list[T]]:
        cur = None

        try:
            cursor_execute_timer.start()
            cur = self.conn.cursor(DictCursor)
            cur.execute(sql, params)
            cursor_execute_timer.stop()

            cursor_fetch_timer.start()
            # fetchmany can return list[dict] or list[tuple] but we'll only use
            # queries that return dicts
            batch: list[dict[str, DbType]] = cur.fetchmany(self.batch_size)  # type: ignore[assignment]
            cursor_fetch_timer.stop()

            while len(batch) > 0:  # type: ignore
                transform_timer.start()
                data = [cls(**{k.lower(): v for k, v in row.items()}) for row in batch]
                transform_timer.stop()

                yield data

                cursor_fetch_timer.start()
                batch = cur.fetchmany(self.batch_size)  # type: ignore[assignment]
                cursor_fetch_timer.stop()
            return

        finally:
            if cur:
                cur.close()<|MERGE_RESOLUTION|>--- conflicted
+++ resolved
@@ -60,12 +60,8 @@
         self, cls: type[T], progress: LoadProgress | None
     ) -> Iterator[list[T]]:
         is_historical = progress is None or progress.is_historical()
-<<<<<<< HEAD
         fetch_query = self.get_query(cls, is_historical)
         batch_timestamp_cols = cls.batch_timestamp_col_alias(is_historical)
-=======
-        fetch_query = self.get_query(cls, is_historical, start_time)
->>>>>>> d8f5813a
         # GREATEST doesn't work with nulls so we need to coalesce here
         batch_timestamp_cols = self._coalesce_dates(cls.batch_timestamp_col_alias(is_historical))
         update_timestamp_cols = self._coalesce_dates(cls.update_timestamp_col_alias())
