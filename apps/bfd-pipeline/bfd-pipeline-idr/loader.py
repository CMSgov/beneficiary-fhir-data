import logging
import os
from collections.abc import Iterator
from datetime import UTC, date, datetime

import psycopg

from constants import DEFAULT_MIN_DATE
from model import DbType, LoadProgress, T
from timer import Timer

idr_query_timer = Timer("idr_query")
temp_table_timer = Timer("temp_table")
copy_timer = Timer("copy")
insert_timer = Timer("insert")
commit_timer = Timer("commit")

logger = logging.getLogger(__name__)


def print_timers() -> None:
    idr_query_timer.print_results()
    temp_table_timer.print_results()
    copy_timer.print_results()
    insert_timer.print_results()
    commit_timer.print_results()


def get_connection_string() -> str:
    port = os.environ.get("BFD_DB_PORT") or "5432"
    dbname = os.environ.get("BFD_DB_NAME") or "idr"
    return f"host={os.environ['BFD_DB_ENDPOINT']} port={port} dbname={dbname} \
        user={os.environ['BFD_DB_USERNAME']} password={os.environ['BFD_DB_PASSWORD']}"


class PostgresLoader:
    def __init__(
        self,
        connection_string: str,
    ) -> None:
        self.conn = psycopg.connect(connection_string)

    def run_sql(self, sql: str) -> None:
        self.conn.execute(sql)  # type: ignore
        self.conn.commit()

    def load(
        self,
        fetch_results: Iterator[list[T]],
        model: type[T],
        batch_start: datetime,
        progress: LoadProgress | None,
    ) -> bool:
        return BatchLoader(self.conn, fetch_results, model, batch_start, progress).load()


class BatchLoader:
    def __init__(
        self,
        conn: psycopg.Connection,
        fetch_results: Iterator[list[T]],
        model: type[T],
        batch_start: datetime,
        progress: LoadProgress | None,
    ) -> None:
        self.conn = conn
        self.fetch_results = fetch_results
        self.model = model
        self.table = model.table()
        self.temp_table = model.table().split(".")[1] + "_temp"
        self.batch_start = batch_start
        self.insert_cols = list(model.insert_keys())
        self.insert_cols.sort()
        self.cols_str = ", ".join(self.insert_cols)
        self.batch_timestamp_cols = model.batch_timestamp_col(
            progress is None or progress.is_historical()
        )
        self.progress = progress
        self.immutable = not model.update_timestamp_col()
        self.meta_keys = (
            ["bfd_created_ts"] if self.immutable else ["bfd_created_ts", "bfd_updated_ts"]
        )

    def load(
        self,
    ) -> bool:
        timestamp = datetime.now(UTC)
        # trim the schema from the table name to create the temp table
        # (temp tables can't be created with an explicit schema set)

        with self.conn.cursor() as cur:
<<<<<<< HEAD
            self._insert_batch_start(cur)
=======
            cur.execute(
                f"""
                    INSERT INTO idr.load_progress(
                        table_name, 
                        last_ts, 
                        last_id,
                        batch_start_ts, 
                        batch_complete_ts)
                    VALUES(%(table)s, '{DEFAULT_MIN_DATE}', 0, %(start_ts)s, '{DEFAULT_MIN_DATE}')
                    ON CONFLICT (table_name) DO UPDATE 
                    SET batch_start_ts = EXCLUDED.batch_start_ts
                    """,
                {
                    "table": table,
                    "start_ts": batch_start,
                },
            )
>>>>>>> fe03820f
            data_loaded = False
            num_rows = 0

            # load each batch in a separate transaction
            while True:
                idr_query_timer.start()
                # We unfortunately need to use a while true loop here since we need to wrap the
                # iterator with the timer calls.
                results = next(self.fetch_results, None)
                idr_query_timer.stop()
                if results is None:
                    break

                data_loaded = True
                logger.info("loading next %s results", len(results))
                num_rows += len(results)

                temp_table_timer.start()
                self._setup_temp_table(cur)
                temp_table_timer.stop()

                copy_timer.start()
<<<<<<< HEAD
                self._copy_data(cur, results)
=======
                with cur.copy(f"COPY {temp_table} ({cols_str}) FROM STDIN") as copy:  # type: ignore
                    for row in results:
                        model_dump = row.model_dump()
                        copy.write_row([_remove_null_bytes(model_dump[k]) for k in insert_cols])
>>>>>>> fe03820f
                copy_timer.stop()

                if results:
                    # Upsert into the main table
                    insert_timer.start()
                    self._merge(cur, timestamp)
                    insert_timer.stop()

<<<<<<< HEAD
                    self._calculate_load_progress(cur, results)

=======
                    last = results[len(results) - 1].model_dump()
                    # Some tables that contain reference data (like contract info) may not have the
                    # normal IDR timestamps.
                    # For now we won't support incremental refreshes for those tables
                    batch_timestamp_cols = model.batch_timestamp_col(
                        progress is None or progress.is_historical()
                    )
                    update_cols = model.update_timestamp_col()
                    if len(batch_timestamp_cols) > 0:
                        max_timestamp = max(
                            [
                                _convert_date(last[col])
                                for col in [*batch_timestamp_cols, *update_cols]
                                if last[col] is not None
                            ]
                        )
                        batch_id_col = model.batch_id_col()
                        batch_id = last[batch_id_col] if batch_id_col else 0
                        cur.execute(
                            """
                            UPDATE idr.load_progress
                            SET last_ts = %(last_ts)s,
                                last_id = %(last_id)s
                            WHERE table_name = %(table)s
                            """,
                            {
                                "table": table,
                                "last_ts": max_timestamp,
                                "last_id": batch_id,
                            },
                        )
>>>>>>> fe03820f
                commit_timer.start()
                self.conn.commit()
                commit_timer.stop()

            self._mark_batch_complete(cur)
            self.conn.commit()
        logger.info("loaded %s rows", num_rows)
        return data_loaded

    def _insert_batch_start(self, cur: psycopg.Cursor) -> None:
        cur.execute(
            f"""
            INSERT INTO idr.load_progress(
                table_name, 
                last_ts, 
                batch_start_ts, 
                batch_complete_ts)
            VALUES(%(table)s, '{DEFAULT_MIN_DATE}', %(start_ts)s, '{DEFAULT_MIN_DATE}')
            ON CONFLICT (table_name) DO UPDATE 
            SET batch_start_ts = EXCLUDED.batch_start_ts
            """,
            {
                "table": self.table,
                "start_ts": self.batch_start,
            },
        )

    def _mark_batch_complete(self, cur: psycopg.Cursor) -> None:
        cur.execute(
            """
            UPDATE idr.load_progress
            SET batch_complete_ts = NOW()
            WHERE table_name = %(table)s
            """,
            {"table": self.table},
        )

    def _setup_temp_table(self, cur: psycopg.Cursor) -> None:
        # Load each batch into a temp table
        # This is necessary because we want to use COPY to quickly
        # transfer everything into Postgres, but COPY can't handle
        # constraint conflicts natively.
        #
        # Note that temp tables don't use WAL so that helps with throughput as well.
        #
        # For simplicity's sake, we'll create our temp tables using the existing schema and
        # just drop the columns we need to ignore.
        cur.execute(
            f"CREATE TEMPORARY TABLE {self.temp_table} (LIKE {self.table}) ON COMMIT DROP"  # type: ignore
        )
        # Created/updated columns don't need to be loaded from the source.
        exclude_cols = self.model.computed_keys() + self.meta_keys
        for col in exclude_cols:
            cur.execute(f"ALTER TABLE {self.temp_table} DROP COLUMN {col}")  # type: ignore

    def _calculate_load_progress(self, cur: psycopg.Cursor, results: list[T]) -> None:
        last = results[len(results) - 1].model_dump()
        # Some tables that contain reference data (like contract info) may not have the
        # normal IDR timestamps.
        # For now we won't support incremental refreshes for those tables
        batch_timestamp_cols = self.model.batch_timestamp_col(
            self.progress is None or self.progress.is_historical()
        )
        update_cols = self.model.update_timestamp_col()
        if batch_timestamp_cols:
            max_timestamp = max(
                [
                    _convert_date(last[col])
                    for col in [*self.batch_timestamp_cols, *update_cols]
                    if last[col] is not None
                ]
            )
            cur.execute(
                """
            UPDATE idr.load_progress
            SET last_ts = %(last_ts)s
            WHERE table_name = %(table)s
            """,
                {
                    "table": self.table,
                    "last_ts": max_timestamp,
                },
            )

    def _merge(self, cur: psycopg.Cursor, timestamp: datetime) -> None:
        unique_key = self.model.unique_key()
        update_set = ", ".join(
            [f"{v}=EXCLUDED.{v}" for v in self.insert_cols if v not in unique_key]
        )
        # For immutable tables, we may still be attempting to re-load some data
        # due to a batch cancellation.
        # In these cases, we can assume any conflicting rows have already been loaded so
        # "DO NOTHING" is appropriate here.
        # Additionally, if there are no extra columns to update, we can skip it.
        on_conflict = (
            "DO NOTHING"
            if self.immutable or not update_set
            else f"DO UPDATE SET {update_set}, bfd_updated_ts=%(timestamp)s"
        )
        timestamp_placeholders = ",".join("%(timestamp)s" for _ in self.meta_keys)

        # Upsert into the main table
        insert_timer.start()
        if self.model.should_replace():
            # Delete before inserting since we've specified that the data should be
            # replaced rather than merged.
            # Note that this is executed within a transaction,
            # so consumers won't see an empty table.
            cur.execute(f"DELETE FROM {self.table}")  # type: ignore
        cur.execute(
            f"""
            INSERT INTO {self.table}({self.cols_str}, {",".join(self.meta_keys)})
            SELECT {self.cols_str},{timestamp_placeholders} FROM {self.temp_table}
            ON CONFLICT ({",".join(unique_key)}) {on_conflict}
            """,  # type: ignore
            {"timestamp": timestamp},
        )
        insert_timer.stop()

    def _copy_data(self, cur: psycopg.Cursor, results: list[T]) -> None:
        # Use COPY to load the batch into Postgres.
        # COPY has a number of optimizations that make bulk loading more efficient
        # than a bunch of INSERTs.
        # The entire operation is performed in a single statement, resulting in
        # fewer network round-trips, less WAL activity, and less context switching.

        # Even though we need to move the data from the temp table in the next step,
        # it should still be faster than alternatives.
        with cur.copy(f"COPY {self.temp_table} ({self.cols_str}) FROM STDIN") as copy:  # type: ignore
            for row in results:
                model_dump = row.model_dump()
                copy.write_row([model_dump[k] for k in self.insert_cols])


def _remove_null_bytes(val: DbType) -> DbType:
    # Some IDR strings have null bytes.
    # Postgres doesn't allow these in text fields.
    # We can't use a UTF-8 validator here since technically these are valid UTF-8
    # and we can't use string.printable because that only contains ASCII fields
    # so neither of those validation techniques will remove null bytes
    # and still allow other valid UTF-8 characters.
    if type(val) is str:
        return val.replace("\x00", "")
    return val


def _convert_date(date_field: date | datetime) -> datetime:
    if type(date_field) is datetime:
        return date_field.replace(tzinfo=UTC)
    return datetime.combine(date_field, datetime.min.time()).replace(tzinfo=UTC)<|MERGE_RESOLUTION|>--- conflicted
+++ resolved
@@ -89,27 +89,7 @@
         # (temp tables can't be created with an explicit schema set)
 
         with self.conn.cursor() as cur:
-<<<<<<< HEAD
             self._insert_batch_start(cur)
-=======
-            cur.execute(
-                f"""
-                    INSERT INTO idr.load_progress(
-                        table_name, 
-                        last_ts, 
-                        last_id,
-                        batch_start_ts, 
-                        batch_complete_ts)
-                    VALUES(%(table)s, '{DEFAULT_MIN_DATE}', 0, %(start_ts)s, '{DEFAULT_MIN_DATE}')
-                    ON CONFLICT (table_name) DO UPDATE 
-                    SET batch_start_ts = EXCLUDED.batch_start_ts
-                    """,
-                {
-                    "table": table,
-                    "start_ts": batch_start,
-                },
-            )
->>>>>>> fe03820f
             data_loaded = False
             num_rows = 0
 
@@ -132,14 +112,7 @@
                 temp_table_timer.stop()
 
                 copy_timer.start()
-<<<<<<< HEAD
                 self._copy_data(cur, results)
-=======
-                with cur.copy(f"COPY {temp_table} ({cols_str}) FROM STDIN") as copy:  # type: ignore
-                    for row in results:
-                        model_dump = row.model_dump()
-                        copy.write_row([_remove_null_bytes(model_dump[k]) for k in insert_cols])
->>>>>>> fe03820f
                 copy_timer.stop()
 
                 if results:
@@ -148,42 +121,8 @@
                     self._merge(cur, timestamp)
                     insert_timer.stop()
 
-<<<<<<< HEAD
                     self._calculate_load_progress(cur, results)
 
-=======
-                    last = results[len(results) - 1].model_dump()
-                    # Some tables that contain reference data (like contract info) may not have the
-                    # normal IDR timestamps.
-                    # For now we won't support incremental refreshes for those tables
-                    batch_timestamp_cols = model.batch_timestamp_col(
-                        progress is None or progress.is_historical()
-                    )
-                    update_cols = model.update_timestamp_col()
-                    if len(batch_timestamp_cols) > 0:
-                        max_timestamp = max(
-                            [
-                                _convert_date(last[col])
-                                for col in [*batch_timestamp_cols, *update_cols]
-                                if last[col] is not None
-                            ]
-                        )
-                        batch_id_col = model.batch_id_col()
-                        batch_id = last[batch_id_col] if batch_id_col else 0
-                        cur.execute(
-                            """
-                            UPDATE idr.load_progress
-                            SET last_ts = %(last_ts)s,
-                                last_id = %(last_id)s
-                            WHERE table_name = %(table)s
-                            """,
-                            {
-                                "table": table,
-                                "last_ts": max_timestamp,
-                                "last_id": batch_id,
-                            },
-                        )
->>>>>>> fe03820f
                 commit_timer.start()
                 self.conn.commit()
                 commit_timer.stop()
@@ -199,9 +138,10 @@
             INSERT INTO idr.load_progress(
                 table_name, 
                 last_ts, 
+                last_id,
                 batch_start_ts, 
                 batch_complete_ts)
-            VALUES(%(table)s, '{DEFAULT_MIN_DATE}', %(start_ts)s, '{DEFAULT_MIN_DATE}')
+            VALUES(%(table)s, '{DEFAULT_MIN_DATE}', 0, %(start_ts)s, '{DEFAULT_MIN_DATE}')
             ON CONFLICT (table_name) DO UPDATE 
             SET batch_start_ts = EXCLUDED.batch_start_ts
             """,
@@ -256,15 +196,19 @@
                     if last[col] is not None
                 ]
             )
+            batch_id_col = self.model.batch_id_col()
+            batch_id = last[batch_id_col] if batch_id_col else 0
             cur.execute(
                 """
             UPDATE idr.load_progress
-            SET last_ts = %(last_ts)s
+            SET last_ts = %(last_ts)s,
+                last_id = %(last_id)s
             WHERE table_name = %(table)s
             """,
                 {
                     "table": self.table,
                     "last_ts": max_timestamp,
+                    "last_id": batch_id,
                 },
             )
 
@@ -312,10 +256,10 @@
 
         # Even though we need to move the data from the temp table in the next step,
         # it should still be faster than alternatives.
-        with cur.copy(f"COPY {self.temp_table} ({self.cols_str}) FROM STDIN") as copy:  # type: ignore
+        with cur.copy(f"COPY {temp_table} ({cols_str}) FROM STDIN") as copy:  # type: ignore
             for row in results:
                 model_dump = row.model_dump()
-                copy.write_row([model_dump[k] for k in self.insert_cols])
+                copy.write_row([_remove_null_bytes(model_dump[k]) for k in insert_cols])
 
 
 def _remove_null_bytes(val: DbType) -> DbType:
