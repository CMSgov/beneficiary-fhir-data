--- conflicted
+++ resolved
@@ -1,15 +1,10 @@
-<<<<<<< HEAD
 import os
 import sys
-import time
-from datetime import UTC, datetime
-=======
 import shutil
 import subprocess
 import time
 from collections.abc import Generator
 from datetime import UTC, datetime, timedelta
->>>>>>> a61b9e0b
 from pathlib import Path
 from typing import cast
 
@@ -29,178 +24,6 @@
 # seems to have issues with podman https://github.com/testcontainers/testcontainers-python/issues/753
 testcontainers_config.ryuk_disabled = True
 
-
-<<<<<<< HEAD
-def setup_postgres(conn: Connection[DictRow]) -> None:
-    with Path("./mock-idr.sql").open() as f:
-        conn.execute(f.read())  # type: ignore
-    conn.commit()
-    with Path("./bfd.sql").open() as f:
-        conn.execute(f.read())  # type: ignore
-    conn.commit()
-
-    load_from_csv(conn, "./test_samples1")  # type: ignore
-    conn.commit()
-
-
-def test_pipeline() -> None:
-    with PostgresContainer("postgres:16", driver="") as postgres:
-        conn = psycopg.connect(postgres.get_connection_url())
-        setup_postgres(conn)  # type: ignore
-        conn.close()
-
-        dsn_conn = psycopg.connect(postgres.get_connection_url())
-        info = dsn_conn.info
-        os.environ["BFD_DB_ENDPOINT"] = info.host
-        os.environ["BFD_DB_PORT"] = str(info.port)
-        os.environ["BFD_DB_NAME"] = info.dbname
-        os.environ["BFD_DB_USERNAME"] = info.user
-        os.environ["BFD_DB_PASSWORD"] = info.password
-        dsn_conn.close()
-
-        os.environ["PARALLELISM"] = "2"
-        os.environ["IDR_BATCH_SIZE"] = "100000"
-        os.environ["IDR_LOAD_BENES"] = "true"
-        os.environ["IDR_LOAD_CLAIMS"] = "true"
-
-        sys.argv = ["pipeline.py", "synthetic"]
-        main()
-
-        with (
-            cast(
-                psycopg.Connection[DictRow],
-                psycopg.connect(postgres.get_connection_url(), row_factory=dict_row),  # type: ignore
-            ) as conn,
-            conn.cursor() as cur,
-        ):
-            cur.execute("select * from idr.beneficiary order by bene_sk")
-            assert cur.rowcount == 25
-            rows = cur.fetchmany(2)
-            assert rows[0]["bene_sk"] == 10464258  # type: ignore
-            assert rows[0]["bene_mbi_id"] == "2ZT2XU2EN18"  # type: ignore
-            assert rows[1]["bene_sk"] == 16666900  # type: ignore
-            assert rows[1]["bene_mbi_id"] == "5B88XK5JN88"  # type: ignore
-
-            cur.execute("select * from idr.beneficiary_mbi_id order by bene_mbi_id")
-            assert cur.rowcount == 21
-            rows = cur.fetchmany(1)
-            assert rows[0]["bene_mbi_id"] == "1BC3JG0FM51"  # type: ignore
-
-            cur.execute("select * from idr.beneficiary_mbi_id order by bene_mbi_id")
-            assert cur.rowcount == 21
-            rows = cur.fetchmany(1)
-            assert rows[0]["bene_mbi_id"] == "1BC3JG0FM51"  # type: ignore
-
-            # Wait for system time to advance enough to update the timestamp
-            time.sleep(0.05)
-            cur.execute(
-                """
-                UPDATE cms_vdm_view_mdcr_prd.v2_mdcr_bene_hstry
-                SET bene_mbi_id = '1S000000000', idr_insrt_ts=%(timestamp)s, 
-                idr_updt_ts=%(timestamp)s
-                WHERE bene_sk = 10464258
-                """,
-                {"timestamp": datetime.now(UTC)},
-            )
-            conn.commit()
-            ray.shutdown()  # type: ignore
-            main()
-
-            cur.execute("select * from idr.beneficiary order by bene_sk")
-            rows = cur.fetchmany(2)
-            assert rows[0]["bene_mbi_id"] == "1S000000000"  # type: ignore
-            assert rows[1]["bene_mbi_id"] == "5B88XK5JN88"  # type: ignore
-
-            cur.execute(
-                "select * from idr.beneficiary where bene_kill_cred_cd != '' order by bene_sk"
-            )
-            assert cur.rowcount == 5
-            rows = cur.fetchmany(1)
-            assert rows[0]["bene_sk"] == 174441863  # type: ignore
-
-            cur.execute("select * from idr.beneficiary_third_party order by bene_sk")
-            assert cur.rowcount == 4
-            rows = cur.fetchmany(1)
-            assert rows[0]["bene_sk"] == 16666900  # type: ignore
-
-            cur.execute("select * from idr.beneficiary_status order by bene_sk")
-            assert cur.rowcount == 15
-            rows = cur.fetchmany(1)
-            assert rows[0]["bene_sk"] == 10464258  # type: ignore
-
-            cur.execute("select * from idr.beneficiary_entitlement order by bene_sk")
-            assert cur.rowcount == 30
-            rows = cur.fetchmany(1)
-            assert rows[0]["bene_sk"] == 10464258  # type: ignore
-
-            cur.execute("select * from idr.beneficiary_entitlement_reason order by bene_sk")
-            assert cur.rowcount == 15
-            rows = cur.fetchmany(1)
-            assert rows[0]["bene_sk"] == 10464258  # type: ignore
-
-            cur.execute("select * from idr.beneficiary_dual_eligibility order by bene_sk")
-            assert cur.rowcount == 4
-            rows = cur.fetchmany(1)
-            assert rows[0]["bene_sk"] == 47347082  # type: ignore
-
-            cur.execute("select * from idr.beneficiary_overshare_mbi order by bene_mbi_id")
-            assert cur.rowcount == 2
-            rows = cur.fetchmany(2)
-            assert rows[0]["bene_mbi_id"] == "5OH0K85GU23"  # type: ignore
-            assert rows[1]["bene_mbi_id"] == "6LM1C27GV22"  # type: ignore
-
-            cur.execute("select * from idr.claim order by clm_uniq_id")
-            assert cur.rowcount == 144
-            rows = cur.fetchmany(1)
-            assert rows[0]["clm_uniq_id"] == 113370100080  # type: ignore
-            assert rows[0]["clm_nrln_ric_cd"] == "W"  # type: ignore
-
-            cur.execute("select * from idr.claim_institutional order by clm_uniq_id")
-            assert cur.rowcount == 74
-            rows = cur.fetchmany(1)
-            assert rows[0]["clm_uniq_id"] == 113370100080  # type: ignore
-
-            cur.execute("select * from idr.claim_date_signature order by clm_dt_sgntr_sk")
-            assert cur.rowcount == 144
-            rows = cur.fetchmany(1)
-            assert rows[0]["clm_dt_sgntr_sk"] == 2334117069  # type: ignore
-
-            cur.execute("select * from idr.claim_professional order by clm_uniq_id")
-            assert cur.rowcount == 86
-            rows = cur.fetchmany(1)
-            assert rows[0]["clm_uniq_id"] == 113370100080  # type: ignore
-
-            cur.execute("select * from idr.claim_item order by clm_uniq_id")
-            assert cur.rowcount == 1624
-            rows = cur.fetchmany(1)
-            assert rows[0]["clm_uniq_id"] == 113370100080  # type: ignore
-
-            cur.execute("select * from idr.claim_line_institutional order by clm_uniq_id")
-            assert cur.rowcount == 612
-            rows = cur.fetchmany(1)
-            assert rows[0]["clm_uniq_id"] == 113370100080  # type: ignore
-
-            cur.execute("select * from idr.claim_line_professional order by clm_uniq_id")
-            assert cur.rowcount == 281
-            rows = cur.fetchmany(1)
-            assert rows[0]["clm_uniq_id"] == 797757725380  # type: ignore
-
-            cur.execute("select * from idr.claim_ansi_signature order by clm_ansi_sgntr_sk")
-            assert cur.rowcount == 12072
-            rows = cur.fetchmany(1)
-            assert rows[0]["clm_ansi_sgntr_sk"] == 0  # type: ignore
-
-            # TODO: add these back when contract data is added
-            # cur = conn.execute("select * from idr.beneficiary_election_period_usage")
-            # rows = cur.fetchall()
-            # assert len(rows) == 1
-            # assert rows[0]["cntrct_pbp_sk"] == 1
-
-            # cur = conn.execute("select * from idr.contract_pbp_number")
-            # rows = cur.fetchall()
-            # assert len(rows) == 1
-            # assert rows[0]["cntrct_pbp_sk"] == 1
-=======
 def _run_migrator(postgres: PostgresContainer) -> None:
     # Python recommends using an absolute path when running an executable
     # to avoid any ambiguity
@@ -221,28 +44,21 @@
         print(ex.output)
         raise
 
-
-@pytest.fixture(scope="session", autouse=True)
-def psql_url() -> Generator[str]:
+def setup_postgres(conn: Connection[DictRow]) -> None:
+    with Path("./mock-idr.sql").open() as f:
+        conn.execute(f.read())  # type: ignore
+    conn.commit()
+
+    _run_migrator(postgres)
+    load_from_csv(conn, "./test_samples1")  # type: ignore
+
+
+def test_pipeline() -> None:
     with PostgresContainer("postgres:16", driver="") as postgres:
-        psql_url = postgres.get_connection_url()
-        conn = psycopg.connect(psql_url)
-
-        with Path("./mock-idr.sql").open() as f:
-            conn.execute(f.read())  # type: ignore
-        conn.commit()
-
-        _run_migrator(postgres)
-        load_from_csv(conn, "./test_samples1")
-
-        yield psql_url
-
-
-class TestPipeline:
-    def test_pipeline(self, psql_url: str) -> None:
-        conn = cast(psycopg.Connection[DictRow], psycopg.connect(psql_url, row_factory=dict_row))  # type: ignore
+        conn = psycopg.connect(postgres.get_connection_url())
+        setup_postgres(conn)  # type: ignore
+
         datetime_now = datetime.now(UTC)
-
         # Update dates to CURRENT_DATE before pipeline.py
         # Reason: PAC data older than 60 days is filtered by coalescing
         # (idr_updt_ts, idr_insrt_ts, clm_idr_ld_dt). Synthetic data has
@@ -297,13 +113,36 @@
             """,
             {"timestamp": None},
         )
-        run_pipeline(PostgresExtractor(psql_url, 100_000), psql_url)
-
-        cur = conn.execute("select * from idr.beneficiary order by bene_sk")
-        assert cur.rowcount == 25
-        rows = cur.fetchmany(2)
-
-        assert rows[0]["bene_sk"] == 10464258
+        conn.close()
+
+        dsn_conn = psycopg.connect(postgres.get_connection_url())
+        info = dsn_conn.info
+        os.environ["BFD_DB_ENDPOINT"] = info.host
+        os.environ["BFD_DB_PORT"] = str(info.port)
+        os.environ["BFD_DB_NAME"] = info.dbname
+        os.environ["BFD_DB_USERNAME"] = info.user
+        os.environ["BFD_DB_PASSWORD"] = info.password
+        dsn_conn.close()
+        os.environ["PARALLELISM"] = "2"
+        os.environ["IDR_BATCH_SIZE"] = "100000"
+        os.environ["IDR_LOAD_BENES"] = "true"
+        os.environ["IDR_LOAD_CLAIMS"] = "true"
+
+        sys.argv = ["pipeline.py", "synthetic"]
+        main()
+
+        with (
+            cast(
+                psycopg.Connection[DictRow],
+                psycopg.connect(postgres.get_connection_url(), row_factory=dict_row),  # type: ignore
+            ) as conn,
+            conn.cursor() as cur,
+        ):
+            cur.execute("select * from idr.beneficiary order by bene_sk")
+            assert cur.rowcount == 25
+            rows = cur.fetchmany(2)
+
+            assert rows[0]["bene_sk"] == 10464258
         assert rows[0]["bene_mbi_id"] == "2ZT2XU2EN18"
         assert rows[1]["bene_sk"] == 16666900
         assert rows[1]["bene_mbi_id"] == "5B88XK5JN88"
@@ -324,7 +163,8 @@
             {"timestamp": datetime.now(UTC)},
         )
         conn.commit()
-        run_pipeline(PostgresExtractor(psql_url, 100_000), psql_url)
+        ray.shutdown()  # type: ignore
+        main()
 
         cur = conn.execute("select * from idr.beneficiary order by bene_sk")
         rows = cur.fetchmany(2)
@@ -419,5 +259,4 @@
         # cur = conn.execute("select * from idr.contract_pbp_number")
         # rows = cur.fetchall()
         # assert len(rows) == 1
-        # assert rows[0]["cntrct_pbp_sk"] == 1
->>>>>>> a61b9e0b
+        # assert rows[0]["cntrct_pbp_sk"] == 1