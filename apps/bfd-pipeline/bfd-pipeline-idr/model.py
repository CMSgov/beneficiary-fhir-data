import os
from abc import ABC, abstractmethod
from collections.abc import Iterable, Sequence
from datetime import UTC, date, datetime, timedelta
from typing import Annotated, TypeVar

from pydantic import BaseModel, BeforeValidator

from constants import (
<<<<<<< HEAD
    ALL_CLAIM_PARTITIONS,
    COMBINED_CLAIM_PARTITION,
    DEATH_DATE_CUTOFF_YEARS,
    DEFAULT_MAX_DATE,
    DEFAULT_MIN_DATE,
    INSTITUTIONAL_ADJUDICATED_PARTITIONS,
    INSTITUTIONAL_PAC_PARTITIONS,
    MIN_CLAIM_LOAD_DATE,
    NON_CLAIM_PARTITION,
    PART_D_PARTITIONS,
    PROFESSIONAL_ADJUDICATED_PARTITIONS,
    PROFESSIONAL_PAC_PARTITIONS,
    PartitionType,
)
from load_partition import LoadPartition, LoadPartitionGroup
=======
    ALTERNATE_DEFAULT_DATE,
    CLAIM_TYPE_CODES,
    DEFAULT_MAX_DATE,
    DEFAULT_MIN_DATE,
    PART_D_CLAIM_TYPE_CODES,
)
>>>>>>> c1bd68b2

type DbType = str | float | int | bool | date | datetime


def transform_null_date_to_max(value: date | None) -> date:
    if value is None:
        return date.fromisoformat(DEFAULT_MAX_DATE)
    return value


def transform_null_date_to_min(value: date | None) -> date:
    if value is None:
        return date.fromisoformat(DEFAULT_MIN_DATE)
    return value


def transform_null_or_default_date_to_max(value: date | None) -> date:
    if value is None or value in (
        date.fromisoformat(ALTERNATE_DEFAULT_DATE),
        date.fromisoformat(DEFAULT_MIN_DATE),
    ):
        return date.fromisoformat(DEFAULT_MAX_DATE)
    return value


def transform_null_string(value: str | None) -> str:
    if value is None:
        return ""
    return value


def transform_default_string(value: str | None) -> str:
    if value is None or value == "~":
        return ""
    return value


def transform_default_and_zero_string(value: str | None) -> str:
    if value is None or value == "~" or value == "0":
        return ""
    return value


def transform_empty_string(value: str | None) -> str:
    if value is None:
        return ""
    return value.strip()


def transform_null_float(value: float | None) -> float:
    if value is None:
        return 0.0
    return value


def transform_null_int(value: int | None) -> int:
    if value is None:
        return 0
    return value


def get_min_transaction_date(default_date: str = DEFAULT_MIN_DATE) -> datetime:
    min_date = os.environ.get("IDR_MIN_TRANSACTION_DATE")
    if min_date is not None:
        return datetime.strptime(min_date, "%Y-%m-%d").replace(tzinfo=UTC)
    return datetime.strptime(default_date, "%Y-%m-%d").replace(tzinfo=UTC)


PRIMARY_KEY = "primary_key"
BATCH_TIMESTAMP = "batch_timestamp"
HISTORICAL_BATCH_TIMESTAMP = "historical_batch_timestamp"
BATCH_ID = "batch_id"
UPDATE_TIMESTAMP = "update_timestamp"
ALIAS = "alias"
INSERT_EXCLUDE = "insert_exclude"
DERIVED = "derived"
COLUMN_MAP = "column_map"
FISS_CLM_SOURCE = "21000"
MCS_CLM_SOURCE = "22000"
VMS_CLM_SOURCE = "23000"
NCH_CLM_SOURCE = "20000"

ALIAS_CLM = "clm"
ALIAS_DCMTN = "dcmtn"
ALIAS_LINE_DCMTN = "line_dcmtn"
ALIAS_SGNTR = "sgntr"
ALIAS_LINE = "line"
ALIAS_RX_LINE = "rx_line"
ALIAS_FISS = "fiss"
ALIAS_PROCEDURE = "prod"
ALIAS_INSTNL = "instnl"
ALIAS_PRFNL = "prfnl"
ALIAS_VAL = "val"
ALIAS_HSTRY = "hstry"
ALIAS_XREF = "xref"
ALIAS_LCTN_HSTRY = "lctn_hstry"
ALIAS_CLM_GRP = "clm_grp"
ALIAS_RLT_COND = "rltcond"


class IdrBaseModel(BaseModel, ABC):
    @staticmethod
    @abstractmethod
    def table() -> str:
        """BFD table name populated by this model."""

    @staticmethod
    def should_replace() -> bool:
        """Whether to merge or replace data when loading this table."""
        return False

    @staticmethod
    @abstractmethod
    def _current_fetch_query(partition: LoadPartition, start_time: datetime) -> str:
        """Query to populate the table for non-historical data."""

    @staticmethod
    @abstractmethod
    def fetch_query_partitions() -> Sequence[LoadPartitionGroup]:
        """Partitions fetch queries of this model to allow for parallel fetching of data via ray.

        None is returned for models that do not do any such partitioning.
        """

    @classmethod
    def _historical_fetch_query(cls, partition: LoadPartition, start_time: datetime) -> str:
        """Query to populate the table for historical data."""
        return cls._current_fetch_query(partition, start_time)

    @classmethod
    def fetch_query(
        cls, partition: LoadPartition, is_historical: bool, start_time: datetime
    ) -> str:
        if is_historical:
            return cls._historical_fetch_query(partition, start_time)
        return cls._current_fetch_query(partition, start_time)

    @staticmethod
    def computed_keys() -> list[str]:
        return []

    @classmethod
    def unique_key(cls) -> list[str]:
        return cls._extract_meta_keys(PRIMARY_KEY)

    @classmethod
    def batch_timestamp_col(cls, is_historical: bool) -> list[str]:
        if is_historical:
            historical_cols = cls._extract_meta_keys(HISTORICAL_BATCH_TIMESTAMP)
            if len(historical_cols) > 0:
                return historical_cols
        return cls._extract_meta_keys(BATCH_TIMESTAMP)

    @classmethod
    def batch_timestamp_col_alias(cls, is_historical: bool) -> list[str]:
        return [cls._format_column_alias(col) for col in cls.batch_timestamp_col(is_historical)]

    @classmethod
    def update_timestamp_col(cls) -> list[str]:
        return cls._extract_meta_keys(UPDATE_TIMESTAMP)

    @classmethod
    def batch_id_col_alias(cls) -> str | None:
        col = cls._single_or_default(BATCH_ID)
        if col:
            return cls._format_column_alias(col)
        return None

    @classmethod
    def batch_id_col(cls) -> str | None:
        return cls._single_or_default(BATCH_ID)

    @classmethod
    def update_timestamp_col_alias(cls) -> list[str]:
        return [cls._format_column_alias(col) for col in cls.update_timestamp_col()]

    @classmethod
    def _extract_meta_keys(cls, meta_key: str) -> list[str]:
        return [key for key in cls.model_fields if cls._extract_meta(key, meta_key)]

    @classmethod
    def _single_or_default(cls, meta_key: str) -> str | None:
        keys = cls._extract_meta_keys(meta_key)
        if len(keys) > 1:
            raise LookupError(f"cls {cls.__name__} has more than one key for {meta_key}")
        return keys[0] if len(keys) == 1 else None

    @classmethod
    def _extract_meta(cls, key: str, meta_key: str) -> object | None:
        metadata = cls.model_fields[key].metadata

        for meta in metadata:
            if isinstance(meta, Iterable) and meta_key in meta:
                return meta[meta_key]  # type: ignore
        return None

    @classmethod
    def _format_column_alias(cls, key: str) -> str:
        metadata = cls.model_fields[key].metadata
        alias = cls._extract_meta(key, ALIAS)
        col = cls._get_column_map(key)
        if alias is not None:
            for meta in metadata:
                if ALIAS in meta:
                    return f"{meta[ALIAS]}.{col}"
        return key

    @classmethod
    def _get_column_map_alias(cls, key: str) -> str:
        alias = cls._format_column_alias(key)
        return f"{alias} AS {key}"

    @classmethod
    def _get_column_map(cls, key: str) -> str:
        mapped_col = cls._extract_meta(key, COLUMN_MAP)
        return str(mapped_col) if mapped_col else key

    @classmethod
    def column_aliases(cls) -> list[str]:
        return [cls._get_column_map_alias(key) for key in cls._columns_raw() if key]

    @classmethod
    def columns_raw(cls) -> list[str]:
        return [cls._get_column_map(key) for key in cls._columns_raw()]

    @classmethod
    def _columns_raw(cls) -> list[str]:
        return [key for key in cls.model_fields if not cls._extract_meta(key, DERIVED)]

    @classmethod
    def insert_keys(cls) -> list[str]:
        return [key for key in cls.model_fields if not cls._extract_meta(key, INSERT_EXCLUDE)]


T = TypeVar("T", bound=IdrBaseModel)


def _deceased_bene_filter(alias: str) -> str:
    return f"""
            SELECT bene_sk
            FROM cms_vdm_view_mdcr_prd.v2_mdcr_bene_hstry {alias}
            WHERE {alias}.bene_vrfy_death_day_sw = 'Y'
            AND {alias}.bene_death_dt < CURRENT_DATE - INTERVAL '{DEATH_DATE_CUTOFF_YEARS} years'
    """


class IdrBeneficiary(IdrBaseModel):
    # columns from V2_MDCR_BENE_HSTRY
    bene_sk: Annotated[int, {PRIMARY_KEY: True, BATCH_ID: True, ALIAS: ALIAS_HSTRY}]
    bene_xref_efctv_sk: int
    bene_mbi_id: str
    bene_1st_name: str
    bene_midl_name: Annotated[str, BeforeValidator(transform_null_string)]
    bene_last_name: str
    bene_brth_dt: date
    bene_death_dt: Annotated[date, BeforeValidator(transform_null_date_to_max)]
    bene_vrfy_death_day_sw: Annotated[str, BeforeValidator(transform_default_string)]
    bene_sex_cd: str
    bene_race_cd: Annotated[str, BeforeValidator(transform_default_string)]
    geo_usps_state_cd: str
    geo_zip5_cd: str
    geo_zip_plc_name: str
    bene_line_1_adr: Annotated[str, BeforeValidator(transform_null_string)]
    bene_line_2_adr: Annotated[str, BeforeValidator(transform_null_string)]
    bene_line_3_adr: Annotated[str, BeforeValidator(transform_null_string)]
    bene_line_4_adr: Annotated[str, BeforeValidator(transform_null_string)]
    bene_line_5_adr: Annotated[str, BeforeValidator(transform_null_string)]
    bene_line_6_adr: Annotated[str, BeforeValidator(transform_null_string)]
    cntct_lang_cd: Annotated[str, BeforeValidator(transform_default_string)]
    idr_ltst_trans_flg: Annotated[str, BeforeValidator(transform_null_string)]
    idr_trans_efctv_ts: Annotated[datetime, {PRIMARY_KEY: True}]
    idr_trans_obslt_ts: datetime
    idr_insrt_ts_bene: Annotated[
        datetime, {BATCH_TIMESTAMP: True, ALIAS: ALIAS_HSTRY, COLUMN_MAP: "idr_insrt_ts"}
    ]
    idr_updt_ts_bene: Annotated[
        datetime,
        {UPDATE_TIMESTAMP: True, ALIAS: ALIAS_HSTRY, COLUMN_MAP: "idr_updt_ts"},
        BeforeValidator(transform_null_date_to_min),
    ]
    # columns from V2_MDCR_BENE_XREF
    bene_kill_cred_cd: Annotated[str, BeforeValidator(transform_default_string)]
    src_rec_updt_ts: Annotated[datetime, BeforeValidator(transform_null_date_to_min)]
    idr_insrt_ts_xref: Annotated[
        datetime,
        {BATCH_TIMESTAMP: True, ALIAS: ALIAS_XREF, COLUMN_MAP: "idr_insrt_ts"},
        BeforeValidator(transform_null_date_to_min),
    ]
    idr_updt_ts_xref: Annotated[
        datetime,
        {UPDATE_TIMESTAMP: True, ALIAS: ALIAS_XREF, COLUMN_MAP: "idr_updt_ts"},
        BeforeValidator(transform_null_date_to_min),
    ]

    @staticmethod
    def table() -> str:
        return "idr.beneficiary"

    @staticmethod
    def computed_keys() -> list[str]:
        return ["bene_xref_efctv_sk_computed"]

    @staticmethod
    def _current_fetch_query(partition: LoadPartition, start_time: datetime) -> str:  # noqa: ARG004
        hstry = ALIAS_HSTRY
        xref = ALIAS_XREF
        # There can be multiple xref records for the same bene_sk/bene_ref_sk combo
        # so we need to find the most recent one based on src_rec_updt_ts.

        # Unlike idr_updt_ts, src_rec_updt_ts will be set to the created timestamp
        # if no update has been applied. Therefore, we can just check the updated timestamp
        # without caring about the created timestamp.

        # There can also be duplicate values with the same idr_insrt_ts, so we have to rely on
        # src_rec_insrt_ts/src_rec_updt_ts for this.
        return f"""
            WITH ordered_xref AS (
                SELECT bene_sk,
                    bene_xref_sk,
                    bene_hicn_num,
                    src_rec_crte_ts,
                    ROW_NUMBER() OVER (
                        PARTITION BY bene_sk, bene_xref_sk
                        ORDER BY src_rec_updt_ts DESC
                    ) AS row_order
                FROM cms_vdm_view_mdcr_prd.v2_mdcr_bene_xref
            ),
            current_xref AS (
                SELECT
                    ox.bene_sk,
                    ox.bene_xref_sk,
                    bx.bene_kill_cred_cd,
                    bx.src_rec_updt_ts,
                    bx.idr_insrt_ts,
                    bx.idr_updt_ts
                FROM ordered_xref ox
                JOIN cms_vdm_view_mdcr_prd.v2_mdcr_bene_xref bx
                    ON bx.bene_sk = ox.bene_sk
                    AND bx.bene_xref_sk = ox.bene_xref_sk
                    AND bx.bene_hicn_num = ox.bene_hicn_num
                    AND bx.src_rec_crte_ts = ox.src_rec_crte_ts
                WHERE ox.row_order = 1
            ),
            deceased_benes AS (
                {_deceased_bene_filter(hstry)}
            )
            SELECT {{COLUMNS}}
            FROM cms_vdm_view_mdcr_prd.v2_mdcr_bene_hstry {hstry}
            -- NOTE: the join condition is intentionally inverted here
            -- In the xref table, the bene_sk and bene_xref_sk fields are mirrored
            LEFT JOIN current_xref {xref}
                ON {xref}.bene_sk = {hstry}.bene_xref_sk
                AND {xref}.bene_xref_sk = {hstry}.bene_sk
            {{WHERE_CLAUSE}}
            AND {hstry}.bene_mbi_id IS NOT NULL
            AND NOT EXISTS (SELECT 1 FROM deceased_benes db WHERE db.bene_sk = {hstry}.bene_sk)
            {{ORDER_BY}}
        """

    @staticmethod
    def fetch_query_partitions() -> Sequence[LoadPartitionGroup]:
        return [NON_CLAIM_PARTITION]


class IdrBeneficiaryMbiId(IdrBaseModel):
    bene_mbi_id: Annotated[str, {PRIMARY_KEY: True}]
    bene_mbi_efctv_dt: date
    bene_mbi_obslt_dt: Annotated[date, BeforeValidator(transform_null_date_to_max)]
    idr_ltst_trans_flg: Annotated[str, BeforeValidator(transform_null_string)]
    idr_trans_efctv_ts: Annotated[datetime, {PRIMARY_KEY: True}]
    idr_trans_obslt_ts: datetime
    idr_insrt_ts: Annotated[datetime, {BATCH_TIMESTAMP: True}]
    idr_updt_ts: Annotated[
        datetime, {UPDATE_TIMESTAMP: True}, BeforeValidator(transform_null_date_to_min)
    ]

    @staticmethod
    def table() -> str:
        return "idr.beneficiary_mbi_id"

    @staticmethod
    def _current_fetch_query(partition: LoadPartition, start_time: datetime) -> str:  # noqa: ARG004
        return """
            SELECT {COLUMNS}
            FROM cms_vdm_view_mdcr_prd.v2_mdcr_bene_mbi_id
            {WHERE_CLAUSE}
            {ORDER_BY}
        """

    @staticmethod
    def fetch_query_partitions() -> Sequence[LoadPartitionGroup]:
        return [NON_CLAIM_PARTITION]


class IdrBeneficiaryOvershareMbi(IdrBaseModel):
    bene_mbi_id: Annotated[str, {PRIMARY_KEY: True}]

    @staticmethod
    def table() -> str:
        return "idr.beneficiary_overshare_mbi"

    @staticmethod
    def should_replace() -> bool:
        return True

    @staticmethod
    def _current_fetch_query(partition: LoadPartition, start_time: datetime) -> str:  # noqa: ARG004
        # The xref data in the bene_hstry table is not completely reliable
        # because sometimes HICNs can be reused, causing two records to be
        # xref'd even if they're not the same person.

        # We'll only trust xref records that have a valid entry in the bene_xref
        # table (this means it's coming from CME). For any MBIs tied to more than
        # one bene_sk that doesn't have a valid xref, we will prevent it from being
        # shown since it may be incorrectly linked to more than one person.
        return """
            SELECT hstry.bene_mbi_id
            FROM cms_vdm_view_mdcr_prd.v2_mdcr_bene_hstry hstry
            WHERE NOT EXISTS (
                SELECT 1
                FROM cms_vdm_view_mdcr_prd.v2_mdcr_bene_xref xref
                WHERE hstry.bene_xref_efctv_sk = xref.bene_sk
                AND hstry.bene_sk = xref.bene_xref_sk
                AND xref.bene_kill_cred_cd = '2'
            ) AND hstry.bene_mbi_id IS NOT NULL
            GROUP BY hstry.bene_mbi_id
            HAVING COUNT(DISTINCT hstry.bene_sk) > 1
        """

    @staticmethod
    def fetch_query_partitions() -> Sequence[LoadPartitionGroup]:
        return [NON_CLAIM_PARTITION]


class IdrBeneficiaryThirdParty(IdrBaseModel):
    bene_sk: Annotated[int, {PRIMARY_KEY: True, BATCH_ID: True}]
    bene_buyin_cd: str
    bene_tp_type_cd: Annotated[str, {PRIMARY_KEY: True}]
    bene_rng_bgn_dt: Annotated[date, {PRIMARY_KEY: True}]
    bene_rng_end_dt: Annotated[date, {PRIMARY_KEY: True}]
    idr_ltst_trans_flg: Annotated[str, BeforeValidator(transform_null_string)]
    idr_insrt_ts: Annotated[datetime, {BATCH_TIMESTAMP: True}]
    idr_trans_efctv_ts: Annotated[datetime, {PRIMARY_KEY: True}]
    idr_trans_obslt_ts: datetime
    idr_updt_ts: Annotated[
        datetime, {UPDATE_TIMESTAMP: True}, BeforeValidator(transform_null_date_to_min)
    ]

    @staticmethod
    def table() -> str:
        return "idr.beneficiary_third_party"

    @staticmethod
    def _current_fetch_query(partition: LoadPartition, start_time: datetime) -> str:  # noqa: ARG004
        hstry = ALIAS_HSTRY
        return f"""
            SELECT {{COLUMNS}}
            FROM cms_vdm_view_mdcr_prd.v2_mdcr_bene_tp tp
            {{WHERE_CLAUSE}}
            AND NOT EXISTS (
                {_deceased_bene_filter(hstry)}
                AND {hstry}.bene_sk = tp.bene_sk
            )
            {{ORDER_BY}}
        """

    @staticmethod
    def fetch_query_partitions() -> Sequence[LoadPartitionGroup]:
        return [NON_CLAIM_PARTITION]


class IdrBeneficiaryStatus(IdrBaseModel):
    bene_sk: Annotated[int, {PRIMARY_KEY: True, BATCH_ID: True}]
    bene_mdcr_stus_cd: str
    mdcr_stus_bgn_dt: Annotated[date, {PRIMARY_KEY: True}]
    mdcr_stus_end_dt: Annotated[date, {PRIMARY_KEY: True}]
    idr_ltst_trans_flg: Annotated[str, BeforeValidator(transform_null_string)]
    idr_trans_efctv_ts: Annotated[datetime, {PRIMARY_KEY: True}]
    idr_trans_obslt_ts: datetime
    idr_insrt_ts: Annotated[datetime, {BATCH_TIMESTAMP: True}]
    idr_updt_ts: Annotated[
        datetime, {UPDATE_TIMESTAMP: True}, BeforeValidator(transform_null_date_to_min)
    ]

    @staticmethod
    def table() -> str:
        return "idr.beneficiary_status"

    @staticmethod
    def _current_fetch_query(partition: LoadPartition, start_time: datetime) -> str:  # noqa: ARG004
        hstry = ALIAS_HSTRY
        return f"""
            SELECT {{COLUMNS}}
            FROM cms_vdm_view_mdcr_prd.v2_mdcr_bene_mdcr_stus stus
            {{WHERE_CLAUSE}}
            AND NOT EXISTS (
                {_deceased_bene_filter(hstry)}
                AND {hstry}.bene_sk = stus.bene_sk
            )
            {{ORDER_BY}}
        """

    @staticmethod
    def fetch_query_partitions() -> Sequence[LoadPartitionGroup]:
        return [NON_CLAIM_PARTITION]


class IdrBeneficiaryEntitlement(IdrBaseModel):
    bene_sk: Annotated[int, {PRIMARY_KEY: True, BATCH_ID: True}]
    bene_rng_bgn_dt: Annotated[date, {PRIMARY_KEY: True}]
    bene_rng_end_dt: Annotated[date, {PRIMARY_KEY: True}]
    bene_mdcr_entlmt_type_cd: Annotated[str, {PRIMARY_KEY: True}]
    bene_mdcr_entlmt_stus_cd: str
    bene_mdcr_enrlmt_rsn_cd: str
    idr_ltst_trans_flg: Annotated[str, BeforeValidator(transform_null_string)]
    idr_insrt_ts: Annotated[datetime, {BATCH_TIMESTAMP: True}]
    idr_trans_efctv_ts: Annotated[datetime, {PRIMARY_KEY: True}]
    idr_trans_obslt_ts: datetime
    idr_updt_ts: Annotated[
        datetime, {UPDATE_TIMESTAMP: True}, BeforeValidator(transform_null_date_to_min)
    ]

    @staticmethod
    def table() -> str:
        return "idr.beneficiary_entitlement"

    @staticmethod
    def _current_fetch_query(partition: LoadPartition, start_time: datetime) -> str:  # noqa: ARG004
        hstry = ALIAS_HSTRY
        return f"""
            SELECT {{COLUMNS}}
            FROM cms_vdm_view_mdcr_prd.v2_mdcr_bene_mdcr_entlmt entlmt
            {{WHERE_CLAUSE}}
            AND NOT EXISTS (
                {_deceased_bene_filter(hstry)}
                AND {hstry}.bene_sk = entlmt.bene_sk
            )
            {{ORDER_BY}}
        """

    @staticmethod
    def fetch_query_partitions() -> Sequence[LoadPartitionGroup]:
        return [NON_CLAIM_PARTITION]


class IdrBeneficiaryEntitlementReason(IdrBaseModel):
    bene_sk: Annotated[int, {PRIMARY_KEY: True, BATCH_ID: True}]
    bene_rng_bgn_dt: Annotated[date, {PRIMARY_KEY: True}]
    bene_rng_end_dt: Annotated[date, {PRIMARY_KEY: True}]
    bene_mdcr_entlmt_rsn_cd: str
    idr_ltst_trans_flg: Annotated[str, BeforeValidator(transform_null_string)]
    idr_insrt_ts: Annotated[datetime, {BATCH_TIMESTAMP: True}]
    idr_trans_efctv_ts: Annotated[datetime, {PRIMARY_KEY: True}]
    idr_trans_obslt_ts: datetime
    idr_updt_ts: Annotated[
        datetime, {UPDATE_TIMESTAMP: True}, BeforeValidator(transform_null_date_to_min)
    ]

    @staticmethod
    def table() -> str:
        return "idr.beneficiary_entitlement_reason"

    @staticmethod
    def _current_fetch_query(partition: LoadPartition, start_time: datetime) -> str:  # noqa: ARG004
        hstry = ALIAS_HSTRY
        return f"""
            SELECT {{COLUMNS}}
            FROM cms_vdm_view_mdcr_prd.v2_mdcr_bene_mdcr_entlmt_rsn rsn
            {{WHERE_CLAUSE}}
            AND NOT EXISTS (
                {_deceased_bene_filter(hstry)}
                AND {hstry}.bene_sk = rsn.bene_sk
            )
            {{ORDER_BY}}
        """

    @staticmethod
    def fetch_query_partitions() -> Sequence[LoadPartitionGroup]:
        return [NON_CLAIM_PARTITION]


class IdrBeneficiaryDualEligibility(IdrBaseModel):
    bene_sk: Annotated[int, {PRIMARY_KEY: True, BATCH_ID: True}]
    bene_mdcd_elgblty_bgn_dt: Annotated[date, {PRIMARY_KEY: True}]
    bene_mdcd_elgblty_end_dt: date
    bene_dual_stus_cd: str
    bene_dual_type_cd: str
    geo_usps_state_cd: Annotated[str, BeforeValidator(transform_default_string)]
    idr_ltst_trans_flg: str
    idr_trans_efctv_ts: Annotated[datetime, {PRIMARY_KEY: True}]
    idr_trans_obslt_ts: datetime
    idr_insrt_ts: Annotated[datetime, {BATCH_TIMESTAMP: True}]
    idr_updt_ts: Annotated[
        datetime, {UPDATE_TIMESTAMP: True}, BeforeValidator(transform_null_date_to_min)
    ]

    @staticmethod
    def table() -> str:
        return "idr.beneficiary_dual_eligibility"

    @staticmethod
    def _current_fetch_query(partition: LoadPartition, start_time: datetime) -> str:  # noqa: ARG004
        hstry = ALIAS_HSTRY
        return f"""
            SELECT {{COLUMNS}}
            FROM cms_vdm_view_mdcr_prd.v2_mdcr_bene_cmbnd_dual_mdcr dual
            {{WHERE_CLAUSE}}
            AND NOT EXISTS (
                {_deceased_bene_filter(hstry)}
                AND {hstry}.bene_sk = dual.bene_sk
            )
            {{ORDER_BY}}
        """

    @staticmethod
    def fetch_query_partitions() -> Sequence[LoadPartitionGroup]:
        return [NON_CLAIM_PARTITION]


class IdrElectionPeriodUsage(IdrBaseModel):
    bene_sk: Annotated[int, {PRIMARY_KEY: True, BATCH_ID: True}]
    cntrct_pbp_sk: Annotated[int, {PRIMARY_KEY: True}]
    bene_cntrct_num: str
    bene_pbp_num: str
    bene_elctn_enrlmt_disenrlmt_cd: str
    bene_elctn_aplctn_dt: date
    bene_enrlmt_efctv_dt: Annotated[date, {PRIMARY_KEY: True}]
    idr_insrt_ts: Annotated[datetime, {BATCH_TIMESTAMP: True}]
    idr_trans_efctv_ts: datetime
    idr_trans_obslt_ts: datetime

    @staticmethod
    def table() -> str:
        return "idr.election_period_usage"

    @staticmethod
    def _current_fetch_query(partition: LoadPartition, start_time: datetime) -> str:  # noqa: ARG004
        # equivalent to "select distinct on", but Snowflake has different syntax for that,
        # so it's unfortunately not portable
        hstry = ALIAS_HSTRY
        return f"""
            WITH dupes as (
                SELECT {{COLUMNS}}, ROW_NUMBER() OVER (
                    PARTITION BY bene_sk, cntrct_pbp_sk, bene_enrlmt_efctv_dt
                {{ORDER_BY}} DESC) as row_order
                FROM cms_vdm_view_mdcr_prd.v2_mdcr_bene_elctn_prd_usg usg
                {{WHERE_CLAUSE}}
                AND NOT EXISTS (
                    {_deceased_bene_filter(hstry)}
                    AND {hstry}.bene_sk = usg.bene_sk
                )
                {{ORDER_BY}}
            )
            SELECT {{COLUMNS}} FROM dupes WHERE row_order = 1
            """

    @staticmethod
    def fetch_query_partitions() -> Sequence[LoadPartitionGroup]:
        return [NON_CLAIM_PARTITION]


class IdrContractPbpNumber(IdrBaseModel):
    cntrct_pbp_sk: Annotated[int, {PRIMARY_KEY: True, BATCH_ID: True}]
    cntrct_drug_plan_ind_cd: str
    cntrct_pbp_type_cd: str
    cntrct_pbp_name: Annotated[str, BeforeValidator(transform_null_string)]
    cntrct_num: Annotated[str, BeforeValidator(transform_default_string)]
    cntrct_pbp_num: Annotated[str, BeforeValidator(transform_default_string)]

    @staticmethod
    def table() -> str:
        return "idr.contract_pbp_number"

    @staticmethod
    def _current_fetch_query(partition: LoadPartition, start_time: datetime) -> str:  # noqa: ARG004
        return f"""
        SELECT {{COLUMNS}}
        FROM cms_vdm_view_mdcr_prd.v2_mdcr_cntrct_pbp_num
        WHERE cntrct_pbp_sk_obslt_dt >= '{DEFAULT_MAX_DATE}'
        """

    @staticmethod
    def fetch_query_partitions() -> Sequence[LoadPartitionGroup]:
        return [NON_CLAIM_PARTITION]


def _claim_filter(start_time: datetime, partition: LoadPartition) -> str:
    clm = ALIAS_CLM
    fetch_latest_claims = os.environ.get("IDR_LATEST_CLAIMS", "").lower() in ("1", "true")
    latest_claim_ind = (
        f" AND ({clm}.clm_ltst_clm_ind = 'Y') "
        if fetch_latest_claims and PartitionType.PART_D not in partition.partition_type
        else ""
    )

    # PAC data older than 60 days should be filtered
    pac_cutoff_date = start_time - timedelta(days=60)
    start_time_sql = pac_cutoff_date.strftime("'%Y-%m-%d %H:%M:%S'")
    pac_filter = (
        f"""
    AND (COALESCE(
        {clm}.idr_updt_ts,
        {clm}.idr_insrt_ts,
        {clm}.clm_idr_ld_dt) >= {start_time_sql})
    """
        if PartitionType.PAC in partition.partition_type
        else ""
    )

    clm_from_filter = (
        (
            f" AND ({clm}.clm_from_dt BETWEEN "
            f"'{partition.start_date.strftime('%Y-%m-%d')}' AND "
            f"'{partition.end_date.strftime('%Y-%m-%d')}')"
        )
        if (partition.start_date is not None and partition.end_date is not None)
        else f" AND {clm}.clm_from_dt >= '{MIN_CLAIM_LOAD_DATE}'"
    )

    return f"""
    (
        {clm}.clm_type_cd IN ({",".join([str(c) for c in partition.claim_type_codes])})
        {clm_from_filter}
        {latest_claim_ind}
        {pac_filter}
        AND {ALIAS_CLM}.clm_from_dt <= {ALIAS_CLM}.clm_thru_dt
    )
    """


class IdrClaim(IdrBaseModel):
    clm_uniq_id: Annotated[int, {PRIMARY_KEY: True, BATCH_ID: True}]
    geo_bene_sk: Annotated[int, {ALIAS: ALIAS_CLM}]
    clm_dt_sgntr_sk: Annotated[int, {ALIAS: ALIAS_CLM}]
    clm_type_cd: Annotated[int, {ALIAS: ALIAS_CLM}]
    clm_num_sk: Annotated[int, {ALIAS: ALIAS_CLM}]
    bene_sk: int
    clm_cntl_num: str
    clm_orig_cntl_num: Annotated[str, BeforeValidator(transform_null_string)]
    clm_from_dt: date
    clm_thru_dt: date
    clm_efctv_dt: date
    clm_obslt_dt: date
    clm_bill_clsfctn_cd: Annotated[str, BeforeValidator(transform_default_string)]
    clm_bill_fac_type_cd: Annotated[str, BeforeValidator(transform_default_string)]
    clm_bill_freq_cd: Annotated[str, BeforeValidator(transform_default_string)]
    clm_finl_actn_ind: str
    clm_src_id: Annotated[str, {ALIAS: ALIAS_CLM}]
    clm_query_cd: Annotated[str, BeforeValidator(transform_default_string)]
    clm_mdcr_coinsrnc_amt: Annotated[float, BeforeValidator(transform_null_float)]
    clm_blood_lblty_amt: Annotated[float, BeforeValidator(transform_null_float)]
    clm_ncvrd_chrg_amt: Annotated[float, BeforeValidator(transform_null_float)]
    clm_mdcr_ddctbl_amt: Annotated[float, BeforeValidator(transform_null_float)]
    clm_prvdr_pmt_amt: Annotated[float, BeforeValidator(transform_null_float)]
    clm_alowd_chrg_amt: Annotated[float, BeforeValidator(transform_null_float)]
    clm_bene_pmt_amt: Annotated[float, BeforeValidator(transform_null_float)]
    clm_cntrctr_num: Annotated[str, BeforeValidator(transform_default_string)]
    clm_pd_dt: Annotated[date, BeforeValidator(transform_null_date_to_max)]
    clm_pmt_amt: Annotated[float, BeforeValidator(transform_null_float)]
    clm_ltst_clm_ind: str
    clm_atndg_prvdr_npi_num: Annotated[str, BeforeValidator(transform_default_string)]
    clm_atndg_prvdr_last_name: Annotated[str, BeforeValidator(transform_default_string)]
    clm_oprtg_prvdr_npi_num: Annotated[str, BeforeValidator(transform_default_string)]
    clm_oprtg_prvdr_last_name: Annotated[str, BeforeValidator(transform_default_string)]
    clm_othr_prvdr_npi_num: Annotated[str, BeforeValidator(transform_default_string)]
    clm_othr_prvdr_last_name: Annotated[str, BeforeValidator(transform_default_string)]
    clm_rndrg_prvdr_npi_num: Annotated[str, BeforeValidator(transform_default_string)]
    clm_rndrg_prvdr_last_name: Annotated[str, BeforeValidator(transform_default_string)]
    prvdr_blg_prvdr_npi_num: Annotated[str, BeforeValidator(transform_default_string)]
    prvdr_rfrg_prvdr_npi_num: Annotated[str, BeforeValidator(transform_default_string)]
    clm_ric_cd: Annotated[str, BeforeValidator(transform_default_string)]
    clm_disp_cd: Annotated[str, BeforeValidator(transform_default_string)]
    clm_sbmt_chrg_amt: Annotated[float, BeforeValidator(transform_null_float)]
    clm_blood_pt_frnsh_qty: Annotated[int, BeforeValidator(transform_null_int)]
    clm_nch_prmry_pyr_cd: Annotated[str, BeforeValidator(transform_default_string)]
    clm_blg_prvdr_oscar_num: Annotated[str, BeforeValidator(transform_null_string)]
    clm_nrln_ric_cd: Annotated[str, {ALIAS: ALIAS_DCMTN}, BeforeValidator(transform_null_string)]
    clm_idr_ld_dt: Annotated[date, {HISTORICAL_BATCH_TIMESTAMP: True}]
    clm_srvc_prvdr_gnrc_id_num: Annotated[str, BeforeValidator(transform_default_string)]
    prvdr_prscrbng_prvdr_npi_num: Annotated[str, BeforeValidator(transform_default_and_zero_string)]
    clm_adjstmt_type_cd: Annotated[str, BeforeValidator(transform_null_string)]
    clm_bene_pd_amt: Annotated[float, BeforeValidator(transform_null_float)]
    clm_blg_prvdr_zip5_cd: Annotated[str, BeforeValidator(transform_null_string)]
    clm_sbmt_frmt_cd: Annotated[str, BeforeValidator(transform_default_string)]
    clm_sbmtr_cntrct_num: Annotated[str, BeforeValidator(transform_default_string)]
    clm_sbmtr_cntrct_pbp_num: Annotated[str, BeforeValidator(transform_default_string)]
    clm_bnft_enhncmt_1_cd: Annotated[
        str, {ALIAS: ALIAS_DCMTN}, BeforeValidator(transform_default_string)
    ]
    clm_bnft_enhncmt_2_cd: Annotated[
        str, {ALIAS: ALIAS_DCMTN}, BeforeValidator(transform_default_string)
    ]
    clm_bnft_enhncmt_3_cd: Annotated[
        str, {ALIAS: ALIAS_DCMTN}, BeforeValidator(transform_default_string)
    ]
    clm_bnft_enhncmt_4_cd: Annotated[
        str, {ALIAS: ALIAS_DCMTN}, BeforeValidator(transform_default_string)
    ]
    clm_bnft_enhncmt_5_cd: Annotated[
        str, {ALIAS: ALIAS_DCMTN}, BeforeValidator(transform_default_string)
    ]
    clm_ngaco_pbpmt_sw: Annotated[str, {ALIAS: ALIAS_DCMTN}, BeforeValidator(transform_null_string)]
    clm_ngaco_cptatn_sw: Annotated[
        str, {ALIAS: ALIAS_DCMTN}, BeforeValidator(transform_null_string)
    ]
    clm_ngaco_pdschrg_hcbs_sw: Annotated[
        str, {ALIAS: ALIAS_DCMTN}, BeforeValidator(transform_null_string)
    ]
    clm_ngaco_snf_wvr_sw: Annotated[
        str, {ALIAS: ALIAS_DCMTN}, BeforeValidator(transform_null_string)
    ]
    clm_ngaco_tlhlth_sw: Annotated[
        str, {ALIAS: ALIAS_DCMTN}, BeforeValidator(transform_null_string)
    ]
    idr_insrt_ts_clm: Annotated[
        datetime,
        {BATCH_TIMESTAMP: True, ALIAS: ALIAS_CLM, COLUMN_MAP: "idr_insrt_ts"},
        BeforeValidator(transform_null_date_to_min),
    ]
    idr_updt_ts_clm: Annotated[
        datetime,
        {UPDATE_TIMESTAMP: True, ALIAS: ALIAS_CLM, COLUMN_MAP: "idr_updt_ts"},
        BeforeValidator(transform_null_date_to_min),
    ]
    idr_insrt_ts_dcmtn: Annotated[
        datetime,
        {BATCH_TIMESTAMP: True, ALIAS: ALIAS_DCMTN, COLUMN_MAP: "idr_insrt_ts"},
        BeforeValidator(transform_null_date_to_min),
    ]
    idr_updt_ts_dcmtn: Annotated[
        datetime,
        {UPDATE_TIMESTAMP: True, ALIAS: ALIAS_DCMTN, COLUMN_MAP: "idr_updt_ts"},
        BeforeValidator(transform_null_date_to_min),
    ]

    @staticmethod
    def table() -> str:
        return "idr.claim"

    @staticmethod
    def _current_fetch_query(partition: LoadPartition, start_time: datetime) -> str:
        clm = ALIAS_CLM
        dcmtn = ALIAS_DCMTN
        return f"""
            SELECT {{COLUMNS}}
            FROM cms_vdm_view_mdcr_prd.v2_mdcr_clm {clm}
            LEFT JOIN cms_vdm_view_mdcr_prd.v2_mdcr_clm_dcmtn {dcmtn} ON
                {clm}.geo_bene_sk = {dcmtn}.geo_bene_sk AND
                {clm}.clm_dt_sgntr_sk = {dcmtn}.clm_dt_sgntr_sk AND
                {clm}.clm_type_cd = {dcmtn}.clm_type_cd AND
                {clm}.clm_num_sk = {dcmtn}.clm_num_sk
            {{WHERE_CLAUSE}} AND {_claim_filter(start_time, partition)}
            {{ORDER_BY}}
        """

    @staticmethod
    def fetch_query_partitions() -> Sequence[LoadPartitionGroup]:
        return ALL_CLAIM_PARTITIONS


class IdrClaimDateSignature(IdrBaseModel):
    clm_dt_sgntr_sk: Annotated[int, {PRIMARY_KEY: True, BATCH_ID: True, ALIAS: ALIAS_SGNTR}]
    clm_cms_proc_dt: Annotated[date, BeforeValidator(transform_null_or_default_date_to_max)]
    clm_actv_care_from_dt: Annotated[date, BeforeValidator(transform_null_or_default_date_to_max)]
    clm_dschrg_dt: Annotated[date, BeforeValidator(transform_null_or_default_date_to_max)]
    clm_submsn_dt: Annotated[date, BeforeValidator(transform_null_or_default_date_to_max)]
    clm_ncvrd_from_dt: Annotated[date, BeforeValidator(transform_null_or_default_date_to_max)]
    clm_ncvrd_thru_dt: Annotated[date, BeforeValidator(transform_null_or_default_date_to_max)]
    clm_actv_care_thru_dt: Annotated[date, BeforeValidator(transform_null_or_default_date_to_max)]
    clm_mdcr_exhstd_dt: Annotated[date, BeforeValidator(transform_null_or_default_date_to_max)]
    clm_nch_wkly_proc_dt: Annotated[date, BeforeValidator(transform_null_or_default_date_to_max)]
    clm_qlfy_stay_from_dt: Annotated[date, BeforeValidator(transform_null_or_default_date_to_max)]
    clm_qlfy_stay_thru_dt: Annotated[date, BeforeValidator(transform_null_or_default_date_to_max)]
    clm_idr_ld_dt: Annotated[date, {INSERT_EXCLUDE: True, HISTORICAL_BATCH_TIMESTAMP: True}]
    idr_insrt_ts: Annotated[
        datetime,
        {BATCH_TIMESTAMP: True, ALIAS: ALIAS_SGNTR},
        BeforeValidator(transform_null_date_to_min),
    ]
    idr_updt_ts: Annotated[
        datetime,
        {UPDATE_TIMESTAMP: True, ALIAS: ALIAS_SGNTR},
        BeforeValidator(transform_null_date_to_min),
    ]

    @staticmethod
    def table() -> str:
        return "idr.claim_date_signature"

    @staticmethod
    def _current_fetch_query(partition: LoadPartition, start_time: datetime) -> str:
        clm = ALIAS_CLM
        sgntr = ALIAS_SGNTR
        return f"""
            WITH dupes as (
                SELECT {{COLUMNS}}, ROW_NUMBER() OVER (
                    PARTITION BY {sgntr}.clm_dt_sgntr_sk
                    {{ORDER_BY}} DESC)
                AS row_order
                FROM cms_vdm_view_mdcr_prd.v2_mdcr_clm {clm}
                JOIN cms_vdm_view_mdcr_prd.v2_mdcr_clm_dt_sgntr {sgntr}
                ON {clm}.clm_dt_sgntr_sk = {sgntr}.clm_dt_sgntr_sk
                {{WHERE_CLAUSE}} AND {_claim_filter(start_time, partition)}
                {{ORDER_BY}}
            )
            SELECT {{COLUMNS_NO_ALIAS}} FROM dupes WHERE row_order = 1
        """

    @staticmethod
    def fetch_query_partitions() -> Sequence[LoadPartitionGroup]:
        return [COMBINED_CLAIM_PARTITION]


class IdrClaimFiss(IdrBaseModel):
    clm_uniq_id: Annotated[int, {PRIMARY_KEY: True, BATCH_ID: True}]
    clm_crnt_stus_cd: Annotated[str, BeforeValidator(transform_null_string)]
    idr_insrt_ts: Annotated[
        datetime,
        {BATCH_TIMESTAMP: True, ALIAS: ALIAS_FISS},
        BeforeValidator(transform_null_date_to_min),
    ]
    idr_updt_ts: Annotated[
        datetime,
        {UPDATE_TIMESTAMP: True, ALIAS: ALIAS_FISS},
        BeforeValidator(transform_null_date_to_min),
    ]

    @staticmethod
    def table() -> str:
        return "idr.claim_fiss"

    @staticmethod
    def _current_fetch_query(partition: LoadPartition, start_time: datetime) -> str:
        clm = ALIAS_CLM
        fiss = ALIAS_FISS
        return f"""
            SELECT {{COLUMNS}}
            FROM cms_vdm_view_mdcr_prd.v2_mdcr_clm {clm}
            JOIN cms_vdm_view_mdcr_prd.v2_mdcr_clm_fiss {fiss} ON
                {clm}.geo_bene_sk = {fiss}.geo_bene_sk AND
                {clm}.clm_dt_sgntr_sk = {fiss}.clm_dt_sgntr_sk AND
                {clm}.clm_type_cd = {fiss}.clm_type_cd AND
                {clm}.clm_num_sk = {fiss}.clm_num_sk
            {{WHERE_CLAUSE}} AND {_claim_filter(start_time, partition)}
            {{ORDER_BY}}
        """

    @staticmethod
    def fetch_query_partitions() -> Sequence[LoadPartitionGroup]:
        return INSTITUTIONAL_PAC_PARTITIONS


class IdrClaimInstitutional(IdrBaseModel):
    clm_uniq_id: Annotated[int, {PRIMARY_KEY: True, BATCH_ID: True}]
    clm_admsn_type_cd: Annotated[str, BeforeValidator(transform_default_string)]
    bene_ptnt_stus_cd: Annotated[str, BeforeValidator(transform_default_string)]
    dgns_drg_cd: int
    clm_mdcr_instnl_mco_pd_sw: str
    clm_admsn_src_cd: Annotated[str, BeforeValidator(transform_default_string)]
    clm_fi_actn_cd: Annotated[str, BeforeValidator(transform_default_string)]
    clm_mdcr_ip_lrd_use_cnt: Annotated[int, BeforeValidator(transform_null_int)]
    clm_hipps_uncompd_care_amt: Annotated[float, BeforeValidator(transform_null_float)]
    clm_hha_rfrl_cd: Annotated[str, BeforeValidator(transform_default_string)]
    clm_hha_lup_ind_cd: Annotated[str, BeforeValidator(transform_default_string)]
    clm_mdcr_hha_tot_visit_cnt: Annotated[float, BeforeValidator(transform_null_float)]
    clm_instnl_mdcr_coins_day_cnt: Annotated[int, BeforeValidator(transform_null_int)]
    clm_instnl_ncvrd_day_cnt: Annotated[float, BeforeValidator(transform_null_float)]
    clm_instnl_per_diem_amt: Annotated[float, BeforeValidator(transform_null_float)]
    clm_mdcr_instnl_bene_pd_amt: Annotated[float, BeforeValidator(transform_null_float)]
    clm_mdcr_hospc_prd_cnt: Annotated[int, BeforeValidator(transform_null_int)]
    clm_mdcr_npmt_rsn_cd: Annotated[str, BeforeValidator(transform_null_string)]
    clm_mdcr_ip_pps_drg_wt_num: Annotated[float, BeforeValidator(transform_null_float)]
    clm_mdcr_ip_pps_dsprprtnt_amt: Annotated[float, BeforeValidator(transform_null_float)]
    clm_mdcr_ip_pps_excptn_amt: Annotated[float, BeforeValidator(transform_null_float)]
    clm_mdcr_ip_pps_cptl_fsp_amt: Annotated[float, BeforeValidator(transform_null_float)]
    clm_mdcr_ip_pps_cptl_ime_amt: Annotated[float, BeforeValidator(transform_null_float)]
    clm_mdcr_ip_pps_outlier_amt: Annotated[float, BeforeValidator(transform_null_float)]
    clm_mdcr_ip_pps_cptl_hrmls_amt: Annotated[float, BeforeValidator(transform_null_float)]
    clm_pps_ind_cd: Annotated[str, BeforeValidator(transform_default_string)]
    clm_mdcr_ip_pps_cptl_tot_amt: Annotated[float, BeforeValidator(transform_null_float)]
    clm_instnl_cvrd_day_cnt: Annotated[float, BeforeValidator(transform_null_float)]
    clm_mdcr_instnl_prmry_pyr_amt: Annotated[float, BeforeValidator(transform_null_float)]
    clm_instnl_prfnl_amt: Annotated[float, BeforeValidator(transform_null_float)]
    clm_mdcr_ip_bene_ddctbl_amt: Annotated[float, BeforeValidator(transform_null_float)]
    clm_instnl_drg_outlier_amt: Annotated[float, BeforeValidator(transform_null_float)]
    dgns_drg_outlier_cd: Annotated[str, BeforeValidator(transform_default_string)]
    clm_idr_ld_dt: Annotated[date, {INSERT_EXCLUDE: True, HISTORICAL_BATCH_TIMESTAMP: True}]
    idr_insrt_ts: Annotated[
        datetime,
        {BATCH_TIMESTAMP: True, ALIAS: ALIAS_INSTNL},
        BeforeValidator(transform_null_date_to_min),
    ]
    idr_updt_ts: Annotated[
        datetime,
        {UPDATE_TIMESTAMP: True, ALIAS: ALIAS_INSTNL},
        BeforeValidator(transform_null_date_to_min),
    ]

    @staticmethod
    def table() -> str:
        return "idr.claim_institutional"

    @staticmethod
    def _current_fetch_query(partition: LoadPartition, start_time: datetime) -> str:
        clm = ALIAS_CLM
        instnl = ALIAS_INSTNL
        return f"""
            SELECT {{COLUMNS}}
            FROM cms_vdm_view_mdcr_prd.v2_mdcr_clm {clm}
            JOIN cms_vdm_view_mdcr_prd.v2_mdcr_clm_instnl {instnl} ON
                {clm}.geo_bene_sk = {instnl}.geo_bene_sk AND
                {clm}.clm_dt_sgntr_sk = {instnl}.clm_dt_sgntr_sk AND
                {clm}.clm_type_cd = {instnl}.clm_type_cd AND
                {clm}.clm_num_sk = {instnl}.clm_num_sk
            {{WHERE_CLAUSE}} AND {_claim_filter(start_time, partition)}
            {{ORDER_BY}}
        """

    @staticmethod
    def fetch_query_partitions() -> Sequence[LoadPartitionGroup]:
        return INSTITUTIONAL_ADJUDICATED_PARTITIONS + INSTITUTIONAL_PAC_PARTITIONS


class IdrClaimItem(IdrBaseModel):
    clm_uniq_id: Annotated[int, {PRIMARY_KEY: True, BATCH_ID: True, ALIAS: ALIAS_CLM}]
    bfd_row_id: Annotated[int, {PRIMARY_KEY: True, ALIAS: ALIAS_CLM_GRP}]
    # columns from V2_MDCR_CLM_LINE
    clm_line_num: Annotated[int, {ALIAS: ALIAS_LINE}, BeforeValidator(transform_null_int)]
    clm_line_sbmt_chrg_amt: Annotated[float, BeforeValidator(transform_null_float)]
    clm_line_alowd_chrg_amt: Annotated[float, BeforeValidator(transform_null_float)]
    clm_line_ansthsa_unit_cnt: Annotated[float, BeforeValidator(transform_null_float)]
    clm_line_ncvrd_chrg_amt: Annotated[float, BeforeValidator(transform_null_float)]
    clm_line_prvdr_pmt_amt: Annotated[float, BeforeValidator(transform_null_float)]
    clm_line_bene_pmt_amt: Annotated[float, BeforeValidator(transform_null_float)]
    clm_line_bene_pd_amt: Annotated[float, BeforeValidator(transform_null_float)]
    clm_line_cvrd_pd_amt: Annotated[float, BeforeValidator(transform_null_float)]
    clm_line_blood_ddctbl_amt: Annotated[float, BeforeValidator(transform_null_float)]
    clm_line_dgns_cd: Annotated[str, BeforeValidator(transform_null_string)]
    clm_line_from_dt: Annotated[date, BeforeValidator(transform_null_date_to_max)]
    clm_line_thru_dt: Annotated[date, BeforeValidator(transform_null_date_to_max)]
    clm_line_mdcr_ddctbl_amt: Annotated[float, BeforeValidator(transform_null_float)]
    clm_line_hcpcs_cd: Annotated[str, BeforeValidator(transform_default_string)]
    clm_line_ndc_cd: Annotated[str, BeforeValidator(transform_default_string)]
    clm_line_mdcr_coinsrnc_amt: Annotated[float, BeforeValidator(transform_null_float)]
    clm_line_ndc_qty: Annotated[float, BeforeValidator(transform_null_float)]
    clm_line_ndc_qty_qlfyr_cd: Annotated[str, BeforeValidator(transform_default_string)]
    clm_line_srvc_unit_qty: Annotated[float, BeforeValidator(transform_null_float)]
    clm_line_rev_ctr_cd: Annotated[str, BeforeValidator(transform_default_string)]
    clm_line_rx_num: Annotated[str, BeforeValidator(transform_default_string)]
    clm_pos_cd: Annotated[str, BeforeValidator(transform_default_string)]
    clm_rndrg_prvdr_prtcptg_cd: Annotated[str, BeforeValidator(transform_default_string)]
    clm_rndrg_prvdr_tax_num: Annotated[str, BeforeValidator(transform_default_string)]
    hcpcs_1_mdfr_cd: Annotated[str, BeforeValidator(transform_default_string)]
    hcpcs_2_mdfr_cd: Annotated[str, BeforeValidator(transform_default_string)]
    hcpcs_3_mdfr_cd: Annotated[str, BeforeValidator(transform_default_string)]
    hcpcs_4_mdfr_cd: Annotated[str, BeforeValidator(transform_default_string)]
    hcpcs_5_mdfr_cd: Annotated[str, BeforeValidator(transform_default_string)]
    clm_idr_ld_dt: Annotated[date, {INSERT_EXCLUDE: True, HISTORICAL_BATCH_TIMESTAMP: True}]
    clm_line_pmd_uniq_trkng_num: Annotated[str, BeforeValidator(transform_null_string)]
    idr_insrt_ts_line: Annotated[
        datetime,
        {BATCH_TIMESTAMP: True, ALIAS: ALIAS_LINE, COLUMN_MAP: "idr_insrt_ts"},
        BeforeValidator(transform_null_date_to_min),
    ]
    idr_updt_ts_line: Annotated[
        datetime,
        {UPDATE_TIMESTAMP: True, ALIAS: ALIAS_LINE, COLUMN_MAP: "idr_updt_ts"},
        BeforeValidator(transform_null_date_to_min),
    ]
    # columns from V2_MDCR_CLM_PROD
    clm_val_sqnc_num_prod: Annotated[
        int,
        {ALIAS: ALIAS_PROCEDURE, COLUMN_MAP: "clm_val_sqnc_num"},
        BeforeValidator(transform_null_int),
    ]
    clm_prod_type_cd: Annotated[str, BeforeValidator(transform_null_string)]
    clm_prcdr_cd: Annotated[str, BeforeValidator(transform_default_string)]
    clm_dgns_prcdr_icd_ind: Annotated[
        str, {ALIAS: ALIAS_PROCEDURE}, BeforeValidator(transform_default_string)
    ]
    clm_dgns_cd: Annotated[str, BeforeValidator(transform_default_string)]
    clm_poa_ind: Annotated[str, BeforeValidator(transform_default_string)]
    clm_prcdr_prfrm_dt: Annotated[date, BeforeValidator(transform_null_date_to_max)]
    idr_insrt_ts_prod: Annotated[
        datetime,
        {BATCH_TIMESTAMP: True, ALIAS: ALIAS_PROCEDURE, COLUMN_MAP: "idr_insrt_ts"},
        BeforeValidator(transform_null_date_to_min),
    ]
    idr_updt_ts_prod: Annotated[
        datetime,
        {UPDATE_TIMESTAMP: True, ALIAS: ALIAS_PROCEDURE, COLUMN_MAP: "idr_updt_ts"},
        BeforeValidator(transform_null_date_to_min),
    ]
    # columns from V2_MDCR_CLM_VAL
    clm_val_sqnc_num_val: Annotated[
        int, {ALIAS: ALIAS_VAL, COLUMN_MAP: "clm_val_sqnc_num"}, BeforeValidator(transform_null_int)
    ]
    clm_val_cd: Annotated[str, BeforeValidator(transform_default_string)]
    clm_val_amt: Annotated[float, BeforeValidator(transform_null_float)]
    idr_insrt_ts_val: Annotated[
        datetime,
        {BATCH_TIMESTAMP: True, ALIAS: ALIAS_VAL, COLUMN_MAP: "idr_insrt_ts"},
        BeforeValidator(transform_null_date_to_min),
    ]
    idr_updt_ts_val: Annotated[
        datetime,
        {UPDATE_TIMESTAMP: True, ALIAS: ALIAS_VAL, COLUMN_MAP: "idr_updt_ts"},
        BeforeValidator(transform_null_date_to_min),
    ]

    # Columns from V2_MDCR_CLM_RLT_COND_SGNTR_MBR
    clm_rlt_cond_sgntr_sk: Annotated[
        int, {ALIAS: ALIAS_RLT_COND}, BeforeValidator(transform_null_int)
    ]
    clm_rlt_cond_cd: Annotated[
        str, {ALIAS: ALIAS_RLT_COND}, BeforeValidator(transform_default_string)
    ]
    clm_rlt_cond_sgntr_sqnc_num: Annotated[
        int, {ALIAS: ALIAS_RLT_COND}, BeforeValidator(transform_null_int)
    ]
    idr_insrt_ts_rlt_cond: Annotated[
        datetime,
        {BATCH_TIMESTAMP: True, ALIAS: ALIAS_RLT_COND, COLUMN_MAP: "idr_insrt_ts"},
        BeforeValidator(transform_null_date_to_min),
    ]
    idr_updt_ts_rlt_cond: Annotated[
        datetime,
        {UPDATE_TIMESTAMP: True, ALIAS: ALIAS_RLT_COND, COLUMN_MAP: "idr_updt_ts"},
        BeforeValidator(transform_null_date_to_min),
    ]

    # columns from v2_mdcr_clm_line_dcmtn
    clm_line_bnft_enhncmt_1_cd: Annotated[
        str, {ALIAS: ALIAS_LINE_DCMTN}, BeforeValidator(transform_default_string)
    ]
    clm_line_bnft_enhncmt_2_cd: Annotated[
        str, {ALIAS: ALIAS_LINE_DCMTN}, BeforeValidator(transform_default_string)
    ]
    clm_line_bnft_enhncmt_3_cd: Annotated[
        str, {ALIAS: ALIAS_LINE_DCMTN}, BeforeValidator(transform_default_string)
    ]
    clm_line_bnft_enhncmt_4_cd: Annotated[
        str, {ALIAS: ALIAS_LINE_DCMTN}, BeforeValidator(transform_default_string)
    ]
    clm_line_bnft_enhncmt_5_cd: Annotated[
        str, {ALIAS: ALIAS_LINE_DCMTN}, BeforeValidator(transform_default_string)
    ]
    clm_line_ngaco_cptatn_sw: Annotated[
        str, {ALIAS: ALIAS_LINE_DCMTN}, BeforeValidator(transform_default_string)
    ]
    clm_line_ngaco_pdschrg_hcbs_sw: Annotated[
        str, {ALIAS: ALIAS_LINE_DCMTN}, BeforeValidator(transform_default_string)
    ]
    clm_line_ngaco_snf_wvr_sw: Annotated[
        str, {ALIAS: ALIAS_LINE_DCMTN}, BeforeValidator(transform_default_string)
    ]
    clm_line_ngaco_tlhlth_sw: Annotated[
        str, {ALIAS: ALIAS_LINE_DCMTN}, BeforeValidator(transform_default_string)
    ]
    clm_line_aco_care_mgmt_hcbs_sw: Annotated[
        str, {ALIAS: ALIAS_LINE_DCMTN}, BeforeValidator(transform_default_string)
    ]
    clm_line_ngaco_pbpmt_sw: Annotated[
        str, {ALIAS: ALIAS_LINE_DCMTN}, BeforeValidator(transform_default_string)
    ]
    clm_rndrg_prvdr_type_cd: Annotated[str, BeforeValidator(transform_default_string)]
    clm_line_pa_uniq_trkng_num: Annotated[
        str, {ALIAS: ALIAS_LINE_DCMTN}, BeforeValidator(transform_null_string)
    ]
    idr_insrt_ts_line_dcmtn: Annotated[
        datetime,
        {ALIAS: ALIAS_LINE_DCMTN, COLUMN_MAP: "idr_insrt_ts"},
        BeforeValidator(transform_null_date_to_min),
    ]
    idr_updt_ts_line_dcmtn: Annotated[
        datetime,
        {UPDATE_TIMESTAMP: True, ALIAS: ALIAS_LINE_DCMTN, COLUMN_MAP: "idr_updt_ts"},
        BeforeValidator(transform_null_date_to_min),
    ]

    @staticmethod
    def table() -> str:
        return "idr.claim_item"

    @staticmethod
    def _current_fetch_query(partition: LoadPartition, start_time: datetime) -> str:
        clm = ALIAS_CLM
        clm_grp = ALIAS_CLM_GRP
        prod = ALIAS_PROCEDURE
        line = ALIAS_LINE
        val = ALIAS_VAL
        rlt_cond = ALIAS_RLT_COND
        line_dcmtn = ALIAS_LINE_DCMTN
        # This query is taking all the values for CLM_PROD, CLM_LINE, and CLM_VAL and storing
        # them in a unified table. This is necessary because each of these tables have a different
        # number of rows for each claim. If we don't combine these values, we would either have to
        # do three separate database queries to load these in the server, or we have to join on each
        # table in the same query and deal with the fact that the result is a cartesian product of
        # clm_line + clm_prod + clm_val which can generate many thousands of rows for large claims.
        # Performing this normalization means we can perform a single query to generate the rows
        # equal to max(len(clm_prod), len(clm_line), len(clm_val)). The number of rows here will
        # usually only be a few dozen, maybe a few hundred at worst.

        # We need to eagerly filter by the claim date in the first CTE at the top to prevent the
        # query from pulling back all of the claims and only filtering at the end. This has a
        # massive impact on the query performance.

        # There's a few steps here:
        #   1. Figure out how many rows we need for each claim.
        #      We do this by taking the UNION of the rows for each table. The end result will be
        #      a list of rows equal to max(len(clm_prod), len(clm_line), len(clm_val)).
        #   2. clm_prod is special because its sequence numbers depend on the values in the table
        #      itself and are not monotonically increasing.
        #      We perform an intermediary step to create our own line number for clm_prod values.
        #   3. Take our list of claim_uniq_id + line number and left join each table against it to
        #      get the final result.

        # In Postgres, we need to tell the query planner to NOT materialize the CTEs because
        # it will behave extremely poorly when trying to join against these large sets of
        # non-indexed data in memory. This is fine in Snowflake because it's fundamentally
        # different, but we need to force this behavior for local testing.
        not_materialized = "" if os.environ.get("IDR_USERNAME", "") else "NOT MATERIALIZED"

        return f"""
                WITH claims AS {not_materialized} (
                    SELECT 
                        {clm}.clm_uniq_id, 
                        {clm}.geo_bene_sk, 
                        {clm}.clm_type_cd, 
                        {clm}.clm_num_sk, 
                        {clm}.clm_dt_sgntr_sk,
                        {clm}.clm_rlt_cond_sgntr_sk,
                        {clm}.clm_idr_ld_dt
                    FROM cms_vdm_view_mdcr_prd.v2_mdcr_clm {clm}
                    WHERE
                        {_claim_filter(start_time, partition)} AND
                        {clm}.clm_idr_ld_dt >= '{get_min_transaction_date()}'
                ),
                claim_lines AS {not_materialized} (
                    SELECT
                        {line}.*,
                        ROW_NUMBER() OVER (
                            PARTITION BY {clm}.clm_uniq_id
                            ORDER BY {line}.clm_line_num
                        ) AS bfd_row_id
                    FROM cms_vdm_view_mdcr_prd.v2_mdcr_clm_line {line}
                    JOIN claims {clm}
                        ON {line}.geo_bene_sk = {clm}.geo_bene_sk
                        AND {line}.clm_type_cd = {clm}.clm_type_cd
                        AND {line}.clm_num_sk = {clm}.clm_num_sk
                        AND {line}.clm_dt_sgntr_sk = {clm}.clm_dt_sgntr_sk
                ),
                claim_procedures AS {not_materialized} (
                    SELECT
                        {clm}.clm_uniq_id,
                        {prod}.*,
                        ROW_NUMBER() OVER (
                            PARTITION BY {clm}.clm_uniq_id
                            ORDER BY {prod}.clm_prod_type_cd,
                                {prod}.clm_val_sqnc_num
                        ) AS bfd_row_id
                    FROM cms_vdm_view_mdcr_prd.v2_mdcr_clm_prod {prod}
                    JOIN claims {clm}
                        ON {prod}.geo_bene_sk = {clm}.geo_bene_sk
                        AND {prod}.clm_type_cd = {clm}.clm_type_cd
                        AND {prod}.clm_num_sk = {clm}.clm_num_sk
                        AND {prod}.clm_dt_sgntr_sk = {clm}.clm_dt_sgntr_sk
                ),
                claim_vals AS {not_materialized} (
                    SELECT
                        {clm}.clm_uniq_id,
                        {val}.*,
                        ROW_NUMBER() OVER (
                            PARTITION BY {clm}.clm_uniq_id
                            ORDER BY {val}.clm_val_sqnc_num
                        ) AS bfd_row_id
                    FROM cms_vdm_view_mdcr_prd.v2_mdcr_clm_val {val}
                    JOIN claims {clm}
                        ON {val}.geo_bene_sk = {clm}.geo_bene_sk
                        AND {val}.clm_type_cd = {clm}.clm_type_cd
                        AND {val}.clm_num_sk = {clm}.clm_num_sk
                        AND {val}.clm_dt_sgntr_sk = {clm}.clm_dt_sgntr_sk
                ),
                claim_related_conditions AS (
                    SELECT
                        {clm}.clm_uniq_id,
                        {rlt_cond}.*,
                        ROW_NUMBER() OVER (
                            PARTITION BY {clm}.clm_uniq_id 
                            ORDER BY {rlt_cond}.clm_rlt_cond_cd,
                                {rlt_cond}.clm_rlt_cond_sgntr_sqnc_num
                        ) AS bfd_row_id
                    FROM cms_vdm_view_mdcr_prd.v2_mdcr_clm_rlt_cond_sgntr_mbr {rlt_cond}
                    JOIN claims {clm}
                        ON {rlt_cond}.clm_rlt_cond_sgntr_sk = {clm}.clm_rlt_cond_sgntr_sk
                    WHERE 
                        {clm}.clm_rlt_cond_sgntr_sk != 0
                        AND {clm}.clm_rlt_cond_sgntr_sk != 1
                ),
                claim_groups AS (
                    SELECT clm_uniq_id, bfd_row_id
                    FROM claim_lines
                    UNION
                    SELECT clm_uniq_id, bfd_row_id
                    FROM claim_procedures
                    UNION
                    SELECT clm_uniq_id, bfd_row_id
                    FROM claim_vals
                    UNION
                    SELECT clm_uniq_id, bfd_row_id
                    FROM claim_related_conditions
                )
                SELECT {{COLUMNS}}
                FROM claims {clm}
                JOIN claim_groups {clm_grp}
                    ON {clm_grp}.clm_uniq_id = {clm}.clm_uniq_id
                LEFT JOIN claim_lines {line}
                    ON {line}.geo_bene_sk = {clm}.geo_bene_sk
                    AND {line}.clm_type_cd = {clm}.clm_type_cd
                    AND {line}.clm_num_sk = {clm}.clm_num_sk
                    AND {line}.clm_dt_sgntr_sk = {clm}.clm_dt_sgntr_sk
                    AND {line}.bfd_row_id = {clm_grp}.bfd_row_id
                LEFT JOIN claim_procedures {prod}
                    ON {prod}.geo_bene_sk = {clm}.geo_bene_sk
                    AND {prod}.clm_type_cd = {clm}.clm_type_cd
                    AND {prod}.clm_num_sk = {clm}.clm_num_sk
                    AND {prod}.clm_dt_sgntr_sk = {clm}.clm_dt_sgntr_sk
                    AND {prod}.bfd_row_id = {clm_grp}.bfd_row_id
                LEFT JOIN claim_vals {val}
                    ON {val}.geo_bene_sk = {clm}.geo_bene_sk
                    AND {val}.clm_type_cd = {clm}.clm_type_cd
                    AND {val}.clm_num_sk = {clm}.clm_num_sk
                    AND {val}.clm_dt_sgntr_sk = {clm}.clm_dt_sgntr_sk
                    AND {val}.bfd_row_id = {clm_grp}.bfd_row_id
                LEFT JOIN claim_related_conditions {rlt_cond}
                    ON {rlt_cond}.clm_uniq_id = {clm}.clm_uniq_id
                    AND {rlt_cond}.bfd_row_id = {clm_grp}.bfd_row_id
                LEFT JOIN cms_vdm_view_mdcr_prd.v2_mdcr_clm_line_dcmtn {line_dcmtn}
                    ON {line_dcmtn}.geo_bene_sk = {line}.geo_bene_sk
                    AND {line_dcmtn}.clm_type_cd = {line}.clm_type_cd
                    AND {line_dcmtn}.clm_num_sk = {line}.clm_num_sk
                    AND {line_dcmtn}.clm_dt_sgntr_sk = {line}.clm_dt_sgntr_sk
                    AND {line_dcmtn}.clm_line_num = {line}.clm_line_num
                {{WHERE_CLAUSE}}
                {{ORDER_BY}}
        """

    @staticmethod
    def fetch_query_partitions() -> Sequence[LoadPartitionGroup]:
        return ALL_CLAIM_PARTITIONS


def transform_default_hipps_code(value: str | None) -> str:
    if value is None or value == "00000":
        return ""
    return value


class IdrClaimLineInstitutional(IdrBaseModel):
    clm_uniq_id: Annotated[int, {PRIMARY_KEY: True, BATCH_ID: True}]
    clm_line_num: Annotated[int, {PRIMARY_KEY: True}]
    clm_rev_apc_hipps_cd: Annotated[str, BeforeValidator(transform_default_hipps_code)]
    clm_otaf_one_ind_cd: Annotated[str, BeforeValidator(transform_default_string)]
    clm_rev_dscnt_ind_cd: Annotated[str, BeforeValidator(transform_default_string)]
    clm_rev_packg_ind_cd: Annotated[str, BeforeValidator(transform_default_string)]
    clm_rev_cntr_stus_cd: Annotated[str, BeforeValidator(transform_default_string)]
    clm_rev_pmt_mthd_cd: Annotated[str, BeforeValidator(transform_default_string)]
    clm_ansi_sgntr_sk: Annotated[int, BeforeValidator(transform_null_int)]
    clm_ddctbl_coinsrnc_cd: str
    clm_line_instnl_rate_amt: float
    clm_line_instnl_adjstd_amt: float
    clm_line_instnl_rdcd_amt: float
    clm_line_instnl_msp1_pd_amt: float
    clm_line_instnl_msp2_pd_amt: float
    clm_line_instnl_rev_ctr_dt: date
    clm_idr_ld_dt: Annotated[date, {INSERT_EXCLUDE: True, HISTORICAL_BATCH_TIMESTAMP: True}]
    idr_insrt_ts: Annotated[
        datetime,
        {BATCH_TIMESTAMP: True, ALIAS: ALIAS_LINE},
        BeforeValidator(transform_null_date_to_min),
    ]
    idr_updt_ts: Annotated[
        datetime,
        {UPDATE_TIMESTAMP: True, ALIAS: ALIAS_LINE},
        BeforeValidator(transform_null_date_to_min),
    ]

    @staticmethod
    def table() -> str:
        return "idr.claim_line_institutional"

    @staticmethod
    def _current_fetch_query(partition: LoadPartition, start_time: datetime) -> str:
        clm = ALIAS_CLM
        line = ALIAS_LINE
        return f"""
            SELECT {{COLUMNS}}
            FROM cms_vdm_view_mdcr_prd.v2_mdcr_clm {clm}
            JOIN cms_vdm_view_mdcr_prd.v2_mdcr_clm_line_instnl {line} ON
                {clm}.geo_bene_sk = {line}.geo_bene_sk AND
                {clm}.clm_dt_sgntr_sk = {line}.clm_dt_sgntr_sk AND
                {clm}.clm_type_cd = {line}.clm_type_cd AND
                {clm}.clm_num_sk = {line}.clm_num_sk
            {{WHERE_CLAUSE}} AND {_claim_filter(start_time, partition)}
            {{ORDER_BY}}
        """

    @staticmethod
    def fetch_query_partitions() -> Sequence[LoadPartitionGroup]:
        return INSTITUTIONAL_ADJUDICATED_PARTITIONS + INSTITUTIONAL_PAC_PARTITIONS


class IdrClaimAnsiSignature(IdrBaseModel):
    clm_ansi_sgntr_sk: Annotated[int, {PRIMARY_KEY: True, BATCH_ID: True}]
    clm_1_rev_cntr_ansi_grp_cd: Annotated[str, BeforeValidator(transform_default_string)]
    clm_2_rev_cntr_ansi_grp_cd: Annotated[str, BeforeValidator(transform_default_string)]
    clm_3_rev_cntr_ansi_grp_cd: Annotated[str, BeforeValidator(transform_default_string)]
    clm_4_rev_cntr_ansi_grp_cd: Annotated[str, BeforeValidator(transform_default_string)]
    clm_1_rev_cntr_ansi_rsn_cd: Annotated[str, BeforeValidator(transform_default_string)]
    clm_2_rev_cntr_ansi_rsn_cd: Annotated[str, BeforeValidator(transform_default_string)]
    clm_3_rev_cntr_ansi_rsn_cd: Annotated[str, BeforeValidator(transform_default_string)]
    clm_4_rev_cntr_ansi_rsn_cd: Annotated[str, BeforeValidator(transform_default_string)]
    idr_insrt_ts: Annotated[
        datetime, {BATCH_TIMESTAMP: True}, BeforeValidator(transform_null_date_to_min)
    ]
    idr_updt_ts: Annotated[
        datetime, {UPDATE_TIMESTAMP: True}, BeforeValidator(transform_null_date_to_min)
    ]

    @staticmethod
    def table() -> str:
        return "idr.claim_ansi_signature"

    @staticmethod
    def _current_fetch_query(partition: LoadPartition, start_time: datetime) -> str:  # noqa: ARG004
        return """
            SELECT {COLUMNS_NO_ALIAS}
            FROM cms_vdm_view_mdcr_prd.v2_mdcr_clm_ansi_sgntr
            {WHERE_CLAUSE}
        """

    @classmethod
    def _historical_fetch_query(cls, partition: LoadPartition, start_time: datetime) -> str:  # noqa: ARG003
        return """
            SELECT {COLUMNS}
            FROM cms_vdm_view_mdcr_prd.v2_mdcr_clm_ansi_sgntr
        """

    @staticmethod
    def fetch_query_partitions() -> Sequence[LoadPartitionGroup]:
        return [COMBINED_CLAIM_PARTITION]


class IdrClaimProfessional(IdrBaseModel):
    clm_uniq_id: Annotated[int, {PRIMARY_KEY: True, BATCH_ID: True}]
    clm_carr_pmt_dnl_cd: Annotated[str, BeforeValidator(transform_default_string)]
    clm_clncl_tril_num: Annotated[str, BeforeValidator(transform_default_string)]
    clm_mdcr_prfnl_prmry_pyr_amt: Annotated[float, BeforeValidator(transform_null_float)]
    clm_mdcr_prfnl_prvdr_asgnmt_sw: Annotated[str, BeforeValidator(transform_default_string)]
    idr_insrt_ts_clm_prfnl: Annotated[
        datetime,
        {BATCH_TIMESTAMP: True, ALIAS: ALIAS_PRFNL, COLUMN_MAP: "idr_insrt_ts"},
        BeforeValidator(transform_null_date_to_min),
    ]
    idr_updt_ts_clm_prfnl: Annotated[
        datetime,
        {UPDATE_TIMESTAMP: True, ALIAS: ALIAS_PRFNL, COLUMN_MAP: "idr_insrt_ts"},
        BeforeValidator(transform_null_date_to_min),
    ]
    # column from v2_mdcr_clm_lctn_hstry
    clm_audt_trl_stus_cd: Annotated[
        str, {ALIAS: ALIAS_LCTN_HSTRY}, BeforeValidator(transform_null_string)
    ]
    idr_insrt_ts_lctn_hstry: Annotated[
        datetime,
        {BATCH_TIMESTAMP: True, ALIAS: ALIAS_LCTN_HSTRY, COLUMN_MAP: "idr_insrt_ts"},
        BeforeValidator(transform_null_date_to_min),
    ]
    idr_updt_ts_lctn_hstry: Annotated[
        datetime,
        {UPDATE_TIMESTAMP: True, ALIAS: ALIAS_LCTN_HSTRY, COLUMN_MAP: "idr_updt_ts"},
        BeforeValidator(transform_null_date_to_min),
    ]

    @staticmethod
    def table() -> str:
        return "idr.claim_professional"

    @staticmethod
    def _current_fetch_query(partition: LoadPartition, start_time: datetime) -> str:
        clm = ALIAS_CLM
        prfnl = ALIAS_PRFNL
        lctn_hstry = ALIAS_LCTN_HSTRY
        return f"""
            WITH claims AS (
                    SELECT
                        {clm}.clm_uniq_id,
                        {clm}.geo_bene_sk,
                        {clm}.clm_type_cd,
                        {clm}.clm_num_sk,
                        {clm}.clm_dt_sgntr_sk,
                        {clm}.clm_idr_ld_dt
                    FROM cms_vdm_view_mdcr_prd.v2_mdcr_clm {clm}
                    WHERE {_claim_filter(start_time, partition)}
                ),
                latest_clm_lctn_hstry AS (
                    SELECT
                        claims.geo_bene_sk,
                        claims.clm_type_cd,
                        claims.clm_dt_sgntr_sk,
                        claims.clm_num_sk,
                        MAX({lctn_hstry}.clm_lctn_cd_sqnc_num) AS max_clm_lctn_cd_sqnc_num
                    FROM cms_vdm_view_mdcr_prd.v2_mdcr_clm_lctn_hstry {lctn_hstry}
                    JOIN claims ON
                        {lctn_hstry}.geo_bene_sk = claims.geo_bene_sk AND
                        {lctn_hstry}.clm_type_cd = claims.clm_type_cd AND
                        {lctn_hstry}.clm_dt_sgntr_sk = claims.clm_dt_sgntr_sk AND
                        {lctn_hstry}.clm_num_sk = claims.clm_num_sk
                    GROUP BY
                        claims.geo_bene_sk,
                        claims.clm_type_cd,
                        claims.clm_dt_sgntr_sk,
                        claims.clm_num_sk
                )
                SELECT {{COLUMNS}}
                FROM claims {clm}
                JOIN cms_vdm_view_mdcr_prd.v2_mdcr_clm_prfnl {prfnl} ON
                    {clm}.geo_bene_sk = {prfnl}.geo_bene_sk AND
                    {clm}.clm_type_cd = {prfnl}.clm_type_cd AND
                    {clm}.clm_dt_sgntr_sk = {prfnl}.clm_dt_sgntr_sk AND
                    {clm}.clm_num_sk = {prfnl}.clm_num_sk
                LEFT JOIN latest_clm_lctn_hstry latest_lctn ON
                    {clm}.geo_bene_sk = latest_lctn.geo_bene_sk AND
                    {clm}.clm_type_cd = latest_lctn.clm_type_cd AND
                    {clm}.clm_dt_sgntr_sk = latest_lctn.clm_dt_sgntr_sk AND
                    {clm}.clm_num_sk = latest_lctn.clm_num_sk
                LEFT JOIN cms_vdm_view_mdcr_prd.v2_mdcr_clm_lctn_hstry {lctn_hstry} ON
                    {clm}.geo_bene_sk = {lctn_hstry}.geo_bene_sk AND
                    {clm}.clm_type_cd = {lctn_hstry}.clm_type_cd AND
                    {clm}.clm_dt_sgntr_sk = {lctn_hstry}.clm_dt_sgntr_sk AND
                    {clm}.clm_num_sk = {lctn_hstry}.clm_num_sk AND
                    {lctn_hstry}.clm_lctn_cd_sqnc_num = latest_lctn.max_clm_lctn_cd_sqnc_num
                {{WHERE_CLAUSE}}
                {{ORDER_BY}}
        """

    @staticmethod
    def fetch_query_partitions() -> Sequence[LoadPartitionGroup]:
        return PROFESSIONAL_ADJUDICATED_PARTITIONS + PROFESSIONAL_PAC_PARTITIONS


class IdrClaimLineProfessional(IdrBaseModel):
    clm_uniq_id: Annotated[int, {PRIMARY_KEY: True, BATCH_ID: True}]
    clm_line_num: Annotated[int, {PRIMARY_KEY: True}]
    clm_bene_prmry_pyr_pd_amt: Annotated[float, BeforeValidator(transform_null_float)]
    clm_fed_type_srvc_cd: Annotated[str, BeforeValidator(transform_default_string)]
    clm_line_carr_clncl_lab_num: Annotated[str, BeforeValidator(transform_default_string)]
    clm_line_carr_hpsa_scrcty_cd: Annotated[str, BeforeValidator(transform_default_string)]
    clm_line_dmerc_scrn_svgs_amt: Annotated[float, BeforeValidator(transform_null_float)]
    clm_line_hct_hgb_rslt_num: Annotated[float, BeforeValidator(transform_null_float)]
    clm_line_hct_hgb_type_cd: Annotated[str, BeforeValidator(transform_default_string)]
    clm_line_prfnl_dme_price_amt: Annotated[float, BeforeValidator(transform_null_float)]
    clm_line_prfnl_mtus_cnt: Annotated[float, BeforeValidator(transform_null_float)]
    clm_mtus_ind_cd: Annotated[str, BeforeValidator(transform_default_string)]
    clm_physn_astnt_cd: Annotated[str, BeforeValidator(transform_default_string)]
    clm_pmt_80_100_cd: Annotated[str, BeforeValidator(transform_default_string)]
    clm_prcng_lclty_cd: Annotated[str, BeforeValidator(transform_default_string)]
    clm_prcsg_ind_cd: Annotated[str, BeforeValidator(transform_default_string)]
    clm_prmry_pyr_cd: Annotated[str, BeforeValidator(transform_default_string)]
    clm_prvdr_spclty_cd: Annotated[str, BeforeValidator(transform_default_string)]
    clm_srvc_ddctbl_sw: Annotated[str, BeforeValidator(transform_default_string)]
    clm_suplr_type_cd: Annotated[str, BeforeValidator(transform_default_string)]
    idr_insrt_ts: Annotated[
        datetime,
        {BATCH_TIMESTAMP: True, ALIAS: ALIAS_PRFNL},
        BeforeValidator(transform_null_date_to_min),
    ]
    idr_updt_ts: Annotated[
        datetime,
        {UPDATE_TIMESTAMP: True, ALIAS: ALIAS_PRFNL},
        BeforeValidator(transform_null_date_to_min),
    ]

    @staticmethod
    def table() -> str:
        return "idr.claim_line_professional"

    @staticmethod
    def _current_fetch_query(partition: LoadPartition, start_time: datetime) -> str:
        clm = ALIAS_CLM
        prfnl = ALIAS_PRFNL
        return f"""
            SELECT {{COLUMNS}}
            FROM cms_vdm_view_mdcr_prd.v2_mdcr_clm {clm}
            JOIN cms_vdm_view_mdcr_prd.v2_mdcr_clm_line_prfnl {prfnl} ON
                {clm}.geo_bene_sk = {prfnl}.geo_bene_sk AND
                {clm}.clm_dt_sgntr_sk = {prfnl}.clm_dt_sgntr_sk AND
                {clm}.clm_type_cd = {prfnl}.clm_type_cd AND
                {clm}.clm_num_sk = {prfnl}.clm_num_sk
            {{WHERE_CLAUSE}} AND {_claim_filter(start_time, partition)}
            {{ORDER_BY}}
        """

    @staticmethod
    def fetch_query_partitions() -> Sequence[LoadPartitionGroup]:
        return PROFESSIONAL_ADJUDICATED_PARTITIONS + PROFESSIONAL_PAC_PARTITIONS


class IdrClaimLineRx(IdrBaseModel):
    clm_uniq_id: Annotated[int, {PRIMARY_KEY: True, BATCH_ID: True, ALIAS: ALIAS_CLM}]
    clm_line_num: Annotated[int, {PRIMARY_KEY: True, ALIAS: ALIAS_RX_LINE}]
    clm_brnd_gnrc_cd: Annotated[str, BeforeValidator(transform_null_string)]
    clm_cmpnd_cd: Annotated[str, BeforeValidator(transform_null_string)]
    clm_ctstrphc_cvrg_ind_cd: Annotated[str, BeforeValidator(transform_null_string)]
    clm_daw_prod_slctn_cd: Annotated[str, BeforeValidator(transform_null_string)]
    clm_drug_cvrg_stus_cd: Annotated[str, BeforeValidator(transform_null_string)]
    clm_dspnsng_stus_cd: Annotated[str, BeforeValidator(transform_default_string)]
    clm_line_authrzd_fill_num: Annotated[str, BeforeValidator(transform_null_string)]
    clm_line_days_suply_qty: Annotated[int, BeforeValidator(transform_null_int)]
    clm_line_grs_above_thrshld_amt: Annotated[float, BeforeValidator(transform_null_float)]
    clm_line_grs_blw_thrshld_amt: Annotated[float, BeforeValidator(transform_null_float)]
    clm_line_ingrdnt_cst_amt: Annotated[float, BeforeValidator(transform_null_float)]
    clm_line_lis_amt: Annotated[float, BeforeValidator(transform_null_float)]
    clm_line_plro_amt: Annotated[float, BeforeValidator(transform_null_float)]
    clm_line_rx_fill_num: Annotated[int, BeforeValidator(transform_null_int)]
    clm_line_rx_orgn_cd: Annotated[str, BeforeValidator(transform_default_string)]
    clm_line_sls_tax_amt: Annotated[float, BeforeValidator(transform_null_float)]
    clm_line_srvc_cst_amt: Annotated[float, BeforeValidator(transform_null_float)]
    clm_line_troop_tot_amt: Annotated[float, BeforeValidator(transform_null_float)]
    clm_line_vccn_admin_fee_amt: Annotated[float, BeforeValidator(transform_null_float)]
    clm_ltc_dspnsng_mthd_cd: Annotated[str, BeforeValidator(transform_default_string)]
    clm_phrmcy_srvc_type_cd: Annotated[str, BeforeValidator(transform_default_string)]
    clm_prcng_excptn_cd: Annotated[str, BeforeValidator(transform_null_string)]
    clm_ptnt_rsdnc_cd: Annotated[str, BeforeValidator(transform_default_string)]
    clm_rptd_mftr_dscnt_amt: Annotated[float, BeforeValidator(transform_null_float)]
    clm_idr_ld_dt: Annotated[date, {INSERT_EXCLUDE: True, HISTORICAL_BATCH_TIMESTAMP: True}]
    idr_insrt_ts: Annotated[
        datetime,
        {BATCH_TIMESTAMP: True, ALIAS: ALIAS_LINE},
        BeforeValidator(transform_null_date_to_min),
    ]
    idr_updt_ts: Annotated[
        datetime,
        {UPDATE_TIMESTAMP: True, ALIAS: ALIAS_LINE},
        BeforeValidator(transform_null_date_to_min),
    ]

    @staticmethod
    def table() -> str:
        return "idr.claim_line_rx"

    @staticmethod
    def _current_fetch_query(partition: LoadPartition, start_time: datetime) -> str:
        clm = ALIAS_CLM
        rx_line = ALIAS_RX_LINE
        line = ALIAS_LINE
        return f"""
            SELECT {{COLUMNS}}
            FROM cms_vdm_view_mdcr_prd.v2_mdcr_clm {clm}
            JOIN cms_vdm_view_mdcr_prd.v2_mdcr_clm_line_rx {rx_line}
                ON {rx_line}.geo_bene_sk = {clm}.geo_bene_sk
                AND {rx_line}.clm_type_cd = {clm}.clm_type_cd
                AND {rx_line}.clm_num_sk = {clm}.clm_num_sk
                AND {rx_line}.clm_dt_sgntr_sk = {clm}.clm_dt_sgntr_sk
                AND {rx_line}.clm_uniq_id = {clm}.clm_uniq_id
            JOIN cms_vdm_view_mdcr_prd.v2_mdcr_clm_line {line}
                ON {line}.geo_bene_sk = {rx_line}.geo_bene_sk
                AND {line}.clm_type_cd = {rx_line}.clm_type_cd
                AND {line}.clm_num_sk = {rx_line}.clm_num_sk
                AND {line}.clm_dt_sgntr_sk = {rx_line}.clm_dt_sgntr_sk
                AND {line}.clm_uniq_id = {rx_line}.clm_uniq_id
                AND {line}.clm_line_num = {rx_line}.clm_line_num
            {{WHERE_CLAUSE}} AND {_claim_filter(start_time, partition)}
            {{ORDER_BY}}
        """

    @staticmethod
    def fetch_query_partitions() -> Sequence[LoadPartitionGroup]:
        return PART_D_PARTITIONS


class IdrProviderHistory(IdrBaseModel):
    prvdr_npi_num: Annotated[str, {PRIMARY_KEY: True, BATCH_ID: True}]
    prvdr_sk: int
    prvdr_hstry_efctv_dt: datetime
    prvdr_mdl_name: Annotated[str, BeforeValidator(transform_null_string)]
    prvdr_type_cd: Annotated[str, BeforeValidator(transform_default_string)]
    prvdr_txnmy_cmpst_cd: Annotated[str, BeforeValidator(transform_default_string)]
    prvdr_oscar_num: Annotated[str, BeforeValidator(transform_default_string)]
    prvdr_1st_name: Annotated[str, BeforeValidator(transform_null_string)]
    prvdr_name: Annotated[str, BeforeValidator(transform_null_string)]
    prvdr_hstry_obslt_dt: Annotated[date, BeforeValidator(transform_null_date_to_max)]
    prvdr_lgl_name: Annotated[str, BeforeValidator(transform_null_string)]
    prvdr_emplr_id_num: Annotated[str, BeforeValidator(transform_null_string)]
    prvdr_last_name: Annotated[str, BeforeValidator(transform_null_string)]

    @staticmethod
    def table() -> str:
        return "idr.provider_history"

    @staticmethod
    def _current_fetch_query(partition: LoadPartition, start_time: datetime) -> str:  # noqa: ARG004
        return f"""
            SELECT {{COLUMNS}}
            FROM cms_vdm_view_mdcr_prd.v2_mdcr_prvdr_hstry
            WHERE prvdr_hstry_obslt_dt >= '{DEFAULT_MAX_DATE}'
        """

    @staticmethod
    def fetch_query_partitions() -> Sequence[LoadPartitionGroup]:
        return []


class LoadProgress(IdrBaseModel):
    table_name: str
    last_ts: datetime
    last_id: int
    batch_partition: str
    batch_start_ts: datetime
    batch_complete_ts: datetime

    @staticmethod
    def query_placeholder() -> str:
        return "table_name"

    @staticmethod
    def table() -> str:
        return "idr.load_progress"

    @staticmethod
    def _current_fetch_query(partition: LoadPartition, start_time: datetime) -> str:  # noqa: ARG004
        return f"""
        SELECT table_name, last_ts, last_id, batch_partition, batch_start_ts, batch_complete_ts
        FROM idr.load_progress
        WHERE table_name = %({LoadProgress.query_placeholder()})s 
        AND batch_partition = '{partition.name}'
        """

    def is_historical(self) -> bool:
        # 2021-4-18 is the most recent date where idr_insrt_ts could be null in claims data
        return self.last_ts <= datetime(2021, 4, 19, tzinfo=UTC)

    @staticmethod
    def fetch_query_partitions() -> Sequence[LoadPartitionGroup]:
        return []<|MERGE_RESOLUTION|>--- conflicted
+++ resolved
@@ -7,8 +7,8 @@
 from pydantic import BaseModel, BeforeValidator
 
 from constants import (
-<<<<<<< HEAD
     ALL_CLAIM_PARTITIONS,
+    ALTERNATE_DEFAULT_DATE,
     COMBINED_CLAIM_PARTITION,
     DEATH_DATE_CUTOFF_YEARS,
     DEFAULT_MAX_DATE,
@@ -20,17 +20,8 @@
     PART_D_PARTITIONS,
     PROFESSIONAL_ADJUDICATED_PARTITIONS,
     PROFESSIONAL_PAC_PARTITIONS,
-    PartitionType,
 )
-from load_partition import LoadPartition, LoadPartitionGroup
-=======
-    ALTERNATE_DEFAULT_DATE,
-    CLAIM_TYPE_CODES,
-    DEFAULT_MAX_DATE,
-    DEFAULT_MIN_DATE,
-    PART_D_CLAIM_TYPE_CODES,
-)
->>>>>>> c1bd68b2
+from load_partition import LoadPartition, LoadPartitionGroup, PartitionType
 
 type DbType = str | float | int | bool | date | datetime
 
