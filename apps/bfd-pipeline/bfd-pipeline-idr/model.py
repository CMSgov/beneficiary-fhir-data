from abc import ABC, abstractmethod
from collections.abc import Iterable
from datetime import UTC, date, datetime
from typing import Annotated, TypeVar

from pydantic import BaseModel, BeforeValidator

from constants import (
    CLAIM_TYPE_CODES,
    DEFAULT_MAX_DATE,
    DEFAULT_MIN_DATE,
    PART_D_CLAIM_TYPE_CODES,
)

type DbType = str | float | int | bool | date | datetime


def transform_null_date_to_max(value: date | None) -> date:
    if value is None:
        return date.fromisoformat(DEFAULT_MAX_DATE)
    return value


def transform_null_date_to_min(value: date | None) -> date:
    if value is None:
        return date.fromisoformat(DEFAULT_MIN_DATE)
    return value


def transform_null_string(value: str | None) -> str:
    if value is None:
        return ""
    return value


def transform_default_string(value: str | None) -> str:
    if value is None or value == "~":
        return ""
    return value


def transform_empty_string(value: str | None) -> str:
    if value is None:
        return ""
    return value.strip()


def transform_null_float(value: float | None) -> float:
    if value is None:
        return 0.0
    return value


def transform_null_int(value: int | None) -> int:
    if value is None:
        return 0
    return value


PRIMARY_KEY = "primary_key"
BATCH_TIMESTAMP = "batch_timestamp"
HISTORICAL_BATCH_TIMESTAMP = "historical_batch_timestamp"
BATCH_ID = "batch_id"
UPDATE_TIMESTAMP = "update_timestamp"
ALIAS = "alias"
INSERT_EXCLUDE = "insert_exclude"
DERIVED = "derived"
COLUMN_MAP = "column_map"
FISS_CLM_SOURCE = "21000"
MCS_CLM_SOURCE = "22000"
VMS_CLM_SOURCE = "23000"
NCH_CLM_SOURCE = "20000"

ALIAS_CLM = "clm"
ALIAS_DCMTN = "dcmtn"
ALIAS_SGNTR = "sgntr"
ALIAS_LINE = "line"
ALIAS_FISS = "fiss"
ALIAS_PROCEDURE = "prod"
ALIAS_INSTNL = "instnl"
ALIAS_PRFNL = "prfnl"
ALIAS_VAL = "val"
ALIAS_HSTRY = "hstry"
ALIAS_XREF = "xref"


class IdrBaseModel(BaseModel, ABC):
    @staticmethod
    @abstractmethod
    def table() -> str:
        """BFD table name populated by this model."""

    @staticmethod
    def should_replace() -> bool:
        """Whether to merge or replace data when loading this table."""
        return False

    @staticmethod
    @abstractmethod
    def _current_fetch_query(start_time: datetime) -> str:
        """Query to populate the table for non-historical data."""

    @classmethod
    def _historical_fetch_query(cls, start_time: datetime) -> str:
        """Query to populate the table for historical data."""
        return cls._current_fetch_query(start_time)

    @classmethod
    def fetch_query(cls, is_historical: bool, start_time: datetime) -> str:
        if is_historical:
            return cls._historical_fetch_query(start_time)
        return cls._current_fetch_query(start_time)

    @staticmethod
    def computed_keys() -> list[str]:
        return []

    @classmethod
    def unique_key(cls) -> list[str]:
        return cls._extract_meta_keys(PRIMARY_KEY)

    @classmethod
    def batch_timestamp_col(cls, is_historical: bool) -> list[str]:
        if is_historical:
            historical_cols = cls._extract_meta_keys(HISTORICAL_BATCH_TIMESTAMP)
            if len(historical_cols) > 0:
                return historical_cols
        return cls._extract_meta_keys(BATCH_TIMESTAMP)

    @classmethod
    def batch_timestamp_col_alias(cls, is_historical: bool) -> list[str]:
        return [cls._format_column_alias(col) for col in cls.batch_timestamp_col(is_historical)]

    @classmethod
    def update_timestamp_col(cls) -> list[str]:
        return cls._extract_meta_keys(UPDATE_TIMESTAMP)

    @classmethod
    def batch_id_col_alias(cls) -> str | None:
        col = cls._single_or_default(BATCH_ID)
        if col:
            return cls._format_column_alias(col)
        return None

    @classmethod
    def batch_id_col(cls) -> str | None:
        return cls._single_or_default(BATCH_ID)

    @classmethod
    def update_timestamp_col_alias(cls) -> list[str]:
        return [cls._format_column_alias(col) for col in cls.update_timestamp_col()]

    @classmethod
    def _extract_meta_keys(cls, meta_key: str) -> list[str]:
        return [key for key in cls.model_fields if cls._extract_meta(key, meta_key)]

    @classmethod
    def _single_or_default(cls, meta_key: str) -> str | None:
        keys = cls._extract_meta_keys(meta_key)
        if len(keys) > 1:
            raise LookupError(f"cls {cls.__name__} has more than one key for {meta_key}")
        return keys[0] if len(keys) == 1 else None

    @classmethod
    def _extract_meta(cls, key: str, meta_key: str) -> object | None:
        metadata = cls.model_fields[key].metadata

        for meta in metadata:
            if isinstance(meta, Iterable) and meta_key in meta:
                return meta[meta_key]  # type: ignore
        return None

    @classmethod
    def _format_column_alias(cls, key: str) -> str:
        metadata = cls.model_fields[key].metadata
        alias = cls._extract_meta(key, ALIAS)
        col = cls._get_column_map(key)
        if alias is not None:
            for meta in metadata:
                if ALIAS in meta:
                    return f"{meta[ALIAS]}.{col}"
        return key

    @classmethod
    def _get_column_map_alias(cls, key: str) -> str:
        alias = cls._format_column_alias(key)
        return f"{alias} as {key}"

    @classmethod
    def _get_column_map(cls, key: str) -> str:
        mapped_col = cls._extract_meta(key, COLUMN_MAP)
        return str(mapped_col) if mapped_col else key

    @classmethod
    def column_aliases(cls) -> list[str]:
        return [cls._get_column_map_alias(key) for key in cls._columns_raw() if key]

    @classmethod
    def columns_raw(cls) -> list[str]:
        return [cls._get_column_map(key) for key in cls._columns_raw()]

    @classmethod
    def _columns_raw(cls) -> list[str]:
        return [key for key in cls.model_fields if not cls._extract_meta(key, DERIVED)]

    @classmethod
    def insert_keys(cls) -> list[str]:
        return [key for key in cls.model_fields if not cls._extract_meta(key, INSERT_EXCLUDE)]


T = TypeVar("T", bound=IdrBaseModel)

DEATH_DATE_CUTOFF_YEARS = 4


def _deceased_bene_filter(alias: str) -> str:
    return f"""
            SELECT bene_sk
            FROM cms_vdm_view_mdcr_prd.v2_mdcr_bene_hstry {alias}
            WHERE {alias}.bene_vrfy_death_day_sw = 'Y' 
            AND {alias}.bene_death_dt < CURRENT_DATE - INTERVAL '{DEATH_DATE_CUTOFF_YEARS} years'
    """


class IdrBeneficiary(IdrBaseModel):
    # columns from V2_MDCR_BENE_HSTRY
    bene_sk: Annotated[int, {PRIMARY_KEY: True, BATCH_ID: True, ALIAS: ALIAS_HSTRY}]
    bene_xref_efctv_sk: int
    bene_mbi_id: str
    bene_1st_name: str
    bene_midl_name: Annotated[str, BeforeValidator(transform_null_string)]
    bene_last_name: str
    bene_brth_dt: date
    bene_death_dt: Annotated[date, BeforeValidator(transform_null_date_to_max)]
    bene_vrfy_death_day_sw: Annotated[str, BeforeValidator(transform_default_string)]
    bene_sex_cd: str
    bene_race_cd: Annotated[str, BeforeValidator(transform_default_string)]
    geo_usps_state_cd: str
    geo_zip5_cd: str
    geo_zip_plc_name: str
    bene_line_1_adr: Annotated[str, BeforeValidator(transform_null_string)]
    bene_line_2_adr: Annotated[str, BeforeValidator(transform_null_string)]
    bene_line_3_adr: Annotated[str, BeforeValidator(transform_null_string)]
    bene_line_4_adr: Annotated[str, BeforeValidator(transform_null_string)]
    bene_line_5_adr: Annotated[str, BeforeValidator(transform_null_string)]
    bene_line_6_adr: Annotated[str, BeforeValidator(transform_null_string)]
    cntct_lang_cd: Annotated[str, BeforeValidator(transform_default_string)]
    idr_ltst_trans_flg: Annotated[str, BeforeValidator(transform_null_string)]
    idr_trans_efctv_ts: Annotated[datetime, {PRIMARY_KEY: True}]
    idr_trans_obslt_ts: datetime
    idr_insrt_ts_bene: Annotated[
        datetime, {BATCH_TIMESTAMP: True, ALIAS: ALIAS_HSTRY, COLUMN_MAP: "idr_insrt_ts"}
    ]
    idr_updt_ts_bene: Annotated[
        datetime,
        {UPDATE_TIMESTAMP: True, ALIAS: ALIAS_HSTRY, COLUMN_MAP: "idr_updt_ts"},
        BeforeValidator(transform_null_date_to_min),
    ]
    # columns from V2_MDCR_BENE_XREF
    bene_kill_cred_cd: Annotated[str, BeforeValidator(transform_default_string)]
    src_rec_updt_ts: Annotated[datetime, BeforeValidator(transform_null_date_to_min)]
    idr_insrt_ts_xref: Annotated[
        datetime,
        {BATCH_TIMESTAMP: True, ALIAS: ALIAS_XREF, COLUMN_MAP: "idr_insrt_ts"},
        BeforeValidator(transform_null_date_to_min),
    ]
    idr_updt_ts_xref: Annotated[
        datetime,
        {UPDATE_TIMESTAMP: True, ALIAS: ALIAS_XREF, COLUMN_MAP: "idr_updt_ts"},
        BeforeValidator(transform_null_date_to_min),
    ]

    @staticmethod
    def table() -> str:
        return "idr.beneficiary"

    @staticmethod
    def computed_keys() -> list[str]:
        return ["bene_xref_efctv_sk_computed"]

    @staticmethod
    def _current_fetch_query(start_time: datetime) -> str:  # noqa: ARG004
        hstry = ALIAS_HSTRY
        xref = ALIAS_XREF
        # There can be multiple xref records for the same bene_sk/bene_ref_sk combo
        # so we need to find the most recent one based on src_rec_updt_ts.

        # Unlike idr_updt_ts, src_rec_updt_ts will be set to the created timestamp
        # if no update has been applied. Therefore, we can just check the updated timestamp
        # without caring about the created timestamp.

        # There can also be duplicate values with the same idr_insrt_ts, so we have to rely on
        # src_rec_insrt_ts/src_rec_updt_ts for this.
        return f"""
            WITH ordered_xref AS (
                SELECT bene_sk,
                    bene_xref_sk, 
                    bene_hicn_num, 
                    src_rec_crte_ts, 
                    ROW_NUMBER() OVER (
                        PARTITION BY bene_sk, bene_xref_sk 
                        ORDER BY src_rec_updt_ts DESC
                    ) AS row_order
                FROM cms_vdm_view_mdcr_prd.v2_mdcr_bene_xref
            ), 
            current_xref AS (
                SELECT 
                    ox.bene_sk, 
                    ox.bene_xref_sk, 
                    bx.bene_kill_cred_cd, 
                    bx.src_rec_updt_ts,
                    bx.idr_insrt_ts,
                    bx.idr_updt_ts
                FROM ordered_xref ox
                JOIN cms_vdm_view_mdcr_prd.v2_mdcr_bene_xref bx
                    ON bx.bene_sk = ox.bene_sk 
                    AND bx.bene_xref_sk = ox.bene_xref_sk
                    AND bx.bene_hicn_num = ox.bene_hicn_num
                    AND bx.src_rec_crte_ts = ox.src_rec_crte_ts
                WHERE ox.row_order = 1
            ),
            deceased_benes AS (
                {_deceased_bene_filter(hstry)}
            )
            SELECT {{COLUMNS}}
            FROM cms_vdm_view_mdcr_prd.v2_mdcr_bene_hstry {hstry}
            -- NOTE: the join condition is intentionally inverted here
            -- In the xref table, the bene_sk and bene_xref_sk fields are mirrored
            LEFT JOIN current_xref {xref} 
                ON {xref}.bene_sk = {hstry}.bene_xref_sk 
                AND {xref}.bene_xref_sk = {hstry}.bene_sk
            {{WHERE_CLAUSE}}
            AND {hstry}.bene_mbi_id IS NOT NULL
            AND NOT EXISTS (SELECT 1 FROM deceased_benes db WHERE db.bene_sk = {hstry}.bene_sk)
            {{ORDER_BY}}
        """


class IdrBeneficiaryMbiId(IdrBaseModel):
    bene_mbi_id: Annotated[str, {PRIMARY_KEY: True}]
    bene_mbi_efctv_dt: date
    bene_mbi_obslt_dt: Annotated[date, BeforeValidator(transform_null_date_to_max)]
    idr_ltst_trans_flg: Annotated[str, BeforeValidator(transform_null_string)]
    idr_trans_efctv_ts: Annotated[datetime, {PRIMARY_KEY: True}]
    idr_trans_obslt_ts: datetime
    idr_insrt_ts: Annotated[datetime, {BATCH_TIMESTAMP: True}]
    idr_updt_ts: Annotated[
        datetime, {UPDATE_TIMESTAMP: True}, BeforeValidator(transform_null_date_to_min)
    ]

    @staticmethod
    def table() -> str:
        return "idr.beneficiary_mbi_id"

    @staticmethod
    def _current_fetch_query(start_time: datetime) -> str:  # noqa: ARG004
        return """
            SELECT {COLUMNS}
            FROM cms_vdm_view_mdcr_prd.v2_mdcr_bene_mbi_id
            {WHERE_CLAUSE}
            {ORDER_BY}
        """


class IdrBeneficiaryOvershareMbi(IdrBaseModel):
    bene_mbi_id: Annotated[str, {PRIMARY_KEY: True}]

    @staticmethod
    def table() -> str:
        return "idr.beneficiary_overshare_mbi"

    @staticmethod
    def should_replace() -> bool:
        return True

    @staticmethod
    def _current_fetch_query(start_time: datetime) -> str:  # noqa: ARG004
        # The xref data in the bene_hstry table is not completely reliable
        # because sometimes HICNs can be reused, causing two records to be
        # xref'd even if they're not the same person.

        # We'll only trust xref records that have a valid entry in the bene_xref
        # table (this means it's coming from CME). For any MBIs tied to more than
        # one bene_sk that doesn't have a valid xref, we will prevent it from being
        # shown since it may be incorrectly linked to more than one person.
        return """
            SELECT hstry.bene_mbi_id
            FROM cms_vdm_view_mdcr_prd.v2_mdcr_bene_hstry hstry
            WHERE NOT EXISTS (
                SELECT 1
                FROM cms_vdm_view_mdcr_prd.v2_mdcr_bene_xref xref
                WHERE hstry.bene_xref_efctv_sk = xref.bene_sk
                AND hstry.bene_sk = xref.bene_xref_sk
                AND xref.bene_kill_cred_cd = '2'
            ) AND hstry.bene_mbi_id IS NOT NULL
            GROUP BY hstry.bene_mbi_id
            HAVING COUNT(DISTINCT hstry.bene_sk) > 1
        """


class IdrBeneficiaryThirdParty(IdrBaseModel):
    bene_sk: Annotated[int, {PRIMARY_KEY: True, BATCH_ID: True}]
    bene_buyin_cd: str
    bene_tp_type_cd: Annotated[str, {PRIMARY_KEY: True}]
    bene_rng_bgn_dt: Annotated[date, {PRIMARY_KEY: True}]
    bene_rng_end_dt: Annotated[date, {PRIMARY_KEY: True}]
    idr_ltst_trans_flg: Annotated[str, BeforeValidator(transform_null_string)]
    idr_insrt_ts: Annotated[datetime, {BATCH_TIMESTAMP: True}]
    idr_trans_efctv_ts: Annotated[datetime, {PRIMARY_KEY: True}]
    idr_trans_obslt_ts: datetime
    idr_updt_ts: Annotated[
        datetime, {UPDATE_TIMESTAMP: True}, BeforeValidator(transform_null_date_to_min)
    ]

    @staticmethod
    def table() -> str:
        return "idr.beneficiary_third_party"

    @staticmethod
    def _current_fetch_query(start_time: datetime) -> str:  # noqa: ARG004
        hstry = ALIAS_HSTRY
        return f"""
            SELECT {{COLUMNS}}
            FROM cms_vdm_view_mdcr_prd.v2_mdcr_bene_tp tp
            {{WHERE_CLAUSE}}
            AND NOT EXISTS (
                {_deceased_bene_filter(hstry)}
                AND {hstry}.bene_sk = tp.bene_sk
            )
            {{ORDER_BY}}
        """


class IdrBeneficiaryStatus(IdrBaseModel):
    bene_sk: Annotated[int, {PRIMARY_KEY: True, BATCH_ID: True}]
    bene_mdcr_stus_cd: str
    mdcr_stus_bgn_dt: Annotated[date, {PRIMARY_KEY: True}]
    mdcr_stus_end_dt: Annotated[date, {PRIMARY_KEY: True}]
    idr_ltst_trans_flg: Annotated[str, BeforeValidator(transform_null_string)]
    idr_insrt_ts: datetime
    idr_trans_efctv_ts: Annotated[datetime, {PRIMARY_KEY: True}]
    idr_trans_obslt_ts: datetime
    idr_insrt_ts: Annotated[datetime, {BATCH_TIMESTAMP: True}]
    idr_updt_ts: Annotated[
        datetime, {UPDATE_TIMESTAMP: True}, BeforeValidator(transform_null_date_to_min)
    ]

    @staticmethod
    def table() -> str:
        return "idr.beneficiary_status"

    @staticmethod
    def _current_fetch_query(start_time: datetime) -> str:  # noqa: ARG004
        hstry = ALIAS_HSTRY
        return f"""
            SELECT {{COLUMNS}}
            FROM cms_vdm_view_mdcr_prd.v2_mdcr_bene_mdcr_stus stus
            {{WHERE_CLAUSE}}
            AND NOT EXISTS (
                {_deceased_bene_filter(hstry)}
                AND {hstry}.bene_sk = stus.bene_sk
            )
            {{ORDER_BY}}
        """


class IdrBeneficiaryEntitlement(IdrBaseModel):
    bene_sk: Annotated[int, {PRIMARY_KEY: True, BATCH_ID: True}]
    bene_rng_bgn_dt: Annotated[date, {PRIMARY_KEY: True}]
    bene_rng_end_dt: Annotated[date, {PRIMARY_KEY: True}]
    bene_mdcr_entlmt_type_cd: Annotated[str, {PRIMARY_KEY: True}]
    bene_mdcr_entlmt_stus_cd: str
    bene_mdcr_enrlmt_rsn_cd: str
    idr_ltst_trans_flg: Annotated[str, BeforeValidator(transform_null_string)]
    idr_insrt_ts: Annotated[datetime, {BATCH_TIMESTAMP: True}]
    idr_trans_efctv_ts: Annotated[datetime, {PRIMARY_KEY: True}]
    idr_trans_obslt_ts: datetime
    idr_updt_ts: Annotated[
        datetime, {UPDATE_TIMESTAMP: True}, BeforeValidator(transform_null_date_to_min)
    ]

    @staticmethod
    def table() -> str:
        return "idr.beneficiary_entitlement"

    @staticmethod
    def _current_fetch_query(start_time: datetime) -> str:  # noqa: ARG004
        hstry = ALIAS_HSTRY
        return f"""
            SELECT {{COLUMNS}}
            FROM cms_vdm_view_mdcr_prd.v2_mdcr_bene_mdcr_entlmt entlmt
            {{WHERE_CLAUSE}}
            AND NOT EXISTS (
                {_deceased_bene_filter(hstry)}
                AND {hstry}.bene_sk = entlmt.bene_sk
            )
            {{ORDER_BY}}
        """


class IdrBeneficiaryEntitlementReason(IdrBaseModel):
    bene_sk: Annotated[int, {PRIMARY_KEY: True, BATCH_ID: True}]
    bene_rng_bgn_dt: Annotated[date, {PRIMARY_KEY: True}]
    bene_rng_end_dt: Annotated[date, {PRIMARY_KEY: True}]
    bene_mdcr_entlmt_rsn_cd: str
    idr_ltst_trans_flg: Annotated[str, BeforeValidator(transform_null_string)]
    idr_insrt_ts: Annotated[datetime, {BATCH_TIMESTAMP: True}]
    idr_trans_efctv_ts: Annotated[datetime, {PRIMARY_KEY: True}]
    idr_trans_obslt_ts: datetime
    idr_updt_ts: Annotated[
        datetime, {UPDATE_TIMESTAMP: True}, BeforeValidator(transform_null_date_to_min)
    ]

    @staticmethod
    def table() -> str:
        return "idr.beneficiary_entitlement_reason"

    @staticmethod
    def _current_fetch_query(start_time: datetime) -> str:  # noqa: ARG004
        hstry = ALIAS_HSTRY
        return f"""
            SELECT {{COLUMNS}}
            FROM cms_vdm_view_mdcr_prd.v2_mdcr_bene_mdcr_entlmt_rsn rsn
            {{WHERE_CLAUSE}}
            AND NOT EXISTS (
                {_deceased_bene_filter(hstry)}
                AND {hstry}.bene_sk = rsn.bene_sk
            )
            {{ORDER_BY}}
        """


class IdrBeneficiaryDualEligibility(IdrBaseModel):
    bene_sk: Annotated[int, {PRIMARY_KEY: True, BATCH_ID: True}]
    bene_mdcd_elgblty_bgn_dt: Annotated[date, {PRIMARY_KEY: True}]
    bene_mdcd_elgblty_end_dt: date
    bene_dual_stus_cd: str
    bene_dual_type_cd: str
    geo_usps_state_cd: Annotated[str, BeforeValidator(transform_default_string)]
    idr_ltst_trans_flg: str
    idr_trans_efctv_ts: Annotated[datetime, {PRIMARY_KEY: True}]
    idr_trans_obslt_ts: datetime
    idr_insrt_ts: Annotated[datetime, {BATCH_TIMESTAMP: True}]
    idr_updt_ts: Annotated[
        datetime, {UPDATE_TIMESTAMP: True}, BeforeValidator(transform_null_date_to_min)
    ]

    @staticmethod
    def table() -> str:
        return "idr.beneficiary_dual_eligibility"

    @staticmethod
    def _current_fetch_query(start_time: datetime) -> str:  # noqa: ARG004
        hstry = ALIAS_HSTRY
        return f"""
            SELECT {{COLUMNS}}
            FROM cms_vdm_view_mdcr_prd.v2_mdcr_bene_cmbnd_dual_mdcr dual
            {{WHERE_CLAUSE}}
            AND NOT EXISTS (
                {_deceased_bene_filter(hstry)}
                AND {hstry}.bene_sk = dual.bene_sk
            )
            {{ORDER_BY}}
        """


class IdrElectionPeriodUsage(IdrBaseModel):
    bene_sk: Annotated[int, {PRIMARY_KEY: True, BATCH_ID: True}]
    cntrct_pbp_sk: Annotated[int, {PRIMARY_KEY: True}]
    bene_cntrct_num: str
    bene_pbp_num: str
    bene_elctn_enrlmt_disenrlmt_cd: str
    bene_elctn_aplctn_dt: date
    bene_enrlmt_efctv_dt: Annotated[date, {PRIMARY_KEY: True}]
    idr_insrt_ts: Annotated[datetime, {BATCH_TIMESTAMP: True}]
    idr_trans_efctv_ts: datetime
    idr_trans_obslt_ts: datetime

    @staticmethod
    def table() -> str:
        return "idr.election_period_usage"

    @staticmethod
    def _current_fetch_query(start_time: datetime) -> str:  # noqa: ARG004
        # equivalent to "select distinct on", but Snowflake has different syntax for that,
        # so it's unfortunately not portable
        hstry = ALIAS_HSTRY
        return f"""
            WITH dupes as (
                SELECT {{COLUMNS}}, ROW_NUMBER() OVER (
                    PARTITION BY bene_sk, cntrct_pbp_sk, bene_enrlmt_efctv_dt 
                {{ORDER_BY}} DESC) as row_order
                FROM cms_vdm_view_mdcr_prd.v2_mdcr_bene_elctn_prd_usg usg
                {{WHERE_CLAUSE}}
                AND NOT EXISTS (
                    {_deceased_bene_filter(hstry)}
                    AND {hstry}.bene_sk = usg.bene_sk
                )
                {{ORDER_BY}}
            )
            SELECT {{COLUMNS}} FROM dupes WHERE row_order = 1
            """


class IdrContractPbpNumber(IdrBaseModel):
    cntrct_pbp_sk: Annotated[int, {PRIMARY_KEY: True, BATCH_ID: True}]
    cntrct_drug_plan_ind_cd: str
    cntrct_pbp_type_cd: str

    @staticmethod
    def table() -> str:
        return "idr.contract_pbp_number"

    @staticmethod
    def _current_fetch_query(start_time: datetime) -> str:  # noqa: ARG004
        return f"""
        SELECT {{COLUMNS}}
        FROM cms_vdm_view_mdcr_prd.v2_mdcr_cntrct_pbp_num
        WHERE cntrct_pbp_sk_obslt_dt >= '{DEFAULT_MAX_DATE}'
        """


def claim_type_clause(start_time: datetime) -> str:
<<<<<<< HEAD
    fetch_latest_claims = "IDR_LATEST_CLAIMS" in os.environ and os.environ["IDR_LATEST_CLAIMS"] in (
        "1",
        "true",
    )
    claim_type_codes = CLAIM_TYPE_CODES
    add_latest_claim_ind = ""
    if fetch_latest_claims:
        claim_type_codes += PART_D_CLAIM_TYPE_CODES
        add_latest_claim_ind = f" AND {ALIAS_CLM}.clm_ltst_clm_ind = 'Y' "
    start_time_sql = start_time.strftime("'%Y-%m-%d %H:%M:%S'")
    return f"""
    (
        {ALIAS_CLM}.clm_type_cd IN ({",".join([str(c) for c in claim_type_codes])})
        {add_latest_claim_ind}
=======
    start_time_sql = start_time.strftime("'%Y-%m-%d %H:%M:%S'")
    return f"""
    (
        {ALIAS_CLM}.clm_type_cd IN ({",".join([str(c) for c in CLAIM_TYPE_CODES])})
>>>>>>> 32c031f0
        AND
        (
            (
                {ALIAS_CLM}.clm_src_id IN (
                                '{FISS_CLM_SOURCE}',
                                '{MCS_CLM_SOURCE}',
                                '{VMS_CLM_SOURCE}'
                            )
<<<<<<< HEAD
                AND 
                COALESCE(
                    {ALIAS_CLM}.idr_updt_ts,
                    {ALIAS_CLM}.idr_insrt_ts,
                    {ALIAS_CLM}.clm_idr_ld_dt)  >= {start_time_sql}
            ) 
            OR {ALIAS_CLM}.clm_src_id = '{NCH_CLM_SOURCE}'
        )
        )
=======
                AND
                COALESCE(
                    {ALIAS_CLM}.idr_updt_ts,
                    {ALIAS_CLM}.idr_insrt_ts,
                    {ALIAS_CLM}.clm_idr_ld_dt) >= {start_time_sql}
            )
            OR {ALIAS_CLM}.clm_src_id = '{NCH_CLM_SOURCE}'
        )
    )
>>>>>>> 32c031f0
    """


class IdrClaim(IdrBaseModel):
    clm_uniq_id: Annotated[int, {PRIMARY_KEY: True, BATCH_ID: True}]
    geo_bene_sk: Annotated[int, {ALIAS: ALIAS_CLM}]
    clm_dt_sgntr_sk: Annotated[int, {ALIAS: ALIAS_CLM}]
    clm_type_cd: Annotated[int, {ALIAS: ALIAS_CLM}]
    clm_num_sk: Annotated[int, {ALIAS: ALIAS_CLM}]
    bene_sk: int
    clm_cntl_num: str
    clm_orig_cntl_num: Annotated[str, BeforeValidator(transform_null_string)]
    clm_from_dt: date
    clm_thru_dt: date
    clm_efctv_dt: date
    clm_obslt_dt: date
    clm_bill_clsfctn_cd: Annotated[str, BeforeValidator(transform_default_string)]
    clm_bill_fac_type_cd: Annotated[str, BeforeValidator(transform_default_string)]
    clm_bill_freq_cd: Annotated[str, BeforeValidator(transform_default_string)]
    clm_finl_actn_ind: str
    clm_src_id: Annotated[str, {ALIAS: ALIAS_CLM}]
    clm_query_cd: Annotated[str, BeforeValidator(transform_default_string)]
    clm_mdcr_coinsrnc_amt: Annotated[float, BeforeValidator(transform_null_float)]
    clm_blood_lblty_amt: Annotated[float, BeforeValidator(transform_null_float)]
    clm_ncvrd_chrg_amt: Annotated[float, BeforeValidator(transform_null_float)]
    clm_mdcr_ddctbl_amt: Annotated[float, BeforeValidator(transform_null_float)]
    clm_prvdr_pmt_amt: Annotated[float, BeforeValidator(transform_null_float)]
    clm_alowd_chrg_amt: Annotated[float, BeforeValidator(transform_null_float)]
    clm_bene_pmt_amt: Annotated[float, BeforeValidator(transform_null_float)]
    clm_cntrctr_num: Annotated[str, BeforeValidator(transform_default_string)]
    clm_pd_dt: Annotated[date, BeforeValidator(transform_null_date_to_max)]
    clm_pmt_amt: Annotated[float, BeforeValidator(transform_null_float)]
    clm_ltst_clm_ind: str
    clm_atndg_prvdr_npi_num: Annotated[str, BeforeValidator(transform_default_string)]
    clm_atndg_prvdr_last_name: Annotated[str, BeforeValidator(transform_null_string)]
    clm_oprtg_prvdr_npi_num: Annotated[str, BeforeValidator(transform_default_string)]
    clm_oprtg_prvdr_last_name: Annotated[str, BeforeValidator(transform_null_string)]
    clm_othr_prvdr_npi_num: Annotated[str, BeforeValidator(transform_default_string)]
    clm_othr_prvdr_last_name: Annotated[str, BeforeValidator(transform_null_string)]
    clm_rndrg_prvdr_npi_num: Annotated[str, BeforeValidator(transform_default_string)]
    clm_rndrg_prvdr_last_name: Annotated[str, BeforeValidator(transform_null_string)]
    prvdr_blg_prvdr_npi_num: Annotated[str, BeforeValidator(transform_default_string)]
    prvdr_rfrg_prvdr_npi_num: Annotated[str, BeforeValidator(transform_default_string)]
    clm_ric_cd: Annotated[str, BeforeValidator(transform_default_string)]
    clm_disp_cd: Annotated[str, BeforeValidator(transform_default_string)]
    clm_sbmt_chrg_amt: Annotated[float, BeforeValidator(transform_null_float)]
    clm_blood_pt_frnsh_qty: Annotated[int, BeforeValidator(transform_null_int)]
    clm_nch_prmry_pyr_cd: Annotated[str, BeforeValidator(transform_default_string)]
    clm_blg_prvdr_oscar_num: Annotated[str, BeforeValidator(transform_null_string)]
    clm_nrln_ric_cd: Annotated[str, {ALIAS: ALIAS_DCMTN}, BeforeValidator(transform_null_string)]
    clm_idr_ld_dt: Annotated[date, {HISTORICAL_BATCH_TIMESTAMP: True}]
    clm_srvc_prvdr_gnrc_id_num: Annotated[str, BeforeValidator(transform_default_string)]
    prvdr_prscrbng_prvdr_npi_num: Annotated[str, BeforeValidator(transform_default_string)]
    idr_insrt_ts_clm: Annotated[
        datetime,
        {BATCH_TIMESTAMP: True, ALIAS: ALIAS_CLM, COLUMN_MAP: "idr_insrt_ts"},
        BeforeValidator(transform_null_date_to_min),
    ]
    idr_updt_ts_clm: Annotated[
        datetime,
        {UPDATE_TIMESTAMP: True, ALIAS: ALIAS_CLM, COLUMN_MAP: "idr_updt_ts"},
        BeforeValidator(transform_null_date_to_min),
    ]
    idr_insrt_ts_dcmtn: Annotated[
        datetime,
        {ALIAS: ALIAS_DCMTN, COLUMN_MAP: "idr_insrt_ts"},
        BeforeValidator(transform_null_date_to_min),
    ]
    idr_updt_ts_dcmtn: Annotated[
        datetime,
        {UPDATE_TIMESTAMP: True, ALIAS: ALIAS_DCMTN, COLUMN_MAP: "idr_updt_ts"},
        BeforeValidator(transform_null_date_to_min),
    ]

    @staticmethod
    def table() -> str:
        return "idr.claim"

    @staticmethod
    def _current_fetch_query(start_time: datetime) -> str:
        clm = ALIAS_CLM
        dcmtn = ALIAS_DCMTN
        return f"""
            SELECT {{COLUMNS}}
            FROM cms_vdm_view_mdcr_prd.v2_mdcr_clm {clm}
            LEFT JOIN cms_vdm_view_mdcr_prd.v2_mdcr_clm_dcmtn {dcmtn} ON
                {clm}.geo_bene_sk = {dcmtn}.geo_bene_sk AND
                {clm}.clm_dt_sgntr_sk = {dcmtn}.clm_dt_sgntr_sk AND
                {clm}.clm_type_cd = {dcmtn}.clm_type_cd AND
                {clm}.clm_num_sk = {dcmtn}.clm_num_sk
            {{WHERE_CLAUSE}} AND {claim_type_clause(start_time)}
            {{ORDER_BY}}
        """


class IdrClaimDateSignature(IdrBaseModel):
    clm_dt_sgntr_sk: Annotated[int, {PRIMARY_KEY: True, BATCH_ID: True, ALIAS: ALIAS_SGNTR}]
    clm_cms_proc_dt: date
    clm_actv_care_from_dt: Annotated[date, BeforeValidator(transform_null_date_to_max)]
    clm_dschrg_dt: Annotated[date, BeforeValidator(transform_null_date_to_max)]
    clm_submsn_dt: date
    clm_ncvrd_from_dt: Annotated[date, BeforeValidator(transform_null_date_to_max)]
    clm_ncvrd_thru_dt: Annotated[date, BeforeValidator(transform_null_date_to_max)]
    clm_actv_care_thru_dt: Annotated[date, BeforeValidator(transform_null_date_to_max)]
    clm_mdcr_exhstd_dt: Annotated[date, BeforeValidator(transform_null_date_to_max)]
    clm_nch_wkly_proc_dt: Annotated[date, BeforeValidator(transform_null_date_to_max)]
    clm_qlfy_stay_from_dt: Annotated[date, BeforeValidator(transform_null_date_to_max)]
    clm_qlfy_stay_thru_dt: Annotated[date, BeforeValidator(transform_null_date_to_max)]
    clm_idr_ld_dt: Annotated[date, {INSERT_EXCLUDE: True, HISTORICAL_BATCH_TIMESTAMP: True}]
    idr_insrt_ts: Annotated[
        datetime,
        {BATCH_TIMESTAMP: True, ALIAS: ALIAS_SGNTR},
        BeforeValidator(transform_null_date_to_min),
    ]
    idr_updt_ts: Annotated[
        datetime,
        {UPDATE_TIMESTAMP: True, ALIAS: ALIAS_SGNTR},
        BeforeValidator(transform_null_date_to_min),
    ]

    @staticmethod
    def table() -> str:
        return "idr.claim_date_signature"

    @staticmethod
    def _current_fetch_query(start_time: datetime) -> str:
        clm = ALIAS_CLM
        sgntr = ALIAS_SGNTR
        return f"""
            WITH dupes as (
                SELECT {{COLUMNS}}, ROW_NUMBER() OVER (
                    PARTITION BY {sgntr}.clm_dt_sgntr_sk 
                    {{ORDER_BY}} DESC) 
                AS row_order
                FROM cms_vdm_view_mdcr_prd.v2_mdcr_clm {clm}
                JOIN cms_vdm_view_mdcr_prd.v2_mdcr_clm_dt_sgntr {sgntr}
                ON {clm}.clm_dt_sgntr_sk = {sgntr}.clm_dt_sgntr_sk
                {{WHERE_CLAUSE}} AND {claim_type_clause(start_time)}
                {{ORDER_BY}}
            )
            SELECT {{COLUMNS_NO_ALIAS}} FROM dupes WHERE row_order = 1
        """


class IdrClaimFiss(IdrBaseModel):
    clm_uniq_id: Annotated[int, {PRIMARY_KEY: True, BATCH_ID: True}]
    clm_crnt_stus_cd: Annotated[str, BeforeValidator(transform_null_string)]
    idr_insrt_ts: Annotated[
        datetime,
        {BATCH_TIMESTAMP: True, ALIAS: ALIAS_FISS},
        BeforeValidator(transform_null_date_to_min),
    ]
    idr_updt_ts: Annotated[
        datetime,
        {UPDATE_TIMESTAMP: True, ALIAS: ALIAS_FISS},
        BeforeValidator(transform_null_date_to_min),
    ]

    @staticmethod
    def table() -> str:
        return "idr.claim_fiss"

    @staticmethod
    def _current_fetch_query(start_time: datetime) -> str:
        clm = ALIAS_CLM
        fiss = ALIAS_FISS
        return f"""
            SELECT {{COLUMNS}}
            FROM cms_vdm_view_mdcr_prd.v2_mdcr_clm {clm}
            JOIN cms_vdm_view_mdcr_prd.v2_mdcr_clm_fiss {fiss} ON
                {clm}.geo_bene_sk = {fiss}.geo_bene_sk AND
                {clm}.clm_dt_sgntr_sk = {fiss}.clm_dt_sgntr_sk AND
                {clm}.clm_type_cd = {fiss}.clm_type_cd AND
                {clm}.clm_num_sk = {fiss}.clm_num_sk
            {{WHERE_CLAUSE}} AND {claim_type_clause(start_time)}
            {{ORDER_BY}}
        """


class IdrClaimInstitutional(IdrBaseModel):
    clm_uniq_id: Annotated[int, {PRIMARY_KEY: True, BATCH_ID: True}]
    clm_admsn_type_cd: str
    bene_ptnt_stus_cd: Annotated[str, BeforeValidator(transform_default_string)]
    dgns_drg_cd: int
    clm_mdcr_instnl_mco_pd_sw: str
    clm_admsn_src_cd: str
    clm_fi_actn_cd: Annotated[str, BeforeValidator(transform_default_string)]
    clm_mdcr_ip_lrd_use_cnt: int
    clm_hipps_uncompd_care_amt: float
    clm_hha_rfrl_cd: Annotated[str, BeforeValidator(transform_default_string)]
    clm_hha_lup_ind_cd: Annotated[str, BeforeValidator(transform_default_string)]
    clm_mdcr_hha_tot_visit_cnt: Annotated[float, BeforeValidator(transform_null_float)]
    clm_instnl_mdcr_coins_day_cnt: int
    clm_instnl_ncvrd_day_cnt: float
    clm_instnl_per_diem_amt: float
    clm_mdcr_instnl_bene_pd_amt: Annotated[float, BeforeValidator(transform_null_float)]
    clm_mdcr_hospc_prd_cnt: Annotated[int, BeforeValidator(transform_null_int)]
    clm_mdcr_npmt_rsn_cd: Annotated[str, BeforeValidator(transform_null_string)]
    clm_mdcr_ip_pps_drg_wt_num: float
    clm_mdcr_ip_pps_dsprprtnt_amt: float
    clm_mdcr_ip_pps_excptn_amt: float
    clm_mdcr_ip_pps_cptl_fsp_amt: float
    clm_mdcr_ip_pps_cptl_ime_amt: float
    clm_mdcr_ip_pps_outlier_amt: float
    clm_mdcr_ip_pps_cptl_hrmls_amt: float
    clm_pps_ind_cd: Annotated[str, BeforeValidator(transform_null_string)]
    clm_mdcr_ip_pps_cptl_tot_amt: float
    clm_instnl_cvrd_day_cnt: float
    clm_mdcr_instnl_prmry_pyr_amt: Annotated[float, BeforeValidator(transform_null_float)]
    clm_instnl_prfnl_amt: Annotated[float, BeforeValidator(transform_null_float)]
    clm_mdcr_ip_bene_ddctbl_amt: Annotated[float, BeforeValidator(transform_null_float)]
    clm_instnl_drg_outlier_amt: Annotated[float, BeforeValidator(transform_null_float)]
    clm_idr_ld_dt: Annotated[date, {INSERT_EXCLUDE: True, HISTORICAL_BATCH_TIMESTAMP: True}]
    idr_insrt_ts: Annotated[
        datetime,
        {BATCH_TIMESTAMP: True, ALIAS: ALIAS_INSTNL},
        BeforeValidator(transform_null_date_to_min),
    ]
    idr_updt_ts: Annotated[
        datetime,
        {UPDATE_TIMESTAMP: True, ALIAS: ALIAS_INSTNL},
        BeforeValidator(transform_null_date_to_min),
    ]

    @staticmethod
    def table() -> str:
        return "idr.claim_institutional"

    @staticmethod
    def _current_fetch_query(start_time: datetime) -> str:
        clm = ALIAS_CLM
        instnl = ALIAS_INSTNL
        return f"""
            SELECT {{COLUMNS}}
            FROM cms_vdm_view_mdcr_prd.v2_mdcr_clm {clm}
            JOIN cms_vdm_view_mdcr_prd.v2_mdcr_clm_instnl {instnl} ON
                {clm}.geo_bene_sk = {instnl}.geo_bene_sk AND
                {clm}.clm_dt_sgntr_sk = {instnl}.clm_dt_sgntr_sk AND
                {clm}.clm_type_cd = {instnl}.clm_type_cd AND
                {clm}.clm_num_sk = {instnl}.clm_num_sk
            {{WHERE_CLAUSE}} AND {claim_type_clause(start_time)}
            {{ORDER_BY}}
        """


class IdrClaimItem(IdrBaseModel):
    clm_uniq_id: Annotated[int, {PRIMARY_KEY: True, BATCH_ID: True, ALIAS: ALIAS_CLM}]
    bfd_row_id: Annotated[int, {PRIMARY_KEY: True}]
    # columns from V2_MDCR_CLM_LINE
    clm_line_num: Annotated[int, BeforeValidator(transform_null_int)]
    clm_line_sbmt_chrg_amt: Annotated[float, BeforeValidator(transform_null_float)]
    clm_line_alowd_chrg_amt: Annotated[float, BeforeValidator(transform_null_float)]
    clm_line_ansthsa_unit_cnt: Annotated[float, BeforeValidator(transform_null_float)]
    clm_line_ncvrd_chrg_amt: Annotated[float, BeforeValidator(transform_null_float)]
    clm_line_prvdr_pmt_amt: Annotated[float, BeforeValidator(transform_null_float)]
    clm_line_bene_pmt_amt: Annotated[float, BeforeValidator(transform_null_float)]
    clm_line_bene_pd_amt: Annotated[float, BeforeValidator(transform_null_float)]
    clm_line_cvrd_pd_amt: Annotated[float, BeforeValidator(transform_null_float)]
    clm_line_blood_ddctbl_amt: Annotated[float, BeforeValidator(transform_null_float)]
    clm_line_dgns_cd: Annotated[str, BeforeValidator(transform_null_string)]
    clm_line_from_dt: Annotated[date, BeforeValidator(transform_null_date_to_max)]
    clm_line_thru_dt: Annotated[date, BeforeValidator(transform_null_date_to_max)]
    clm_line_mdcr_ddctbl_amt: Annotated[float, BeforeValidator(transform_null_float)]
    clm_line_hcpcs_cd: Annotated[str, BeforeValidator(transform_default_string)]
    clm_line_ndc_cd: Annotated[str, BeforeValidator(transform_default_string)]
    clm_line_mdcr_coinsrnc_amt: Annotated[float, BeforeValidator(transform_null_float)]
    clm_line_ndc_qty: Annotated[float, BeforeValidator(transform_null_float)]
    clm_line_ndc_qty_qlfyr_cd: Annotated[str, BeforeValidator(transform_null_string)]
    clm_line_srvc_unit_qty: Annotated[float, BeforeValidator(transform_null_float)]
    clm_line_rev_ctr_cd: Annotated[str, BeforeValidator(transform_null_string)]
    clm_line_rx_num: Annotated[str, BeforeValidator(transform_default_string)]
    clm_pos_cd: Annotated[str, BeforeValidator(transform_default_string)]
    clm_rndrg_prvdr_prtcptg_cd: Annotated[str, BeforeValidator(transform_default_string)]
    clm_rndrg_prvdr_tax_num: Annotated[str, BeforeValidator(transform_default_string)]
    hcpcs_1_mdfr_cd: Annotated[str, BeforeValidator(transform_default_string)]
    hcpcs_2_mdfr_cd: Annotated[str, BeforeValidator(transform_default_string)]
    hcpcs_3_mdfr_cd: Annotated[str, BeforeValidator(transform_default_string)]
    hcpcs_4_mdfr_cd: Annotated[str, BeforeValidator(transform_default_string)]
    hcpcs_5_mdfr_cd: Annotated[str, BeforeValidator(transform_default_string)]
    clm_idr_ld_dt: Annotated[date, {INSERT_EXCLUDE: True, HISTORICAL_BATCH_TIMESTAMP: True}]
    idr_insrt_ts_line: Annotated[
        datetime,
        {BATCH_TIMESTAMP: True, ALIAS: ALIAS_LINE, COLUMN_MAP: "idr_insrt_ts"},
        BeforeValidator(transform_null_date_to_min),
    ]
    idr_updt_ts_line: Annotated[
        datetime,
        {UPDATE_TIMESTAMP: True, ALIAS: ALIAS_LINE, COLUMN_MAP: "idr_updt_ts"},
        BeforeValidator(transform_null_date_to_min),
    ]
    # columns from V2_MDCR_CLM_PROD
    clm_val_sqnc_num_prod: Annotated[
        int,
        {ALIAS: ALIAS_PROCEDURE, COLUMN_MAP: "clm_val_sqnc_num"},
        BeforeValidator(transform_null_int),
    ]
    clm_prod_type_cd: Annotated[str, BeforeValidator(transform_null_string)]
    clm_prcdr_cd: Annotated[str, BeforeValidator(transform_default_string)]
    clm_dgns_prcdr_icd_ind: Annotated[
        str, {ALIAS: ALIAS_PROCEDURE}, BeforeValidator(transform_empty_string)
    ]
    clm_dgns_cd: Annotated[str, BeforeValidator(transform_default_string)]
    clm_poa_ind: Annotated[str, BeforeValidator(transform_default_string)]
    clm_prcdr_prfrm_dt: Annotated[date, BeforeValidator(transform_null_date_to_max)]
    idr_insrt_ts_prod: Annotated[
        datetime,
        {BATCH_TIMESTAMP: True, ALIAS: ALIAS_PROCEDURE, COLUMN_MAP: "idr_insrt_ts"},
        BeforeValidator(transform_null_date_to_min),
    ]
    idr_updt_ts_prod: Annotated[
        datetime,
        {UPDATE_TIMESTAMP: True, ALIAS: ALIAS_PROCEDURE, COLUMN_MAP: "idr_updt_ts"},
        BeforeValidator(transform_null_date_to_min),
    ]
    # columns from V2_MDCR_CLM_VAL
    clm_val_sqnc_num_val: Annotated[
        int, {ALIAS: ALIAS_VAL, COLUMN_MAP: "clm_val_sqnc_num"}, BeforeValidator(transform_null_int)
    ]
    clm_val_cd: Annotated[str, BeforeValidator(transform_null_string)]
    clm_val_amt: Annotated[float, BeforeValidator(transform_null_float)]
    idr_insrt_ts_val: Annotated[
        datetime,
        {BATCH_TIMESTAMP: True, ALIAS: ALIAS_VAL, COLUMN_MAP: "idr_insrt_ts"},
        BeforeValidator(transform_null_date_to_min),
    ]
    idr_updt_ts_val: Annotated[
        datetime,
        {UPDATE_TIMESTAMP: True, ALIAS: ALIAS_VAL, COLUMN_MAP: "idr_updt_ts"},
        BeforeValidator(transform_null_date_to_min),
    ]

    @staticmethod
    def table() -> str:
        return "idr.claim_item"

    @staticmethod
    def _current_fetch_query(start_time: datetime) -> str:
        clm = ALIAS_CLM
        prod = ALIAS_PROCEDURE
        line = ALIAS_LINE
        val = ALIAS_VAL
        # This query is taking all the values for CLM_PROD, CLM_LINE, and CLM_VAL and storing
        # them in a unified table. This is necessary because each of these tables have a different
        # number of rows for each claim. If we don't combine these values, we would either have to
        # do three separate database queries to load these in the server, or we have to join on each
        # table in the same query and deal with the fact that the result is a cartesian product of
        # clm_line + clm_prod + clm_val which can generate many thousands of rows for large claims.
        # Performing this normalization means we can perform a single query to generate the rows
        # equal to max(len(clm_prod), len(clm_line), len(clm_val)). The number of rows here will
        # usually only be a few dozen, maybe a few hundred at worst.

        # There's a few steps here:
        #   1. Figure out how many rows we need for each claim.
        #      We do this by taking the UNION of the rows for each table. The end result will be
        #      a list of rows equal to max(len(clm_prod), len(clm_line), len(clm_val)).
        #   2. clm_prod is special because its sequence numbers depend on the values in the table
        #      itself and are not monotonically increasing.
        #      We perform an intermediary step to create our own line number for clm_prod values.
        #   3. Take our list of claim_uniq_id + line number and left join each table against it to
        #      get the final result.

        return f"""
                WITH claims AS (
                    SELECT 
                        {clm}.clm_uniq_id, 
                        {clm}.geo_bene_sk, 
                        {clm}.clm_type_cd, 
                        {clm}.clm_num_sk, 
                        {clm}.clm_dt_sgntr_sk,
                        {clm}.clm_idr_ld_dt
                    FROM cms_vdm_view_mdcr_prd.v2_mdcr_clm {clm}
                    WHERE {claim_type_clause(start_time)}
                ),
                claim_groups AS (
                    SELECT 
                        {clm}.clm_uniq_id, 
                        ROW_NUMBER() OVER (
                            PARTITION BY {clm}.clm_uniq_id 
                            ORDER BY {clm}.clm_uniq_id
                        ) AS bfd_row_id
                    FROM cms_vdm_view_mdcr_prd.v2_mdcr_clm_line {line}
                    JOIN claims {clm} 
                        ON {line}.geo_bene_sk = {clm}.geo_bene_sk
                        AND {line}.clm_type_cd = {clm}.clm_type_cd
                        AND {line}.clm_num_sk = {clm}.clm_num_sk 
                        AND {line}.clm_dt_sgntr_sk = {clm}.clm_dt_sgntr_sk
                        AND {line}.clm_uniq_id = {clm}.clm_uniq_id
                    UNION
                    SELECT 
                        {clm}.clm_uniq_id, 
                        ROW_NUMBER() OVER (
                            PARTITION BY {clm}.clm_uniq_id 
                            ORDER BY {clm}.clm_uniq_id,
                                {prod}.clm_prod_type_cd,
                                {prod}.clm_val_sqnc_num
                        ) AS row_id
                    FROM cms_vdm_view_mdcr_prd.v2_mdcr_clm_prod {prod}
                    JOIN claims {clm} 
                        ON {prod}.geo_bene_sk = {clm}.geo_bene_sk
                        AND {prod}.clm_type_cd = {clm}.clm_type_cd
                        AND {prod}.clm_num_sk = {clm}.clm_num_sk 
                        AND {prod}.clm_dt_sgntr_sk = {clm}.clm_dt_sgntr_sk
                    UNION
                    SELECT
                        {clm}.clm_uniq_id, 
                        ROW_NUMBER() OVER (
                            PARTITION BY {clm}.clm_uniq_id 
                            ORDER BY {clm}.clm_uniq_id, {val}.clm_val_sqnc_num
                        ) AS bfd_row_id
                    FROM cms_vdm_view_mdcr_prd.v2_mdcr_clm_val {val}
                    JOIN claims {clm} 
                        ON {val}.geo_bene_sk = {clm}.geo_bene_sk
                        AND {val}.clm_type_cd = {clm}.clm_type_cd
                        AND {val}.clm_num_sk = {clm}.clm_num_sk 
                        AND {val}.clm_dt_sgntr_sk = {clm}.clm_dt_sgntr_sk
                ),
                procedures AS (
                    SELECT 
                    {clm}.clm_uniq_id, 
                    {prod}.*, 
                    ROW_NUMBER() OVER (
                        PARTITION BY {clm}.clm_uniq_id 
                        ORDER BY {clm}.clm_uniq_id,
                            {prod}.clm_prod_type_cd,
                            {prod}.clm_val_sqnc_num
                    ) AS line_num
                    FROM cms_vdm_view_mdcr_prd.v2_mdcr_clm_prod {prod}
                    JOIN claims {clm} 
                        ON {prod}.geo_bene_sk = {clm}.geo_bene_sk
                        AND {prod}.clm_type_cd = {clm}.clm_type_cd
                        AND {prod}.clm_num_sk = {clm}.clm_num_sk 
                        AND {prod}.clm_dt_sgntr_sk = {clm}.clm_dt_sgntr_sk
                )
                SELECT {{COLUMNS}}
                FROM claims {clm}
                JOIN claim_groups cg on cg.clm_uniq_id = {clm}.clm_uniq_id
                LEFT JOIN cms_vdm_view_mdcr_prd.v2_mdcr_clm_line {line} 
                    ON {line}.geo_bene_sk = {clm}.geo_bene_sk
                    AND {line}.clm_type_cd = {clm}.clm_type_cd
                    AND {line}.clm_num_sk = {clm}.clm_num_sk 
                    AND {line}.clm_dt_sgntr_sk = {clm}.clm_dt_sgntr_sk
                    AND {line}.clm_line_num = cg.bfd_row_id
                    AND {line}.clm_uniq_id = {clm}.clm_uniq_id
                LEFT JOIN procedures {prod}
                    ON {prod}.geo_bene_sk = {clm}.geo_bene_sk
                    AND {prod}.clm_type_cd = {clm}.clm_type_cd
                    AND {prod}.clm_num_sk = {clm}.clm_num_sk 
                    AND {prod}.clm_dt_sgntr_sk = {clm}.clm_dt_sgntr_sk
                    AND {prod}.line_num = cg.bfd_row_id
                    AND {prod}.clm_uniq_id = {clm}.clm_uniq_id
                LEFT JOIN cms_vdm_view_mdcr_prd.v2_mdcr_clm_val {val}
                    ON {val}.geo_bene_sk = {clm}.geo_bene_sk
                    AND {val}.clm_type_cd = {clm}.clm_type_cd
                    AND {val}.clm_num_sk = {clm}.clm_num_sk 
                    AND {val}.clm_dt_sgntr_sk = {clm}.clm_dt_sgntr_sk
                    AND {val}.clm_val_sqnc_num = cg.bfd_row_id
                {{WHERE_CLAUSE}}
                {{ORDER_BY}}
        """


def transform_default_hipps_code(value: str | None) -> str:
    if value is None or value == "00000":
        return ""
    return value


class IdrClaimLineInstitutional(IdrBaseModel):
    clm_uniq_id: Annotated[int, {PRIMARY_KEY: True, BATCH_ID: True}]
    clm_line_num: Annotated[int, {PRIMARY_KEY: True}]
    clm_rev_apc_hipps_cd: Annotated[str, BeforeValidator(transform_default_hipps_code)]
    clm_otaf_one_ind_cd: Annotated[str, BeforeValidator(transform_null_string)]
    clm_rev_dscnt_ind_cd: Annotated[str, BeforeValidator(transform_null_string)]
    clm_rev_packg_ind_cd: Annotated[str, BeforeValidator(transform_null_string)]
    clm_rev_cntr_stus_cd: Annotated[str, BeforeValidator(transform_null_string)]
    clm_rev_pmt_mthd_cd: Annotated[str, BeforeValidator(transform_null_string)]
    clm_ansi_sgntr_sk: Annotated[int, BeforeValidator(transform_null_int)]
    clm_ddctbl_coinsrnc_cd: str
    clm_line_instnl_rate_amt: float
    clm_line_instnl_adjstd_amt: float
    clm_line_instnl_rdcd_amt: float
    clm_line_instnl_msp1_pd_amt: float
    clm_line_instnl_msp2_pd_amt: float
    clm_line_instnl_rev_ctr_dt: date
    clm_idr_ld_dt: Annotated[date, {INSERT_EXCLUDE: True, HISTORICAL_BATCH_TIMESTAMP: True}]
    idr_insrt_ts: Annotated[
        datetime,
        {BATCH_TIMESTAMP: True, ALIAS: ALIAS_LINE},
        BeforeValidator(transform_null_date_to_min),
    ]
    idr_updt_ts: Annotated[
        datetime,
        {UPDATE_TIMESTAMP: True, ALIAS: ALIAS_LINE},
        BeforeValidator(transform_null_date_to_min),
    ]

    @staticmethod
    def table() -> str:
        return "idr.claim_line_institutional"

    @staticmethod
    def _current_fetch_query(start_time: datetime) -> str:
        clm = ALIAS_CLM
        line = ALIAS_LINE
        return f"""
            SELECT {{COLUMNS}}
            FROM cms_vdm_view_mdcr_prd.v2_mdcr_clm {clm}
            JOIN cms_vdm_view_mdcr_prd.v2_mdcr_clm_line_instnl {line} ON
                {clm}.geo_bene_sk = {line}.geo_bene_sk AND
                {clm}.clm_dt_sgntr_sk = {line}.clm_dt_sgntr_sk AND
                {clm}.clm_type_cd = {line}.clm_type_cd AND
                {clm}.clm_num_sk = {line}.clm_num_sk
            {{WHERE_CLAUSE}} AND {claim_type_clause(start_time)}
            {{ORDER_BY}}
        """


class IdrClaimAnsiSignature(IdrBaseModel):
    clm_ansi_sgntr_sk: Annotated[int, {PRIMARY_KEY: True, BATCH_ID: True}]
    clm_1_rev_cntr_ansi_grp_cd: Annotated[str, BeforeValidator(transform_default_string)]
    clm_2_rev_cntr_ansi_grp_cd: Annotated[str, BeforeValidator(transform_default_string)]
    clm_3_rev_cntr_ansi_grp_cd: Annotated[str, BeforeValidator(transform_default_string)]
    clm_4_rev_cntr_ansi_grp_cd: Annotated[str, BeforeValidator(transform_default_string)]
    clm_1_rev_cntr_ansi_rsn_cd: Annotated[str, BeforeValidator(transform_default_string)]
    clm_2_rev_cntr_ansi_rsn_cd: Annotated[str, BeforeValidator(transform_default_string)]
    clm_3_rev_cntr_ansi_rsn_cd: Annotated[str, BeforeValidator(transform_default_string)]
    clm_4_rev_cntr_ansi_rsn_cd: Annotated[str, BeforeValidator(transform_default_string)]
    idr_insrt_ts: Annotated[
        datetime, {BATCH_TIMESTAMP: True}, BeforeValidator(transform_null_date_to_min)
    ]
    idr_updt_ts: Annotated[
        datetime, {UPDATE_TIMESTAMP: True}, BeforeValidator(transform_null_date_to_min)
    ]

    @staticmethod
    def table() -> str:
        return "idr.claim_ansi_signature"

    @staticmethod
    def _current_fetch_query(start_time: datetime) -> str:  # noqa: ARG004
        return """
            SELECT {COLUMNS_NO_ALIAS}
            FROM cms_vdm_view_mdcr_prd.v2_mdcr_clm_ansi_sgntr
            {WHERE_CLAUSE}
        """

    @classmethod
    def _historical_fetch_query(cls, start_time: datetime) -> str:  # noqa: ARG003
        return """
            SELECT {COLUMNS}
            FROM cms_vdm_view_mdcr_prd.v2_mdcr_clm_ansi_sgntr
        """


class IdrClaimProfessional(IdrBaseModel):
    clm_uniq_id: Annotated[int, {PRIMARY_KEY: True, BATCH_ID: True}]
    clm_carr_pmt_dnl_cd: Annotated[str, BeforeValidator(transform_default_string)]
    clm_clncl_tril_num: Annotated[str, BeforeValidator(transform_default_string)]
    clm_mdcr_prfnl_prmry_pyr_amt: Annotated[float, BeforeValidator(transform_null_float)]
    clm_mdcr_prfnl_prvdr_asgnmt_sw: Annotated[str, BeforeValidator(transform_default_string)]
    idr_insrt_ts: Annotated[
        datetime,
        {BATCH_TIMESTAMP: True, ALIAS: ALIAS_PRFNL},
        BeforeValidator(transform_null_date_to_min),
    ]
    idr_updt_ts: Annotated[
        datetime,
        {UPDATE_TIMESTAMP: True, ALIAS: ALIAS_PRFNL},
        BeforeValidator(transform_null_date_to_min),
    ]

    @staticmethod
    def table() -> str:
        return "idr.claim_professional"

    @staticmethod
    def _current_fetch_query(start_time: datetime) -> str:
        clm = ALIAS_CLM
        prfnl = ALIAS_PRFNL
        return f"""
            SELECT {{COLUMNS}}
            FROM cms_vdm_view_mdcr_prd.v2_mdcr_clm {clm}
            JOIN cms_vdm_view_mdcr_prd.v2_mdcr_clm_prfnl {prfnl} ON
                {clm}.geo_bene_sk = {prfnl}.geo_bene_sk AND
                {clm}.clm_type_cd = {prfnl}.clm_type_cd AND
                {clm}.clm_dt_sgntr_sk = {prfnl}.clm_dt_sgntr_sk AND
                {clm}.clm_num_sk = {prfnl}.clm_num_sk
            {{WHERE_CLAUSE}} AND {claim_type_clause(start_time)}
            {{ORDER_BY}}
        """


class IdrClaimLineProfessional(IdrBaseModel):
    clm_uniq_id: Annotated[int, {PRIMARY_KEY: True, BATCH_ID: True}]
    clm_line_num: Annotated[int, {PRIMARY_KEY: True}]
    clm_bene_prmry_pyr_pd_amt: Annotated[float, BeforeValidator(transform_null_float)]
    clm_fed_type_srvc_cd: Annotated[str, BeforeValidator(transform_default_string)]
    clm_line_carr_clncl_lab_num: Annotated[str, BeforeValidator(transform_default_string)]
    clm_line_carr_hpsa_scrcty_cd: Annotated[str, BeforeValidator(transform_default_string)]
    clm_line_dmerc_scrn_svgs_amt: Annotated[float, BeforeValidator(transform_null_float)]
    clm_line_hct_hgb_rslt_num: Annotated[float, BeforeValidator(transform_null_float)]
    clm_line_hct_hgb_type_cd: Annotated[str, BeforeValidator(transform_default_string)]
    clm_line_prfnl_dme_price_amt: Annotated[float, BeforeValidator(transform_null_float)]
    clm_line_prfnl_mtus_cnt: Annotated[float, BeforeValidator(transform_null_float)]
    clm_mtus_ind_cd: Annotated[str, BeforeValidator(transform_default_string)]
    clm_physn_astnt_cd: Annotated[str, BeforeValidator(transform_default_string)]
    clm_pmt_80_100_cd: Annotated[str, BeforeValidator(transform_default_string)]
    clm_prcng_lclty_cd: Annotated[str, BeforeValidator(transform_default_string)]
    clm_prcsg_ind_cd: Annotated[str, BeforeValidator(transform_default_string)]
    clm_prmry_pyr_cd: Annotated[str, BeforeValidator(transform_default_string)]
    clm_prvdr_spclty_cd: Annotated[str, BeforeValidator(transform_default_string)]
    clm_srvc_ddctbl_sw: Annotated[str, BeforeValidator(transform_default_string)]
    clm_suplr_type_cd: Annotated[str, BeforeValidator(transform_default_string)]
    idr_insrt_ts: Annotated[
        datetime,
        {BATCH_TIMESTAMP: True, ALIAS: ALIAS_PRFNL},
        BeforeValidator(transform_null_date_to_min),
    ]
    idr_updt_ts: Annotated[
        datetime,
        {UPDATE_TIMESTAMP: True, ALIAS: ALIAS_PRFNL},
        BeforeValidator(transform_null_date_to_min),
    ]

    @staticmethod
    def table() -> str:
        return "idr.claim_line_professional"

    @staticmethod
    def _current_fetch_query(start_time: datetime) -> str:
        clm = ALIAS_CLM
        prfnl = ALIAS_PRFNL
        return f"""
            SELECT {{COLUMNS}}
            FROM cms_vdm_view_mdcr_prd.v2_mdcr_clm {clm}
            JOIN cms_vdm_view_mdcr_prd.v2_mdcr_clm_line_prfnl {prfnl} ON
                {clm}.geo_bene_sk = {prfnl}.geo_bene_sk AND
                {clm}.clm_dt_sgntr_sk = {prfnl}.clm_dt_sgntr_sk AND
                {clm}.clm_type_cd = {prfnl}.clm_type_cd AND
                {clm}.clm_num_sk = {prfnl}.clm_num_sk
            {{WHERE_CLAUSE}} AND {claim_type_clause(start_time)}
            {{ORDER_BY}}
        """


class LoadProgress(IdrBaseModel):
    table_name: str
    last_ts: datetime
    last_id: int
    batch_start_ts: datetime
    batch_complete_ts: datetime

    @staticmethod
    def query_placeholder() -> str:
        return "table_name"

    @staticmethod
    def table() -> str:
        return "idr.load_progress"

    @staticmethod
    def _current_fetch_query(start_time: datetime) -> str:  # noqa: ARG004
        return f"""
        SELECT table_name, last_ts, last_id, batch_start_ts, batch_complete_ts 
        FROM idr.load_progress
        WHERE table_name = %({LoadProgress.query_placeholder()})s
        """

    def is_historical(self) -> bool:
        # 2021-4-18 is the most recent date where idr_insrt_ts could be null in claims data
        return self.last_ts <= datetime(2021, 4, 19, tzinfo=UTC)<|MERGE_RESOLUTION|>--- conflicted
+++ resolved
@@ -619,9 +619,7 @@
         WHERE cntrct_pbp_sk_obslt_dt >= '{DEFAULT_MAX_DATE}'
         """
 
-
 def claim_type_clause(start_time: datetime) -> str:
-<<<<<<< HEAD
     fetch_latest_claims = "IDR_LATEST_CLAIMS" in os.environ and os.environ["IDR_LATEST_CLAIMS"] in (
         "1",
         "true",
@@ -634,14 +632,8 @@
     start_time_sql = start_time.strftime("'%Y-%m-%d %H:%M:%S'")
     return f"""
     (
-        {ALIAS_CLM}.clm_type_cd IN ({",".join([str(c) for c in claim_type_codes])})
+        {ALIAS_CLM}.clm_type_cd IN ({",".join([str(c) for c in CLAIM_TYPE_CODES])})
         {add_latest_claim_ind}
-=======
-    start_time_sql = start_time.strftime("'%Y-%m-%d %H:%M:%S'")
-    return f"""
-    (
-        {ALIAS_CLM}.clm_type_cd IN ({",".join([str(c) for c in CLAIM_TYPE_CODES])})
->>>>>>> 32c031f0
         AND
         (
             (
@@ -650,17 +642,6 @@
                                 '{MCS_CLM_SOURCE}',
                                 '{VMS_CLM_SOURCE}'
                             )
-<<<<<<< HEAD
-                AND 
-                COALESCE(
-                    {ALIAS_CLM}.idr_updt_ts,
-                    {ALIAS_CLM}.idr_insrt_ts,
-                    {ALIAS_CLM}.clm_idr_ld_dt)  >= {start_time_sql}
-            ) 
-            OR {ALIAS_CLM}.clm_src_id = '{NCH_CLM_SOURCE}'
-        )
-        )
-=======
                 AND
                 COALESCE(
                     {ALIAS_CLM}.idr_updt_ts,
@@ -670,7 +651,6 @@
             OR {ALIAS_CLM}.clm_src_id = '{NCH_CLM_SOURCE}'
         )
     )
->>>>>>> 32c031f0
     """
 
 
