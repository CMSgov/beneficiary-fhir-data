import os
from collections.abc import Iterable
from datetime import UTC, date, datetime
from typing import Annotated, TypeVar

from pydantic import BaseModel, BeforeValidator

from constants import CLAIM_TYPE_CODES, DEFAULT_MAX_DATE, DEFAULT_MIN_DATE


def transform_null_date_to_max(value: date | None) -> date:
    if value is None:
        return date.fromisoformat(DEFAULT_MAX_DATE)
    return value


def transform_null_date_to_min(value: date | None) -> date:
    if value is None:
        return date.fromisoformat(DEFAULT_MIN_DATE)
    return value


def transform_null_string(value: str | None) -> str:
    if value is None:
        return ""
    return value


def transform_default_string(value: str | None) -> str:
    if value is None or value == "~":
        return ""
    return value


def transform_empty_string(value: str | None) -> str:
    if value is None:
        return ""
    return value.strip()


def transform_null_float(value: float | None) -> float:
    if value is None:
        return 0.0
    return value


def transform_null_int(value: int | None) -> float:
    if value is None:
        return 0
    return value


PRIMARY_KEY = "primary_key"
BATCH_TIMESTAMP = "batch_timestamp"
HISTORICAL_BATCH_TIMESTAMP = "historical_batch_timestamp"
UPDATE_TIMESTAMP = "update_timestamp"
ALIAS = "alias"
INSERT_EXCLUDE = "insert_exclude"
DERIVED = "derived"


class IdrBaseModel(BaseModel):
    @staticmethod
    def table() -> str: ...

    @staticmethod
    def _current_fetch_query(start_time: datetime) -> str: ...

    @classmethod
    def _historical_fetch_query(cls, start_time: datetime) -> str:
        return cls._current_fetch_query(start_time)

    @classmethod
    def fetch_query(cls, is_historical: bool, start_time: datetime) -> str:
        if is_historical:
            return cls._historical_fetch_query(start_time)
        return cls._current_fetch_query(start_time)

    @staticmethod
    def computed_keys() -> list[str]:
        return []

    @classmethod
    def unique_key(cls) -> list[str]:
        return [key for key in cls.model_fields if cls._extract_meta(key, PRIMARY_KEY)]

    @classmethod
    def batch_timestamp_col(cls, is_historical: bool) -> str | None:
        if is_historical:
            historical_col = cls._get_timestamp_col(HISTORICAL_BATCH_TIMESTAMP)
            if historical_col:
                return historical_col
        return cls._get_timestamp_col(BATCH_TIMESTAMP)

    @classmethod
    def batch_timestamp_col_alias(cls, is_historical: bool) -> str | None:
        col = cls.batch_timestamp_col(is_historical)
        if col:
            return cls._format_column_alias(col)
        return None

    @classmethod
    def update_timestamp_col(cls) -> str | None:
        return cls._get_timestamp_col(UPDATE_TIMESTAMP)

    @classmethod
    def update_timestamp_col_alias(cls) -> str | None:
        col = cls.update_timestamp_col()
        if col:
            return cls._format_column_alias(col)
        return None

    @classmethod
    def _get_timestamp_col(cls, meta_key: str) -> str | None:
        keys = [key for key in cls.model_fields if cls._extract_meta(key, meta_key)]

        if len(keys) > 1:
            raise ValueError(f"More than one {meta_key} key supplied for {cls.table()}")
        if len(keys) == 0:
            return None

        return keys[0]

    @classmethod
    def _extract_meta(cls, key: str, meta_key: str) -> object | None:
        metadata = cls.model_fields[key].metadata

        if len(metadata) > 0 and isinstance(metadata[0], Iterable) and meta_key in metadata[0]:
            return metadata[0][meta_key]  # type: ignore
        return None

    @classmethod
    def _format_column_alias(cls, key: str) -> str:
        metadata = cls.model_fields[key].metadata
        alias = cls._extract_meta(key, ALIAS)
        if alias is not None:
            return f"{metadata[0][ALIAS]}.{key}"
        return key

    @classmethod
    def column_aliases(cls) -> list[str]:
        return [cls._format_column_alias(key) for key in cls.columns_raw() if key]

    @classmethod
    def columns_raw(cls) -> list[str]:
        return [key for key in cls.model_fields if not cls._extract_meta(key, DERIVED)]

    @classmethod
    def insert_keys(cls) -> list[str]:
        return [key for key in cls.model_fields if not cls._extract_meta(key, INSERT_EXCLUDE)]


T = TypeVar("T", bound=IdrBaseModel)


class IdrBeneficiary(IdrBaseModel):
    bene_sk: Annotated[int, {PRIMARY_KEY: True}]
    bene_xref_efctv_sk: int
    bene_mbi_id: str
    bene_1st_name: str
    bene_midl_name: Annotated[str, BeforeValidator(transform_null_string)]
    bene_last_name: str
    bene_brth_dt: date
    bene_death_dt: Annotated[date, BeforeValidator(transform_null_date_to_max)]
    bene_vrfy_death_day_sw: Annotated[str, BeforeValidator(transform_default_string)]
    bene_sex_cd: str
    bene_race_cd: Annotated[str, BeforeValidator(transform_default_string)]
    geo_usps_state_cd: str
    geo_zip5_cd: str
    geo_zip_plc_name: str
    bene_line_1_adr: Annotated[str, BeforeValidator(transform_null_string)]
    bene_line_2_adr: Annotated[str, BeforeValidator(transform_null_string)]
    bene_line_3_adr: Annotated[str, BeforeValidator(transform_null_string)]
    bene_line_4_adr: Annotated[str, BeforeValidator(transform_null_string)]
    bene_line_5_adr: Annotated[str, BeforeValidator(transform_null_string)]
    bene_line_6_adr: Annotated[str, BeforeValidator(transform_null_string)]
    cntct_lang_cd: Annotated[str, BeforeValidator(transform_default_string)]
<<<<<<< HEAD
    idr_trans_efctv_ts: datetime
    idr_trans_obslt_ts: datetime
    idr_insrt_ts: Annotated[datetime, {BATCH_TIMESTAMP: True}]
    idr_updt_ts: Annotated[
        datetime, {UPDATE_TIMESTAMP: True}, BeforeValidator(transform_null_date_to_min)
    ]

    @staticmethod
    def table() -> str:
        return "idr.beneficiary"

    @staticmethod
    def computed_keys() -> list[str]:
        return ["bene_xref_efctv_sk_computed"]

    @staticmethod
    def _current_fetch_query(start_time: datetime) -> str:  # noqa: ARG004
        return """
            SELECT {COLUMNS}
            FROM cms_vdm_view_mdcr_prd.v2_mdcr_bene
            {WHERE_CLAUSE}
            {ORDER_BY}
        """


class IdrBeneficiaryHistory(IdrBaseModel):
    bene_sk: Annotated[int, {PRIMARY_KEY: True}]
    bene_xref_efctv_sk: int
    bene_mbi_id: Annotated[str, BeforeValidator(transform_null_string)]
=======
>>>>>>> 58a528f9
    idr_trans_efctv_ts: Annotated[datetime, {PRIMARY_KEY: True}]
    idr_trans_obslt_ts: datetime
    idr_insrt_ts: Annotated[datetime, {BATCH_TIMESTAMP: True}]
    idr_updt_ts: Annotated[
        datetime, {UPDATE_TIMESTAMP: True}, BeforeValidator(transform_null_date_to_min)
    ]

    @staticmethod
    def table() -> str:
        return "idr.beneficiary"

    @staticmethod
    def computed_keys() -> list[str]:
        return ["bene_xref_efctv_sk_computed"]

    @staticmethod
    def _current_fetch_query(start_time: datetime) -> str:  # noqa: ARG004
        return """
            SELECT {COLUMNS}
            FROM cms_vdm_view_mdcr_prd.v2_mdcr_bene_hstry
            {WHERE_CLAUSE}
            {ORDER_BY}
        """


class IdrBeneficiaryMbiId(IdrBaseModel):
    bene_mbi_id: Annotated[str, {PRIMARY_KEY: True}]
    bene_mbi_efctv_dt: date
    bene_mbi_obslt_dt: Annotated[date, BeforeValidator(transform_null_date_to_max)]
    idr_trans_efctv_ts: Annotated[datetime, {PRIMARY_KEY: True}]
    idr_trans_obslt_ts: datetime
    idr_insrt_ts: Annotated[datetime, {BATCH_TIMESTAMP: True}]
    idr_updt_ts: Annotated[
        datetime, {UPDATE_TIMESTAMP: True}, BeforeValidator(transform_null_date_to_min)
    ]

    @staticmethod
    def table() -> str:
        return "idr.beneficiary_mbi_id"

    @staticmethod
    def _current_fetch_query(start_time: datetime) -> str:  # noqa: ARG004
        return """
            SELECT {COLUMNS}
            FROM cms_vdm_view_mdcr_prd.v2_mdcr_bene_mbi_id
            {WHERE_CLAUSE}
            {ORDER_BY}
        """


class IdrBeneficiaryThirdParty(IdrBaseModel):
    bene_sk: Annotated[int, {PRIMARY_KEY: True}]
    bene_buyin_cd: str
    bene_tp_type_cd: Annotated[str, {PRIMARY_KEY: True}]
    bene_rng_bgn_dt: Annotated[date, {PRIMARY_KEY: True}]
    bene_rng_end_dt: Annotated[date, {PRIMARY_KEY: True}]
    idr_ltst_trans_flg: Annotated[str, BeforeValidator(transform_null_string)]
    idr_insrt_ts: Annotated[datetime, {BATCH_TIMESTAMP: True}]
    idr_trans_efctv_ts: Annotated[datetime, {PRIMARY_KEY: True}]
    idr_trans_obslt_ts: datetime
    idr_updt_ts: Annotated[
        datetime, {UPDATE_TIMESTAMP: True}, BeforeValidator(transform_null_date_to_min)
    ]

    @staticmethod
    def table() -> str:
        return "idr.beneficiary_third_party"

    @staticmethod
    def _current_fetch_query(start_time: datetime) -> str:  # noqa: ARG004
        return """
            SELECT {COLUMNS}
            FROM cms_vdm_view_mdcr_prd.v2_mdcr_bene_tp
            {WHERE_CLAUSE}
            {ORDER_BY}
        """


class IdrBeneficiaryStatus(IdrBaseModel):
    bene_sk: Annotated[int, {PRIMARY_KEY: True}]
    bene_mdcr_stus_cd: str
    mdcr_stus_bgn_dt: Annotated[date, {PRIMARY_KEY: True}]
    mdcr_stus_end_dt: Annotated[date, {PRIMARY_KEY: True}]
    idr_ltst_trans_flg: Annotated[str, BeforeValidator(transform_null_string)]
    idr_insrt_ts: datetime
    idr_trans_efctv_ts: Annotated[datetime, {PRIMARY_KEY: True}]
    idr_trans_obslt_ts: datetime
    idr_insrt_ts: Annotated[datetime, {BATCH_TIMESTAMP: True}]
    idr_updt_ts: Annotated[
        datetime, {UPDATE_TIMESTAMP: True}, BeforeValidator(transform_null_date_to_min)
    ]

    @staticmethod
    def table() -> str:
        return "idr.beneficiary_status"

    @staticmethod
    def _current_fetch_query(start_time: datetime) -> str:  # noqa: ARG004
        return """
            SELECT {COLUMNS}
            FROM cms_vdm_view_mdcr_prd.v2_mdcr_bene_mdcr_stus
            {WHERE_CLAUSE}
            {ORDER_BY}
        """


class IdrBeneficiaryEntitlement(IdrBaseModel):
    bene_sk: Annotated[int, {PRIMARY_KEY: True}]
    bene_rng_bgn_dt: Annotated[date, {PRIMARY_KEY: True}]
    bene_rng_end_dt: Annotated[date, {PRIMARY_KEY: True}]
    bene_mdcr_entlmt_type_cd: Annotated[str, {PRIMARY_KEY: True}]
    bene_mdcr_entlmt_stus_cd: str
    bene_mdcr_enrlmt_rsn_cd: str
    idr_ltst_trans_flg: Annotated[str, BeforeValidator(transform_null_string)]
    idr_insrt_ts: Annotated[datetime, {BATCH_TIMESTAMP: True}]
    idr_trans_efctv_ts: Annotated[datetime, {PRIMARY_KEY: True}]
    idr_trans_obslt_ts: datetime
    idr_updt_ts: Annotated[
        datetime, {UPDATE_TIMESTAMP: True}, BeforeValidator(transform_null_date_to_min)
    ]

    @staticmethod
    def table() -> str:
        return "idr.beneficiary_entitlement"

    @staticmethod
    def _current_fetch_query(start_time: datetime) -> str:  # noqa: ARG004
        return """
            SELECT {COLUMNS}
            FROM cms_vdm_view_mdcr_prd.v2_mdcr_bene_mdcr_entlmt
            {WHERE_CLAUSE}
            {ORDER_BY}
        """


class IdrBeneficiaryEntitlementReason(IdrBaseModel):
    bene_sk: Annotated[int, {PRIMARY_KEY: True}]
    bene_rng_bgn_dt: Annotated[date, {PRIMARY_KEY: True}]
    bene_rng_end_dt: Annotated[date, {PRIMARY_KEY: True}]
    bene_mdcr_entlmt_rsn_cd: str
    idr_ltst_trans_flg: Annotated[str, BeforeValidator(transform_null_string)]
    idr_insrt_ts: Annotated[datetime, {BATCH_TIMESTAMP: True}]
    idr_trans_efctv_ts: Annotated[datetime, {PRIMARY_KEY: True}]
    idr_trans_obslt_ts: datetime
    idr_updt_ts: Annotated[
        datetime, {UPDATE_TIMESTAMP: True}, BeforeValidator(transform_null_date_to_min)
    ]

    @staticmethod
    def table() -> str:
        return "idr.beneficiary_entitlement_reason"

    @staticmethod
    def _current_fetch_query(start_time: datetime) -> str:  # noqa: ARG004
        return """
            SELECT {COLUMNS}
            FROM cms_vdm_view_mdcr_prd.v2_mdcr_bene_mdcr_entlmt_rsn
            {WHERE_CLAUSE}
            {ORDER_BY}
        """


class IdrBeneficiaryXref(IdrBaseModel):
    bene_hicn_num: Annotated[str, {PRIMARY_KEY: True}]
    bene_sk: Annotated[int, {PRIMARY_KEY: True}]
    bene_xref_sk: int
    bene_kill_cred_cd: Annotated[str, BeforeValidator(transform_default_string)]
    idr_insrt_ts: datetime
    idr_updt_ts: Annotated[
        datetime, {UPDATE_TIMESTAMP: True}, BeforeValidator(transform_null_date_to_min)
    ]
    src_rec_crte_ts: Annotated[datetime, {PRIMARY_KEY: True, BATCH_TIMESTAMP: True}]

    @staticmethod
    def table() -> str:
        return "idr.beneficiary_xref"

    @staticmethod
    def _current_fetch_query(start_time: datetime) -> str:  # noqa: ARG004
        return """
            SELECT {COLUMNS}
            FROM cms_vdm_view_mdcr_prd.v2_mdcr_bene_xref
            {WHERE_CLAUSE}
            {ORDER_BY}
        """


class IdrElectionPeriodUsage(IdrBaseModel):
    bene_sk: Annotated[int, {PRIMARY_KEY: True}]
    cntrct_pbp_sk: Annotated[int, {PRIMARY_KEY: True}]
    bene_cntrct_num: str
    bene_pbp_num: str
    bene_elctn_enrlmt_disenrlmt_cd: str
    bene_elctn_aplctn_dt: date
    bene_enrlmt_efctv_dt: Annotated[date, {PRIMARY_KEY: True}]
    idr_insrt_ts: Annotated[datetime, {BATCH_TIMESTAMP: True}]
    idr_trans_efctv_ts: datetime
    idr_trans_obslt_ts: datetime

    @staticmethod
    def table() -> str:
        return "idr.election_period_usage"

    @staticmethod
    def _current_fetch_query(start_time: datetime) -> str:  # noqa: ARG004
        # equivalent to "select distinct on", but Snowflake has different syntax for that,
        # so it's unfortunately not portable
        return """
            WITH dupes as (
                SELECT {COLUMNS}, ROW_NUMBER() OVER (
                    PARTITION BY bene_sk, cntrct_pbp_sk, bene_enrlmt_efctv_dt 
                {ORDER_BY} DESC) as row_order
                FROM cms_vdm_view_mdcr_prd.v2_mdcr_bene_elctn_prd_usg
                {WHERE_CLAUSE}
                {ORDER_BY}
            )
            SELECT {COLUMNS} FROM dupes WHERE row_order = 1
            """


class IdrContractPbpNumber(IdrBaseModel):
    cntrct_pbp_sk: Annotated[int, {PRIMARY_KEY: True}]
    cntrct_drug_plan_ind_cd: str
    cntrct_pbp_type_cd: str

    @staticmethod
    def table() -> str:
        return "idr.contract_pbp_number"

    @staticmethod
    def _current_fetch_query(start_time: datetime) -> str:  # noqa: ARG004
        return f"""
        SELECT {{COLUMNS}}
        FROM cms_vdm_view_mdcr_prd.v2_mdcr_cntrct_pbp_num
        WHERE cntrct_pbp_sk_obslt_dt >= '{DEFAULT_MAX_DATE}'
        """


ALIAS_CLM = "clm"
ALIAS_DCMTN = "dcmtn"
ALIAS_SGNTR = "sgntr"
ALIAS_LINE = "line"
ALIAS_INSTNL = "instnl"
ALIAS_VAL = "val"


def claim_type_clause(start_time: datetime) -> str:  # noqa: ARG001
    latest_claims_env = "IDR_LATEST_CLAIMS"
    if latest_claims_env in os.environ and os.environ[latest_claims_env] in ("1", "true"):
        return f"""
            {ALIAS_CLM}.clm_type_cd IN (61,62,63,64)
            AND {ALIAS_CLM}.clm_src_id = '20000' 
            AND {ALIAS_CLM}.clm_finl_actn_ind = 'Y'
            AND {ALIAS_CLM}.clm_ltst_clm_ind = 'Y'
            """
    return f"""
        {ALIAS_CLM}.clm_type_cd IN ({",".join([str(c) for c in CLAIM_TYPE_CODES])})
    """


class IdrClaim(IdrBaseModel):
    clm_uniq_id: Annotated[int, {PRIMARY_KEY: True}]
    geo_bene_sk: Annotated[int, {ALIAS: ALIAS_CLM}]
    clm_dt_sgntr_sk: Annotated[int, {ALIAS: ALIAS_CLM}]
    clm_type_cd: Annotated[int, {ALIAS: ALIAS_CLM}]
    clm_num_sk: Annotated[int, {ALIAS: ALIAS_CLM}]
    bene_sk: int
    clm_cntl_num: str
    clm_orig_cntl_num: Annotated[str, BeforeValidator(transform_null_string)]
    clm_from_dt: date
    clm_thru_dt: date
    clm_efctv_dt: date
    clm_obslt_dt: date
    clm_bill_clsfctn_cd: Annotated[str, BeforeValidator(transform_default_string)]
    clm_bill_fac_type_cd: Annotated[str, BeforeValidator(transform_default_string)]
    clm_bill_freq_cd: Annotated[str, BeforeValidator(transform_default_string)]
    clm_finl_actn_ind: str
    clm_src_id: Annotated[str, {ALIAS: ALIAS_CLM}]
    clm_query_cd: Annotated[str, BeforeValidator(transform_default_string)]
    clm_mdcr_coinsrnc_amt: Annotated[float, BeforeValidator(transform_null_float)]
    clm_blood_lblty_amt: Annotated[float, BeforeValidator(transform_null_float)]
    clm_ncvrd_chrg_amt: Annotated[float, BeforeValidator(transform_null_float)]
    clm_mdcr_ddctbl_amt: Annotated[float, BeforeValidator(transform_null_float)]
    clm_prvdr_pmt_amt: Annotated[float, BeforeValidator(transform_null_float)]
    clm_cntrctr_num: Annotated[str, BeforeValidator(transform_default_string)]
    clm_pmt_amt: Annotated[float, BeforeValidator(transform_null_float)]
    clm_ltst_clm_ind: str
    clm_atndg_prvdr_npi_num: Annotated[str, BeforeValidator(transform_default_string)]
    clm_atndg_prvdr_last_name: Annotated[str, BeforeValidator(transform_null_string)]
    clm_oprtg_prvdr_npi_num: Annotated[str, BeforeValidator(transform_default_string)]
    clm_oprtg_prvdr_last_name: Annotated[str, BeforeValidator(transform_null_string)]
    clm_othr_prvdr_npi_num: Annotated[str, BeforeValidator(transform_default_string)]
    clm_othr_prvdr_last_name: Annotated[str, BeforeValidator(transform_null_string)]
    clm_rndrg_prvdr_npi_num: Annotated[str, BeforeValidator(transform_default_string)]
    clm_rndrg_prvdr_last_name: Annotated[str, BeforeValidator(transform_null_string)]
    prvdr_blg_prvdr_npi_num: Annotated[str, BeforeValidator(transform_default_string)]
    prvdr_rfrg_prvdr_npi_num: Annotated[str, BeforeValidator(transform_default_string)]
    clm_ric_cd: Annotated[str, BeforeValidator(transform_default_string)]
    clm_disp_cd: Annotated[str, BeforeValidator(transform_default_string)]
    clm_sbmt_chrg_amt: Annotated[float, BeforeValidator(transform_null_float)]
    clm_blood_pt_frnsh_qty: Annotated[int, BeforeValidator(transform_null_int)]
    clm_nch_prmry_pyr_cd: Annotated[str, BeforeValidator(transform_default_string)]
    clm_blg_prvdr_oscar_num: Annotated[str, BeforeValidator(transform_null_string)]
    clm_nrln_ric_cd: Annotated[str, {ALIAS: ALIAS_DCMTN}, BeforeValidator(transform_null_string)]
    clm_idr_ld_dt: Annotated[date, {HISTORICAL_BATCH_TIMESTAMP: True}]
    idr_insrt_ts: Annotated[
        datetime,
        {BATCH_TIMESTAMP: True, ALIAS: ALIAS_CLM},
        BeforeValidator(transform_null_date_to_min),
    ]
    idr_updt_ts: Annotated[
        datetime,
        {UPDATE_TIMESTAMP: True, ALIAS: ALIAS_CLM},
        BeforeValidator(transform_null_date_to_min),
    ]

    @staticmethod
    def table() -> str:
        return "idr.claim"

    @staticmethod
    def _current_fetch_query(start_time: datetime) -> str:
        clm = ALIAS_CLM
        dcmtn = ALIAS_DCMTN
        return f"""
            SELECT {{COLUMNS}}
            FROM cms_vdm_view_mdcr_prd.v2_mdcr_clm {clm}
            LEFT JOIN cms_vdm_view_mdcr_prd.v2_mdcr_clm_dcmtn {dcmtn} ON
                {clm}.geo_bene_sk = {dcmtn}.geo_bene_sk AND
                {clm}.clm_dt_sgntr_sk = {dcmtn}.clm_dt_sgntr_sk AND
                {clm}.clm_type_cd = {dcmtn}.clm_type_cd AND
                {clm}.clm_num_sk = {dcmtn}.clm_num_sk
            {{WHERE_CLAUSE}} AND {claim_type_clause(start_time)}
            {{ORDER_BY}}
        """


class IdrClaimDateSignature(IdrBaseModel):
    clm_dt_sgntr_sk: Annotated[int, {PRIMARY_KEY: True, ALIAS: ALIAS_SGNTR}]
    clm_cms_proc_dt: date
    clm_actv_care_from_dt: Annotated[date, BeforeValidator(transform_null_date_to_max)]
    clm_dschrg_dt: Annotated[date, BeforeValidator(transform_null_date_to_max)]
    clm_submsn_dt: date
    clm_ncvrd_from_dt: Annotated[date, BeforeValidator(transform_null_date_to_max)]
    clm_ncvrd_thru_dt: Annotated[date, BeforeValidator(transform_null_date_to_max)]
    clm_actv_care_thru_dt: Annotated[date, BeforeValidator(transform_null_date_to_max)]
    clm_mdcr_exhstd_dt: Annotated[date, BeforeValidator(transform_null_date_to_max)]
    clm_nch_wkly_proc_dt: Annotated[date, BeforeValidator(transform_null_date_to_max)]
    clm_qlfy_stay_from_dt: Annotated[date, BeforeValidator(transform_null_date_to_max)]
    clm_qlfy_stay_thru_dt: Annotated[date, BeforeValidator(transform_null_date_to_max)]
    clm_idr_ld_dt: Annotated[date, {INSERT_EXCLUDE: True, HISTORICAL_BATCH_TIMESTAMP: True}]
    idr_insrt_ts: Annotated[
        datetime,
        {BATCH_TIMESTAMP: True, ALIAS: ALIAS_SGNTR},
        BeforeValidator(transform_null_date_to_min),
    ]
    idr_updt_ts: Annotated[
        datetime,
        {UPDATE_TIMESTAMP: True, ALIAS: ALIAS_SGNTR},
        BeforeValidator(transform_null_date_to_min),
    ]

    @staticmethod
    def table() -> str:
        return "idr.claim_date_signature"

    @staticmethod
    def _current_fetch_query(start_time: datetime) -> str:
        clm = ALIAS_CLM
        sgntr = ALIAS_SGNTR
        return f"""
            WITH dupes as (
                SELECT {{COLUMNS}}, ROW_NUMBER() OVER (
                    PARTITION BY {sgntr}.clm_dt_sgntr_sk 
                    {{ORDER_BY}} DESC) 
                AS row_order
                FROM cms_vdm_view_mdcr_prd.v2_mdcr_clm {clm}
                JOIN cms_vdm_view_mdcr_prd.v2_mdcr_clm_dt_sgntr {sgntr}
                ON {clm}.clm_dt_sgntr_sk = {sgntr}.clm_dt_sgntr_sk
                {{WHERE_CLAUSE}} AND {claim_type_clause(start_time)}
                {{ORDER_BY}}
            )
            SELECT {{COLUMNS_NO_ALIAS}} FROM dupes WHERE row_order = 1
        """


class IdrClaimInstitutional(IdrBaseModel):
    clm_uniq_id: Annotated[int, {PRIMARY_KEY: True}]
    clm_admsn_type_cd: str
    bene_ptnt_stus_cd: Annotated[str, BeforeValidator(transform_default_string)]
    dgns_drg_cd: int
    clm_mdcr_instnl_mco_pd_sw: str
    clm_admsn_src_cd: str
    clm_fi_actn_cd: Annotated[str, BeforeValidator(transform_default_string)]
    clm_mdcr_ip_lrd_use_cnt: int
    clm_hipps_uncompd_care_amt: float
    clm_hha_rfrl_cd: Annotated[str, BeforeValidator(transform_default_string)]
    clm_hha_lup_ind_cd: Annotated[str, BeforeValidator(transform_default_string)]
    clm_mdcr_hha_tot_visit_cnt: Annotated[float, BeforeValidator(transform_null_float)]
    clm_instnl_mdcr_coins_day_cnt: int
    clm_instnl_ncvrd_day_cnt: float
    clm_instnl_per_diem_amt: float
    clm_mdcr_instnl_bene_pd_amt: Annotated[float, BeforeValidator(transform_null_float)]
    clm_mdcr_hospc_prd_cnt: Annotated[int, BeforeValidator(transform_null_int)]
    clm_mdcr_npmt_rsn_cd: Annotated[str, BeforeValidator(transform_null_string)]
    clm_mdcr_ip_pps_drg_wt_num: float
    clm_mdcr_ip_pps_dsprprtnt_amt: float
    clm_mdcr_ip_pps_excptn_amt: float
    clm_mdcr_ip_pps_cptl_fsp_amt: float
    clm_mdcr_ip_pps_cptl_ime_amt: float
    clm_mdcr_ip_pps_outlier_amt: float
    clm_mdcr_ip_pps_cptl_hrmls_amt: float
    clm_pps_ind_cd: Annotated[str, BeforeValidator(transform_null_string)]
    clm_mdcr_ip_pps_cptl_tot_amt: float
    clm_instnl_cvrd_day_cnt: float
    clm_mdcr_instnl_prmry_pyr_amt: Annotated[float, BeforeValidator(transform_null_float)]
    clm_instnl_prfnl_amt: Annotated[float, BeforeValidator(transform_null_float)]
    clm_mdcr_ip_bene_ddctbl_amt: Annotated[float, BeforeValidator(transform_null_float)]
    clm_instnl_drg_outlier_amt: Annotated[float, BeforeValidator(transform_null_float)]
    clm_idr_ld_dt: Annotated[date, {INSERT_EXCLUDE: True, HISTORICAL_BATCH_TIMESTAMP: True}]
    idr_insrt_ts: Annotated[
        datetime,
        {BATCH_TIMESTAMP: True, ALIAS: ALIAS_INSTNL},
        BeforeValidator(transform_null_date_to_min),
    ]
    idr_updt_ts: Annotated[
        datetime,
        {UPDATE_TIMESTAMP: True, ALIAS: ALIAS_INSTNL},
        BeforeValidator(transform_null_date_to_min),
    ]

    @staticmethod
    def table() -> str:
        return "idr.claim_institutional"

    @staticmethod
    def _current_fetch_query(start_time: datetime) -> str:
        clm = ALIAS_CLM
        instnl = ALIAS_INSTNL
        return f"""
            SELECT {{COLUMNS}}
            FROM cms_vdm_view_mdcr_prd.v2_mdcr_clm {clm}
            JOIN cms_vdm_view_mdcr_prd.v2_mdcr_clm_instnl {instnl} ON
                {clm}.geo_bene_sk = {instnl}.geo_bene_sk AND
                {clm}.clm_dt_sgntr_sk = {instnl}.clm_dt_sgntr_sk AND
                {clm}.clm_type_cd = {instnl}.clm_type_cd AND
                {clm}.clm_num_sk = {instnl}.clm_num_sk
            {{WHERE_CLAUSE}} AND {claim_type_clause(start_time)}
            {{ORDER_BY}}
        """


class IdrClaimValue(IdrBaseModel):
    clm_uniq_id: Annotated[int, {PRIMARY_KEY: True}]
    clm_val_sqnc_num: Annotated[int, {PRIMARY_KEY: True}]
    clm_val_cd: str
    clm_val_amt: float
    clm_idr_ld_dt: Annotated[date, {INSERT_EXCLUDE: True, HISTORICAL_BATCH_TIMESTAMP: True}]
    idr_insrt_ts: Annotated[
        datetime,
        {BATCH_TIMESTAMP: True, ALIAS: ALIAS_VAL},
        BeforeValidator(transform_null_date_to_min),
    ]
    idr_updt_ts: Annotated[
        datetime,
        {UPDATE_TIMESTAMP: True, ALIAS: ALIAS_VAL},
        BeforeValidator(transform_null_date_to_min),
    ]

    @staticmethod
    def table() -> str:
        return "idr.claim_value"

    @staticmethod
    def _current_fetch_query(start_time: datetime) -> str:
        clm = ALIAS_CLM
        val = ALIAS_VAL
        return f"""
            SELECT {{COLUMNS}}
            FROM cms_vdm_view_mdcr_prd.v2_mdcr_clm {clm}
            JOIN cms_vdm_view_mdcr_prd.v2_mdcr_clm_val {val} ON
                {clm}.geo_bene_sk = {val}.geo_bene_sk AND
                {clm}.clm_dt_sgntr_sk = {val}.clm_dt_sgntr_sk AND
                {clm}.clm_type_cd = {val}.clm_type_cd AND
                {clm}.clm_num_sk = {val}.clm_num_sk
            {{WHERE_CLAUSE}} AND {claim_type_clause(start_time)}
            {{ORDER_BY}}
        """


class IdrClaimLine(IdrBaseModel):
    clm_uniq_id: Annotated[int, {PRIMARY_KEY: True, ALIAS: ALIAS_LINE}]
    clm_line_num: Annotated[int, {PRIMARY_KEY: True}]
    clm_line_sbmt_chrg_amt: float
    clm_line_alowd_chrg_amt: Annotated[float, BeforeValidator(transform_null_float)]
    clm_line_ncvrd_chrg_amt: float
    clm_line_prvdr_pmt_amt: float
    clm_line_bene_pmt_amt: float
    clm_line_bene_pd_amt: float
    clm_line_cvrd_pd_amt: float
    clm_line_blood_ddctbl_amt: float
    clm_line_mdcr_ddctbl_amt: float
    clm_line_hcpcs_cd: Annotated[str, BeforeValidator(transform_null_string)]
    clm_line_ndc_cd: Annotated[str, BeforeValidator(transform_default_string)]
    clm_line_ndc_qty: Annotated[float, BeforeValidator(transform_null_float)]
    clm_line_ndc_qty_qlfyr_cd: Annotated[str, BeforeValidator(transform_null_string)]
    clm_line_srvc_unit_qty: float
    clm_line_rev_ctr_cd: Annotated[str, BeforeValidator(transform_null_string)]
    hcpcs_1_mdfr_cd: Annotated[str, BeforeValidator(transform_null_string)]
    hcpcs_2_mdfr_cd: Annotated[str, BeforeValidator(transform_null_string)]
    hcpcs_3_mdfr_cd: Annotated[str, BeforeValidator(transform_null_string)]
    hcpcs_4_mdfr_cd: Annotated[str, BeforeValidator(transform_null_string)]
    hcpcs_5_mdfr_cd: Annotated[str, BeforeValidator(transform_null_string)]
    clm_idr_ld_dt: Annotated[date, {INSERT_EXCLUDE: True, HISTORICAL_BATCH_TIMESTAMP: True}]
    idr_insrt_ts: Annotated[
        datetime,
        {BATCH_TIMESTAMP: True, ALIAS: ALIAS_LINE},
        BeforeValidator(transform_null_date_to_min),
    ]
    idr_updt_ts: Annotated[
        datetime,
        {UPDATE_TIMESTAMP: True, ALIAS: ALIAS_LINE},
        BeforeValidator(transform_null_date_to_min),
    ]

    @staticmethod
    def table() -> str:
        return "idr.claim_line"

    @staticmethod
    def _current_fetch_query(start_time: datetime) -> str:
        clm = ALIAS_CLM
        line = ALIAS_LINE
        # Note: joining on clm_uniq_id isn't strictly necessary,
        # but it did seem to improve performance a bit
        return f"""
            SELECT {{COLUMNS}}
            FROM cms_vdm_view_mdcr_prd.v2_mdcr_clm {clm}
            JOIN cms_vdm_view_mdcr_prd.v2_mdcr_clm_line {line} ON
                {clm}.geo_bene_sk = {line}.geo_bene_sk AND
                {clm}.clm_dt_sgntr_sk = {line}.clm_dt_sgntr_sk AND
                {clm}.clm_type_cd = {line}.clm_type_cd AND
                {clm}.clm_num_sk = {line}.clm_num_sk AND
                {clm}.clm_from_dt = {line}.clm_from_dt AND
                {clm}.clm_uniq_id = {line}.clm_uniq_id
            {{WHERE_CLAUSE}} AND {claim_type_clause(start_time)}
            {{ORDER_BY}}
        """


def transform_default_hipps_code(value: str | None) -> str:
    if value is None or value == "00000":
        return ""
    return value


class IdrClaimLineInstitutional(IdrBaseModel):
    clm_uniq_id: Annotated[int, {PRIMARY_KEY: True}]
    clm_line_num: Annotated[int, {PRIMARY_KEY: True}]
    clm_rev_apc_hipps_cd: Annotated[str, BeforeValidator(transform_default_hipps_code)]
    clm_otaf_one_ind_cd: Annotated[str, BeforeValidator(transform_null_string)]
    clm_rev_dscnt_ind_cd: Annotated[str, BeforeValidator(transform_null_string)]
    clm_rev_packg_ind_cd: Annotated[str, BeforeValidator(transform_null_string)]
    clm_rev_cntr_stus_cd: Annotated[str, BeforeValidator(transform_null_string)]
    clm_rev_pmt_mthd_cd: Annotated[str, BeforeValidator(transform_null_string)]
    clm_ansi_sgntr_sk: Annotated[int, BeforeValidator(transform_null_int)]
    clm_ddctbl_coinsrnc_cd: str
    clm_line_instnl_rate_amt: float
    clm_line_instnl_adjstd_amt: float
    clm_line_instnl_rdcd_amt: float
    clm_line_instnl_msp1_pd_amt: float
    clm_line_instnl_msp2_pd_amt: float
    clm_line_instnl_rev_ctr_dt: date
    clm_idr_ld_dt: Annotated[date, {INSERT_EXCLUDE: True, HISTORICAL_BATCH_TIMESTAMP: True}]
    idr_insrt_ts: Annotated[
        datetime,
        {BATCH_TIMESTAMP: True, ALIAS: ALIAS_LINE},
        BeforeValidator(transform_null_date_to_min),
    ]
    idr_updt_ts: Annotated[
        datetime,
        {UPDATE_TIMESTAMP: True, ALIAS: ALIAS_LINE},
        BeforeValidator(transform_null_date_to_min),
    ]

    @staticmethod
    def table() -> str:
        return "idr.claim_line_institutional"

    @staticmethod
    def _current_fetch_query(start_time: datetime) -> str:
        clm = ALIAS_CLM
        line = ALIAS_LINE
        return f"""
            SELECT {{COLUMNS}}
            FROM cms_vdm_view_mdcr_prd.v2_mdcr_clm {clm}
            JOIN cms_vdm_view_mdcr_prd.v2_mdcr_clm_line_instnl {line} ON
                {clm}.geo_bene_sk = {line}.geo_bene_sk AND
                {clm}.clm_dt_sgntr_sk = {line}.clm_dt_sgntr_sk AND
                {clm}.clm_type_cd = {line}.clm_type_cd AND
                {clm}.clm_num_sk = {line}.clm_num_sk
            {{WHERE_CLAUSE}} AND {claim_type_clause(start_time)}
            {{ORDER_BY}}
        """


class IdrClaimAnsiSignature(IdrBaseModel):
    clm_ansi_sgntr_sk: Annotated[int, {PRIMARY_KEY: True}]
    clm_1_rev_cntr_ansi_rsn_cd: Annotated[str, BeforeValidator(transform_default_string)]
    clm_2_rev_cntr_ansi_rsn_cd: Annotated[str, BeforeValidator(transform_default_string)]
    clm_3_rev_cntr_ansi_rsn_cd: Annotated[str, BeforeValidator(transform_default_string)]
    clm_4_rev_cntr_ansi_rsn_cd: Annotated[str, BeforeValidator(transform_default_string)]
    idr_insrt_ts: Annotated[
        datetime, {BATCH_TIMESTAMP: True}, BeforeValidator(transform_null_date_to_min)
    ]
    idr_updt_ts: Annotated[
        datetime, {UPDATE_TIMESTAMP: True}, BeforeValidator(transform_null_date_to_min)
    ]

    @staticmethod
    def table() -> str:
        return "idr.claim_ansi_signature"

    @staticmethod
    def _current_fetch_query(start_time: datetime) -> str:  # noqa: ARG004
        return """
            SELECT {COLUMNS_NO_ALIAS}
            FROM cms_vdm_view_mdcr_prd.v2_mdcr_clm_ansi_sgntr
            {WHERE_CLAUSE}
        """

    @classmethod
    def _historical_fetch_query(cls, start_time: datetime) -> str:  # noqa: ARG003
        return """
            SELECT {COLUMNS}
            FROM cms_vdm_view_mdcr_prd.v2_mdcr_clm_ansi_sgntr
        """


class IdrClaimProcedure(IdrBaseModel):
    clm_uniq_id: Annotated[int, {PRIMARY_KEY: True}]
    clm_val_sqnc_num: Annotated[int, {PRIMARY_KEY: True}]
    clm_prod_type_cd: Annotated[str, {PRIMARY_KEY: True}]
    clm_prcdr_cd: Annotated[str, BeforeValidator(transform_default_string)]
    clm_dgns_prcdr_icd_ind: Annotated[str, BeforeValidator(transform_empty_string)]
    clm_dgns_cd: Annotated[str, BeforeValidator(transform_default_string)]
    clm_poa_ind: Annotated[str, BeforeValidator(transform_default_string)]
    clm_prcdr_prfrm_dt: Annotated[date, BeforeValidator(transform_null_date_to_max)]
    clm_idr_ld_dt: Annotated[date, {INSERT_EXCLUDE: True, HISTORICAL_BATCH_TIMESTAMP: True}]
    idr_insrt_ts: Annotated[
        datetime,
        {BATCH_TIMESTAMP: True, ALIAS: ALIAS_LINE},
        BeforeValidator(transform_null_date_to_min),
    ]
    idr_updt_ts: Annotated[
        datetime,
        {UPDATE_TIMESTAMP: True, ALIAS: ALIAS_LINE},
        BeforeValidator(transform_null_date_to_min),
    ]
    bfd_row_num: Annotated[int, {DERIVED: True}]

    @staticmethod
    def table() -> str:
        return "idr.claim_procedure"

    @staticmethod
    def _current_fetch_query(start_time: datetime) -> str:
        clm = ALIAS_CLM
        line = ALIAS_LINE
        return f"""
            SELECT {{COLUMNS}}, ROW_NUMBER() OVER (
                PARTITION BY clm_uniq_id ORDER BY clm_uniq_id
            ) AS bfd_row_num
            FROM cms_vdm_view_mdcr_prd.v2_mdcr_clm {clm}
            JOIN cms_vdm_view_mdcr_prd.v2_mdcr_clm_prod {line} ON
                {clm}.geo_bene_sk = {line}.geo_bene_sk AND
                {clm}.clm_dt_sgntr_sk = {line}.clm_dt_sgntr_sk AND
                {clm}.clm_type_cd = {line}.clm_type_cd AND
                {clm}.clm_num_sk = {line}.clm_num_sk
            {{WHERE_CLAUSE}} AND {claim_type_clause(start_time)}
            {{ORDER_BY}}
        """


class LoadProgress(IdrBaseModel):
    table_name: str
    last_ts: datetime
    batch_start_ts: datetime
    batch_complete_ts: datetime

    @staticmethod
    def query_placeholder() -> str:
        return "table_name"

    @staticmethod
    def table() -> str:
        return "idr.load_progress"

    @staticmethod
    def _current_fetch_query(start_time: datetime) -> str:  # noqa: ARG004
        return f"""
        SELECT table_name, last_ts, batch_start_ts, batch_complete_ts 
        FROM idr.load_progress
        WHERE table_name = %({LoadProgress.query_placeholder()})s
        """

    def is_historical(self) -> bool:
        # 2021-4-18 is the most recent date where idr_insrt_ts could be null in claims data
        return self.last_ts <= datetime(2021, 4, 19, tzinfo=UTC)<|MERGE_RESOLUTION|>--- conflicted
+++ resolved
@@ -175,38 +175,6 @@
     bene_line_5_adr: Annotated[str, BeforeValidator(transform_null_string)]
     bene_line_6_adr: Annotated[str, BeforeValidator(transform_null_string)]
     cntct_lang_cd: Annotated[str, BeforeValidator(transform_default_string)]
-<<<<<<< HEAD
-    idr_trans_efctv_ts: datetime
-    idr_trans_obslt_ts: datetime
-    idr_insrt_ts: Annotated[datetime, {BATCH_TIMESTAMP: True}]
-    idr_updt_ts: Annotated[
-        datetime, {UPDATE_TIMESTAMP: True}, BeforeValidator(transform_null_date_to_min)
-    ]
-
-    @staticmethod
-    def table() -> str:
-        return "idr.beneficiary"
-
-    @staticmethod
-    def computed_keys() -> list[str]:
-        return ["bene_xref_efctv_sk_computed"]
-
-    @staticmethod
-    def _current_fetch_query(start_time: datetime) -> str:  # noqa: ARG004
-        return """
-            SELECT {COLUMNS}
-            FROM cms_vdm_view_mdcr_prd.v2_mdcr_bene
-            {WHERE_CLAUSE}
-            {ORDER_BY}
-        """
-
-
-class IdrBeneficiaryHistory(IdrBaseModel):
-    bene_sk: Annotated[int, {PRIMARY_KEY: True}]
-    bene_xref_efctv_sk: int
-    bene_mbi_id: Annotated[str, BeforeValidator(transform_null_string)]
-=======
->>>>>>> 58a528f9
     idr_trans_efctv_ts: Annotated[datetime, {PRIMARY_KEY: True}]
     idr_trans_obslt_ts: datetime
     idr_insrt_ts: Annotated[datetime, {BATCH_TIMESTAMP: True}]
