import os
from abc import ABC, abstractmethod
from collections.abc import Iterable, Sequence
from datetime import UTC, date, datetime, timedelta
from typing import Annotated, TypeVar

from pydantic import BaseModel, BeforeValidator

from constants import (
    ALL_CLAIM_PARTITIONS,
    COMBINED_CLAIM_PARTITION,
    DEATH_DATE_CUTOFF_YEARS,
    DEFAULT_MAX_DATE,
    DEFAULT_MIN_DATE,
    INSTITUTIONAL_ADJUDICATED_PARTITIONS,
    INSTITUTIONAL_PAC_PARTITIONS,
    MIN_CLAIM_LOAD_DATE,
    PART_D_PARTITIONS,
    PROFESSIONAL_ADJUDICATED_PARTITIONS,
    PROFESSIONAL_PAC_PARTITIONS,
    PartitionType,
)
from load_partition import LoadPartition, LoadPartitionGroup

type DbType = str | float | int | bool | date | datetime


def transform_null_date_to_max(value: date | None) -> date:
    if value is None:
        return date.fromisoformat(DEFAULT_MAX_DATE)
    return value


def transform_null_date_to_min(value: date | None) -> date:
    if value is None:
        return date.fromisoformat(DEFAULT_MIN_DATE)
    return value


def transform_null_string(value: str | None) -> str:
    if value is None:
        return ""
    return value


def transform_default_string(value: str | None) -> str:
    if value is None or value == "~":
        return ""
    return value


def transform_default_and_zero_string(value: str | None) -> str:
    if value is None or value == "~" or value == "0":
        return ""
    return value


def transform_empty_string(value: str | None) -> str:
    if value is None:
        return ""
    return value.strip()


def transform_null_float(value: float | None) -> float:
    if value is None:
        return 0.0
    return value


def transform_null_int(value: int | None) -> int:
    if value is None:
        return 0
    return value


def get_min_transaction_date(default_date: str = DEFAULT_MIN_DATE) -> datetime:
    min_date = os.environ.get("IDR_MIN_TRANSACTION_DATE")
    if min_date is not None:
        return datetime.strptime(min_date, "%Y-%m-%d").replace(tzinfo=UTC)
    return datetime.strptime(default_date, "%Y-%m-%d").replace(tzinfo=UTC)


PRIMARY_KEY = "primary_key"
BATCH_TIMESTAMP = "batch_timestamp"
HISTORICAL_BATCH_TIMESTAMP = "historical_batch_timestamp"
BATCH_ID = "batch_id"
UPDATE_TIMESTAMP = "update_timestamp"
ALIAS = "alias"
INSERT_EXCLUDE = "insert_exclude"
DERIVED = "derived"
COLUMN_MAP = "column_map"
FISS_CLM_SOURCE = "21000"
MCS_CLM_SOURCE = "22000"
VMS_CLM_SOURCE = "23000"
NCH_CLM_SOURCE = "20000"

ALIAS_CLM = "clm"
ALIAS_DCMTN = "dcmtn"
ALIAS_LINE_DCMTN = "line_dcmtn"
ALIAS_SGNTR = "sgntr"
ALIAS_LINE = "line"
ALIAS_RX_LINE = "rx_line"
ALIAS_FISS = "fiss"
ALIAS_PROCEDURE = "prod"
ALIAS_INSTNL = "instnl"
ALIAS_PRFNL = "prfnl"
ALIAS_VAL = "val"
ALIAS_HSTRY = "hstry"
ALIAS_XREF = "xref"
ALIAS_LCTN_HSTRY = "lctn_hstry"
ALIAS_CLM_GRP = "clm_grp"
ALIAS_RLT_COND = "rltcond"


class IdrBaseModel(BaseModel, ABC):
    @staticmethod
    @abstractmethod
    def table() -> str:
        """BFD table name populated by this model."""

    @staticmethod
    def should_replace() -> bool:
        """Whether to merge or replace data when loading this table."""
        return False

    @staticmethod
    @abstractmethod
    def _current_fetch_query(partition: LoadPartition, start_time: datetime) -> str:
        """Query to populate the table for non-historical data."""

    @classmethod
    def _historical_fetch_query(cls, partition: LoadPartition, start_time: datetime) -> str:
        """Query to populate the table for historical data."""
        return cls._current_fetch_query(partition, start_time)

    @classmethod
    def fetch_query(
        cls, partition: LoadPartition, is_historical: bool, start_time: datetime
    ) -> str:
        if is_historical:
            return cls._historical_fetch_query(partition, start_time)
        return cls._current_fetch_query(partition, start_time)

    @staticmethod
    def fetch_query_partitions() -> Sequence[LoadPartitionGroup]:
        """Partitions fetch queries of this model to allow for parallel fetching of data via ray.

        None is returned for models that do not do any such partitioning.
        """
        return []

    @staticmethod
    def computed_keys() -> list[str]:
        return []

    @classmethod
    def unique_key(cls) -> list[str]:
        return cls._extract_meta_keys(PRIMARY_KEY)

    @classmethod
    def batch_timestamp_col(cls, is_historical: bool) -> list[str]:
        if is_historical:
            historical_cols = cls._extract_meta_keys(HISTORICAL_BATCH_TIMESTAMP)
            if len(historical_cols) > 0:
                return historical_cols
        return cls._extract_meta_keys(BATCH_TIMESTAMP)

    @classmethod
    def batch_timestamp_col_alias(cls, is_historical: bool) -> list[str]:
        return [cls._format_column_alias(col) for col in cls.batch_timestamp_col(is_historical)]

    @classmethod
    def update_timestamp_col(cls) -> list[str]:
        return cls._extract_meta_keys(UPDATE_TIMESTAMP)

    @classmethod
    def batch_id_col_alias(cls) -> str | None:
        col = cls._single_or_default(BATCH_ID)
        if col:
            return cls._format_column_alias(col)
        return None

    @classmethod
    def batch_id_col(cls) -> str | None:
        return cls._single_or_default(BATCH_ID)

    @classmethod
    def update_timestamp_col_alias(cls) -> list[str]:
        return [cls._format_column_alias(col) for col in cls.update_timestamp_col()]

    @classmethod
    def _extract_meta_keys(cls, meta_key: str) -> list[str]:
        return [key for key in cls.model_fields if cls._extract_meta(key, meta_key)]

    @classmethod
    def _single_or_default(cls, meta_key: str) -> str | None:
        keys = cls._extract_meta_keys(meta_key)
        if len(keys) > 1:
            raise LookupError(f"cls {cls.__name__} has more than one key for {meta_key}")
        return keys[0] if len(keys) == 1 else None

    @classmethod
    def _extract_meta(cls, key: str, meta_key: str) -> object | None:
        metadata = cls.model_fields[key].metadata

        for meta in metadata:
            if isinstance(meta, Iterable) and meta_key in meta:
                return meta[meta_key]  # type: ignore
        return None

    @classmethod
    def _format_column_alias(cls, key: str) -> str:
        metadata = cls.model_fields[key].metadata
        alias = cls._extract_meta(key, ALIAS)
        col = cls._get_column_map(key)
        if alias is not None:
            for meta in metadata:
                if ALIAS in meta:
                    return f"{meta[ALIAS]}.{col}"
        return key

    @classmethod
    def _get_column_map_alias(cls, key: str) -> str:
        alias = cls._format_column_alias(key)
        return f"{alias} AS {key}"

    @classmethod
    def _get_column_map(cls, key: str) -> str:
        mapped_col = cls._extract_meta(key, COLUMN_MAP)
        return str(mapped_col) if mapped_col else key

    @classmethod
    def column_aliases(cls) -> list[str]:
        return [cls._get_column_map_alias(key) for key in cls._columns_raw() if key]

    @classmethod
    def columns_raw(cls) -> list[str]:
        return [cls._get_column_map(key) for key in cls._columns_raw()]

    @classmethod
    def _columns_raw(cls) -> list[str]:
        return [key for key in cls.model_fields if not cls._extract_meta(key, DERIVED)]

    @classmethod
    def insert_keys(cls) -> list[str]:
        return [key for key in cls.model_fields if not cls._extract_meta(key, INSERT_EXCLUDE)]


T = TypeVar("T", bound=IdrBaseModel)


def _deceased_bene_filter(alias: str) -> str:
    return f"""
            SELECT bene_sk
            FROM cms_vdm_view_mdcr_prd.v2_mdcr_bene_hstry {alias}
            WHERE {alias}.bene_vrfy_death_day_sw = 'Y'
            AND {alias}.bene_death_dt < CURRENT_DATE - INTERVAL '{DEATH_DATE_CUTOFF_YEARS} years'
    """


class IdrBeneficiary(IdrBaseModel):
    # columns from V2_MDCR_BENE_HSTRY
    bene_sk: Annotated[int, {PRIMARY_KEY: True, BATCH_ID: True, ALIAS: ALIAS_HSTRY}]
    bene_xref_efctv_sk: int
    bene_mbi_id: str
    bene_1st_name: str
    bene_midl_name: Annotated[str, BeforeValidator(transform_null_string)]
    bene_last_name: str
    bene_brth_dt: date
    bene_death_dt: Annotated[date, BeforeValidator(transform_null_date_to_max)]
    bene_vrfy_death_day_sw: Annotated[str, BeforeValidator(transform_default_string)]
    bene_sex_cd: str
    bene_race_cd: Annotated[str, BeforeValidator(transform_default_string)]
    geo_usps_state_cd: str
    geo_zip5_cd: str
    geo_zip_plc_name: str
    bene_line_1_adr: Annotated[str, BeforeValidator(transform_null_string)]
    bene_line_2_adr: Annotated[str, BeforeValidator(transform_null_string)]
    bene_line_3_adr: Annotated[str, BeforeValidator(transform_null_string)]
    bene_line_4_adr: Annotated[str, BeforeValidator(transform_null_string)]
    bene_line_5_adr: Annotated[str, BeforeValidator(transform_null_string)]
    bene_line_6_adr: Annotated[str, BeforeValidator(transform_null_string)]
    cntct_lang_cd: Annotated[str, BeforeValidator(transform_default_string)]
    idr_ltst_trans_flg: Annotated[str, BeforeValidator(transform_null_string)]
    idr_trans_efctv_ts: Annotated[datetime, {PRIMARY_KEY: True}]
    idr_trans_obslt_ts: datetime
    idr_insrt_ts_bene: Annotated[
        datetime, {BATCH_TIMESTAMP: True, ALIAS: ALIAS_HSTRY, COLUMN_MAP: "idr_insrt_ts"}
    ]
    idr_updt_ts_bene: Annotated[
        datetime,
        {UPDATE_TIMESTAMP: True, ALIAS: ALIAS_HSTRY, COLUMN_MAP: "idr_updt_ts"},
        BeforeValidator(transform_null_date_to_min),
    ]
    # columns from V2_MDCR_BENE_XREF
    bene_kill_cred_cd: Annotated[str, BeforeValidator(transform_default_string)]
    src_rec_updt_ts: Annotated[datetime, BeforeValidator(transform_null_date_to_min)]
    idr_insrt_ts_xref: Annotated[
        datetime,
        {BATCH_TIMESTAMP: True, ALIAS: ALIAS_XREF, COLUMN_MAP: "idr_insrt_ts"},
        BeforeValidator(transform_null_date_to_min),
    ]
    idr_updt_ts_xref: Annotated[
        datetime,
        {UPDATE_TIMESTAMP: True, ALIAS: ALIAS_XREF, COLUMN_MAP: "idr_updt_ts"},
        BeforeValidator(transform_null_date_to_min),
    ]

    @staticmethod
    def table() -> str:
        return "idr.beneficiary"

    @staticmethod
    def computed_keys() -> list[str]:
        return ["bene_xref_efctv_sk_computed"]

    @staticmethod
    def _current_fetch_query(partition: LoadPartition, start_time: datetime) -> str:  # noqa: ARG004
        hstry = ALIAS_HSTRY
        xref = ALIAS_XREF
        # There can be multiple xref records for the same bene_sk/bene_ref_sk combo
        # so we need to find the most recent one based on src_rec_updt_ts.

        # Unlike idr_updt_ts, src_rec_updt_ts will be set to the created timestamp
        # if no update has been applied. Therefore, we can just check the updated timestamp
        # without caring about the created timestamp.

        # There can also be duplicate values with the same idr_insrt_ts, so we have to rely on
        # src_rec_insrt_ts/src_rec_updt_ts for this.
        return f"""
            WITH ordered_xref AS (
                SELECT bene_sk,
                    bene_xref_sk,
                    bene_hicn_num,
                    src_rec_crte_ts,
                    ROW_NUMBER() OVER (
                        PARTITION BY bene_sk, bene_xref_sk
                        ORDER BY src_rec_updt_ts DESC
                    ) AS row_order
                FROM cms_vdm_view_mdcr_prd.v2_mdcr_bene_xref
            ),
            current_xref AS (
                SELECT
                    ox.bene_sk,
                    ox.bene_xref_sk,
                    bx.bene_kill_cred_cd,
                    bx.src_rec_updt_ts,
                    bx.idr_insrt_ts,
                    bx.idr_updt_ts
                FROM ordered_xref ox
                JOIN cms_vdm_view_mdcr_prd.v2_mdcr_bene_xref bx
                    ON bx.bene_sk = ox.bene_sk
                    AND bx.bene_xref_sk = ox.bene_xref_sk
                    AND bx.bene_hicn_num = ox.bene_hicn_num
                    AND bx.src_rec_crte_ts = ox.src_rec_crte_ts
                WHERE ox.row_order = 1
            ),
            deceased_benes AS (
                {_deceased_bene_filter(hstry)}
            )
            SELECT {{COLUMNS}}
            FROM cms_vdm_view_mdcr_prd.v2_mdcr_bene_hstry {hstry}
            -- NOTE: the join condition is intentionally inverted here
            -- In the xref table, the bene_sk and bene_xref_sk fields are mirrored
            LEFT JOIN current_xref {xref}
                ON {xref}.bene_sk = {hstry}.bene_xref_sk
                AND {xref}.bene_xref_sk = {hstry}.bene_sk
            {{WHERE_CLAUSE}}
            AND {hstry}.bene_mbi_id IS NOT NULL
            AND NOT EXISTS (SELECT 1 FROM deceased_benes db WHERE db.bene_sk = {hstry}.bene_sk)
            {{ORDER_BY}}
        """


class IdrBeneficiaryMbiId(IdrBaseModel):
    bene_mbi_id: Annotated[str, {PRIMARY_KEY: True}]
    bene_mbi_efctv_dt: date
    bene_mbi_obslt_dt: Annotated[date, BeforeValidator(transform_null_date_to_max)]
    idr_ltst_trans_flg: Annotated[str, BeforeValidator(transform_null_string)]
    idr_trans_efctv_ts: Annotated[datetime, {PRIMARY_KEY: True}]
    idr_trans_obslt_ts: datetime
    idr_insrt_ts: Annotated[datetime, {BATCH_TIMESTAMP: True}]
    idr_updt_ts: Annotated[
        datetime, {UPDATE_TIMESTAMP: True}, BeforeValidator(transform_null_date_to_min)
    ]

    @staticmethod
    def table() -> str:
        return "idr.beneficiary_mbi_id"

    @staticmethod
    def _current_fetch_query(partition: LoadPartition, start_time: datetime) -> str:  # noqa: ARG004
        return """
            SELECT {COLUMNS}
            FROM cms_vdm_view_mdcr_prd.v2_mdcr_bene_mbi_id
            {WHERE_CLAUSE}
            {ORDER_BY}
        """


class IdrBeneficiaryOvershareMbi(IdrBaseModel):
    bene_mbi_id: Annotated[str, {PRIMARY_KEY: True}]

    @staticmethod
    def table() -> str:
        return "idr.beneficiary_overshare_mbi"

    @staticmethod
    def should_replace() -> bool:
        return True

    @staticmethod
    def _current_fetch_query(partition: LoadPartition, start_time: datetime) -> str:  # noqa: ARG004
        # The xref data in the bene_hstry table is not completely reliable
        # because sometimes HICNs can be reused, causing two records to be
        # xref'd even if they're not the same person.

        # We'll only trust xref records that have a valid entry in the bene_xref
        # table (this means it's coming from CME). For any MBIs tied to more than
        # one bene_sk that doesn't have a valid xref, we will prevent it from being
        # shown since it may be incorrectly linked to more than one person.
        return """
            SELECT hstry.bene_mbi_id
            FROM cms_vdm_view_mdcr_prd.v2_mdcr_bene_hstry hstry
            WHERE NOT EXISTS (
                SELECT 1
                FROM cms_vdm_view_mdcr_prd.v2_mdcr_bene_xref xref
                WHERE hstry.bene_xref_efctv_sk = xref.bene_sk
                AND hstry.bene_sk = xref.bene_xref_sk
                AND xref.bene_kill_cred_cd = '2'
            ) AND hstry.bene_mbi_id IS NOT NULL
            GROUP BY hstry.bene_mbi_id
            HAVING COUNT(DISTINCT hstry.bene_sk) > 1
        """


class IdrBeneficiaryThirdParty(IdrBaseModel):
    bene_sk: Annotated[int, {PRIMARY_KEY: True, BATCH_ID: True}]
    bene_buyin_cd: str
    bene_tp_type_cd: Annotated[str, {PRIMARY_KEY: True}]
    bene_rng_bgn_dt: Annotated[date, {PRIMARY_KEY: True}]
    bene_rng_end_dt: Annotated[date, {PRIMARY_KEY: True}]
    idr_ltst_trans_flg: Annotated[str, BeforeValidator(transform_null_string)]
    idr_insrt_ts: Annotated[datetime, {BATCH_TIMESTAMP: True}]
    idr_trans_efctv_ts: Annotated[datetime, {PRIMARY_KEY: True}]
    idr_trans_obslt_ts: datetime
    idr_updt_ts: Annotated[
        datetime, {UPDATE_TIMESTAMP: True}, BeforeValidator(transform_null_date_to_min)
    ]

    @staticmethod
    def table() -> str:
        return "idr.beneficiary_third_party"

    @staticmethod
    def _current_fetch_query(partition: LoadPartition, start_time: datetime) -> str:  # noqa: ARG004
        hstry = ALIAS_HSTRY
        return f"""
            SELECT {{COLUMNS}}
            FROM cms_vdm_view_mdcr_prd.v2_mdcr_bene_tp tp
            {{WHERE_CLAUSE}}
            AND NOT EXISTS (
                {_deceased_bene_filter(hstry)}
                AND {hstry}.bene_sk = tp.bene_sk
            )
            {{ORDER_BY}}
        """


class IdrBeneficiaryStatus(IdrBaseModel):
    bene_sk: Annotated[int, {PRIMARY_KEY: True, BATCH_ID: True}]
    bene_mdcr_stus_cd: str
    mdcr_stus_bgn_dt: Annotated[date, {PRIMARY_KEY: True}]
    mdcr_stus_end_dt: Annotated[date, {PRIMARY_KEY: True}]
    idr_ltst_trans_flg: Annotated[str, BeforeValidator(transform_null_string)]
    idr_trans_efctv_ts: Annotated[datetime, {PRIMARY_KEY: True}]
    idr_trans_obslt_ts: datetime
    idr_insrt_ts: Annotated[datetime, {BATCH_TIMESTAMP: True}]
    idr_updt_ts: Annotated[
        datetime, {UPDATE_TIMESTAMP: True}, BeforeValidator(transform_null_date_to_min)
    ]

    @staticmethod
    def table() -> str:
        return "idr.beneficiary_status"

    @staticmethod
    def _current_fetch_query(partition: LoadPartition, start_time: datetime) -> str:  # noqa: ARG004
        hstry = ALIAS_HSTRY
        return f"""
            SELECT {{COLUMNS}}
            FROM cms_vdm_view_mdcr_prd.v2_mdcr_bene_mdcr_stus stus
            {{WHERE_CLAUSE}}
            AND NOT EXISTS (
                {_deceased_bene_filter(hstry)}
                AND {hstry}.bene_sk = stus.bene_sk
            )
            {{ORDER_BY}}
        """


class IdrBeneficiaryEntitlement(IdrBaseModel):
    bene_sk: Annotated[int, {PRIMARY_KEY: True, BATCH_ID: True}]
    bene_rng_bgn_dt: Annotated[date, {PRIMARY_KEY: True}]
    bene_rng_end_dt: Annotated[date, {PRIMARY_KEY: True}]
    bene_mdcr_entlmt_type_cd: Annotated[str, {PRIMARY_KEY: True}]
    bene_mdcr_entlmt_stus_cd: str
    bene_mdcr_enrlmt_rsn_cd: str
    idr_ltst_trans_flg: Annotated[str, BeforeValidator(transform_null_string)]
    idr_insrt_ts: Annotated[datetime, {BATCH_TIMESTAMP: True}]
    idr_trans_efctv_ts: Annotated[datetime, {PRIMARY_KEY: True}]
    idr_trans_obslt_ts: datetime
    idr_updt_ts: Annotated[
        datetime, {UPDATE_TIMESTAMP: True}, BeforeValidator(transform_null_date_to_min)
    ]

    @staticmethod
    def table() -> str:
        return "idr.beneficiary_entitlement"

    @staticmethod
    def _current_fetch_query(partition: LoadPartition, start_time: datetime) -> str:  # noqa: ARG004
        hstry = ALIAS_HSTRY
        return f"""
            SELECT {{COLUMNS}}
            FROM cms_vdm_view_mdcr_prd.v2_mdcr_bene_mdcr_entlmt entlmt
            {{WHERE_CLAUSE}}
            AND NOT EXISTS (
                {_deceased_bene_filter(hstry)}
                AND {hstry}.bene_sk = entlmt.bene_sk
            )
            {{ORDER_BY}}
        """


class IdrBeneficiaryEntitlementReason(IdrBaseModel):
    bene_sk: Annotated[int, {PRIMARY_KEY: True, BATCH_ID: True}]
    bene_rng_bgn_dt: Annotated[date, {PRIMARY_KEY: True}]
    bene_rng_end_dt: Annotated[date, {PRIMARY_KEY: True}]
    bene_mdcr_entlmt_rsn_cd: str
    idr_ltst_trans_flg: Annotated[str, BeforeValidator(transform_null_string)]
    idr_insrt_ts: Annotated[datetime, {BATCH_TIMESTAMP: True}]
    idr_trans_efctv_ts: Annotated[datetime, {PRIMARY_KEY: True}]
    idr_trans_obslt_ts: datetime
    idr_updt_ts: Annotated[
        datetime, {UPDATE_TIMESTAMP: True}, BeforeValidator(transform_null_date_to_min)
    ]

    @staticmethod
    def table() -> str:
        return "idr.beneficiary_entitlement_reason"

    @staticmethod
    def _current_fetch_query(partition: LoadPartition, start_time: datetime) -> str:  # noqa: ARG004
        hstry = ALIAS_HSTRY
        return f"""
            SELECT {{COLUMNS}}
            FROM cms_vdm_view_mdcr_prd.v2_mdcr_bene_mdcr_entlmt_rsn rsn
            {{WHERE_CLAUSE}}
            AND NOT EXISTS (
                {_deceased_bene_filter(hstry)}
                AND {hstry}.bene_sk = rsn.bene_sk
            )
            {{ORDER_BY}}
        """


class IdrBeneficiaryDualEligibility(IdrBaseModel):
    bene_sk: Annotated[int, {PRIMARY_KEY: True, BATCH_ID: True}]
    bene_mdcd_elgblty_bgn_dt: Annotated[date, {PRIMARY_KEY: True}]
    bene_mdcd_elgblty_end_dt: date
    bene_dual_stus_cd: str
    bene_dual_type_cd: str
    geo_usps_state_cd: Annotated[str, BeforeValidator(transform_default_string)]
    idr_ltst_trans_flg: str
    idr_trans_efctv_ts: Annotated[datetime, {PRIMARY_KEY: True}]
    idr_trans_obslt_ts: datetime
    idr_insrt_ts: Annotated[datetime, {BATCH_TIMESTAMP: True}]
    idr_updt_ts: Annotated[
        datetime, {UPDATE_TIMESTAMP: True}, BeforeValidator(transform_null_date_to_min)
    ]

    @staticmethod
    def table() -> str:
        return "idr.beneficiary_dual_eligibility"

    @staticmethod
    def _current_fetch_query(partition: LoadPartition, start_time: datetime) -> str:  # noqa: ARG004
        hstry = ALIAS_HSTRY
        return f"""
            SELECT {{COLUMNS}}
            FROM cms_vdm_view_mdcr_prd.v2_mdcr_bene_cmbnd_dual_mdcr dual
            {{WHERE_CLAUSE}}
            AND NOT EXISTS (
                {_deceased_bene_filter(hstry)}
                AND {hstry}.bene_sk = dual.bene_sk
            )
            {{ORDER_BY}}
        """


class IdrElectionPeriodUsage(IdrBaseModel):
    bene_sk: Annotated[int, {PRIMARY_KEY: True, BATCH_ID: True}]
    cntrct_pbp_sk: Annotated[int, {PRIMARY_KEY: True}]
    bene_cntrct_num: str
    bene_pbp_num: str
    bene_elctn_enrlmt_disenrlmt_cd: str
    bene_elctn_aplctn_dt: date
    bene_enrlmt_efctv_dt: Annotated[date, {PRIMARY_KEY: True}]
    idr_insrt_ts: Annotated[datetime, {BATCH_TIMESTAMP: True}]
    idr_trans_efctv_ts: datetime
    idr_trans_obslt_ts: datetime

    @staticmethod
    def table() -> str:
        return "idr.election_period_usage"

    @staticmethod
    def _current_fetch_query(partition: LoadPartition, start_time: datetime) -> str:  # noqa: ARG004
        # equivalent to "select distinct on", but Snowflake has different syntax for that,
        # so it's unfortunately not portable
        hstry = ALIAS_HSTRY
        return f"""
            WITH dupes as (
                SELECT {{COLUMNS}}, ROW_NUMBER() OVER (
                    PARTITION BY bene_sk, cntrct_pbp_sk, bene_enrlmt_efctv_dt
                {{ORDER_BY}} DESC) as row_order
                FROM cms_vdm_view_mdcr_prd.v2_mdcr_bene_elctn_prd_usg usg
                {{WHERE_CLAUSE}}
                AND NOT EXISTS (
                    {_deceased_bene_filter(hstry)}
                    AND {hstry}.bene_sk = usg.bene_sk
                )
                {{ORDER_BY}}
            )
            SELECT {{COLUMNS}} FROM dupes WHERE row_order = 1
            """


class IdrContractPbpNumber(IdrBaseModel):
    cntrct_pbp_sk: Annotated[int, {PRIMARY_KEY: True, BATCH_ID: True}]
    cntrct_drug_plan_ind_cd: str
    cntrct_pbp_type_cd: str
    cntrct_pbp_name: Annotated[str, BeforeValidator(transform_null_string)]
    cntrct_num: Annotated[str, BeforeValidator(transform_default_string)]
    cntrct_pbp_num: Annotated[str, BeforeValidator(transform_default_string)]

    @staticmethod
    def table() -> str:
        return "idr.contract_pbp_number"

    @staticmethod
    def _current_fetch_query(partition: LoadPartition, start_time: datetime) -> str:  # noqa: ARG004
        return f"""
        SELECT {{COLUMNS}}
        FROM cms_vdm_view_mdcr_prd.v2_mdcr_cntrct_pbp_num
        WHERE cntrct_pbp_sk_obslt_dt >= '{DEFAULT_MAX_DATE}'
        """


def _claim_filter(start_time: datetime, partition: LoadPartition) -> str:
    clm = ALIAS_CLM
    fetch_latest_claims = os.environ.get("IDR_LATEST_CLAIMS", "").lower() in ("1", "true")
    latest_claim_ind = (
        f" AND ({clm}.clm_ltst_clm_ind = 'Y') "
        if fetch_latest_claims and PartitionType.PART_D not in partition.partition_type
        else ""
    )

    # PAC data older than 60 days should be filtered
    pac_cutoff_date = start_time - timedelta(days=60)
    start_time_sql = pac_cutoff_date.strftime("'%Y-%m-%d %H:%M:%S'")
    pac_filter = (
        f"""
    AND (COALESCE(
        {clm}.idr_updt_ts,
        {clm}.idr_insrt_ts,
        {clm}.clm_idr_ld_dt) >= {start_time_sql})
    """
        if PartitionType.PAC in partition.partition_type
        else ""
    )

    clm_from_filter = (
        (
            f" AND ({clm}.clm_from_dt BETWEEN "
            f"'{partition.start_date.strftime('%Y-%m-%d')}' AND "
            f"'{partition.end_date.strftime('%Y-%m-%d')}')"
        )
        if (partition.start_date is not None and partition.end_date is not None)
        else f" AND {clm}.clm_from_dt >= '{MIN_CLAIM_LOAD_DATE}'"
    )

    return f"""
    (
        {clm}.clm_type_cd IN ({",".join([str(c) for c in partition.claim_type_codes])})
        {clm_from_filter}
        {latest_claim_ind}
        {pac_filter}
        AND {ALIAS_CLM}.clm_from_dt <= {ALIAS_CLM}.clm_thru_dt
    )
    """


class IdrClaim(IdrBaseModel):
    clm_uniq_id: Annotated[int, {PRIMARY_KEY: True, BATCH_ID: True}]
    geo_bene_sk: Annotated[int, {ALIAS: ALIAS_CLM}]
    clm_dt_sgntr_sk: Annotated[int, {ALIAS: ALIAS_CLM}]
    clm_type_cd: Annotated[int, {ALIAS: ALIAS_CLM}]
    clm_num_sk: Annotated[int, {ALIAS: ALIAS_CLM}]
    bene_sk: int
    clm_cntl_num: str
    clm_orig_cntl_num: Annotated[str, BeforeValidator(transform_null_string)]
    clm_from_dt: date
    clm_thru_dt: date
    clm_efctv_dt: date
    clm_obslt_dt: date
    clm_bill_clsfctn_cd: Annotated[str, BeforeValidator(transform_default_string)]
    clm_bill_fac_type_cd: Annotated[str, BeforeValidator(transform_default_string)]
    clm_bill_freq_cd: Annotated[str, BeforeValidator(transform_default_string)]
    clm_finl_actn_ind: str
    clm_src_id: Annotated[str, {ALIAS: ALIAS_CLM}]
    clm_query_cd: Annotated[str, BeforeValidator(transform_default_string)]
    clm_mdcr_coinsrnc_amt: Annotated[float, BeforeValidator(transform_null_float)]
    clm_blood_lblty_amt: Annotated[float, BeforeValidator(transform_null_float)]
    clm_ncvrd_chrg_amt: Annotated[float, BeforeValidator(transform_null_float)]
    clm_mdcr_ddctbl_amt: Annotated[float, BeforeValidator(transform_null_float)]
    clm_prvdr_pmt_amt: Annotated[float, BeforeValidator(transform_null_float)]
    clm_alowd_chrg_amt: Annotated[float, BeforeValidator(transform_null_float)]
    clm_bene_pmt_amt: Annotated[float, BeforeValidator(transform_null_float)]
    clm_cntrctr_num: Annotated[str, BeforeValidator(transform_default_string)]
    clm_pd_dt: Annotated[date, BeforeValidator(transform_null_date_to_max)]
    clm_pmt_amt: Annotated[float, BeforeValidator(transform_null_float)]
    clm_ltst_clm_ind: str
    clm_atndg_prvdr_npi_num: Annotated[str, BeforeValidator(transform_default_string)]
    clm_atndg_prvdr_last_name: Annotated[str, BeforeValidator(transform_default_string)]
    clm_oprtg_prvdr_npi_num: Annotated[str, BeforeValidator(transform_default_string)]
    clm_oprtg_prvdr_last_name: Annotated[str, BeforeValidator(transform_default_string)]
    clm_othr_prvdr_npi_num: Annotated[str, BeforeValidator(transform_default_string)]
    clm_othr_prvdr_last_name: Annotated[str, BeforeValidator(transform_default_string)]
    clm_rndrg_prvdr_npi_num: Annotated[str, BeforeValidator(transform_default_string)]
    clm_rndrg_prvdr_last_name: Annotated[str, BeforeValidator(transform_default_string)]
    prvdr_blg_prvdr_npi_num: Annotated[str, BeforeValidator(transform_default_string)]
    prvdr_rfrg_prvdr_npi_num: Annotated[str, BeforeValidator(transform_default_string)]
    clm_ric_cd: Annotated[str, BeforeValidator(transform_default_string)]
    clm_disp_cd: Annotated[str, BeforeValidator(transform_default_string)]
    clm_sbmt_chrg_amt: Annotated[float, BeforeValidator(transform_null_float)]
    clm_blood_pt_frnsh_qty: Annotated[int, BeforeValidator(transform_null_int)]
    clm_nch_prmry_pyr_cd: Annotated[str, BeforeValidator(transform_default_string)]
    clm_blg_prvdr_oscar_num: Annotated[str, BeforeValidator(transform_null_string)]
    clm_nrln_ric_cd: Annotated[str, {ALIAS: ALIAS_DCMTN}, BeforeValidator(transform_null_string)]
    clm_idr_ld_dt: Annotated[date, {HISTORICAL_BATCH_TIMESTAMP: True}]
    clm_srvc_prvdr_gnrc_id_num: Annotated[str, BeforeValidator(transform_default_string)]
    prvdr_prscrbng_prvdr_npi_num: Annotated[str, BeforeValidator(transform_default_and_zero_string)]
    clm_adjstmt_type_cd: Annotated[str, BeforeValidator(transform_null_string)]
    clm_bene_pd_amt: Annotated[float, BeforeValidator(transform_null_float)]
    clm_blg_prvdr_zip5_cd: Annotated[str, BeforeValidator(transform_null_string)]
    clm_sbmt_frmt_cd: Annotated[str, BeforeValidator(transform_default_string)]
    clm_sbmtr_cntrct_num: Annotated[str, BeforeValidator(transform_default_string)]
    clm_sbmtr_cntrct_pbp_num: Annotated[str, BeforeValidator(transform_default_string)]
    clm_bnft_enhncmt_1_cd: Annotated[
        str, {ALIAS: ALIAS_DCMTN}, BeforeValidator(transform_default_string)
    ]
    clm_bnft_enhncmt_2_cd: Annotated[
        str, {ALIAS: ALIAS_DCMTN}, BeforeValidator(transform_default_string)
    ]
    clm_bnft_enhncmt_3_cd: Annotated[
        str, {ALIAS: ALIAS_DCMTN}, BeforeValidator(transform_default_string)
    ]
    clm_bnft_enhncmt_4_cd: Annotated[
        str, {ALIAS: ALIAS_DCMTN}, BeforeValidator(transform_default_string)
    ]
    clm_bnft_enhncmt_5_cd: Annotated[
        str, {ALIAS: ALIAS_DCMTN}, BeforeValidator(transform_default_string)
    ]
    clm_ngaco_pbpmt_sw: Annotated[str, {ALIAS: ALIAS_DCMTN}, BeforeValidator(transform_null_string)]
    clm_ngaco_cptatn_sw: Annotated[
        str, {ALIAS: ALIAS_DCMTN}, BeforeValidator(transform_null_string)
    ]
    clm_ngaco_pdschrg_hcbs_sw: Annotated[
        str, {ALIAS: ALIAS_DCMTN}, BeforeValidator(transform_null_string)
    ]
    clm_ngaco_snf_wvr_sw: Annotated[
        str, {ALIAS: ALIAS_DCMTN}, BeforeValidator(transform_null_string)
    ]
    clm_ngaco_tlhlth_sw: Annotated[
        str, {ALIAS: ALIAS_DCMTN}, BeforeValidator(transform_null_string)
    ]
    idr_insrt_ts_clm: Annotated[
        datetime,
        {BATCH_TIMESTAMP: True, ALIAS: ALIAS_CLM, COLUMN_MAP: "idr_insrt_ts"},
        BeforeValidator(transform_null_date_to_min),
    ]
    idr_updt_ts_clm: Annotated[
        datetime,
        {UPDATE_TIMESTAMP: True, ALIAS: ALIAS_CLM, COLUMN_MAP: "idr_updt_ts"},
        BeforeValidator(transform_null_date_to_min),
    ]
    idr_insrt_ts_dcmtn: Annotated[
        datetime,
        {BATCH_TIMESTAMP: True, ALIAS: ALIAS_DCMTN, COLUMN_MAP: "idr_insrt_ts"},
        BeforeValidator(transform_null_date_to_min),
    ]
    idr_updt_ts_dcmtn: Annotated[
        datetime,
        {UPDATE_TIMESTAMP: True, ALIAS: ALIAS_DCMTN, COLUMN_MAP: "idr_updt_ts"},
        BeforeValidator(transform_null_date_to_min),
    ]

    @staticmethod
    def table() -> str:
        return "idr.claim"

    @staticmethod
    def _current_fetch_query(partition: LoadPartition, start_time: datetime) -> str:
        clm = ALIAS_CLM
        dcmtn = ALIAS_DCMTN
        return f"""
            SELECT {{COLUMNS}}
            FROM cms_vdm_view_mdcr_prd.v2_mdcr_clm {clm}
            LEFT JOIN cms_vdm_view_mdcr_prd.v2_mdcr_clm_dcmtn {dcmtn} ON
                {clm}.geo_bene_sk = {dcmtn}.geo_bene_sk AND
                {clm}.clm_dt_sgntr_sk = {dcmtn}.clm_dt_sgntr_sk AND
                {clm}.clm_type_cd = {dcmtn}.clm_type_cd AND
                {clm}.clm_num_sk = {dcmtn}.clm_num_sk
            {{WHERE_CLAUSE}} AND {_claim_filter(start_time, partition)}
            {{ORDER_BY}}
        """

    @staticmethod
    def fetch_query_partitions() -> Sequence[LoadPartitionGroup]:
        return ALL_CLAIM_PARTITIONS


class IdrClaimDateSignature(IdrBaseModel):
    clm_dt_sgntr_sk: Annotated[int, {PRIMARY_KEY: True, BATCH_ID: True, ALIAS: ALIAS_SGNTR}]
    clm_cms_proc_dt: date
    clm_actv_care_from_dt: Annotated[date, BeforeValidator(transform_null_date_to_max)]
    clm_dschrg_dt: Annotated[date, BeforeValidator(transform_null_date_to_max)]
    clm_submsn_dt: date
    clm_ncvrd_from_dt: Annotated[date, BeforeValidator(transform_null_date_to_max)]
    clm_ncvrd_thru_dt: Annotated[date, BeforeValidator(transform_null_date_to_max)]
    clm_actv_care_thru_dt: Annotated[date, BeforeValidator(transform_null_date_to_max)]
    clm_mdcr_exhstd_dt: Annotated[date, BeforeValidator(transform_null_date_to_max)]
    clm_nch_wkly_proc_dt: Annotated[date, BeforeValidator(transform_null_date_to_max)]
    clm_qlfy_stay_from_dt: Annotated[date, BeforeValidator(transform_null_date_to_max)]
    clm_qlfy_stay_thru_dt: Annotated[date, BeforeValidator(transform_null_date_to_max)]
    clm_idr_ld_dt: Annotated[date, {INSERT_EXCLUDE: True, HISTORICAL_BATCH_TIMESTAMP: True}]
    idr_insrt_ts: Annotated[
        datetime,
        {BATCH_TIMESTAMP: True, ALIAS: ALIAS_SGNTR},
        BeforeValidator(transform_null_date_to_min),
    ]
    idr_updt_ts: Annotated[
        datetime,
        {UPDATE_TIMESTAMP: True, ALIAS: ALIAS_SGNTR},
        BeforeValidator(transform_null_date_to_min),
    ]

    @staticmethod
    def table() -> str:
        return "idr.claim_date_signature"

    @staticmethod
    def _current_fetch_query(partition: LoadPartition, start_time: datetime) -> str:
        clm = ALIAS_CLM
        sgntr = ALIAS_SGNTR
        return f"""
            WITH dupes as (
                SELECT {{COLUMNS}}, ROW_NUMBER() OVER (
                    PARTITION BY {sgntr}.clm_dt_sgntr_sk
                    {{ORDER_BY}} DESC)
                AS row_order
                FROM cms_vdm_view_mdcr_prd.v2_mdcr_clm {clm}
                JOIN cms_vdm_view_mdcr_prd.v2_mdcr_clm_dt_sgntr {sgntr}
                ON {clm}.clm_dt_sgntr_sk = {sgntr}.clm_dt_sgntr_sk
                {{WHERE_CLAUSE}} AND {_claim_filter(start_time, partition)}
                {{ORDER_BY}}
            )
            SELECT {{COLUMNS_NO_ALIAS}} FROM dupes WHERE row_order = 1
        """

    @staticmethod
    def fetch_query_partitions() -> Sequence[LoadPartitionGroup]:
        return [COMBINED_CLAIM_PARTITION]


class IdrClaimFiss(IdrBaseModel):
    clm_uniq_id: Annotated[int, {PRIMARY_KEY: True, BATCH_ID: True}]
    clm_crnt_stus_cd: Annotated[str, BeforeValidator(transform_null_string)]
    idr_insrt_ts: Annotated[
        datetime,
        {BATCH_TIMESTAMP: True, ALIAS: ALIAS_FISS},
        BeforeValidator(transform_null_date_to_min),
    ]
    idr_updt_ts: Annotated[
        datetime,
        {UPDATE_TIMESTAMP: True, ALIAS: ALIAS_FISS},
        BeforeValidator(transform_null_date_to_min),
    ]

    @staticmethod
    def table() -> str:
        return "idr.claim_fiss"

    @staticmethod
    def _current_fetch_query(partition: LoadPartition, start_time: datetime) -> str:
        clm = ALIAS_CLM
        fiss = ALIAS_FISS
        return f"""
            SELECT {{COLUMNS}}
            FROM cms_vdm_view_mdcr_prd.v2_mdcr_clm {clm}
            JOIN cms_vdm_view_mdcr_prd.v2_mdcr_clm_fiss {fiss} ON
                {clm}.geo_bene_sk = {fiss}.geo_bene_sk AND
                {clm}.clm_dt_sgntr_sk = {fiss}.clm_dt_sgntr_sk AND
                {clm}.clm_type_cd = {fiss}.clm_type_cd AND
                {clm}.clm_num_sk = {fiss}.clm_num_sk
            {{WHERE_CLAUSE}} AND {_claim_filter(start_time, partition)}
            {{ORDER_BY}}
        """

    @staticmethod
    def fetch_query_partitions() -> Sequence[LoadPartitionGroup]:
        return INSTITUTIONAL_PAC_PARTITIONS


class IdrClaimInstitutional(IdrBaseModel):
    clm_uniq_id: Annotated[int, {PRIMARY_KEY: True, BATCH_ID: True}]
    clm_admsn_type_cd: Annotated[str, BeforeValidator(transform_default_string)]
    bene_ptnt_stus_cd: Annotated[str, BeforeValidator(transform_default_string)]
    dgns_drg_cd: int
    clm_mdcr_instnl_mco_pd_sw: str
    clm_admsn_src_cd: Annotated[str, BeforeValidator(transform_default_string)]
    clm_fi_actn_cd: Annotated[str, BeforeValidator(transform_default_string)]
    clm_mdcr_ip_lrd_use_cnt: Annotated[int, BeforeValidator(transform_null_int)]
    clm_hipps_uncompd_care_amt: Annotated[float, BeforeValidator(transform_null_float)]
    clm_hha_rfrl_cd: Annotated[str, BeforeValidator(transform_default_string)]
    clm_hha_lup_ind_cd: Annotated[str, BeforeValidator(transform_default_string)]
    clm_mdcr_hha_tot_visit_cnt: Annotated[float, BeforeValidator(transform_null_float)]
    clm_instnl_mdcr_coins_day_cnt: Annotated[int, BeforeValidator(transform_null_int)]
    clm_instnl_ncvrd_day_cnt: Annotated[float, BeforeValidator(transform_null_float)]
    clm_instnl_per_diem_amt: Annotated[float, BeforeValidator(transform_null_float)]
    clm_mdcr_instnl_bene_pd_amt: Annotated[float, BeforeValidator(transform_null_float)]
    clm_mdcr_hospc_prd_cnt: Annotated[int, BeforeValidator(transform_null_int)]
    clm_mdcr_npmt_rsn_cd: Annotated[str, BeforeValidator(transform_null_string)]
    clm_mdcr_ip_pps_drg_wt_num: Annotated[float, BeforeValidator(transform_null_float)]
    clm_mdcr_ip_pps_dsprprtnt_amt: Annotated[float, BeforeValidator(transform_null_float)]
    clm_mdcr_ip_pps_excptn_amt: Annotated[float, BeforeValidator(transform_null_float)]
    clm_mdcr_ip_pps_cptl_fsp_amt: Annotated[float, BeforeValidator(transform_null_float)]
    clm_mdcr_ip_pps_cptl_ime_amt: Annotated[float, BeforeValidator(transform_null_float)]
    clm_mdcr_ip_pps_outlier_amt: Annotated[float, BeforeValidator(transform_null_float)]
    clm_mdcr_ip_pps_cptl_hrmls_amt: Annotated[float, BeforeValidator(transform_null_float)]
    clm_pps_ind_cd: Annotated[str, BeforeValidator(transform_default_string)]
    clm_mdcr_ip_pps_cptl_tot_amt: Annotated[float, BeforeValidator(transform_null_float)]
    clm_instnl_cvrd_day_cnt: Annotated[float, BeforeValidator(transform_null_float)]
    clm_mdcr_instnl_prmry_pyr_amt: Annotated[float, BeforeValidator(transform_null_float)]
    clm_instnl_prfnl_amt: Annotated[float, BeforeValidator(transform_null_float)]
    clm_mdcr_ip_bene_ddctbl_amt: Annotated[float, BeforeValidator(transform_null_float)]
    clm_instnl_drg_outlier_amt: Annotated[float, BeforeValidator(transform_null_float)]
    dgns_drg_outlier_cd: Annotated[str, BeforeValidator(transform_default_string)]
    clm_idr_ld_dt: Annotated[date, {INSERT_EXCLUDE: True, HISTORICAL_BATCH_TIMESTAMP: True}]
    idr_insrt_ts: Annotated[
        datetime,
        {BATCH_TIMESTAMP: True, ALIAS: ALIAS_INSTNL},
        BeforeValidator(transform_null_date_to_min),
    ]
    idr_updt_ts: Annotated[
        datetime,
        {UPDATE_TIMESTAMP: True, ALIAS: ALIAS_INSTNL},
        BeforeValidator(transform_null_date_to_min),
    ]

    @staticmethod
    def table() -> str:
        return "idr.claim_institutional"

    @staticmethod
    def _current_fetch_query(partition: LoadPartition, start_time: datetime) -> str:
        clm = ALIAS_CLM
        instnl = ALIAS_INSTNL
        return f"""
            SELECT {{COLUMNS}}
            FROM cms_vdm_view_mdcr_prd.v2_mdcr_clm {clm}
            JOIN cms_vdm_view_mdcr_prd.v2_mdcr_clm_instnl {instnl} ON
                {clm}.geo_bene_sk = {instnl}.geo_bene_sk AND
                {clm}.clm_dt_sgntr_sk = {instnl}.clm_dt_sgntr_sk AND
                {clm}.clm_type_cd = {instnl}.clm_type_cd AND
                {clm}.clm_num_sk = {instnl}.clm_num_sk
            {{WHERE_CLAUSE}} AND {_claim_filter(start_time, partition)}
            {{ORDER_BY}}
        """

    @staticmethod
    def fetch_query_partitions() -> Sequence[LoadPartitionGroup]:
        return INSTITUTIONAL_ADJUDICATED_PARTITIONS + INSTITUTIONAL_PAC_PARTITIONS


class IdrClaimItem(IdrBaseModel):
    clm_uniq_id: Annotated[int, {PRIMARY_KEY: True, BATCH_ID: True, ALIAS: ALIAS_CLM}]
    bfd_row_id: Annotated[int, {PRIMARY_KEY: True, ALIAS: ALIAS_CLM_GRP}]
    # columns from V2_MDCR_CLM_LINE
    clm_line_num: Annotated[int, {ALIAS: ALIAS_LINE}, BeforeValidator(transform_null_int)]
    clm_line_sbmt_chrg_amt: Annotated[float, BeforeValidator(transform_null_float)]
    clm_line_alowd_chrg_amt: Annotated[float, BeforeValidator(transform_null_float)]
    clm_line_ansthsa_unit_cnt: Annotated[float, BeforeValidator(transform_null_float)]
    clm_line_ncvrd_chrg_amt: Annotated[float, BeforeValidator(transform_null_float)]
    clm_line_prvdr_pmt_amt: Annotated[float, BeforeValidator(transform_null_float)]
    clm_line_bene_pmt_amt: Annotated[float, BeforeValidator(transform_null_float)]
    clm_line_bene_pd_amt: Annotated[float, BeforeValidator(transform_null_float)]
    clm_line_cvrd_pd_amt: Annotated[float, BeforeValidator(transform_null_float)]
    clm_line_blood_ddctbl_amt: Annotated[float, BeforeValidator(transform_null_float)]
    clm_line_dgns_cd: Annotated[str, BeforeValidator(transform_null_string)]
    clm_line_from_dt: Annotated[date, BeforeValidator(transform_null_date_to_max)]
    clm_line_thru_dt: Annotated[date, BeforeValidator(transform_null_date_to_max)]
    clm_line_mdcr_ddctbl_amt: Annotated[float, BeforeValidator(transform_null_float)]
    clm_line_hcpcs_cd: Annotated[str, BeforeValidator(transform_default_string)]
    clm_line_ndc_cd: Annotated[str, BeforeValidator(transform_default_string)]
    clm_line_mdcr_coinsrnc_amt: Annotated[float, BeforeValidator(transform_null_float)]
    clm_line_ndc_qty: Annotated[float, BeforeValidator(transform_null_float)]
    clm_line_ndc_qty_qlfyr_cd: Annotated[str, BeforeValidator(transform_default_string)]
    clm_line_srvc_unit_qty: Annotated[float, BeforeValidator(transform_null_float)]
    clm_line_rev_ctr_cd: Annotated[str, BeforeValidator(transform_default_string)]
    clm_line_rx_num: Annotated[str, BeforeValidator(transform_default_string)]
    clm_pos_cd: Annotated[str, BeforeValidator(transform_default_string)]
    clm_rndrg_prvdr_prtcptg_cd: Annotated[str, BeforeValidator(transform_default_string)]
    clm_rndrg_prvdr_tax_num: Annotated[str, BeforeValidator(transform_default_string)]
    hcpcs_1_mdfr_cd: Annotated[str, BeforeValidator(transform_default_string)]
    hcpcs_2_mdfr_cd: Annotated[str, BeforeValidator(transform_default_string)]
    hcpcs_3_mdfr_cd: Annotated[str, BeforeValidator(transform_default_string)]
    hcpcs_4_mdfr_cd: Annotated[str, BeforeValidator(transform_default_string)]
    hcpcs_5_mdfr_cd: Annotated[str, BeforeValidator(transform_default_string)]
    clm_idr_ld_dt: Annotated[date, {INSERT_EXCLUDE: True, HISTORICAL_BATCH_TIMESTAMP: True}]
    clm_line_pmd_uniq_trkng_num: Annotated[str, BeforeValidator(transform_null_string)]
    idr_insrt_ts_line: Annotated[
        datetime,
        {BATCH_TIMESTAMP: True, ALIAS: ALIAS_LINE, COLUMN_MAP: "idr_insrt_ts"},
        BeforeValidator(transform_null_date_to_min),
    ]
    idr_updt_ts_line: Annotated[
        datetime,
        {UPDATE_TIMESTAMP: True, ALIAS: ALIAS_LINE, COLUMN_MAP: "idr_updt_ts"},
        BeforeValidator(transform_null_date_to_min),
    ]
    # columns from V2_MDCR_CLM_PROD
    clm_val_sqnc_num_prod: Annotated[
        int,
        {ALIAS: ALIAS_PROCEDURE, COLUMN_MAP: "clm_val_sqnc_num"},
        BeforeValidator(transform_null_int),
    ]
    clm_prod_type_cd: Annotated[str, BeforeValidator(transform_null_string)]
    clm_prcdr_cd: Annotated[str, BeforeValidator(transform_default_string)]
    clm_dgns_prcdr_icd_ind: Annotated[
        str, {ALIAS: ALIAS_PROCEDURE}, BeforeValidator(transform_default_string)
    ]
    clm_dgns_cd: Annotated[str, BeforeValidator(transform_default_string)]
    clm_poa_ind: Annotated[str, BeforeValidator(transform_default_string)]
    clm_prcdr_prfrm_dt: Annotated[date, BeforeValidator(transform_null_date_to_max)]
    idr_insrt_ts_prod: Annotated[
        datetime,
        {BATCH_TIMESTAMP: True, ALIAS: ALIAS_PROCEDURE, COLUMN_MAP: "idr_insrt_ts"},
        BeforeValidator(transform_null_date_to_min),
    ]
    idr_updt_ts_prod: Annotated[
        datetime,
        {UPDATE_TIMESTAMP: True, ALIAS: ALIAS_PROCEDURE, COLUMN_MAP: "idr_updt_ts"},
        BeforeValidator(transform_null_date_to_min),
    ]
    # columns from V2_MDCR_CLM_VAL
    clm_val_sqnc_num_val: Annotated[
        int, {ALIAS: ALIAS_VAL, COLUMN_MAP: "clm_val_sqnc_num"}, BeforeValidator(transform_null_int)
    ]
    clm_val_cd: Annotated[str, BeforeValidator(transform_default_string)]
    clm_val_amt: Annotated[float, BeforeValidator(transform_null_float)]
    idr_insrt_ts_val: Annotated[
        datetime,
        {BATCH_TIMESTAMP: True, ALIAS: ALIAS_VAL, COLUMN_MAP: "idr_insrt_ts"},
        BeforeValidator(transform_null_date_to_min),
    ]
    idr_updt_ts_val: Annotated[
        datetime,
        {UPDATE_TIMESTAMP: True, ALIAS: ALIAS_VAL, COLUMN_MAP: "idr_updt_ts"},
        BeforeValidator(transform_null_date_to_min),
    ]

    # Columns from V2_MDCR_CLM_RLT_COND_SGNTR_MBR
    clm_rlt_cond_sgntr_sk: Annotated[
        int, {ALIAS: ALIAS_RLT_COND}, BeforeValidator(transform_null_int)
    ]
    clm_rlt_cond_cd: Annotated[
        str, {ALIAS: ALIAS_RLT_COND}, BeforeValidator(transform_default_string)
    ]
    clm_rlt_cond_sgntr_sqnc_num: Annotated[
        int, {ALIAS: ALIAS_RLT_COND}, BeforeValidator(transform_null_int)
    ]
    idr_insrt_ts_rlt_cond: Annotated[
        datetime,
        {BATCH_TIMESTAMP: True, ALIAS: ALIAS_RLT_COND, COLUMN_MAP: "idr_insrt_ts"},
        BeforeValidator(transform_null_date_to_min),
    ]
    idr_updt_ts_rlt_cond: Annotated[
        datetime,
        {UPDATE_TIMESTAMP: True, ALIAS: ALIAS_RLT_COND, COLUMN_MAP: "idr_updt_ts"},
        BeforeValidator(transform_null_date_to_min),
    ]

    # columns from v2_mdcr_clm_line_dcmtn
    clm_line_bnft_enhncmt_1_cd: Annotated[
        str, {ALIAS: ALIAS_LINE_DCMTN}, BeforeValidator(transform_default_string)
    ]
    clm_line_bnft_enhncmt_2_cd: Annotated[
        str, {ALIAS: ALIAS_LINE_DCMTN}, BeforeValidator(transform_default_string)
    ]
    clm_line_bnft_enhncmt_3_cd: Annotated[
        str, {ALIAS: ALIAS_LINE_DCMTN}, BeforeValidator(transform_default_string)
    ]
    clm_line_bnft_enhncmt_4_cd: Annotated[
        str, {ALIAS: ALIAS_LINE_DCMTN}, BeforeValidator(transform_default_string)
    ]
    clm_line_bnft_enhncmt_5_cd: Annotated[
        str, {ALIAS: ALIAS_LINE_DCMTN}, BeforeValidator(transform_default_string)
    ]
    clm_line_ngaco_cptatn_sw: Annotated[
        str, {ALIAS: ALIAS_LINE_DCMTN}, BeforeValidator(transform_default_string)
    ]
    clm_line_ngaco_pdschrg_hcbs_sw: Annotated[
        str, {ALIAS: ALIAS_LINE_DCMTN}, BeforeValidator(transform_default_string)
    ]
    clm_line_ngaco_snf_wvr_sw: Annotated[
        str, {ALIAS: ALIAS_LINE_DCMTN}, BeforeValidator(transform_default_string)
    ]
    clm_line_ngaco_tlhlth_sw: Annotated[
        str, {ALIAS: ALIAS_LINE_DCMTN}, BeforeValidator(transform_default_string)
    ]
    clm_line_aco_care_mgmt_hcbs_sw: Annotated[
        str, {ALIAS: ALIAS_LINE_DCMTN}, BeforeValidator(transform_default_string)
    ]
    clm_line_ngaco_pbpmt_sw: Annotated[
        str, {ALIAS: ALIAS_LINE_DCMTN}, BeforeValidator(transform_default_string)
    ]
    clm_rndrg_prvdr_type_cd: Annotated[str, BeforeValidator(transform_default_string)]
    clm_line_pa_uniq_trkng_num: Annotated[
        str, {ALIAS: ALIAS_LINE_DCMTN}, BeforeValidator(transform_null_string)
    ]
    idr_insrt_ts_line_dcmtn: Annotated[
        datetime,
        {ALIAS: ALIAS_LINE_DCMTN, COLUMN_MAP: "idr_insrt_ts"},
        BeforeValidator(transform_null_date_to_min),
    ]
    idr_updt_ts_line_dcmtn: Annotated[
        datetime,
        {UPDATE_TIMESTAMP: True, ALIAS: ALIAS_LINE_DCMTN, COLUMN_MAP: "idr_updt_ts"},
        BeforeValidator(transform_null_date_to_min),
    ]

    @staticmethod
    def table() -> str:
        return "idr.claim_item"

    @staticmethod
    def _current_fetch_query(partition: LoadPartition, start_time: datetime) -> str:
        clm = ALIAS_CLM
        clm_grp = ALIAS_CLM_GRP
        prod = ALIAS_PROCEDURE
        line = ALIAS_LINE
        val = ALIAS_VAL
        rlt_cond = ALIAS_RLT_COND
        line_dcmtn = ALIAS_LINE_DCMTN
        # This query is taking all the values for CLM_PROD, CLM_LINE, and CLM_VAL and storing
        # them in a unified table. This is necessary because each of these tables have a different
        # number of rows for each claim. If we don't combine these values, we would either have to
        # do three separate database queries to load these in the server, or we have to join on each
        # table in the same query and deal with the fact that the result is a cartesian product of
        # clm_line + clm_prod + clm_val which can generate many thousands of rows for large claims.
        # Performing this normalization means we can perform a single query to generate the rows
        # equal to max(len(clm_prod), len(clm_line), len(clm_val)). The number of rows here will
        # usually only be a few dozen, maybe a few hundred at worst.

        # We need to eagerly filter by the claim date in the first CTE at the top to prevent the
        # query from pulling back all of the claims and only filtering at the end. This has a
        # massive impact on the query performance.

        # There's a few steps here:
        #   1. Figure out how many rows we need for each claim.
        #      We do this by taking the UNION of the rows for each table. The end result will be
        #      a list of rows equal to max(len(clm_prod), len(clm_line), len(clm_val)).
        #   2. clm_prod is special because its sequence numbers depend on the values in the table
        #      itself and are not monotonically increasing.
        #      We perform an intermediary step to create our own line number for clm_prod values.
        #   3. Take our list of claim_uniq_id + line number and left join each table against it to
        #      get the final result.

        # In Postgres, we need to tell the query planner to NOT materialize the CTEs because
        # it will behave extremely poorly when trying to join against these large sets of
        # non-indexed data in memory. This is fine in Snowflake because it's fundamentally
        # different, but we need to force this behavior for local testing.
        not_materialized = "" if os.environ.get("IDR_USERNAME", "") else "NOT MATERIALIZED"

        return f"""
<<<<<<< HEAD
                WITH claims AS (
                    SELECT
                        {clm}.clm_uniq_id,
                        {clm}.geo_bene_sk,
                        {clm}.clm_type_cd,
                        {clm}.clm_num_sk,
=======
                WITH claims AS {not_materialized} (
                    SELECT 
                        {clm}.clm_uniq_id, 
                        {clm}.geo_bene_sk, 
                        {clm}.clm_type_cd, 
                        {clm}.clm_num_sk, 
>>>>>>> 91995148
                        {clm}.clm_dt_sgntr_sk,
                        {clm}.clm_rlt_cond_sgntr_sk,
                        {clm}.clm_idr_ld_dt
                    FROM cms_vdm_view_mdcr_prd.v2_mdcr_clm {clm}
                    WHERE
                        {_claim_filter(start_time, partition)} AND
                        {clm}.clm_idr_ld_dt >= '{get_min_transaction_date()}'
                ),
                claim_lines AS {not_materialized} (
                    SELECT
                        {line}.*,
                        ROW_NUMBER() OVER (
<<<<<<< HEAD
                            PARTITION BY {clm}.clm_uniq_id
                            ORDER BY {clm}.clm_uniq_id,
                                {line}.clm_line_num
=======
                            PARTITION BY {clm}.clm_uniq_id 
                            ORDER BY {line}.clm_line_num
>>>>>>> 91995148
                        ) AS bfd_row_id
                    FROM cms_vdm_view_mdcr_prd.v2_mdcr_clm_line {line}
                    JOIN claims {clm}
                        ON {line}.geo_bene_sk = {clm}.geo_bene_sk
                        AND {line}.clm_type_cd = {clm}.clm_type_cd
                        AND {line}.clm_num_sk = {clm}.clm_num_sk
                        AND {line}.clm_dt_sgntr_sk = {clm}.clm_dt_sgntr_sk
                ),
                claim_procedures AS {not_materialized} (
                    SELECT
                        {clm}.clm_uniq_id,
                        {prod}.*,
                        ROW_NUMBER() OVER (
<<<<<<< HEAD
                            PARTITION BY {clm}.clm_uniq_id
                            ORDER BY {clm}.clm_uniq_id,
                                {prod}.clm_prod_type_cd,
=======
                            PARTITION BY {clm}.clm_uniq_id 
                            ORDER BY {prod}.clm_prod_type_cd,
>>>>>>> 91995148
                                {prod}.clm_val_sqnc_num
                        ) AS bfd_row_id
                    FROM cms_vdm_view_mdcr_prd.v2_mdcr_clm_prod {prod}
                    JOIN claims {clm}
                        ON {prod}.geo_bene_sk = {clm}.geo_bene_sk
                        AND {prod}.clm_type_cd = {clm}.clm_type_cd
                        AND {prod}.clm_num_sk = {clm}.clm_num_sk
                        AND {prod}.clm_dt_sgntr_sk = {clm}.clm_dt_sgntr_sk
                ),
                claim_vals AS {not_materialized} (
                    SELECT
                        {clm}.clm_uniq_id,
                        {val}.*,
                        ROW_NUMBER() OVER (
<<<<<<< HEAD
                            PARTITION BY {clm}.clm_uniq_id
                            ORDER BY {clm}.clm_uniq_id,
                                {val}.clm_val_sqnc_num
=======
                            PARTITION BY {clm}.clm_uniq_id 
                            ORDER BY {val}.clm_val_sqnc_num
>>>>>>> 91995148
                        ) AS bfd_row_id
                    FROM cms_vdm_view_mdcr_prd.v2_mdcr_clm_val {val}
                    JOIN claims {clm}
                        ON {val}.geo_bene_sk = {clm}.geo_bene_sk
                        AND {val}.clm_type_cd = {clm}.clm_type_cd
                        AND {val}.clm_num_sk = {clm}.clm_num_sk
                        AND {val}.clm_dt_sgntr_sk = {clm}.clm_dt_sgntr_sk
                ),
                claim_related_conditions AS (
                    SELECT
                        {clm}.clm_uniq_id,
                        {rlt_cond}.*,
                        ROW_NUMBER() OVER (
                            PARTITION BY {clm}.clm_uniq_id 
                            ORDER BY {rlt_cond}.clm_rlt_cond_cd,
                                {rlt_cond}.clm_rlt_cond_sgntr_sqnc_num
                        ) AS bfd_row_id
                    FROM cms_vdm_view_mdcr_prd.v2_mdcr_clm_rlt_cond_sgntr_mbr {rlt_cond}
                    JOIN claims {clm}
                        ON {rlt_cond}.clm_rlt_cond_sgntr_sk = {clm}.clm_rlt_cond_sgntr_sk
                    WHERE 
                        {clm}.clm_rlt_cond_sgntr_sk != 0
                        AND {clm}.clm_rlt_cond_sgntr_sk != 1
                ),
                claim_groups AS (
                    SELECT clm_uniq_id, bfd_row_id
                    FROM claim_lines
                    UNION
                    SELECT clm_uniq_id, bfd_row_id
                    FROM claim_procedures
                    UNION
                    SELECT clm_uniq_id, bfd_row_id
                    FROM claim_vals
                    UNION
                    SELECT clm_uniq_id, bfd_row_id
                    FROM claim_related_conditions
                )
                SELECT {{COLUMNS}}
                FROM claims {clm}
                JOIN claim_groups {clm_grp}
                    ON {clm_grp}.clm_uniq_id = {clm}.clm_uniq_id
                LEFT JOIN claim_lines {line}
                    ON {line}.geo_bene_sk = {clm}.geo_bene_sk
                    AND {line}.clm_type_cd = {clm}.clm_type_cd
                    AND {line}.clm_num_sk = {clm}.clm_num_sk
                    AND {line}.clm_dt_sgntr_sk = {clm}.clm_dt_sgntr_sk
                    AND {line}.bfd_row_id = {clm_grp}.bfd_row_id
                LEFT JOIN claim_procedures {prod}
                    ON {prod}.geo_bene_sk = {clm}.geo_bene_sk
                    AND {prod}.clm_type_cd = {clm}.clm_type_cd
                    AND {prod}.clm_num_sk = {clm}.clm_num_sk
                    AND {prod}.clm_dt_sgntr_sk = {clm}.clm_dt_sgntr_sk
                    AND {prod}.bfd_row_id = {clm_grp}.bfd_row_id
                LEFT JOIN claim_vals {val}
                    ON {val}.geo_bene_sk = {clm}.geo_bene_sk
                    AND {val}.clm_type_cd = {clm}.clm_type_cd
                    AND {val}.clm_num_sk = {clm}.clm_num_sk
                    AND {val}.clm_dt_sgntr_sk = {clm}.clm_dt_sgntr_sk
                    AND {val}.bfd_row_id = {clm_grp}.bfd_row_id
                LEFT JOIN claim_related_conditions {rlt_cond}
                    ON {rlt_cond}.clm_uniq_id = {clm}.clm_uniq_id
                    AND {rlt_cond}.bfd_row_id = {clm_grp}.bfd_row_id
                LEFT JOIN cms_vdm_view_mdcr_prd.v2_mdcr_clm_line_dcmtn {line_dcmtn}
                    ON {line_dcmtn}.geo_bene_sk = {line}.geo_bene_sk
                    AND {line_dcmtn}.clm_type_cd = {line}.clm_type_cd
                    AND {line_dcmtn}.clm_num_sk = {line}.clm_num_sk
                    AND {line_dcmtn}.clm_dt_sgntr_sk = {line}.clm_dt_sgntr_sk
                    AND {line_dcmtn}.clm_line_num = {line}.clm_line_num
                {{WHERE_CLAUSE}}
                {{ORDER_BY}}
        """

    @staticmethod
    def fetch_query_partitions() -> Sequence[LoadPartitionGroup]:
        return ALL_CLAIM_PARTITIONS


def transform_default_hipps_code(value: str | None) -> str:
    if value is None or value == "00000":
        return ""
    return value


class IdrClaimLineInstitutional(IdrBaseModel):
    clm_uniq_id: Annotated[int, {PRIMARY_KEY: True, BATCH_ID: True}]
    clm_line_num: Annotated[int, {PRIMARY_KEY: True}]
    clm_rev_apc_hipps_cd: Annotated[str, BeforeValidator(transform_default_hipps_code)]
    clm_otaf_one_ind_cd: Annotated[str, BeforeValidator(transform_default_string)]
    clm_rev_dscnt_ind_cd: Annotated[str, BeforeValidator(transform_default_string)]
    clm_rev_packg_ind_cd: Annotated[str, BeforeValidator(transform_default_string)]
    clm_rev_cntr_stus_cd: Annotated[str, BeforeValidator(transform_default_string)]
    clm_rev_pmt_mthd_cd: Annotated[str, BeforeValidator(transform_default_string)]
    clm_ansi_sgntr_sk: Annotated[int, BeforeValidator(transform_null_int)]
    clm_ddctbl_coinsrnc_cd: str
    clm_line_instnl_rate_amt: float
    clm_line_instnl_adjstd_amt: float
    clm_line_instnl_rdcd_amt: float
    clm_line_instnl_msp1_pd_amt: float
    clm_line_instnl_msp2_pd_amt: float
    clm_line_instnl_rev_ctr_dt: date
    clm_idr_ld_dt: Annotated[date, {INSERT_EXCLUDE: True, HISTORICAL_BATCH_TIMESTAMP: True}]
    idr_insrt_ts: Annotated[
        datetime,
        {BATCH_TIMESTAMP: True, ALIAS: ALIAS_LINE},
        BeforeValidator(transform_null_date_to_min),
    ]
    idr_updt_ts: Annotated[
        datetime,
        {UPDATE_TIMESTAMP: True, ALIAS: ALIAS_LINE},
        BeforeValidator(transform_null_date_to_min),
    ]

    @staticmethod
    def table() -> str:
        return "idr.claim_line_institutional"

    @staticmethod
    def _current_fetch_query(partition: LoadPartition, start_time: datetime) -> str:
        clm = ALIAS_CLM
        line = ALIAS_LINE
        return f"""
            SELECT {{COLUMNS}}
            FROM cms_vdm_view_mdcr_prd.v2_mdcr_clm {clm}
            JOIN cms_vdm_view_mdcr_prd.v2_mdcr_clm_line_instnl {line} ON
                {clm}.geo_bene_sk = {line}.geo_bene_sk AND
                {clm}.clm_dt_sgntr_sk = {line}.clm_dt_sgntr_sk AND
                {clm}.clm_type_cd = {line}.clm_type_cd AND
                {clm}.clm_num_sk = {line}.clm_num_sk
            {{WHERE_CLAUSE}} AND {_claim_filter(start_time, partition)}
            {{ORDER_BY}}
        """

    @staticmethod
    def fetch_query_partitions() -> Sequence[LoadPartitionGroup]:
        return INSTITUTIONAL_ADJUDICATED_PARTITIONS + INSTITUTIONAL_PAC_PARTITIONS


class IdrClaimAnsiSignature(IdrBaseModel):
    clm_ansi_sgntr_sk: Annotated[int, {PRIMARY_KEY: True, BATCH_ID: True}]
    clm_1_rev_cntr_ansi_grp_cd: Annotated[str, BeforeValidator(transform_default_string)]
    clm_2_rev_cntr_ansi_grp_cd: Annotated[str, BeforeValidator(transform_default_string)]
    clm_3_rev_cntr_ansi_grp_cd: Annotated[str, BeforeValidator(transform_default_string)]
    clm_4_rev_cntr_ansi_grp_cd: Annotated[str, BeforeValidator(transform_default_string)]
    clm_1_rev_cntr_ansi_rsn_cd: Annotated[str, BeforeValidator(transform_default_string)]
    clm_2_rev_cntr_ansi_rsn_cd: Annotated[str, BeforeValidator(transform_default_string)]
    clm_3_rev_cntr_ansi_rsn_cd: Annotated[str, BeforeValidator(transform_default_string)]
    clm_4_rev_cntr_ansi_rsn_cd: Annotated[str, BeforeValidator(transform_default_string)]
    idr_insrt_ts: Annotated[
        datetime, {BATCH_TIMESTAMP: True}, BeforeValidator(transform_null_date_to_min)
    ]
    idr_updt_ts: Annotated[
        datetime, {UPDATE_TIMESTAMP: True}, BeforeValidator(transform_null_date_to_min)
    ]

    @staticmethod
    def table() -> str:
        return "idr.claim_ansi_signature"

    @staticmethod
    def _current_fetch_query(partition: LoadPartition, start_time: datetime) -> str:  # noqa: ARG004
        return """
            SELECT {COLUMNS_NO_ALIAS}
            FROM cms_vdm_view_mdcr_prd.v2_mdcr_clm_ansi_sgntr
            {WHERE_CLAUSE}
        """

    @classmethod
    def _historical_fetch_query(cls, partition: LoadPartition, start_time: datetime) -> str:  # noqa: ARG003
        return """
            SELECT {COLUMNS}
            FROM cms_vdm_view_mdcr_prd.v2_mdcr_clm_ansi_sgntr
        """

    @staticmethod
    def fetch_query_partitions() -> Sequence[LoadPartitionGroup]:
        return [COMBINED_CLAIM_PARTITION]


class IdrClaimProfessional(IdrBaseModel):
    clm_uniq_id: Annotated[int, {PRIMARY_KEY: True, BATCH_ID: True}]
    clm_carr_pmt_dnl_cd: Annotated[str, BeforeValidator(transform_default_string)]
    clm_clncl_tril_num: Annotated[str, BeforeValidator(transform_default_string)]
    clm_mdcr_prfnl_prmry_pyr_amt: Annotated[float, BeforeValidator(transform_null_float)]
    clm_mdcr_prfnl_prvdr_asgnmt_sw: Annotated[str, BeforeValidator(transform_default_string)]
    idr_insrt_ts_clm_prfnl: Annotated[
        datetime,
        {BATCH_TIMESTAMP: True, ALIAS: ALIAS_PRFNL, COLUMN_MAP: "idr_insrt_ts"},
        BeforeValidator(transform_null_date_to_min),
    ]
    idr_updt_ts_clm_prfnl: Annotated[
        datetime,
        {UPDATE_TIMESTAMP: True, ALIAS: ALIAS_PRFNL, COLUMN_MAP: "idr_insrt_ts"},
        BeforeValidator(transform_null_date_to_min),
    ]
    # column from v2_mdcr_clm_lctn_hstry
    clm_audt_trl_stus_cd: Annotated[
        str, {ALIAS: ALIAS_LCTN_HSTRY}, BeforeValidator(transform_null_string)
    ]
    idr_insrt_ts_lctn_hstry: Annotated[
        datetime,
        {BATCH_TIMESTAMP: True, ALIAS: ALIAS_LCTN_HSTRY, COLUMN_MAP: "idr_insrt_ts"},
        BeforeValidator(transform_null_date_to_min),
    ]
    idr_updt_ts_lctn_hstry: Annotated[
        datetime,
        {UPDATE_TIMESTAMP: True, ALIAS: ALIAS_LCTN_HSTRY, COLUMN_MAP: "idr_updt_ts"},
        BeforeValidator(transform_null_date_to_min),
    ]

    @staticmethod
    def table() -> str:
        return "idr.claim_professional"

    @staticmethod
    def _current_fetch_query(partition: LoadPartition, start_time: datetime) -> str:
        clm = ALIAS_CLM
        prfnl = ALIAS_PRFNL
        lctn_hstry = ALIAS_LCTN_HSTRY
        return f"""
            WITH claims AS (
                    SELECT
                        {clm}.clm_uniq_id,
                        {clm}.geo_bene_sk,
                        {clm}.clm_type_cd,
                        {clm}.clm_num_sk,
                        {clm}.clm_dt_sgntr_sk,
                        {clm}.clm_idr_ld_dt
                    FROM cms_vdm_view_mdcr_prd.v2_mdcr_clm {clm}
                    WHERE {_claim_filter(start_time, partition)}
                ),
                latest_clm_lctn_hstry AS (
                    SELECT
                        claims.geo_bene_sk,
                        claims.clm_type_cd,
                        claims.clm_dt_sgntr_sk,
                        claims.clm_num_sk,
                        MAX({lctn_hstry}.clm_lctn_cd_sqnc_num) AS max_clm_lctn_cd_sqnc_num
                    FROM cms_vdm_view_mdcr_prd.v2_mdcr_clm_lctn_hstry {lctn_hstry}
                    JOIN claims ON
                        {lctn_hstry}.geo_bene_sk = claims.geo_bene_sk AND
                        {lctn_hstry}.clm_type_cd = claims.clm_type_cd AND
                        {lctn_hstry}.clm_dt_sgntr_sk = claims.clm_dt_sgntr_sk AND
                        {lctn_hstry}.clm_num_sk = claims.clm_num_sk
                    GROUP BY
                        claims.geo_bene_sk,
                        claims.clm_type_cd,
                        claims.clm_dt_sgntr_sk,
                        claims.clm_num_sk
                )
                SELECT {{COLUMNS}}
                FROM claims {clm}
                JOIN cms_vdm_view_mdcr_prd.v2_mdcr_clm_prfnl {prfnl} ON
                    {clm}.geo_bene_sk = {prfnl}.geo_bene_sk AND
                    {clm}.clm_type_cd = {prfnl}.clm_type_cd AND
                    {clm}.clm_dt_sgntr_sk = {prfnl}.clm_dt_sgntr_sk AND
                    {clm}.clm_num_sk = {prfnl}.clm_num_sk
                LEFT JOIN latest_clm_lctn_hstry latest_lctn ON
                    {clm}.geo_bene_sk = latest_lctn.geo_bene_sk AND
                    {clm}.clm_type_cd = latest_lctn.clm_type_cd AND
                    {clm}.clm_dt_sgntr_sk = latest_lctn.clm_dt_sgntr_sk AND
                    {clm}.clm_num_sk = latest_lctn.clm_num_sk
                LEFT JOIN cms_vdm_view_mdcr_prd.v2_mdcr_clm_lctn_hstry {lctn_hstry} ON
                    {clm}.geo_bene_sk = {lctn_hstry}.geo_bene_sk AND
                    {clm}.clm_type_cd = {lctn_hstry}.clm_type_cd AND
                    {clm}.clm_dt_sgntr_sk = {lctn_hstry}.clm_dt_sgntr_sk AND
                    {clm}.clm_num_sk = {lctn_hstry}.clm_num_sk AND
                    {lctn_hstry}.clm_lctn_cd_sqnc_num = latest_lctn.max_clm_lctn_cd_sqnc_num
                {{WHERE_CLAUSE}}
                {{ORDER_BY}}
        """

    @staticmethod
    def fetch_query_partitions() -> Sequence[LoadPartitionGroup]:
        return PROFESSIONAL_ADJUDICATED_PARTITIONS + PROFESSIONAL_PAC_PARTITIONS


class IdrClaimLineProfessional(IdrBaseModel):
    clm_uniq_id: Annotated[int, {PRIMARY_KEY: True, BATCH_ID: True}]
    clm_line_num: Annotated[int, {PRIMARY_KEY: True}]
    clm_bene_prmry_pyr_pd_amt: Annotated[float, BeforeValidator(transform_null_float)]
    clm_fed_type_srvc_cd: Annotated[str, BeforeValidator(transform_default_string)]
    clm_line_carr_clncl_lab_num: Annotated[str, BeforeValidator(transform_default_string)]
    clm_line_carr_hpsa_scrcty_cd: Annotated[str, BeforeValidator(transform_default_string)]
    clm_line_dmerc_scrn_svgs_amt: Annotated[float, BeforeValidator(transform_null_float)]
    clm_line_hct_hgb_rslt_num: Annotated[float, BeforeValidator(transform_null_float)]
    clm_line_hct_hgb_type_cd: Annotated[str, BeforeValidator(transform_default_string)]
    clm_line_prfnl_dme_price_amt: Annotated[float, BeforeValidator(transform_null_float)]
    clm_line_prfnl_mtus_cnt: Annotated[float, BeforeValidator(transform_null_float)]
    clm_mtus_ind_cd: Annotated[str, BeforeValidator(transform_default_string)]
    clm_physn_astnt_cd: Annotated[str, BeforeValidator(transform_default_string)]
    clm_pmt_80_100_cd: Annotated[str, BeforeValidator(transform_default_string)]
    clm_prcng_lclty_cd: Annotated[str, BeforeValidator(transform_default_string)]
    clm_prcsg_ind_cd: Annotated[str, BeforeValidator(transform_default_string)]
    clm_prmry_pyr_cd: Annotated[str, BeforeValidator(transform_default_string)]
    clm_prvdr_spclty_cd: Annotated[str, BeforeValidator(transform_default_string)]
    clm_srvc_ddctbl_sw: Annotated[str, BeforeValidator(transform_default_string)]
    clm_suplr_type_cd: Annotated[str, BeforeValidator(transform_default_string)]
    idr_insrt_ts: Annotated[
        datetime,
        {BATCH_TIMESTAMP: True, ALIAS: ALIAS_PRFNL},
        BeforeValidator(transform_null_date_to_min),
    ]
    idr_updt_ts: Annotated[
        datetime,
        {UPDATE_TIMESTAMP: True, ALIAS: ALIAS_PRFNL},
        BeforeValidator(transform_null_date_to_min),
    ]

    @staticmethod
    def table() -> str:
        return "idr.claim_line_professional"

    @staticmethod
    def _current_fetch_query(partition: LoadPartition, start_time: datetime) -> str:
        clm = ALIAS_CLM
        prfnl = ALIAS_PRFNL
        return f"""
            SELECT {{COLUMNS}}
            FROM cms_vdm_view_mdcr_prd.v2_mdcr_clm {clm}
            JOIN cms_vdm_view_mdcr_prd.v2_mdcr_clm_line_prfnl {prfnl} ON
                {clm}.geo_bene_sk = {prfnl}.geo_bene_sk AND
                {clm}.clm_dt_sgntr_sk = {prfnl}.clm_dt_sgntr_sk AND
                {clm}.clm_type_cd = {prfnl}.clm_type_cd AND
                {clm}.clm_num_sk = {prfnl}.clm_num_sk
            {{WHERE_CLAUSE}} AND {_claim_filter(start_time, partition)}
            {{ORDER_BY}}
        """

    @staticmethod
    def fetch_query_partitions() -> Sequence[LoadPartitionGroup]:
        return PROFESSIONAL_ADJUDICATED_PARTITIONS + PROFESSIONAL_PAC_PARTITIONS


class IdrClaimLineRx(IdrBaseModel):
    clm_uniq_id: Annotated[int, {PRIMARY_KEY: True, BATCH_ID: True, ALIAS: ALIAS_CLM}]
    clm_line_num: Annotated[int, {PRIMARY_KEY: True, ALIAS: ALIAS_RX_LINE}]
    clm_brnd_gnrc_cd: Annotated[str, BeforeValidator(transform_null_string)]
    clm_cmpnd_cd: Annotated[str, BeforeValidator(transform_null_string)]
    clm_ctstrphc_cvrg_ind_cd: Annotated[str, BeforeValidator(transform_null_string)]
    clm_daw_prod_slctn_cd: Annotated[str, BeforeValidator(transform_null_string)]
    clm_drug_cvrg_stus_cd: Annotated[str, BeforeValidator(transform_null_string)]
    clm_dspnsng_stus_cd: Annotated[str, BeforeValidator(transform_default_string)]
    clm_line_authrzd_fill_num: Annotated[str, BeforeValidator(transform_null_string)]
    clm_line_days_suply_qty: Annotated[int, BeforeValidator(transform_null_int)]
    clm_line_grs_above_thrshld_amt: Annotated[float, BeforeValidator(transform_null_float)]
    clm_line_grs_blw_thrshld_amt: Annotated[float, BeforeValidator(transform_null_float)]
    clm_line_ingrdnt_cst_amt: Annotated[float, BeforeValidator(transform_null_float)]
    clm_line_lis_amt: Annotated[float, BeforeValidator(transform_null_float)]
    clm_line_plro_amt: Annotated[float, BeforeValidator(transform_null_float)]
    clm_line_rx_fill_num: Annotated[int, BeforeValidator(transform_null_int)]
    clm_line_rx_orgn_cd: Annotated[str, BeforeValidator(transform_default_string)]
    clm_line_sls_tax_amt: Annotated[float, BeforeValidator(transform_null_float)]
    clm_line_srvc_cst_amt: Annotated[float, BeforeValidator(transform_null_float)]
    clm_line_troop_tot_amt: Annotated[float, BeforeValidator(transform_null_float)]
    clm_line_vccn_admin_fee_amt: Annotated[float, BeforeValidator(transform_null_float)]
    clm_ltc_dspnsng_mthd_cd: Annotated[str, BeforeValidator(transform_default_string)]
    clm_phrmcy_srvc_type_cd: Annotated[str, BeforeValidator(transform_default_string)]
    clm_prcng_excptn_cd: Annotated[str, BeforeValidator(transform_null_string)]
    clm_ptnt_rsdnc_cd: Annotated[str, BeforeValidator(transform_default_string)]
    clm_rptd_mftr_dscnt_amt: Annotated[float, BeforeValidator(transform_null_float)]
    clm_idr_ld_dt: Annotated[date, {INSERT_EXCLUDE: True, HISTORICAL_BATCH_TIMESTAMP: True}]
    idr_insrt_ts: Annotated[
        datetime,
        {BATCH_TIMESTAMP: True, ALIAS: ALIAS_LINE},
        BeforeValidator(transform_null_date_to_min),
    ]
    idr_updt_ts: Annotated[
        datetime,
        {UPDATE_TIMESTAMP: True, ALIAS: ALIAS_LINE},
        BeforeValidator(transform_null_date_to_min),
    ]

    @staticmethod
    def table() -> str:
        return "idr.claim_line_rx"

    @staticmethod
    def _current_fetch_query(partition: LoadPartition, start_time: datetime) -> str:
        clm = ALIAS_CLM
        rx_line = ALIAS_RX_LINE
        line = ALIAS_LINE
        return f"""
            SELECT {{COLUMNS}}
            FROM cms_vdm_view_mdcr_prd.v2_mdcr_clm {clm}
            JOIN cms_vdm_view_mdcr_prd.v2_mdcr_clm_line_rx {rx_line}
                ON {rx_line}.geo_bene_sk = {clm}.geo_bene_sk
                AND {rx_line}.clm_type_cd = {clm}.clm_type_cd
                AND {rx_line}.clm_num_sk = {clm}.clm_num_sk
                AND {rx_line}.clm_dt_sgntr_sk = {clm}.clm_dt_sgntr_sk
                AND {rx_line}.clm_uniq_id = {clm}.clm_uniq_id
            JOIN cms_vdm_view_mdcr_prd.v2_mdcr_clm_line {line}
                ON {line}.geo_bene_sk = {rx_line}.geo_bene_sk
                AND {line}.clm_type_cd = {rx_line}.clm_type_cd
                AND {line}.clm_num_sk = {rx_line}.clm_num_sk
                AND {line}.clm_dt_sgntr_sk = {rx_line}.clm_dt_sgntr_sk
                AND {line}.clm_uniq_id = {rx_line}.clm_uniq_id
                AND {line}.clm_line_num = {rx_line}.clm_line_num
            {{WHERE_CLAUSE}} AND {_claim_filter(start_time, partition)}
            {{ORDER_BY}}
        """

    @staticmethod
    def fetch_query_partitions() -> Sequence[LoadPartitionGroup]:
        return PART_D_PARTITIONS


class IdrProviderHistory(IdrBaseModel):
    prvdr_npi_num: Annotated[str, {PRIMARY_KEY: True, BATCH_ID: True}]
    prvdr_sk: int
    prvdr_hstry_efctv_dt: datetime
    prvdr_mdl_name: Annotated[str, BeforeValidator(transform_null_string)]
    prvdr_type_cd: Annotated[str, BeforeValidator(transform_default_string)]
    prvdr_txnmy_cmpst_cd: Annotated[str, BeforeValidator(transform_default_string)]
    prvdr_oscar_num: Annotated[str, BeforeValidator(transform_default_string)]
    prvdr_1st_name: Annotated[str, BeforeValidator(transform_null_string)]
    prvdr_name: Annotated[str, BeforeValidator(transform_null_string)]
    prvdr_hstry_obslt_dt: Annotated[date, BeforeValidator(transform_null_date_to_max)]
    prvdr_lgl_name: Annotated[str, BeforeValidator(transform_null_string)]
    prvdr_emplr_id_num: Annotated[str, BeforeValidator(transform_null_string)]
    prvdr_last_name: Annotated[str, BeforeValidator(transform_null_string)]

    @staticmethod
    def table() -> str:
        return "idr.provider_history"

    @staticmethod
    def _current_fetch_query(partition: LoadPartition, start_time: datetime) -> str:  # noqa: ARG004
        return f"""
            SELECT {{COLUMNS}}
            FROM cms_vdm_view_mdcr_prd.v2_mdcr_prvdr_hstry
            WHERE prvdr_hstry_obslt_dt >= '{DEFAULT_MAX_DATE}'
        """


class LoadProgress(IdrBaseModel):
    table_name: str
    last_ts: datetime
    last_id: int
    batch_partition: str
    batch_start_ts: datetime
    batch_complete_ts: datetime

    @staticmethod
    def query_placeholder() -> str:
        return "table_name"

    @staticmethod
    def table() -> str:
        return "idr.load_progress"

    @staticmethod
    def _current_fetch_query(partition: LoadPartition, start_time: datetime) -> str:  # noqa: ARG004
        return f"""
        SELECT table_name, last_ts, last_id, batch_partition, batch_start_ts, batch_complete_ts
        FROM idr.load_progress
        WHERE table_name = %({LoadProgress.query_placeholder()})s 
        AND batch_partition = '{partition.name}'
        """

    def is_historical(self) -> bool:
        # 2021-4-18 is the most recent date where idr_insrt_ts could be null in claims data
        return self.last_ts <= datetime(2021, 4, 19, tzinfo=UTC)<|MERGE_RESOLUTION|>--- conflicted
+++ resolved
@@ -1196,21 +1196,12 @@
         not_materialized = "" if os.environ.get("IDR_USERNAME", "") else "NOT MATERIALIZED"
 
         return f"""
-<<<<<<< HEAD
-                WITH claims AS (
-                    SELECT
-                        {clm}.clm_uniq_id,
-                        {clm}.geo_bene_sk,
-                        {clm}.clm_type_cd,
-                        {clm}.clm_num_sk,
-=======
                 WITH claims AS {not_materialized} (
                     SELECT 
                         {clm}.clm_uniq_id, 
                         {clm}.geo_bene_sk, 
                         {clm}.clm_type_cd, 
                         {clm}.clm_num_sk, 
->>>>>>> 91995148
                         {clm}.clm_dt_sgntr_sk,
                         {clm}.clm_rlt_cond_sgntr_sk,
                         {clm}.clm_idr_ld_dt
@@ -1223,14 +1214,8 @@
                     SELECT
                         {line}.*,
                         ROW_NUMBER() OVER (
-<<<<<<< HEAD
                             PARTITION BY {clm}.clm_uniq_id
-                            ORDER BY {clm}.clm_uniq_id,
-                                {line}.clm_line_num
-=======
-                            PARTITION BY {clm}.clm_uniq_id 
                             ORDER BY {line}.clm_line_num
->>>>>>> 91995148
                         ) AS bfd_row_id
                     FROM cms_vdm_view_mdcr_prd.v2_mdcr_clm_line {line}
                     JOIN claims {clm}
@@ -1244,14 +1229,8 @@
                         {clm}.clm_uniq_id,
                         {prod}.*,
                         ROW_NUMBER() OVER (
-<<<<<<< HEAD
                             PARTITION BY {clm}.clm_uniq_id
-                            ORDER BY {clm}.clm_uniq_id,
-                                {prod}.clm_prod_type_cd,
-=======
-                            PARTITION BY {clm}.clm_uniq_id 
                             ORDER BY {prod}.clm_prod_type_cd,
->>>>>>> 91995148
                                 {prod}.clm_val_sqnc_num
                         ) AS bfd_row_id
                     FROM cms_vdm_view_mdcr_prd.v2_mdcr_clm_prod {prod}
@@ -1266,14 +1245,8 @@
                         {clm}.clm_uniq_id,
                         {val}.*,
                         ROW_NUMBER() OVER (
-<<<<<<< HEAD
                             PARTITION BY {clm}.clm_uniq_id
-                            ORDER BY {clm}.clm_uniq_id,
-                                {val}.clm_val_sqnc_num
-=======
-                            PARTITION BY {clm}.clm_uniq_id 
                             ORDER BY {val}.clm_val_sqnc_num
->>>>>>> 91995148
                         ) AS bfd_row_id
                     FROM cms_vdm_view_mdcr_prd.v2_mdcr_clm_val {val}
                     JOIN claims {clm}
