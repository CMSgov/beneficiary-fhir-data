--- conflicted
+++ resolved
@@ -34,10 +34,7 @@
 UPDATE_TIMESTAMP = "update_timestamp"
 ALIAS = "alias"
 INSERT_EXCLUDE = "insert_exclude"
-<<<<<<< HEAD
 DERIVED = "derived"
-=======
->>>>>>> 4c07703e
 
 
 class IdrBaseModel(BaseModel):
@@ -106,7 +103,6 @@
 
     @classmethod
     def column_aliases(cls) -> list[str]:
-<<<<<<< HEAD
         return [cls._format_column_alias(key) for key in cls.columns_raw()]
 
     @classmethod
@@ -116,13 +112,6 @@
             for key in cls.model_fields.keys()
             if cls._extract_meta(key, DERIVED) != True
         ]
-=======
-        return [cls._format_column_alias(key) for key in cls.model_fields.keys()]
-
-    @classmethod
-    def columns_raw(cls) -> list[str]:
-        return [key for key in cls.model_fields.keys()]
->>>>>>> 4c07703e
 
     @classmethod
     def insert_keys(cls) -> list[str]:
@@ -351,7 +340,6 @@
     @staticmethod
     def table():
         return "idr.election_period_usage"
-<<<<<<< HEAD
 
     @staticmethod
     def fetch_query() -> str:
@@ -367,23 +355,6 @@
             SELECT {COLUMNS} FROM dupes WHERE row_order = 1
             """
 
-=======
-
-    @staticmethod
-    def fetch_query() -> str:
-        # equivalent to "select distinct on", but Snowflake has different syntax for that so it's unfortunately not portable
-        return """
-            WITH dupes as (
-                SELECT {COLUMNS}, ROW_NUMBER() OVER (PARTITION BY bene_sk, cntrct_pbp_sk, bene_enrlmt_efctv_dt 
-                {ORDER_BY} DESC) as row_order
-                FROM cms_vdm_view_mdcr_prd.v2_mdcr_bene_elctn_prd_usg
-                {WHERE_CLAUSE}
-                {ORDER_BY}
-            )
-            SELECT {COLUMNS} FROM dupes WHERE row_order = 1
-            """
-
->>>>>>> 4c07703e
 
 class IdrContractPbpNumber(IdrBaseModel):
     cntrct_pbp_sk: Annotated[int, {PRIMARY_KEY: True}]
@@ -563,7 +534,6 @@
             {{ORDER_BY}}
         """
 
-<<<<<<< HEAD
 
 class IdrClaimValue(IdrBaseModel):
     clm_uniq_id: Annotated[int, {PRIMARY_KEY: True}]
@@ -592,36 +562,6 @@
         """
 
 
-=======
-
-class IdrClaimValue(IdrBaseModel):
-    clm_uniq_id: Annotated[int, {PRIMARY_KEY: True}]
-    clm_val_sqnc_num: Annotated[int, {PRIMARY_KEY: True}]
-    clm_val_cd: str
-    clm_val_amt: float
-    clm_idr_ld_dt: Annotated[date, {INSERT_EXCLUDE: True, BATCH_TIMESTAMP: True}]
-
-    @staticmethod
-    def table() -> str:
-        return "idr.claim_value"
-
-    @staticmethod
-    def fetch_query() -> str:
-        clm = ALIAS_CLM
-        return f"""
-            SELECT {{COLUMNS}}
-            FROM cms_vdm_view_mdcr_prd.v2_mdcr_clm {clm}
-            JOIN cms_vdm_view_mdcr_prd.v2_mdcr_clm_val val ON
-                {clm}.geo_bene_sk = val.geo_bene_sk AND
-                {clm}.clm_dt_sgntr_sk = val.clm_dt_sgntr_sk AND
-                {clm}.clm_type_cd = val.clm_type_cd AND
-                {clm}.clm_num_sk = val.clm_num_sk
-            {{WHERE_CLAUSE}} AND {claim_type_clause()}
-            {{ORDER_BY}}
-        """
-
-
->>>>>>> 4c07703e
 class IdrClaimLine(IdrBaseModel):
     clm_uniq_id: Annotated[int, {PRIMARY_KEY: True, ALIAS: ALIAS_LINE}]
     clm_line_num: Annotated[int, {PRIMARY_KEY: True}]
@@ -671,7 +611,6 @@
         """
 
 
-<<<<<<< HEAD
 def transform_default_hipps_code(value: str | None) -> str:
     if value is None or value == "00000":
         return ""
@@ -684,12 +623,12 @@
     clm_line_num: Annotated[int, {PRIMARY_KEY: True}]
     clm_rev_apc_hipps_cd: Annotated[str, BeforeValidator(transform_default_hipps_code)]
     clm_ansi_sgntr_sk: int
-=======
+
+
 class IdrClaimLineInstitutional(IdrBaseModel):
     clm_uniq_id: Annotated[int, {PRIMARY_KEY: True}]
     clm_line_num: Annotated[int, {PRIMARY_KEY: True}]
     clm_rev_apc_hipps_cd: Annotated[str, BeforeValidator(transform_null_string)]
->>>>>>> 4c07703e
     clm_ddctbl_coinsrnc_cd: str
     clm_line_instnl_rate_amt: float
     clm_line_instnl_adjstd_amt: float
@@ -714,12 +653,8 @@
                 {clm}.geo_bene_sk = {line}.geo_bene_sk AND
                 {clm}.clm_dt_sgntr_sk = {line}.clm_dt_sgntr_sk AND
                 {clm}.clm_type_cd = {line}.clm_type_cd AND
-<<<<<<< HEAD
-                {clm}.clm_num_sk = {line}.clm_num_sk
-=======
                 {clm}.clm_num_sk = {line}.clm_num_sk AND
                 {clm}.clm_from_dt = {line}.clm_from_dt
->>>>>>> 4c07703e
             {{WHERE_CLAUSE}} AND {claim_type_clause()}
             {{ORDER_BY}}
         """
@@ -727,7 +662,6 @@
 
 class IdrClaimAnsiSignature(IdrBaseModel):
     clm_ansi_sgntr_sk: Annotated[int, {PRIMARY_KEY: True}]
-<<<<<<< HEAD
     clm_1_rev_cntr_ansi_rsn_cd: Annotated[
         str, BeforeValidator(transform_default_string)
     ]
@@ -740,12 +674,6 @@
     clm_4_rev_cntr_ansi_rsn_cd: Annotated[
         str, BeforeValidator(transform_default_string)
     ]
-=======
-    clm_1_rev_cntr_ansi_rsn_cd: Annotated[str, BeforeValidator(transform_null_string)]
-    clm_2_rev_cntr_ansi_rsn_cd: Annotated[str, BeforeValidator(transform_null_string)]
-    clm_3_rev_cntr_ansi_rsn_cd: Annotated[str, BeforeValidator(transform_null_string)]
-    clm_4_rev_cntr_ansi_rsn_cd: Annotated[str, BeforeValidator(transform_null_string)]
->>>>>>> 4c07703e
 
     @staticmethod
     def table() -> str:
@@ -763,7 +691,6 @@
     clm_uniq_id: Annotated[int, {PRIMARY_KEY: True}]
     clm_val_sqnc_num: Annotated[int, {PRIMARY_KEY: True}]
     clm_prod_type_cd: Annotated[str, {PRIMARY_KEY: True}]
-<<<<<<< HEAD
     clm_prcdr_cd: Annotated[str, BeforeValidator(transform_default_string)]
     clm_dgns_prcdr_icd_ind: str
     clm_dgns_cd: Annotated[str, BeforeValidator(transform_default_string)]
@@ -771,14 +698,6 @@
     clm_prcdr_prfrm_dt: date
     clm_idr_ld_dt: Annotated[date, {INSERT_EXCLUDE: True, BATCH_TIMESTAMP: True}]
     bfd_row_num: Annotated[int, {DERIVED: True}]
-=======
-    clm_prcdr_cd: str
-    clm_dgns_prcdr_icd_ind: str
-    clm_dgns_cd: Annotated[str, BeforeValidator(transform_null_string)]
-    clm_poa_ind: Annotated[str, BeforeValidator(transform_null_string)]
-    clm_prcdr_prfrm_dt: date
-    clm_idr_ld_dt: Annotated[date, {INSERT_EXCLUDE: True, BATCH_TIMESTAMP: True}]
->>>>>>> 4c07703e
 
     @staticmethod
     def table() -> str:
@@ -789,11 +708,7 @@
         clm = ALIAS_CLM
         line = ALIAS_LINE
         return f"""
-<<<<<<< HEAD
             SELECT {{COLUMNS}}, ROW_NUMBER() OVER (PARTITION BY clm_uniq_id) AS bfd_row_num
-=======
-            SELECT {{COLUMNS}}
->>>>>>> 4c07703e
             FROM cms_vdm_view_mdcr_prd.v2_mdcr_clm {clm}
             JOIN cms_vdm_view_mdcr_prd.v2_mdcr_clm_prod {line} ON
                 {clm}.geo_bene_sk = {line}.geo_bene_sk AND
