import os
from collections.abc import Iterable
from datetime import UTC, date, datetime
from typing import Annotated, TypeVar

from pydantic import BaseModel, BeforeValidator

from constants import CLAIM_TYPE_CODES, DEFAULT_MAX_DATE, DEFAULT_MIN_DATE


def transform_null_date_to_max(value: date | None) -> date:
    if value is None:
        return date.fromisoformat(DEFAULT_MAX_DATE)
    return value


def transform_null_date_to_min(value: date | None) -> date:
    if value is None:
        return date.fromisoformat(DEFAULT_MIN_DATE)
    return value


def transform_null_string(value: str | None) -> str:
    if value is None:
        return ""
    return value


def transform_default_string(value: str | None) -> str:
    if value is None or value == "~":
        return ""
    return value


def transform_empty_string(value: str | None) -> str:
    if value is None:
        return ""
    return value.strip()


def transform_null_float(value: float | None) -> float:
    if value is None:
        return 0.0
    return value


def transform_null_int(value: int | None) -> float:
    if value is None:
        return 0
    return value


PRIMARY_KEY = "primary_key"
BATCH_TIMESTAMP = "batch_timestamp"
HISTORICAL_BATCH_TIMESTAMP = "historical_batch_timestamp"
UPDATE_TIMESTAMP = "update_timestamp"
ALIAS = "alias"
INSERT_EXCLUDE = "insert_exclude"
DERIVED = "derived"


class IdrBaseModel(BaseModel):
    @staticmethod
    def table() -> str: ...

    @staticmethod
    def _current_fetch_query(start_time: datetime) -> str: ...

    @classmethod
    def _historical_fetch_query(cls, start_time: datetime) -> str:
        return cls._current_fetch_query(start_time)

    @classmethod
    def fetch_query(cls, is_historical: bool, start_time: datetime) -> str:
        if is_historical:
            return cls._historical_fetch_query(start_time)
        return cls._current_fetch_query(start_time)

    @staticmethod
    def computed_keys() -> list[str]:
        return []

    @classmethod
    def unique_key(cls) -> list[str]:
        return [key for key in cls.model_fields if cls._extract_meta(key, PRIMARY_KEY)]

    @classmethod
    def batch_timestamp_col(cls, is_historical: bool) -> str | None:
        if is_historical:
            historical_col = cls._get_timestamp_col(HISTORICAL_BATCH_TIMESTAMP)
            if historical_col:
                return historical_col
        return cls._get_timestamp_col(BATCH_TIMESTAMP)

    @classmethod
    def batch_timestamp_col_alias(cls, is_historical: bool) -> str | None:
        col = cls.batch_timestamp_col(is_historical)
        if col:
            return cls._format_column_alias(col)
        return None

    @classmethod
    def update_timestamp_col(cls) -> str | None:
        return cls._get_timestamp_col(UPDATE_TIMESTAMP)

    @classmethod
    def update_timestamp_col_alias(cls) -> str | None:
        col = cls.update_timestamp_col()
        if col:
            return cls._format_column_alias(col)
        return None

    @classmethod
    def _get_timestamp_col(cls, meta_key: str) -> str | None:
        keys = [key for key in cls.model_fields if cls._extract_meta(key, meta_key)]

        if len(keys) > 1:
            raise ValueError(f"More than one {meta_key} key supplied for {cls.table()}")
        if len(keys) == 0:
            return None

        return keys[0]

    @classmethod
    def _extract_meta(cls, key: str, meta_key: str) -> object | None:
        metadata = cls.model_fields[key].metadata

        if len(metadata) > 0 and isinstance(metadata[0], Iterable) and meta_key in metadata[0]:
            return metadata[0][meta_key]  # type: ignore
        return None

    @classmethod
    def _format_column_alias(cls, key: str) -> str:
        metadata = cls.model_fields[key].metadata
        alias = cls._extract_meta(key, ALIAS)
        if alias is not None:
            return f"{metadata[0][ALIAS]}.{key}"
        return key

    @classmethod
    def column_aliases(cls) -> list[str]:
        return [cls._format_column_alias(key) for key in cls.columns_raw() if key]

    @classmethod
    def columns_raw(cls) -> list[str]:
        return [key for key in cls.model_fields if not cls._extract_meta(key, DERIVED)]

    @classmethod
    def insert_keys(cls) -> list[str]:
        return [key for key in cls.model_fields if not cls._extract_meta(key, INSERT_EXCLUDE)]


T = TypeVar("T", bound=IdrBaseModel)


class IdrBeneficiary(IdrBaseModel):
    bene_sk: Annotated[int, {PRIMARY_KEY: True}]
    bene_xref_efctv_sk: int
    bene_mbi_id: str
    bene_1st_name: str
    bene_midl_name: Annotated[str, BeforeValidator(transform_null_string)]
    bene_last_name: str
    bene_brth_dt: date
    bene_death_dt: Annotated[date, BeforeValidator(transform_null_date_to_max)]
    bene_vrfy_death_day_sw: Annotated[str, BeforeValidator(transform_default_string)]
    bene_sex_cd: str
    bene_race_cd: Annotated[str, BeforeValidator(transform_default_string)]
    geo_usps_state_cd: str
    geo_zip5_cd: str
    geo_zip_plc_name: str
    bene_line_1_adr: Annotated[str, BeforeValidator(transform_null_string)]
    bene_line_2_adr: Annotated[str, BeforeValidator(transform_null_string)]
    bene_line_3_adr: Annotated[str, BeforeValidator(transform_null_string)]
    bene_line_4_adr: Annotated[str, BeforeValidator(transform_null_string)]
    bene_line_5_adr: Annotated[str, BeforeValidator(transform_null_string)]
    bene_line_6_adr: Annotated[str, BeforeValidator(transform_null_string)]
    cntct_lang_cd: Annotated[str, BeforeValidator(transform_default_string)]
    idr_ltst_trans_flg: Annotated[str, BeforeValidator(transform_null_string)]
    idr_trans_efctv_ts: Annotated[datetime, {PRIMARY_KEY: True}]
    idr_trans_obslt_ts: datetime
    idr_insrt_ts: Annotated[datetime, {BATCH_TIMESTAMP: True}]
    idr_updt_ts: Annotated[
        datetime, {UPDATE_TIMESTAMP: True}, BeforeValidator(transform_null_date_to_min)
    ]

    @staticmethod
    def table() -> str:
        return "idr.beneficiary"

    @staticmethod
    def computed_keys() -> list[str]:
        return ["bene_xref_efctv_sk_computed"]

    @staticmethod
    def _current_fetch_query(start_time: datetime) -> str:  # noqa: ARG004
        return """
            SELECT {COLUMNS}
            FROM cms_vdm_view_mdcr_prd.v2_mdcr_bene_hstry
            {WHERE_CLAUSE}
            {ORDER_BY}
        """


class IdrBeneficiaryMbiId(IdrBaseModel):
    bene_mbi_id: Annotated[str, {PRIMARY_KEY: True}]
    bene_mbi_efctv_dt: date
    bene_mbi_obslt_dt: Annotated[date, BeforeValidator(transform_null_date_to_max)]
    idr_trans_efctv_ts: Annotated[datetime, {PRIMARY_KEY: True}]
    idr_trans_obslt_ts: datetime
    idr_insrt_ts: Annotated[datetime, {BATCH_TIMESTAMP: True}]
    idr_updt_ts: Annotated[
        datetime, {UPDATE_TIMESTAMP: True}, BeforeValidator(transform_null_date_to_min)
    ]

    @staticmethod
    def table() -> str:
        return "idr.beneficiary_mbi_id"

    @staticmethod
    def _current_fetch_query(start_time: datetime) -> str:  # noqa: ARG004
        return """
            SELECT {COLUMNS}
            FROM cms_vdm_view_mdcr_prd.v2_mdcr_bene_mbi_id
            {WHERE_CLAUSE}
            {ORDER_BY}
        """


class IdrBeneficiaryThirdParty(IdrBaseModel):
    bene_sk: Annotated[int, {PRIMARY_KEY: True}]
    bene_buyin_cd: str
    bene_tp_type_cd: Annotated[str, {PRIMARY_KEY: True}]
    bene_rng_bgn_dt: Annotated[date, {PRIMARY_KEY: True}]
    bene_rng_end_dt: Annotated[date, {PRIMARY_KEY: True}]
    idr_ltst_trans_flg: Annotated[str, BeforeValidator(transform_null_string)]
    idr_insrt_ts: Annotated[datetime, {BATCH_TIMESTAMP: True}]
    idr_trans_efctv_ts: Annotated[datetime, {PRIMARY_KEY: True}]
    idr_trans_obslt_ts: datetime
    idr_updt_ts: Annotated[
        datetime, {UPDATE_TIMESTAMP: True}, BeforeValidator(transform_null_date_to_min)
    ]

    @staticmethod
    def table() -> str:
        return "idr.beneficiary_third_party"

    @staticmethod
    def _current_fetch_query(start_time: datetime) -> str:  # noqa: ARG004
        return """
            SELECT {COLUMNS}
            FROM cms_vdm_view_mdcr_prd.v2_mdcr_bene_tp
            {WHERE_CLAUSE}
            {ORDER_BY}
        """


class IdrBeneficiaryStatus(IdrBaseModel):
    bene_sk: Annotated[int, {PRIMARY_KEY: True}]
    bene_mdcr_stus_cd: str
    mdcr_stus_bgn_dt: Annotated[date, {PRIMARY_KEY: True}]
    mdcr_stus_end_dt: Annotated[date, {PRIMARY_KEY: True}]
    idr_ltst_trans_flg: Annotated[str, BeforeValidator(transform_null_string)]
    idr_insrt_ts: datetime
    idr_trans_efctv_ts: Annotated[datetime, {PRIMARY_KEY: True}]
    idr_trans_obslt_ts: datetime
    idr_insrt_ts: Annotated[datetime, {BATCH_TIMESTAMP: True}]
    idr_updt_ts: Annotated[
        datetime, {UPDATE_TIMESTAMP: True}, BeforeValidator(transform_null_date_to_min)
    ]

    @staticmethod
    def table() -> str:
        return "idr.beneficiary_status"

    @staticmethod
    def _current_fetch_query(start_time: datetime) -> str:  # noqa: ARG004
        return """
            SELECT {COLUMNS}
            FROM cms_vdm_view_mdcr_prd.v2_mdcr_bene_mdcr_stus
            {WHERE_CLAUSE}
            {ORDER_BY}
        """


class IdrBeneficiaryEntitlement(IdrBaseModel):
    bene_sk: Annotated[int, {PRIMARY_KEY: True}]
    bene_rng_bgn_dt: Annotated[date, {PRIMARY_KEY: True}]
    bene_rng_end_dt: Annotated[date, {PRIMARY_KEY: True}]
    bene_mdcr_entlmt_type_cd: Annotated[str, {PRIMARY_KEY: True}]
    bene_mdcr_entlmt_stus_cd: str
    bene_mdcr_enrlmt_rsn_cd: str
    idr_ltst_trans_flg: Annotated[str, BeforeValidator(transform_null_string)]
    idr_insrt_ts: Annotated[datetime, {BATCH_TIMESTAMP: True}]
    idr_trans_efctv_ts: Annotated[datetime, {PRIMARY_KEY: True}]
    idr_trans_obslt_ts: datetime
    idr_updt_ts: Annotated[
        datetime, {UPDATE_TIMESTAMP: True}, BeforeValidator(transform_null_date_to_min)
    ]

    @staticmethod
    def table() -> str:
        return "idr.beneficiary_entitlement"

    @staticmethod
    def _current_fetch_query(start_time: datetime) -> str:  # noqa: ARG004
        return """
            SELECT {COLUMNS}
            FROM cms_vdm_view_mdcr_prd.v2_mdcr_bene_mdcr_entlmt
            {WHERE_CLAUSE}
            {ORDER_BY}
        """


class IdrBeneficiaryEntitlementReason(IdrBaseModel):
    bene_sk: Annotated[int, {PRIMARY_KEY: True}]
    bene_rng_bgn_dt: Annotated[date, {PRIMARY_KEY: True}]
    bene_rng_end_dt: Annotated[date, {PRIMARY_KEY: True}]
    bene_mdcr_entlmt_rsn_cd: str
    idr_ltst_trans_flg: Annotated[str, BeforeValidator(transform_null_string)]
    idr_insrt_ts: Annotated[datetime, {BATCH_TIMESTAMP: True}]
    idr_trans_efctv_ts: Annotated[datetime, {PRIMARY_KEY: True}]
    idr_trans_obslt_ts: datetime
    idr_updt_ts: Annotated[
        datetime, {UPDATE_TIMESTAMP: True}, BeforeValidator(transform_null_date_to_min)
    ]

    @staticmethod
    def table() -> str:
        return "idr.beneficiary_entitlement_reason"

    @staticmethod
    def _current_fetch_query(start_time: datetime) -> str:  # noqa: ARG004
        return """
            SELECT {COLUMNS}
            FROM cms_vdm_view_mdcr_prd.v2_mdcr_bene_mdcr_entlmt_rsn
            {WHERE_CLAUSE}
            {ORDER_BY}
        """


class IdrBeneficiaryXref(IdrBaseModel):
    bene_hicn_num: Annotated[str, {PRIMARY_KEY: True}]
    bene_sk: Annotated[int, {PRIMARY_KEY: True}]
    bene_xref_sk: int
    bene_kill_cred_cd: Annotated[str, BeforeValidator(transform_default_string)]
    idr_trans_efctv_ts: datetime
    idr_trans_obslt_ts: datetime
    idr_insrt_ts: datetime
    idr_updt_ts: Annotated[
        datetime, {UPDATE_TIMESTAMP: True}, BeforeValidator(transform_null_date_to_min)
    ]
    src_rec_crte_ts: Annotated[datetime, {PRIMARY_KEY: True, BATCH_TIMESTAMP: True}]

    @staticmethod
    def table() -> str:
        return "idr.beneficiary_xref"

    @staticmethod
    def _current_fetch_query(start_time: datetime) -> str:  # noqa: ARG004
        return """
            SELECT {COLUMNS}
            FROM cms_vdm_view_mdcr_prd.v2_mdcr_bene_xref
            {WHERE_CLAUSE}
            {ORDER_BY}
        """


class IdrElectionPeriodUsage(IdrBaseModel):
    bene_sk: Annotated[int, {PRIMARY_KEY: True}]
    cntrct_pbp_sk: Annotated[int, {PRIMARY_KEY: True}]
    bene_cntrct_num: str
    bene_pbp_num: str
    bene_elctn_enrlmt_disenrlmt_cd: str
    bene_elctn_aplctn_dt: date
    bene_enrlmt_efctv_dt: Annotated[date, {PRIMARY_KEY: True}]
    idr_insrt_ts: Annotated[datetime, {BATCH_TIMESTAMP: True}]
    idr_trans_efctv_ts: datetime
    idr_trans_obslt_ts: datetime

    @staticmethod
    def table() -> str:
        return "idr.election_period_usage"

    @staticmethod
    def _current_fetch_query(start_time: datetime) -> str:  # noqa: ARG004
        # equivalent to "select distinct on", but Snowflake has different syntax for that,
        # so it's unfortunately not portable
        return """
            WITH dupes as (
                SELECT {COLUMNS}, ROW_NUMBER() OVER (
                    PARTITION BY bene_sk, cntrct_pbp_sk, bene_enrlmt_efctv_dt 
                {ORDER_BY} DESC) as row_order
                FROM cms_vdm_view_mdcr_prd.v2_mdcr_bene_elctn_prd_usg
                {WHERE_CLAUSE}
                {ORDER_BY}
            )
            SELECT {COLUMNS} FROM dupes WHERE row_order = 1
            """


class IdrContractPbpNumber(IdrBaseModel):
    cntrct_pbp_sk: Annotated[int, {PRIMARY_KEY: True}]
    cntrct_drug_plan_ind_cd: str
    cntrct_pbp_type_cd: str

    @staticmethod
    def table() -> str:
        return "idr.contract_pbp_number"

    @staticmethod
    def _current_fetch_query(start_time: datetime) -> str:  # noqa: ARG004
        return f"""
        SELECT {{COLUMNS}}
        FROM cms_vdm_view_mdcr_prd.v2_mdcr_cntrct_pbp_num
        WHERE cntrct_pbp_sk_obslt_dt >= '{DEFAULT_MAX_DATE}'
        """


ALIAS_CLM = "clm"
ALIAS_DCMTN = "dcmtn"
ALIAS_SGNTR = "sgntr"
ALIAS_LINE = "line"
ALIAS_INSTNL = "instnl"
ALIAS_VAL = "val"


def claim_type_clause(start_time: datetime) -> str:  # noqa: ARG001
    latest_claims_env = "IDR_LATEST_CLAIMS"
    if latest_claims_env in os.environ and os.environ[latest_claims_env] in ("1", "true"):
        return f"""
            {ALIAS_CLM}.clm_type_cd IN (61,62,63,64)
            AND {ALIAS_CLM}.clm_src_id = '20000' 
            AND {ALIAS_CLM}.clm_finl_actn_ind = 'Y'
            AND {ALIAS_CLM}.clm_ltst_clm_ind = 'Y'
            """
    return f"""
        {ALIAS_CLM}.clm_type_cd IN ({",".join([str(c) for c in CLAIM_TYPE_CODES])})
    """


class IdrClaim(IdrBaseModel):
    clm_uniq_id: Annotated[int, {PRIMARY_KEY: True}]
    geo_bene_sk: Annotated[int, {ALIAS: ALIAS_CLM}, BeforeValidator(transform_null_int)]
    clm_dt_sgntr_sk: Annotated[int, {ALIAS: ALIAS_CLM}]
    clm_type_cd: Annotated[int, {ALIAS: ALIAS_CLM}]
    clm_num_sk: Annotated[int, {ALIAS: ALIAS_CLM}]
    bene_sk: int
    clm_cntl_num: str
    clm_orig_cntl_num: Annotated[str, BeforeValidator(transform_null_string)]
    clm_from_dt: date
    clm_thru_dt: date
    clm_efctv_dt: date
    clm_obslt_dt: date
    clm_bill_clsfctn_cd: Annotated[str, BeforeValidator(transform_default_string)]
    clm_bill_fac_type_cd: Annotated[str, BeforeValidator(transform_default_string)]
    clm_bill_freq_cd: Annotated[str, BeforeValidator(transform_default_string)]
    clm_finl_actn_ind: str
    clm_src_id: Annotated[str, {ALIAS: ALIAS_CLM}]
    clm_query_cd: Annotated[str, BeforeValidator(transform_default_string)]
    clm_mdcr_coinsrnc_amt: Annotated[float, BeforeValidator(transform_null_float)]
    clm_blood_lblty_amt: Annotated[float, BeforeValidator(transform_null_float)]
    clm_ncvrd_chrg_amt: Annotated[float, BeforeValidator(transform_null_float)]
    clm_mdcr_ddctbl_amt: Annotated[float, BeforeValidator(transform_null_float)]
    clm_prvdr_pmt_amt: Annotated[float, BeforeValidator(transform_null_float)]
    clm_alowd_chrg_amt: float
    clm_bene_pmt_amt: Annotated[float, BeforeValidator(transform_null_float)]
    clm_cntrctr_num: Annotated[str, BeforeValidator(transform_default_string)]
<<<<<<< HEAD
    clm_pmt_amt: float
    clm_pd_dt: date
=======
    clm_pmt_amt: Annotated[float, BeforeValidator(transform_null_float)]
>>>>>>> e41edef7
    clm_ltst_clm_ind: str
    clm_atndg_prvdr_npi_num: Annotated[str, BeforeValidator(transform_default_string)]
    clm_atndg_prvdr_last_name: Annotated[str, BeforeValidator(transform_null_string)]
    clm_oprtg_prvdr_npi_num: Annotated[str, BeforeValidator(transform_default_string)]
    clm_oprtg_prvdr_last_name: Annotated[str, BeforeValidator(transform_null_string)]
    clm_othr_prvdr_npi_num: Annotated[str, BeforeValidator(transform_default_string)]
    clm_othr_prvdr_last_name: Annotated[str, BeforeValidator(transform_null_string)]
    clm_rndrg_prvdr_npi_num: Annotated[str, BeforeValidator(transform_default_string)]
    clm_rndrg_prvdr_last_name: Annotated[str, BeforeValidator(transform_null_string)]
<<<<<<< HEAD
    prvdr_blg_prvdr_npi_num: Annotated[str, BeforeValidator(transform_null_string)]
=======
    prvdr_blg_prvdr_npi_num: Annotated[str, BeforeValidator(transform_default_string)]
    prvdr_rfrg_prvdr_npi_num: Annotated[str, BeforeValidator(transform_default_string)]
    clm_ric_cd: Annotated[str, BeforeValidator(transform_default_string)]
>>>>>>> e41edef7
    clm_disp_cd: Annotated[str, BeforeValidator(transform_default_string)]
    clm_sbmt_chrg_amt: Annotated[float, BeforeValidator(transform_null_float)]
    clm_blood_pt_frnsh_qty: Annotated[int, BeforeValidator(transform_null_int)]
    clm_nch_prmry_pyr_cd: Annotated[str, BeforeValidator(transform_default_string)]
    clm_blg_prvdr_oscar_num: Annotated[str, BeforeValidator(transform_null_string)]
    clm_nrln_ric_cd: Annotated[str, {ALIAS: ALIAS_DCMTN}, BeforeValidator(transform_null_string)]
<<<<<<< HEAD
    clm_ric_cd: Annotated[str, BeforeValidator(transform_default_string)]
    clm_srvc_prvdr_gnrc_id_num: Annotated[str, BeforeValidator(transform_default_string)]
    prvdr_prscrbng_prvdr_npi_num: Annotated[str, BeforeValidator(transform_default_string)]
    prvdr_rfrg_prvdr_npi_num: Annotated[str, BeforeValidator(transform_null_string)]
=======
    clm_idr_ld_dt: Annotated[date, {HISTORICAL_BATCH_TIMESTAMP: True}]
>>>>>>> e41edef7
    idr_insrt_ts: Annotated[
        datetime,
        {BATCH_TIMESTAMP: True, ALIAS: ALIAS_CLM},
        BeforeValidator(transform_null_date_to_min),
    ]
    idr_updt_ts: Annotated[
        datetime,
        {UPDATE_TIMESTAMP: True, ALIAS: ALIAS_CLM},
        BeforeValidator(transform_null_date_to_min),
    ]

    @staticmethod
    def table() -> str:
        return "idr.claim"

    @staticmethod
    def _current_fetch_query(start_time: datetime) -> str:
        clm = ALIAS_CLM
        dcmtn = ALIAS_DCMTN
        return f"""
            SELECT {{COLUMNS}}
            FROM cms_vdm_view_mdcr_prd.v2_mdcr_clm {clm}
            LEFT JOIN cms_vdm_view_mdcr_prd.v2_mdcr_clm_dcmtn {dcmtn} ON
                {clm}.geo_bene_sk = {dcmtn}.geo_bene_sk AND
                {clm}.clm_dt_sgntr_sk = {dcmtn}.clm_dt_sgntr_sk AND
                {clm}.clm_type_cd = {dcmtn}.clm_type_cd AND
                {clm}.clm_num_sk = {dcmtn}.clm_num_sk
            {{WHERE_CLAUSE}} AND {claim_type_clause(start_time)}
            {{ORDER_BY}}
        """


class IdrClaimDateSignature(IdrBaseModel):
    clm_dt_sgntr_sk: Annotated[int, {PRIMARY_KEY: True, ALIAS: ALIAS_SGNTR}]
    clm_cms_proc_dt: date
    clm_actv_care_from_dt: Annotated[date, BeforeValidator(transform_null_date_to_max)]
    clm_dschrg_dt: Annotated[date, BeforeValidator(transform_null_date_to_max)]
    clm_submsn_dt: date
    clm_ncvrd_from_dt: Annotated[date, BeforeValidator(transform_null_date_to_max)]
    clm_ncvrd_thru_dt: Annotated[date, BeforeValidator(transform_null_date_to_max)]
    clm_actv_care_thru_dt: Annotated[date, BeforeValidator(transform_null_date_to_max)]
    clm_mdcr_exhstd_dt: Annotated[date, BeforeValidator(transform_null_date_to_max)]
    clm_nch_wkly_proc_dt: Annotated[date, BeforeValidator(transform_null_date_to_max)]
    clm_qlfy_stay_from_dt: Annotated[date, BeforeValidator(transform_null_date_to_max)]
    clm_qlfy_stay_thru_dt: Annotated[date, BeforeValidator(transform_null_date_to_max)]
    clm_idr_ld_dt: Annotated[date, {INSERT_EXCLUDE: True, HISTORICAL_BATCH_TIMESTAMP: True}]
    idr_insrt_ts: Annotated[
        datetime,
        {BATCH_TIMESTAMP: True, ALIAS: ALIAS_SGNTR},
        BeforeValidator(transform_null_date_to_min),
    ]
    idr_updt_ts: Annotated[
        datetime,
        {UPDATE_TIMESTAMP: True, ALIAS: ALIAS_SGNTR},
        BeforeValidator(transform_null_date_to_min),
    ]

    @staticmethod
    def table() -> str:
        return "idr.claim_date_signature"

    @staticmethod
    def _current_fetch_query(start_time: datetime) -> str:
        clm = ALIAS_CLM
        sgntr = ALIAS_SGNTR
        return f"""
            WITH dupes as (
                SELECT {{COLUMNS}}, ROW_NUMBER() OVER (
                    PARTITION BY {sgntr}.clm_dt_sgntr_sk 
                    {{ORDER_BY}} DESC) 
                AS row_order
                FROM cms_vdm_view_mdcr_prd.v2_mdcr_clm {clm}
                JOIN cms_vdm_view_mdcr_prd.v2_mdcr_clm_dt_sgntr {sgntr}
                ON {clm}.clm_dt_sgntr_sk = {sgntr}.clm_dt_sgntr_sk
                {{WHERE_CLAUSE}} AND {claim_type_clause(start_time)}
                {{ORDER_BY}}
            )
            SELECT {{COLUMNS_NO_ALIAS}} FROM dupes WHERE row_order = 1
        """


class IdrClaimInstitutional(IdrBaseModel):
    clm_uniq_id: Annotated[int, {PRIMARY_KEY: True}]
    clm_admsn_type_cd: str
    bene_ptnt_stus_cd: Annotated[str, BeforeValidator(transform_default_string)]
    dgns_drg_cd: int
    clm_mdcr_instnl_mco_pd_sw: str
    clm_admsn_src_cd: str
    clm_fi_actn_cd: Annotated[str, BeforeValidator(transform_default_string)]
    clm_mdcr_ip_lrd_use_cnt: int
    clm_hipps_uncompd_care_amt: float
    clm_hha_rfrl_cd: Annotated[str, BeforeValidator(transform_default_string)]
    clm_hha_lup_ind_cd: Annotated[str, BeforeValidator(transform_default_string)]
    clm_mdcr_hha_tot_visit_cnt: Annotated[float, BeforeValidator(transform_null_float)]
    clm_instnl_mdcr_coins_day_cnt: int
    clm_instnl_ncvrd_day_cnt: float
    clm_instnl_per_diem_amt: float
    clm_mdcr_instnl_bene_pd_amt: Annotated[float, BeforeValidator(transform_null_float)]
    clm_mdcr_hospc_prd_cnt: Annotated[int, BeforeValidator(transform_null_int)]
    clm_mdcr_npmt_rsn_cd: Annotated[str, BeforeValidator(transform_null_string)]
    clm_mdcr_ip_pps_drg_wt_num: float
    clm_mdcr_ip_pps_dsprprtnt_amt: float
    clm_mdcr_ip_pps_excptn_amt: float
    clm_mdcr_ip_pps_cptl_fsp_amt: float
    clm_mdcr_ip_pps_cptl_ime_amt: float
    clm_mdcr_ip_pps_outlier_amt: float
    clm_mdcr_ip_pps_cptl_hrmls_amt: float
    clm_pps_ind_cd: Annotated[str, BeforeValidator(transform_null_string)]
    clm_mdcr_ip_pps_cptl_tot_amt: float
    clm_instnl_cvrd_day_cnt: float
    clm_mdcr_instnl_prmry_pyr_amt: Annotated[float, BeforeValidator(transform_null_float)]
    clm_instnl_prfnl_amt: Annotated[float, BeforeValidator(transform_null_float)]
    clm_mdcr_ip_bene_ddctbl_amt: Annotated[float, BeforeValidator(transform_null_float)]
    clm_instnl_drg_outlier_amt: Annotated[float, BeforeValidator(transform_null_float)]
    clm_idr_ld_dt: Annotated[date, {INSERT_EXCLUDE: True, HISTORICAL_BATCH_TIMESTAMP: True}]
    idr_insrt_ts: Annotated[
        datetime,
        {BATCH_TIMESTAMP: True, ALIAS: ALIAS_INSTNL},
        BeforeValidator(transform_null_date_to_min),
    ]
    idr_updt_ts: Annotated[
        datetime,
        {UPDATE_TIMESTAMP: True, ALIAS: ALIAS_INSTNL},
        BeforeValidator(transform_null_date_to_min),
    ]

    @staticmethod
    def table() -> str:
        return "idr.claim_institutional"

    @staticmethod
    def _current_fetch_query(start_time: datetime) -> str:
        clm = ALIAS_CLM
        instnl = ALIAS_INSTNL
        return f"""
            SELECT {{COLUMNS}}
            FROM cms_vdm_view_mdcr_prd.v2_mdcr_clm {clm}
            JOIN cms_vdm_view_mdcr_prd.v2_mdcr_clm_instnl {instnl} ON
                {clm}.geo_bene_sk = {instnl}.geo_bene_sk AND
                {clm}.clm_dt_sgntr_sk = {instnl}.clm_dt_sgntr_sk AND
                {clm}.clm_type_cd = {instnl}.clm_type_cd AND
                {clm}.clm_num_sk = {instnl}.clm_num_sk
            {{WHERE_CLAUSE}} AND {claim_type_clause(start_time)}
            {{ORDER_BY}}
        """


class IdrClaimValue(IdrBaseModel):
    clm_uniq_id: Annotated[int, {PRIMARY_KEY: True}]
    clm_val_sqnc_num: Annotated[int, {PRIMARY_KEY: True}]
    clm_val_cd: str
    clm_val_amt: float
    clm_idr_ld_dt: Annotated[date, {INSERT_EXCLUDE: True, HISTORICAL_BATCH_TIMESTAMP: True}]
    idr_insrt_ts: Annotated[
        datetime,
        {BATCH_TIMESTAMP: True, ALIAS: ALIAS_VAL},
        BeforeValidator(transform_null_date_to_min),
    ]
    idr_updt_ts: Annotated[
        datetime,
        {UPDATE_TIMESTAMP: True, ALIAS: ALIAS_VAL},
        BeforeValidator(transform_null_date_to_min),
    ]

    @staticmethod
    def table() -> str:
        return "idr.claim_value"

    @staticmethod
    def _current_fetch_query(start_time: datetime) -> str:
        clm = ALIAS_CLM
        val = ALIAS_VAL
        return f"""
            SELECT {{COLUMNS}}
            FROM cms_vdm_view_mdcr_prd.v2_mdcr_clm {clm}
            JOIN cms_vdm_view_mdcr_prd.v2_mdcr_clm_val {val} ON
                {clm}.geo_bene_sk = {val}.geo_bene_sk AND
                {clm}.clm_dt_sgntr_sk = {val}.clm_dt_sgntr_sk AND
                {clm}.clm_type_cd = {val}.clm_type_cd AND
                {clm}.clm_num_sk = {val}.clm_num_sk
            {{WHERE_CLAUSE}} AND {claim_type_clause(start_time)}
            {{ORDER_BY}}
        """


class IdrClaimLine(IdrBaseModel):
    clm_uniq_id: Annotated[int, {PRIMARY_KEY: True, ALIAS: ALIAS_LINE}]
    clm_line_num: Annotated[int, {PRIMARY_KEY: True}]
    clm_line_ansthsa_unit_cnt: Annotated[float, BeforeValidator(transform_null_float)]
    clm_line_sbmt_chrg_amt: float
    clm_line_alowd_chrg_amt: Annotated[float, BeforeValidator(transform_null_float)]
    clm_line_ncvrd_chrg_amt: float
    clm_line_prvdr_pmt_amt: float
    clm_line_bene_pmt_amt: float
    clm_line_bene_pd_amt: float
    clm_line_cvrd_pd_amt: float
    clm_line_dgns_cd: Annotated[str, BeforeValidator(transform_null_string)]
    clm_line_blood_ddctbl_amt: float
    clm_line_mdcr_ddctbl_amt: float
<<<<<<< HEAD
    clm_line_mdcr_coinsrnc_amt: Annotated[float, BeforeValidator(transform_null_float)]
    clm_line_hcpcs_cd: str
    clm_line_ndc_cd: Annotated[str, BeforeValidator(transform_null_string)]
    clm_line_ndc_qty: Annotated[float, BeforeValidator(transform_null_float)]
    clm_line_ndc_qty_qlfyr_cd: Annotated[str, BeforeValidator(transform_null_string)]
    clm_line_srvc_unit_qty: float
    clm_line_rev_ctr_cd: str
    clm_line_rx_num: Annotated[str, BeforeValidator(transform_default_string)]
    clm_pos_cd: Annotated[str, BeforeValidator(transform_default_string)]
    clm_rndrg_prvdr_prtcptg_cd: Annotated[str, BeforeValidator(transform_default_string)]
    clm_rndrg_prvdr_tax_num: Annotated[str, BeforeValidator(transform_default_string)]
=======
    clm_line_hcpcs_cd: Annotated[str, BeforeValidator(transform_null_string)]
    clm_line_ndc_cd: Annotated[str, BeforeValidator(transform_default_string)]
    clm_line_ndc_qty: Annotated[float, BeforeValidator(transform_null_float)]
    clm_line_ndc_qty_qlfyr_cd: Annotated[str, BeforeValidator(transform_null_string)]
    clm_line_srvc_unit_qty: float
    clm_line_rev_ctr_cd: Annotated[str, BeforeValidator(transform_null_string)]
>>>>>>> e41edef7
    hcpcs_1_mdfr_cd: Annotated[str, BeforeValidator(transform_null_string)]
    hcpcs_2_mdfr_cd: Annotated[str, BeforeValidator(transform_null_string)]
    hcpcs_3_mdfr_cd: Annotated[str, BeforeValidator(transform_null_string)]
    hcpcs_4_mdfr_cd: Annotated[str, BeforeValidator(transform_null_string)]
    hcpcs_5_mdfr_cd: Annotated[str, BeforeValidator(transform_null_string)]
    clm_line_from_dt: date
    clm_line_thru_dt: date
    clm_idr_ld_dt: Annotated[date, {INSERT_EXCLUDE: True, HISTORICAL_BATCH_TIMESTAMP: True}]
    idr_insrt_ts: Annotated[
        datetime,
        {BATCH_TIMESTAMP: True, ALIAS: ALIAS_LINE},
        BeforeValidator(transform_null_date_to_min),
    ]
    idr_updt_ts: Annotated[
        datetime,
        {UPDATE_TIMESTAMP: True, ALIAS: ALIAS_LINE},
        BeforeValidator(transform_null_date_to_min),
    ]

    @staticmethod
    def table() -> str:
        return "idr.claim_line"

    @staticmethod
    def _current_fetch_query(start_time: datetime) -> str:
        clm = ALIAS_CLM
        line = ALIAS_LINE
        # Note: joining on clm_uniq_id isn't strictly necessary,
        # but it did seem to improve performance a bit
        return f"""
            SELECT {{COLUMNS}}
            FROM cms_vdm_view_mdcr_prd.v2_mdcr_clm {clm}
            JOIN cms_vdm_view_mdcr_prd.v2_mdcr_clm_line {line} ON
                {clm}.geo_bene_sk = {line}.geo_bene_sk AND
                {clm}.clm_dt_sgntr_sk = {line}.clm_dt_sgntr_sk AND
                {clm}.clm_type_cd = {line}.clm_type_cd AND
                {clm}.clm_num_sk = {line}.clm_num_sk AND
                {clm}.clm_from_dt = {line}.clm_from_dt AND
                {clm}.clm_uniq_id = {line}.clm_uniq_id
            {{WHERE_CLAUSE}} AND {claim_type_clause(start_time)}
            {{ORDER_BY}}
        """


def transform_default_hipps_code(value: str | None) -> str:
    if value is None or value == "00000":
        return ""
    return value


class IdrClaimLineInstitutional(IdrBaseModel):
    clm_uniq_id: Annotated[int, {PRIMARY_KEY: True}]
    clm_line_num: Annotated[int, {PRIMARY_KEY: True}]
    clm_rev_apc_hipps_cd: Annotated[str, BeforeValidator(transform_default_hipps_code)]
    clm_otaf_one_ind_cd: Annotated[str, BeforeValidator(transform_null_string)]
    clm_rev_dscnt_ind_cd: Annotated[str, BeforeValidator(transform_null_string)]
    clm_rev_packg_ind_cd: Annotated[str, BeforeValidator(transform_null_string)]
    clm_rev_cntr_stus_cd: Annotated[str, BeforeValidator(transform_null_string)]
    clm_rev_pmt_mthd_cd: Annotated[str, BeforeValidator(transform_null_string)]
    clm_ansi_sgntr_sk: Annotated[int, BeforeValidator(transform_null_int)]
    clm_ddctbl_coinsrnc_cd: str
    clm_line_instnl_rate_amt: float
    clm_line_instnl_adjstd_amt: float
    clm_line_instnl_rdcd_amt: float
    clm_line_instnl_msp1_pd_amt: float
    clm_line_instnl_msp2_pd_amt: float
    clm_line_instnl_rev_ctr_dt: date
    clm_idr_ld_dt: Annotated[date, {INSERT_EXCLUDE: True, HISTORICAL_BATCH_TIMESTAMP: True}]
    idr_insrt_ts: Annotated[
        datetime,
        {BATCH_TIMESTAMP: True, ALIAS: ALIAS_LINE},
        BeforeValidator(transform_null_date_to_min),
    ]
    idr_updt_ts: Annotated[
        datetime,
        {UPDATE_TIMESTAMP: True, ALIAS: ALIAS_LINE},
        BeforeValidator(transform_null_date_to_min),
    ]

    @staticmethod
    def table() -> str:
        return "idr.claim_line_institutional"

    @staticmethod
    def _current_fetch_query(start_time: datetime) -> str:
        clm = ALIAS_CLM
        line = ALIAS_LINE
        return f"""
            SELECT {{COLUMNS}}
            FROM cms_vdm_view_mdcr_prd.v2_mdcr_clm {clm}
            JOIN cms_vdm_view_mdcr_prd.v2_mdcr_clm_line_instnl {line} ON
                {clm}.geo_bene_sk = {line}.geo_bene_sk AND
                {clm}.clm_dt_sgntr_sk = {line}.clm_dt_sgntr_sk AND
                {clm}.clm_type_cd = {line}.clm_type_cd AND
                {clm}.clm_num_sk = {line}.clm_num_sk
            {{WHERE_CLAUSE}} AND {claim_type_clause(start_time)}
            {{ORDER_BY}}
        """


class IdrClaimAnsiSignature(IdrBaseModel):
    clm_ansi_sgntr_sk: Annotated[int, {PRIMARY_KEY: True}]
    clm_1_rev_cntr_ansi_rsn_cd: Annotated[str, BeforeValidator(transform_default_string)]
    clm_2_rev_cntr_ansi_rsn_cd: Annotated[str, BeforeValidator(transform_default_string)]
    clm_3_rev_cntr_ansi_rsn_cd: Annotated[str, BeforeValidator(transform_default_string)]
    clm_4_rev_cntr_ansi_rsn_cd: Annotated[str, BeforeValidator(transform_default_string)]
    idr_insrt_ts: Annotated[
        datetime, {BATCH_TIMESTAMP: True}, BeforeValidator(transform_null_date_to_min)
    ]
    idr_updt_ts: Annotated[
        datetime, {UPDATE_TIMESTAMP: True}, BeforeValidator(transform_null_date_to_min)
    ]

    @staticmethod
    def table() -> str:
        return "idr.claim_ansi_signature"

    @staticmethod
    def _current_fetch_query(start_time: datetime) -> str:  # noqa: ARG004
        return """
            SELECT {COLUMNS_NO_ALIAS}
            FROM cms_vdm_view_mdcr_prd.v2_mdcr_clm_ansi_sgntr
            {WHERE_CLAUSE}
        """

    @classmethod
    def _historical_fetch_query(cls, start_time: datetime) -> str:  # noqa: ARG003
        return """
            SELECT {COLUMNS}
            FROM cms_vdm_view_mdcr_prd.v2_mdcr_clm_ansi_sgntr
        """


class IdrClaimProcedure(IdrBaseModel):
    clm_uniq_id: Annotated[int, {PRIMARY_KEY: True}]
    clm_val_sqnc_num: Annotated[int, {PRIMARY_KEY: True}]
    clm_prod_type_cd: Annotated[str, {PRIMARY_KEY: True}]
    clm_prcdr_cd: Annotated[str, BeforeValidator(transform_default_string)]
    clm_dgns_prcdr_icd_ind: Annotated[str, BeforeValidator(transform_empty_string)]
    clm_dgns_cd: Annotated[str, BeforeValidator(transform_default_string)]
    clm_poa_ind: Annotated[str, BeforeValidator(transform_default_string)]
    clm_prcdr_prfrm_dt: Annotated[date, BeforeValidator(transform_null_date_to_max)]
    clm_idr_ld_dt: Annotated[date, {INSERT_EXCLUDE: True, HISTORICAL_BATCH_TIMESTAMP: True}]
    idr_insrt_ts: Annotated[
        datetime,
        {BATCH_TIMESTAMP: True, ALIAS: ALIAS_LINE},
        BeforeValidator(transform_null_date_to_min),
    ]
    idr_updt_ts: Annotated[
        datetime,
        {UPDATE_TIMESTAMP: True, ALIAS: ALIAS_LINE},
        BeforeValidator(transform_null_date_to_min),
    ]
    bfd_row_num: Annotated[int, {DERIVED: True}]

    @staticmethod
    def table() -> str:
        return "idr.claim_procedure"

    @staticmethod
    def _current_fetch_query(start_time: datetime) -> str:
        clm = ALIAS_CLM
        line = ALIAS_LINE
        return f"""
            SELECT {{COLUMNS}}, ROW_NUMBER() OVER (
                PARTITION BY clm_uniq_id ORDER BY clm_uniq_id
            ) AS bfd_row_num
            FROM cms_vdm_view_mdcr_prd.v2_mdcr_clm {clm}
            JOIN cms_vdm_view_mdcr_prd.v2_mdcr_clm_prod {line} ON
                {clm}.geo_bene_sk = {line}.geo_bene_sk AND
                {clm}.clm_dt_sgntr_sk = {line}.clm_dt_sgntr_sk AND
                {clm}.clm_type_cd = {line}.clm_type_cd AND
                {clm}.clm_num_sk = {line}.clm_num_sk
            {{WHERE_CLAUSE}} AND {claim_type_clause(start_time)}
            {{ORDER_BY}}
        """

class IdrClaimProfessional(IdrBaseModel):
    geo_bene_sk: Annotated[int, {PRIMARY_KEY: True, ALIAS: ALIAS_CLM}]
    clm_type_cd: Annotated[int, {PRIMARY_KEY: True, ALIAS: ALIAS_CLM}]
    clm_num_sk: Annotated[int, {PRIMARY_KEY: True, ALIAS: ALIAS_CLM}]
    clm_carr_pmt_dnl_cd: Annotated[str, BeforeValidator(transform_default_string)]
    clm_clncl_tril_num: Annotated[str, BeforeValidator(transform_default_string)]
    clm_mdcr_prfnl_prmry_pyr_amt: Annotated[float, BeforeValidator(transform_null_float)]
    clm_mdcr_prfnl_prvdr_asgnmt_sw: Annotated[str, BeforeValidator(transform_default_string)]
    idr_insrt_ts: Annotated[
        datetime,
        {BATCH_TIMESTAMP: True, ALIAS: ALIAS_CLM},
        BeforeValidator(transform_null_date_to_min),
    ]
    idr_updt_ts: Annotated[
        datetime,
        {UPDATE_TIMESTAMP: True, ALIAS: ALIAS_CLM},
        BeforeValidator(transform_null_date_to_min),
    ]

    @staticmethod
    def table() -> str:
        return "idr.claim_professional"

    @staticmethod
    def _current_fetch_query() -> str:
        clm = ALIAS_CLM
        line = ALIAS_LINE
        return f"""
            SELECT {{COLUMNS}}
            FROM cms_vdm_view_mdcr_prd.v2_mdcr_clm {clm}
            JOIN cms_vdm_view_mdcr_prd.v2_mdcr_clm_prfnl {line} ON
                {clm}.geo_bene_sk = {line}.geo_bene_sk AND
                {clm}.clm_type_cd = {line}.clm_type_cd AND
                {clm}.clm_dt_sgntr_sk = {line}.clm_dt_sgntr_sk AND
                {clm}.clm_num_sk = {line}.clm_num_sk
            {{WHERE_CLAUSE}} AND {claim_type_clause()}
            {{ORDER_BY}}
        """

class IdrClaimLineProfessional(IdrBaseModel):
    clm_bene_prmry_pyr_pd_amt: Annotated[float, BeforeValidator(transform_null_float)]
    clm_fed_type_srvc_cd: Annotated[str, BeforeValidator(transform_default_string)]
    clm_line_carr_clncl_lab_num: Annotated[float, BeforeValidator(transform_null_float)]
    clm_line_carr_hpsa_scrcty_cd: Annotated[str, BeforeValidator(transform_default_string)]
    clm_line_dmerc_scrn_svgs_amt: Annotated[str, BeforeValidator(transform_default_string)]
    clm_line_hct_hgb_rslt_num: Annotated[float, BeforeValidator(transform_null_float)]
    clm_line_hct_hgb_type_cd: Annotated[str, BeforeValidator(transform_default_string)]
    clm_line_prfnl_dme_price_amt: Annotated[float, BeforeValidator(transform_null_float)]
    clm_line_prfnl_mtus_cnt: Annotated[float, BeforeValidator(transform_null_float)]
    clm_mtus_ind_cd: Annotated[str, BeforeValidator(transform_default_string)]
    clm_physn_astnt_cd: Annotated[str, BeforeValidator(transform_default_string)]
    clm_pmt_80_100_cd: Annotated[str, BeforeValidator(transform_default_string)]
    clm_prcng_lclty_cd: Annotated[str, BeforeValidator(transform_default_string)]
    clm_prcsg_ind_cd: Annotated[str, BeforeValidator(transform_default_string)]
    clm_prmry_pyr_cd: Annotated[str, BeforeValidator(transform_default_string)]
    clm_prvdr_spclty_cd: Annotated[str, BeforeValidator(transform_default_string)]
    clm_srvc_ddctbl_sw: Annotated[str, BeforeValidator(transform_default_string)]
    clm_suplr_type_cd: Annotated[str, BeforeValidator(transform_default_string)]
    geo_bene_sk: Annotated[int, {PRIMARY_KEY: True}]
    clm_line_num: Annotated[int, {PRIMARY_KEY: True}]
    clm_num_sk: Annotated[int, {PRIMARY_KEY: True}]
    clm_type_cd: Annotated[int, {PRIMARY_KEY: True}]
    idr_insrt_ts: Annotated[
        datetime,
        {BATCH_TIMESTAMP: True},
        BeforeValidator(transform_null_date_to_min),
    ]
    idr_updt_ts: Annotated[
        datetime,
        {UPDATE_TIMESTAMP: True},
        BeforeValidator(transform_null_date_to_min),
    ]

    @staticmethod
    def table() -> str:
        return "idr.claim_line_professional"

    @staticmethod
    def _current_fetch_query() -> str:
        return """
            SELECT {COLUMNS}
            FROM cms_vdm_view_mdcr_prd.v2_mdcr_clm_line_prfnl
            {WHERE_CLAUSE}
        """

class LoadProgress(IdrBaseModel):
    table_name: str
    last_ts: datetime
    batch_start_ts: datetime
    batch_complete_ts: datetime

    @staticmethod
    def query_placeholder() -> str:
        return "table_name"

    @staticmethod
    def table() -> str:
        return "idr.load_progress"

    @staticmethod
    def _current_fetch_query(start_time: datetime) -> str:  # noqa: ARG004
        return f"""
        SELECT table_name, last_ts, batch_start_ts, batch_complete_ts 
        FROM idr.load_progress
        WHERE table_name = %({LoadProgress.query_placeholder()})s
        """

    def is_historical(self) -> bool:
        # 2021-4-18 is the most recent date where idr_insrt_ts could be null in claims data
        return self.last_ts <= datetime(2021, 4, 19, tzinfo=UTC)<|MERGE_RESOLUTION|>--- conflicted
+++ resolved
@@ -465,12 +465,8 @@
     clm_alowd_chrg_amt: float
     clm_bene_pmt_amt: Annotated[float, BeforeValidator(transform_null_float)]
     clm_cntrctr_num: Annotated[str, BeforeValidator(transform_default_string)]
-<<<<<<< HEAD
-    clm_pmt_amt: float
     clm_pd_dt: date
-=======
     clm_pmt_amt: Annotated[float, BeforeValidator(transform_null_float)]
->>>>>>> e41edef7
     clm_ltst_clm_ind: str
     clm_atndg_prvdr_npi_num: Annotated[str, BeforeValidator(transform_default_string)]
     clm_atndg_prvdr_last_name: Annotated[str, BeforeValidator(transform_null_string)]
@@ -480,27 +476,19 @@
     clm_othr_prvdr_last_name: Annotated[str, BeforeValidator(transform_null_string)]
     clm_rndrg_prvdr_npi_num: Annotated[str, BeforeValidator(transform_default_string)]
     clm_rndrg_prvdr_last_name: Annotated[str, BeforeValidator(transform_null_string)]
-<<<<<<< HEAD
-    prvdr_blg_prvdr_npi_num: Annotated[str, BeforeValidator(transform_null_string)]
-=======
     prvdr_blg_prvdr_npi_num: Annotated[str, BeforeValidator(transform_default_string)]
     prvdr_rfrg_prvdr_npi_num: Annotated[str, BeforeValidator(transform_default_string)]
     clm_ric_cd: Annotated[str, BeforeValidator(transform_default_string)]
->>>>>>> e41edef7
     clm_disp_cd: Annotated[str, BeforeValidator(transform_default_string)]
     clm_sbmt_chrg_amt: Annotated[float, BeforeValidator(transform_null_float)]
     clm_blood_pt_frnsh_qty: Annotated[int, BeforeValidator(transform_null_int)]
     clm_nch_prmry_pyr_cd: Annotated[str, BeforeValidator(transform_default_string)]
     clm_blg_prvdr_oscar_num: Annotated[str, BeforeValidator(transform_null_string)]
     clm_nrln_ric_cd: Annotated[str, {ALIAS: ALIAS_DCMTN}, BeforeValidator(transform_null_string)]
-<<<<<<< HEAD
+    clm_idr_ld_dt: Annotated[date, {HISTORICAL_BATCH_TIMESTAMP: True}]
     clm_ric_cd: Annotated[str, BeforeValidator(transform_default_string)]
     clm_srvc_prvdr_gnrc_id_num: Annotated[str, BeforeValidator(transform_default_string)]
     prvdr_prscrbng_prvdr_npi_num: Annotated[str, BeforeValidator(transform_default_string)]
-    prvdr_rfrg_prvdr_npi_num: Annotated[str, BeforeValidator(transform_null_string)]
-=======
-    clm_idr_ld_dt: Annotated[date, {HISTORICAL_BATCH_TIMESTAMP: True}]
->>>>>>> e41edef7
     idr_insrt_ts: Annotated[
         datetime,
         {BATCH_TIMESTAMP: True, ALIAS: ALIAS_CLM},
@@ -700,26 +688,17 @@
     clm_line_dgns_cd: Annotated[str, BeforeValidator(transform_null_string)]
     clm_line_blood_ddctbl_amt: float
     clm_line_mdcr_ddctbl_amt: float
-<<<<<<< HEAD
+    clm_line_hcpcs_cd: Annotated[str, BeforeValidator(transform_null_string)]
+    clm_line_ndc_cd: Annotated[str, BeforeValidator(transform_default_string)]
     clm_line_mdcr_coinsrnc_amt: Annotated[float, BeforeValidator(transform_null_float)]
-    clm_line_hcpcs_cd: str
-    clm_line_ndc_cd: Annotated[str, BeforeValidator(transform_null_string)]
     clm_line_ndc_qty: Annotated[float, BeforeValidator(transform_null_float)]
     clm_line_ndc_qty_qlfyr_cd: Annotated[str, BeforeValidator(transform_null_string)]
     clm_line_srvc_unit_qty: float
-    clm_line_rev_ctr_cd: str
+    clm_line_rev_ctr_cd: Annotated[str, BeforeValidator(transform_null_string)]
     clm_line_rx_num: Annotated[str, BeforeValidator(transform_default_string)]
     clm_pos_cd: Annotated[str, BeforeValidator(transform_default_string)]
     clm_rndrg_prvdr_prtcptg_cd: Annotated[str, BeforeValidator(transform_default_string)]
     clm_rndrg_prvdr_tax_num: Annotated[str, BeforeValidator(transform_default_string)]
-=======
-    clm_line_hcpcs_cd: Annotated[str, BeforeValidator(transform_null_string)]
-    clm_line_ndc_cd: Annotated[str, BeforeValidator(transform_default_string)]
-    clm_line_ndc_qty: Annotated[float, BeforeValidator(transform_null_float)]
-    clm_line_ndc_qty_qlfyr_cd: Annotated[str, BeforeValidator(transform_null_string)]
-    clm_line_srvc_unit_qty: float
-    clm_line_rev_ctr_cd: Annotated[str, BeforeValidator(transform_null_string)]
->>>>>>> e41edef7
     hcpcs_1_mdfr_cd: Annotated[str, BeforeValidator(transform_null_string)]
     hcpcs_2_mdfr_cd: Annotated[str, BeforeValidator(transform_null_string)]
     hcpcs_3_mdfr_cd: Annotated[str, BeforeValidator(transform_null_string)]
