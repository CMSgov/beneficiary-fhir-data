--- conflicted
+++ resolved
@@ -613,11 +613,8 @@
     cntrct_drug_plan_ind_cd: str
     cntrct_pbp_type_cd: str
     cntrct_pbp_name: Annotated[str, BeforeValidator(transform_null_string)]
-<<<<<<< HEAD
     cntrct_num: Annotated[str, BeforeValidator(transform_default_string)]
     cntrct_pbp_num: Annotated[str, BeforeValidator(transform_default_string)]
-=======
->>>>>>> bed0966e
 
     @staticmethod
     def table() -> str:
