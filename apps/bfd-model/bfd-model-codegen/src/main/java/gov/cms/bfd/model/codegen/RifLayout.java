package gov.cms.bfd.model.codegen;

import com.google.common.base.Strings;
import java.net.MalformedURLException;
import java.net.URL;
import java.util.Iterator;
import java.util.LinkedList;
import java.util.List;
import java.util.Objects;
import java.util.Optional;
import org.apache.poi.ss.usermodel.Cell;
import org.apache.poi.ss.usermodel.CellType;
import org.apache.poi.ss.usermodel.Hyperlink;
import org.apache.poi.ss.usermodel.Row;
import org.apache.poi.ss.usermodel.Sheet;
import org.apache.poi.ss.usermodel.Workbook;

/** Models the RIF field layout data. */
public final class RifLayout {
  /**
   * The name of this {@link RifLayout} (i.e. the name of the sheet in the {@link Workbook} that
   * defines it).
   */
  private final String name;
  /** The ordered {@link List} of {@link RifField}s that comprise this {@link RifLayout}. */
  private final List<RifField> rifFields;

  /**
   * Constructs a new {@link RifLayout} instance.
   *
   * @param name the name of this {@link RifLayout}
   * @param rifFields the value to use for {@link #getRifFields()}
   */
  public RifLayout(String name, List<RifField> rifFields) {
    this.name = name;
    this.rifFields = rifFields;
  }

  /**
   * Gets the {@link #name}.
   *
   * @return the name of this {@link RifLayout}
   */
  public String getName() {
    return name;
  }

  /**
   * Gets the {@link #rifFields}.
   *
   * @return the ordered {@link List} of {@link RifField}s that comprise this {@link RifLayout}
   */
  public List<RifField> getRifFields() {
    return rifFields;
  }

  /**
   * Parses a {@link RifLayout} instance from the specified Excel sheet.
   *
   * @param workbook the Excel file {@link Workbook} to parse
   * @param sheetName the name of the specific {@link Workbook} sheet to parse
   * @return a new {@link RifLayout} instance, extracted from the layout defined in the specified
   *     {@link Workbook} sheet
   */
  public static RifLayout parse(Workbook workbook, String sheetName) {
    Sheet sheet = workbook.getSheet(sheetName);
    Iterator<Row> rows = sheet.iterator();

    // Skip the header rows.
    rows.next();
    rows.next();

    // Loop through all of the field definition rows.
    List<RifField> rifFields = new LinkedList<>();
    while (rows.hasNext()) {
      Row row = rows.next();

      /*
       * The spreadsheet has a number of empty or
       * "Need Missing Field Here" rows, which we should skip.
       */
      if (row.getCell(0) == null || row.getCell(0).getStringCellValue().trim().isEmpty()) continue;

      String rifColumnName = row.getCell(0).getStringCellValue();

      /*
       * Always skip the "DML_IND" field, as we handle it elsewhere in
       * RifFilesProcessor.
       */
      if (rifColumnName.trim().equals("DML_IND")) continue;

      /*
       * This field is sometimes included twice. Skip the second
       * occurrence.
       */
      if (rifColumnName.trim().equals("BENE_ID")
          && rifFields.stream().filter(f -> f.rifColumnName.equals("BENE_ID")).count() > 0)
        continue;

      RifColumnType rifColumnType = RifColumnType.valueOf(row.getCell(1).getStringCellValue());
      @SuppressWarnings("deprecation")
      Optional<Integer> rifColumnLength =
          row.getCell(2).getCellType() == CellType.NUMERIC
              ? Optional.of((int) row.getCell(2).getNumericCellValue())
              : Optional.empty();
      @SuppressWarnings("deprecation")
      Optional<Integer> rifColumnScale =
          row.getCell(3).getCellType() == CellType.NUMERIC
              ? Optional.of((int) row.getCell(3).getNumericCellValue())
              : Optional.empty();

      boolean rifColumnOptional = parseBoolean(row.getCell(4));
      URL dataDictionaryEntry = parseUrl(row.getCell(6));
      String rifColumnLabel = row.getCell(7).getStringCellValue();
      String javaFieldName = row.getCell(8).getStringCellValue();

      // FIXME remove workarounds once CBBD-283 is resolved
      if ("HHA,Hospice,Inpatient,Outpatient,SNF".contains(sheetName)
          && "AT_PHYSN_UPIN".equals(rifColumnName)) rifColumnLength = Optional.of(9);
      if ("Inpatient,Outpatient,SNF".contains(sheetName) && "OP_PHYSN_UPIN".equals(rifColumnName))
        rifColumnLength = Optional.of(9);
      if ("Hospice".contains(sheetName) && "BENE_HOSPC_PRD_CNT".equals(rifColumnName))
        rifColumnLength = Optional.of(2);
      if ("Inpatient,Outpatient,SNF".contains(sheetName) && "OT_PHYSN_UPIN".equals(rifColumnName))
        rifColumnLength = Optional.of(9);
      if ("HHA,Hospice,Inpatient,Outpatient,SNF".contains(sheetName)
          && "PRVDR_NUM".equals(rifColumnName)) rifColumnLength = Optional.of(9);
      if ("HHA".contains(sheetName) && "CLM_HHA_TOT_VISIT_CNT".equals(rifColumnName))
        rifColumnLength = Optional.of(4);

<<<<<<< HEAD
      // Temporary Code for CCW Additions. These will go away
=======
      // Temporary Code for CCW Additions. These will go away with PR-2221 gets merged
      if ("HHA,Hospice".contains(sheetName) && "CLAIM_QUERY_CODE".equals(rifColumnName)) continue;
      // Temporary Code for CCW Additions. These will go away with Pr-2222 gets merged
>>>>>>> 398b14f8
      if ("Carrier".contains(sheetName) && "CARR_CLM_BLG_NPI_NUM".equals(rifColumnName)) continue;

      rifFields.add(
          new RifField(
              rifColumnName,
              rifColumnType,
              rifColumnLength,
              rifColumnScale,
              rifColumnOptional,
              dataDictionaryEntry,
              rifColumnLabel,
              javaFieldName));
    }

    return new RifLayout(sheetName, rifFields);
  }

  /**
   * Parses a boolean value from the specified {@link Cell}.
   *
   * @param cell the {@link Cell} to try and extract a <code>boolean</code> from
   * @return the <code>boolean</code> value that was in the specified {@link Cell}
   */
  @SuppressWarnings("deprecation")
  private static boolean parseBoolean(Cell cell) {
    if (cell.getCellType() == CellType.BOOLEAN) return cell.getBooleanCellValue();
    else
      /*
       * I had some trouble with actual Boolean values stored in the
       * spreadsheet getting corrupted, so we also support String booleans
       * here.
       */
      return Boolean.valueOf(cell.getStringCellValue().toLowerCase());
  }

  /**
   * Parses a {@link URL} from the specified {@link Cell}.
   *
   * @param cell the {@link Cell} to try and extract a {@link URL} from
   * @return the hyperlinked {@link URL} that was in the specified {@link Cell}, or <code>null
   *     </code>
   */
  private static URL parseUrl(Cell cell) {
    Hyperlink hyperlink = cell.getHyperlink();
    if (hyperlink == null) return null;

    try {
      return new URL(hyperlink.getAddress());
    } catch (MalformedURLException e) {
      throw new IllegalArgumentException(e);
    }
  }

  /** Models a specific field in a RIF layout. */
  public static final class RifField {
    /** The name of the RIF column in RIF export data files. */
    private final String rifColumnName;
    /** The type of the RIF column, as specified in the data dictionary. */
    private final RifColumnType rifColumnType;
    /**
     * The length (or, for <code>NUM</code> columns, the precision) of the RIF column, as specified
     * in the data dictionary.
     */
    private final Integer rifColumnLength;
    /** The scale of the RIF column, as specified in the data dictionary. */
    private final Integer rifColumnScale;
    /** If the rif column must be populated or not. */
    private final boolean rifColumnOptional;
    /** The field's data dictionary entry; may be empty if no entry exists. */
    private final URL dataDictionaryEntry;
    /**
     * A brief label/description of the RIF column, which may be empty for some {@link RifField}s.
     */
    private final String rifColumnLabel;
    /** The java entity property name associated with the JPA <code>Entity</code>. */
    private final String javaFieldName;

    /**
     * Constructs a new {@link RifField}.
     *
     * @param rifColumnName the value to use for {@link #getRifColumnName()}
     * @param rifColumnType the value to use for {@link #getRifColumnType()}
     * @param rifColumnLength the value to use for {@link #getRifColumnLength()}
     * @param rifColumnScale the value to use for {@link #getRifColumnScale()}
     * @param rifColumnOptional the value to use for {@link #isRifColumnOptional()}
     * @param dataDictionaryEntry the value to use for {@link #getDataDictionaryEntry()}
     * @param rifColumnLabel the value to use for {@link #getRifColumnLabel()}
     * @param javaFieldName the value to use for {@link #getJavaFieldName()}
     */
    public RifField(
        String rifColumnName,
        RifColumnType rifColumnType,
        Optional<Integer> rifColumnLength,
        Optional<Integer> rifColumnScale,
        boolean rifColumnOptional,
        URL dataDictionaryEntry,
        String rifColumnLabel,
        String javaFieldName) {
      if (Strings.isNullOrEmpty(rifColumnName)) {
        throw new IllegalArgumentException("Missing 'Column Name'");
      }
      if (rifColumnType == null) {
        throw new IllegalArgumentException("Missing 'Type' for column name: " + rifColumnName);
      }
      if (rifColumnLength.isPresent() && rifColumnLength.get() < 0) {
        throw new IllegalArgumentException("Invalid 'Length' for column name: " + rifColumnName);
      }
      if (rifColumnScale.isPresent() && rifColumnScale.get() < 0) {
        throw new IllegalArgumentException("Invalid 'Scale' for column name: " + rifColumnName);
      }
      if (Objects.isNull(javaFieldName)) {
        throw new IllegalArgumentException(
            "Missing 'Column Label/Value' for column name: " + rifColumnName);
      }
      if (Strings.isNullOrEmpty(javaFieldName)) {
        throw new IllegalArgumentException(
            "Missing 'Java Field Name' for column name: " + rifColumnName);
      }

      this.rifColumnName = rifColumnName;
      this.rifColumnType = rifColumnType;
      this.rifColumnLength = rifColumnLength.orElse(null);
      this.rifColumnScale = rifColumnScale.orElse(null);
      this.rifColumnOptional = rifColumnOptional;
      this.dataDictionaryEntry = dataDictionaryEntry;
      this.rifColumnLabel = rifColumnLabel;
      this.javaFieldName = javaFieldName;
    }

    /**
     * Gets the {@link #rifColumnName}.
     *
     * @return the name of the RIF column in RIF export data files
     */
    public String getRifColumnName() {
      return rifColumnName;
    }

    /**
     * Gets the {@link #rifColumnType}.
     *
     * @return the type of the RIF column, as specified in the data dictionary
     */
    public RifColumnType getRifColumnType() {
      return rifColumnType;
    }

    /**
     * Gets the {@link #rifColumnLength}.
     *
     * @return the length (or, for <code>NUM</code> columns, the precision) of the RIF column, as
     *     specified in the data dictionary, or {@link Optional#empty()} if none is defined
     */
    public Optional<Integer> getRifColumnLength() {
      return Optional.ofNullable(rifColumnLength);
    }

    /**
     * Gets the {@link #rifColumnScale}.
     *
     * @return the scale of the RIF column, as specified in the data dictionary, or {@link
     *     Optional#empty()} if none is defined
     */
    public Optional<Integer> getRifColumnScale() {
      return Optional.ofNullable(rifColumnScale);
    }

    /**
     * Returns if {@link #rifColumnOptional}.
     *
     * @return <code>true</code> if the specified RIF column's value is sometimes blank, <code>
     *     false     </code> if it is always populated
     */
    public boolean isRifColumnOptional() {
      return rifColumnOptional;
    }

    /**
     * Gets the {@link #dataDictionaryEntry}.
     *
     * @return the field's data dictionary entry, if any
     */
    public Optional<URL> getDataDictionaryEntry() {
      return Optional.ofNullable(dataDictionaryEntry);
    }

    /**
     * Gets the {@link #rifColumnLabel}.
     *
     * @return a brief label/description of the RIF column, which may be empty for some {@link
     *     RifField}s
     */
    public String getRifColumnLabel() {
      return rifColumnLabel;
    }

    /**
     * Gets the {@link #javaFieldName}.
     *
     * @return the java entity property name associated with the JPA <code>Entity</code>
     */
    public String getJavaFieldName() {
      return javaFieldName;
    }

    /** {@inheritDoc} */
    @Override
    public String toString() {
      StringBuilder sb = new StringBuilder("RifField: { ");
      sb.append("columnName=")
          .append(rifColumnName)
          .append(", ")
          .append("columnType=")
          .append(rifColumnType != null ? rifColumnType.toString() : "N/A")
          .append(", ")
          .append("javaName=")
          .append(javaFieldName != null ? javaFieldName : "N/A")
          .append(" }");
      return sb.toString();
    }
  }

  /** Enumerates the various RIF column types. */
  public static enum RifColumnType {
    /** Represents a character column. */
    CHAR,
    /** Represents a date column. */
    DATE,
    /** Represents a numeric column. */
    NUM,
    /** Represents a timestamp column. */
    TIMESTAMP,
    /** Represents a big integer column. */
    BIGINT,
    /** Represents a small integer column. */
    SMALLINT,
    /** Represents an integer column. */
    INTEGER;
  }
}<|MERGE_RESOLUTION|>--- conflicted
+++ resolved
@@ -128,13 +128,7 @@
       if ("HHA".contains(sheetName) && "CLM_HHA_TOT_VISIT_CNT".equals(rifColumnName))
         rifColumnLength = Optional.of(4);
 
-<<<<<<< HEAD
-      // Temporary Code for CCW Additions. These will go away
-=======
-      // Temporary Code for CCW Additions. These will go away with PR-2221 gets merged
-      if ("HHA,Hospice".contains(sheetName) && "CLAIM_QUERY_CODE".equals(rifColumnName)) continue;
       // Temporary Code for CCW Additions. These will go away with Pr-2222 gets merged
->>>>>>> 398b14f8
       if ("Carrier".contains(sheetName) && "CARR_CLM_BLG_NPI_NUM".equals(rifColumnName)) continue;
 
       rifFields.add(
