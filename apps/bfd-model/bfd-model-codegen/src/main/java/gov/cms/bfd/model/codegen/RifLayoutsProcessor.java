package gov.cms.bfd.model.codegen;

import com.google.auto.service.AutoService;
import com.google.common.collect.ImmutableSet;
import com.squareup.javapoet.AnnotationSpec;
import com.squareup.javapoet.ArrayTypeName;
import com.squareup.javapoet.ClassName;
import com.squareup.javapoet.CodeBlock;
import com.squareup.javapoet.FieldSpec;
import com.squareup.javapoet.JavaFile;
import com.squareup.javapoet.MethodSpec;
import com.squareup.javapoet.ParameterizedTypeName;
import com.squareup.javapoet.TypeName;
import com.squareup.javapoet.TypeSpec;
import gov.cms.bfd.model.codegen.RifLayout.RifColumnType;
import gov.cms.bfd.model.codegen.RifLayout.RifField;
import gov.cms.bfd.model.codegen.annotations.RifLayoutsGenerator;
import java.io.IOException;
import java.io.PrintWriter;
import java.io.Serializable;
import java.io.StringWriter;
import java.io.UncheckedIOException;
import java.io.Writer;
import java.math.BigDecimal;
import java.net.MalformedURLException;
import java.net.URL;
import java.time.Instant;
import java.time.LocalDate;
import java.util.ArrayList;
import java.util.Arrays;
import java.util.HashMap;
import java.util.HashSet;
import java.util.LinkedHashMap;
import java.util.LinkedList;
import java.util.List;
import java.util.Map;
import java.util.Objects;
import java.util.Optional;
import java.util.Set;
import java.util.stream.Collectors;
import java.util.stream.Stream;
import javax.annotation.processing.AbstractProcessor;
import javax.annotation.processing.Processor;
import javax.annotation.processing.RoundEnvironment;
import javax.lang.model.SourceVersion;
import javax.lang.model.element.Element;
import javax.lang.model.element.ElementKind;
import javax.lang.model.element.Modifier;
import javax.lang.model.element.PackageElement;
import javax.lang.model.element.TypeElement;
import javax.persistence.CascadeType;
import javax.persistence.Column;
import javax.persistence.Entity;
import javax.persistence.FetchType;
import javax.persistence.ForeignKey;
import javax.persistence.GeneratedValue;
import javax.persistence.GenerationType;
import javax.persistence.Id;
import javax.persistence.IdClass;
import javax.persistence.JoinColumn;
import javax.persistence.ManyToOne;
import javax.persistence.OneToMany;
import javax.persistence.OrderBy;
import javax.persistence.SequenceGenerator;
import javax.persistence.Table;
import javax.persistence.Transient;
import javax.tools.Diagnostic;
import javax.tools.FileObject;
import javax.tools.StandardLocation;
import org.apache.poi.ss.usermodel.Workbook;
import org.apache.poi.xssf.usermodel.XSSFWorkbook;

/**
 * This <code>javac</code> annotation {@link Processor} reads in an Excel file that details a RIF
 * field layout, and then generates the Java code required to work with that layout.
 */
@AutoService(Processor.class)
public final class RifLayoutsProcessor extends AbstractProcessor {
  /**
   * Both Maven and Eclipse hide compiler messages, so setting this constant to <code>true</code>
   * will also log messages out to a new source file.
   */
  private static final boolean DEBUG = true;

  /** The link to the data dictionary. */
  private static final String DATA_DICTIONARY_LINK =
      "https://bluebutton.cms.gov/resources/variables/";

  /** The name to use for a parent claim. */
  private static final String PARENT_CLAIM = "parentClaim";
  /** The name to use for a parent beneficiary. */
  private static final String PARENT_BENEFICIARY = "parentBeneficiary";

  /** The list of log messages to write out. */
  private final List<String> logMessages = new LinkedList<>();

  /**
   * {@inheritDoc} @see javax.annotation.processing.AbstractProcessor#getSupportedAnnotationTypes()
   */
  @Override
  public Set<String> getSupportedAnnotationTypes() {
    return ImmutableSet.of(RifLayoutsGenerator.class.getName());
  }

  /**
   * {@inheritDoc} @see javax.annotation.processing.AbstractProcessor#getSupportedSourceVersion()
   */
  @Override
  public SourceVersion getSupportedSourceVersion() {
    return SourceVersion.latestSupported();
  }

  /**
   * {@inheritDoc}
   *
   * @see javax.annotation.processing.AbstractProcessor#process(java.util.Set,
   *     javax.annotation.processing.RoundEnvironment)
   */
  @Override
  public boolean process(Set<? extends TypeElement> annotations, RoundEnvironment roundEnv) {
    try {
      logNote(
          "Processing triggered for '%s' on root elements '%s'.",
          annotations, roundEnv.getRootElements());

      Set<? extends Element> annotatedElements =
          roundEnv.getElementsAnnotatedWith(RifLayoutsGenerator.class);
      for (Element annotatedElement : annotatedElements) {
        if (annotatedElement.getKind() != ElementKind.PACKAGE)
          throw new RifLayoutProcessingException(
              annotatedElement,
              "The %s annotation is only valid on packages (i.e. in package-info.java).",
              RifLayoutsGenerator.class.getName());
        process((PackageElement) annotatedElement);
      }
    } catch (RifLayoutProcessingException e) {
      log(Diagnostic.Kind.ERROR, e.getMessage(), e.getElement());
    } catch (Exception e) {
      /*
       * Don't allow exceptions of any type to propagate to the compiler.
       * Log a warning and return, instead.
       */
      StringWriter writer = new StringWriter();
      e.printStackTrace(new PrintWriter(writer));
      log(Diagnostic.Kind.ERROR, "FATAL ERROR: " + writer.toString());
    }

    if (roundEnv.processingOver()) writeDebugLogMessages();

    return true;
  }

  /**
   * Generates source files from the provided annotated package.
   *
   * @param annotatedPackage the {@link PackageElement} to process that has been annotated with
   *     {@link RifLayoutsGenerator}
   * @throws IOException An {@link IOException} may be thrown if errors are encountered trying to
   *     generate source files.
   */
  private void process(PackageElement annotatedPackage) throws IOException {
    RifLayoutsGenerator annotation = annotatedPackage.getAnnotation(RifLayoutsGenerator.class);
    logNote(annotatedPackage, "Processing package annotated with: '%s'.", annotation);

    /*
     * Find the spreadsheet referenced by the annotation. It will define the
     * RIF layouts.
     */
    FileObject spreadsheetResource;
    try {
      spreadsheetResource =
          processingEnv
              .getFiler()
              .getResource(
                  StandardLocation.SOURCE_PATH,
                  annotatedPackage.getQualifiedName().toString(),
                  annotation.spreadsheetResource());
    } catch (IOException | IllegalArgumentException e) {
      throw new RifLayoutProcessingException(
          annotatedPackage,
          "Unable to find or open specified spreadsheet: '%s'.",
          annotation.spreadsheetResource());
    }
    logNote(annotatedPackage, "Found spreadsheet: '%s'.", annotation.spreadsheetResource());

    /*
     * Parse the spreadsheet, extracting the layouts from it. Also: define
     * the layouts that we expect to parse and generate code for.
     */
    List<MappingSpec> mappingSpecs = new LinkedList<>();
    Workbook spreadsheetWorkbook = null;
    try {
      spreadsheetWorkbook = new XSSFWorkbook(spreadsheetResource.openInputStream());

      mappingSpecs.add(
          new MappingSpec(annotatedPackage.getQualifiedName().toString())
              .setRifLayout(RifLayout.parse(spreadsheetWorkbook, annotation.beneficiarySheet()))
              .setHeaderEntity("Beneficiary")
              .setHeaderTable("beneficiaries")
              .setHeaderEntityIdField("BENE_ID")
              .setHeaderEntityAdditionalDatabaseFields(
                  createDetailsForAdditionalDatabaseFields(
                      Arrays.asList(
                          "HICN_UNHASHED", "MBI_HASH", "LAST_UPDATED", "BENE_ID_NUMERIC")))
              .setInnerJoinRelationship(
                  Arrays.asList(
                      new InnerJoinRelationship(
                          "beneficiaryId", null, "BeneficiaryHistory", "beneficiaryHistories"),
                      new InnerJoinRelationship(
                          "beneficiaryId",
                          null,
                          "MedicareBeneficiaryIdHistory",
                          "medicareBeneficiaryIdHistories")))
              .setIsBeneficiaryEntity(true));
      /*
       * FIXME Many BeneficiaryHistory fields are marked transient (i.e. not saved to
       * DB), as they won't ever have changed data. We should change the RIF layout to
       * exclude them, but this was implemented in a bit of a rush, and there wasn't
       * time to fix that.
       */
      mappingSpecs.add(
          new MappingSpec(annotatedPackage.getQualifiedName().toString())
              .setRifLayout(
                  RifLayout.parse(spreadsheetWorkbook, annotation.beneficiaryHistorySheet()))
              .setHeaderEntity("BeneficiaryHistory")
              .setHeaderTable("beneficiaries_history")
              .setHeaderEntityGeneratedIdField("bene_history_id")
              .setSequenceNumberGeneratorName("beneficiaryhistory_beneficiaryhistoryid_seq")
              .setHeaderEntityTransientFields(
                  "STATE_CODE",
                  "BENE_COUNTY_CD",
                  "BENE_ZIP_CD",
                  "BENE_RACE_CD",
                  "BENE_ENTLMT_RSN_ORIG",
                  "BENE_ENTLMT_RSN_CURR",
                  "BENE_ESRD_IND",
                  "BENE_MDCR_STATUS_CD",
                  "BENE_PTA_TRMNTN_CD",
                  "BENE_PTB_TRMNTN_CD",
                  "BENE_SRNM_NAME",
                  "BENE_GVN_NAME",
                  "BENE_MDL_NAME")
              .setHeaderEntityAdditionalDatabaseFields(
                  createDetailsForAdditionalDatabaseFields(
                      Arrays.asList("HICN_UNHASHED", "MBI_HASH", "LAST_UPDATED")))
              .setIsBeneficiaryEntity(false));

      mappingSpecs.add(
          new MappingSpec(annotatedPackage.getQualifiedName().toString())
              .setRifLayout(
                  RifLayout.parse(spreadsheetWorkbook, annotation.medicareBeneficiaryIdSheet()))
              .setHeaderEntity("MedicareBeneficiaryIdHistory")
              .setHeaderTable("medicare_beneficiaryid_history")
              .setHeaderEntityIdField("bene_mbi_id")
              .setHeaderEntityAdditionalDatabaseFields(
                  createDetailsForAdditionalDatabaseFields(Arrays.asList("LAST_UPDATED"))));

      mappingSpecs.add(
          new MappingSpec(annotatedPackage.getQualifiedName().toString())
              .setRifLayout(RifLayout.parse(spreadsheetWorkbook, annotation.pdeSheet()))
              .setHeaderEntity("PartDEvent")
              .setHeaderTable("partd_events_new")
              .setHeaderEntityIdField("PDE_ID")
              .setHeaderEntityAdditionalDatabaseFields(
                  createDetailsForAdditionalDatabaseFields(Arrays.asList("LAST_UPDATED"))));

      mappingSpecs.add(
          new MappingSpec(annotatedPackage.getQualifiedName().toString())
              .setRifLayout(RifLayout.parse(spreadsheetWorkbook, annotation.carrierSheet()))
              .setHeaderEntity("CarrierClaim")
              .setHeaderTable("carrier_claims_new")
              .setHeaderEntityIdField("CLM_ID")
              .setHasLines(true)
              .setLineTable("carrier_claim_lines_new")
              .setLineEntityLineNumberField("LINE_NUM")
              .setHeaderEntityAdditionalDatabaseFields(
                  createDetailsForAdditionalDatabaseFields(Arrays.asList("LAST_UPDATED"))));

      mappingSpecs.add(
          new MappingSpec(annotatedPackage.getQualifiedName().toString())
              .setRifLayout(RifLayout.parse(spreadsheetWorkbook, annotation.inpatientSheet()))
              .setHeaderEntity("InpatientClaim")
              .setHeaderTable("inpatient_claims_new")
              .setHeaderEntityIdField("CLM_ID")
              .setHasLines(true)
              .setLineTable("inpatient_claim_lines_new")
              .setLineEntityLineNumberField("CLM_LINE_NUM")
              .setHeaderEntityAdditionalDatabaseFields(
                  createDetailsForAdditionalDatabaseFields(Arrays.asList("LAST_UPDATED"))));

      mappingSpecs.add(
          new MappingSpec(annotatedPackage.getQualifiedName().toString())
              .setRifLayout(RifLayout.parse(spreadsheetWorkbook, annotation.outpatientSheet()))
              .setHeaderEntity("OutpatientClaim")
              .setHeaderTable("outpatient_claims_new")
              .setHeaderEntityIdField("CLM_ID")
              .setHasLines(true)
              .setLineTable("outpatient_claim_lines_new")
              .setLineEntityLineNumberField("CLM_LINE_NUM")
              .setHeaderEntityAdditionalDatabaseFields(
                  createDetailsForAdditionalDatabaseFields(Arrays.asList("LAST_UPDATED"))));

      mappingSpecs.add(
          new MappingSpec(annotatedPackage.getQualifiedName().toString())
              .setRifLayout(RifLayout.parse(spreadsheetWorkbook, annotation.hhaSheet()))
              .setHeaderEntity("HHAClaim")
              .setHeaderTable("hha_claims_new")
              .setHeaderEntityIdField("CLM_ID")
              .setHasLines(true)
              .setLineTable("hha_claim_lines_new")
              .setLineEntityLineNumberField("CLM_LINE_NUM")
              .setHeaderEntityAdditionalDatabaseFields(
                  createDetailsForAdditionalDatabaseFields(Arrays.asList("LAST_UPDATED"))));

      mappingSpecs.add(
          new MappingSpec(annotatedPackage.getQualifiedName().toString())
              .setRifLayout(RifLayout.parse(spreadsheetWorkbook, annotation.dmeSheet()))
              .setHeaderEntity("DMEClaim")
              .setHeaderTable("dme_claims_new")
              .setHeaderEntityIdField("CLM_ID")
              .setHasLines(true)
              .setLineTable("dme_claim_lines_new")
              .setLineEntityLineNumberField("LINE_NUM")
              .setHeaderEntityAdditionalDatabaseFields(
                  createDetailsForAdditionalDatabaseFields(Arrays.asList("LAST_UPDATED"))));

      mappingSpecs.add(
          new MappingSpec(annotatedPackage.getQualifiedName().toString())
              .setRifLayout(RifLayout.parse(spreadsheetWorkbook, annotation.hospiceSheet()))
              .setHeaderEntity("HospiceClaim")
              .setHeaderTable("hospice_claims_new")
              .setHeaderEntityIdField("CLM_ID")
              .setHasLines(true)
              .setLineTable("hospice_claim_lines_new")
              .setLineEntityLineNumberField("CLM_LINE_NUM")
              .setHeaderEntityAdditionalDatabaseFields(
                  createDetailsForAdditionalDatabaseFields(Arrays.asList("LAST_UPDATED"))));

      mappingSpecs.add(
          new MappingSpec(annotatedPackage.getQualifiedName().toString())
              .setRifLayout(RifLayout.parse(spreadsheetWorkbook, annotation.snfSheet()))
              .setHeaderEntity("SNFClaim")
              .setHeaderTable("snf_claims_new")
              .setHeaderEntityIdField("CLM_ID")
              .setHasLines(true)
              .setLineTable("snf_claim_lines_new")
              .setLineEntityLineNumberField("CLM_LINE_NUM")
              .setHeaderEntityAdditionalDatabaseFields(
                  createDetailsForAdditionalDatabaseFields(Arrays.asList("LAST_UPDATED"))));
    } finally {
      if (spreadsheetWorkbook != null) {
        spreadsheetWorkbook.close();
      }
    }
    logNote(annotatedPackage, "Generated mapping specification: '%s'", mappingSpecs);

    /* Generate the code for each layout. */
    for (MappingSpec mappingSpec : mappingSpecs) {
      generateCode(mappingSpec);
    }
  }

  /**
   * Generates the code for the specified {@link RifLayout}.
   *
   * @param mappingSpec the {@link MappingSpec} to generate code for
   * @throws IOException An {@link IOException} may be thrown if errors are encountered trying to
   *     generate source files.
   */
  private void generateCode(MappingSpec mappingSpec) throws IOException {
    /*
     * First, create the Java enum for the RIF columns.
     */
    TypeSpec columnEnum = generateColumnEnum(mappingSpec);

    /*
     * Then, create the JPA Entity for the "line" fields, containing: fields
     * and accessors.
     */
    Optional<TypeSpec> lineEntity =
        mappingSpec.getHasLines() ? Optional.of(generateLineEntity(mappingSpec)) : Optional.empty();

    /*
     * Then, create the JPA Entity for the "grouped" fields, containing:
     * fields, accessors, and a RIF-to-JPA-Entity parser.
     */
    TypeSpec headerEntity = generateHeaderEntity(mappingSpec);

    if (mappingSpec.isBeneficiaryEntity()) {
      generateBeneficiaryMonthlyEntity(mappingSpec);
    }

    /*
     * Then, create code that can be used to parse incoming RIF rows into
     * instances of those entities.
     */
    generateParser(mappingSpec, columnEnum, headerEntity, lineEntity);

    /*
     * Then, create code that can be used to write the JPA Entity out to CSV
     * files, for use with PostgreSQL's copy APIs.
     */
    generateCsvWriter(mappingSpec, headerEntity, lineEntity);
  }

  /**
   * Generates a Java {@link Enum} with entries for each {@link RifField} in the specified {@link
   * MappingSpec}.
   *
   * @param mappingSpec the {@link MappingSpec} of the layout to generate code for
   * @return the Java {@link Enum} that was generated
   * @throws IOException An {@link IOException} may be thrown if errors are encountered trying to
   *     generate source files.
   */
  private TypeSpec generateColumnEnum(MappingSpec mappingSpec) throws IOException {
    TypeSpec.Builder columnEnum =
        TypeSpec.enumBuilder(mappingSpec.getColumnEnum()).addModifiers(Modifier.PUBLIC);
    for (int fieldIndex = 0;
        fieldIndex < mappingSpec.getRifLayout().getRifFields().size();
        fieldIndex++) {
      RifField rifField = mappingSpec.getRifLayout().getRifFields().get(fieldIndex);
      columnEnum.addEnumConstant(rifField.getRifColumnName());
    }

    TypeSpec columnEnumFinal = columnEnum.build();
    JavaFile columnsEnumFile =
        JavaFile.builder(mappingSpec.getPackageName(), columnEnumFinal).build();
    columnsEnumFile.writeTo(processingEnv.getFiler());

    return columnEnumFinal;
  }

  /**
   * Generates a Java {@link Entity} for the line {@link RifField}s in the specified {@link
   * MappingSpec}.
   *
   * @param mappingSpec the {@link MappingSpec} of the layout to generate code for
   * @return the Java {@link Entity} that was generated
   * @throws IOException An {@link IOException} may be thrown if errors are encountered trying to
   *     generate source files.
   */
  private TypeSpec generateLineEntity(MappingSpec mappingSpec) throws IOException {
    logNote(
        "\n%s\nGenerating LineEntity code for %s\n%s\n%s",
        "===============================================",
        mappingSpec.getLineTable(),
        mappingSpec.toString(),
        "===============================================");
    RifLayout rifLayout = mappingSpec.getRifLayout();

    // Create the Entity class.
    AnnotationSpec entityAnnotation = AnnotationSpec.builder(Entity.class).build();
    AnnotationSpec tableAnnotation =
        AnnotationSpec.builder(Table.class)
            .addMember("name", "$S", mappingSpec.getLineTable().toLowerCase())
            .build();
    TypeSpec.Builder lineEntity =
        TypeSpec.classBuilder(mappingSpec.getLineEntity())
            .addAnnotation(entityAnnotation)
            .addAnnotation(
                AnnotationSpec.builder(IdClass.class)
                    .addMember("value", "$T.class", mappingSpec.getLineEntityIdClass())
                    .build())
            .addAnnotation(tableAnnotation)
            .addModifiers(Modifier.PUBLIC);

    // Create the @IdClass needed for the composite primary key.
    TypeSpec.Builder lineIdClass =
        TypeSpec.classBuilder(mappingSpec.getLineEntityIdClass())
            .addSuperinterface(Serializable.class)
            .addModifiers(Modifier.PUBLIC, Modifier.STATIC);
    lineIdClass.addField(
        FieldSpec.builder(
                long.class, "serialVersionUID", Modifier.PRIVATE, Modifier.STATIC, Modifier.FINAL)
            .initializer("$L", 1L)
            .build());

    // find associated RifField(s) to imbue into @IdClass
    RifField parentClaimRifField =
        rifLayout.getRifFields().stream()
            .filter(
                f ->
                    f.getRifColumnName()
                        .equalsIgnoreCase(mappingSpec.getHeaderEntityIdField().toLowerCase()))
            .findAny()
            .get();
    RifField lineNumberRifField =
        rifLayout.getRifFields().stream()
            .filter(
                f ->
                    f.getRifColumnName()
                        .equalsIgnoreCase(mappingSpec.getLineEntityLineNumberField().toLowerCase()))
            .findFirst()
            .get();

    // setup field types for associated RifField(s)
    TypeName parentClaimIdFieldType =
        selectJavaFieldType(
            parentClaimRifField.getRifColumnType(),
            parentClaimRifField.isRifColumnOptional(),
            parentClaimRifField.getRifColumnLength(),
            parentClaimRifField.getRifColumnScale());
    TypeName lineNumberFieldType =
        selectJavaFieldType(
            lineNumberRifField.getRifColumnType(),
            lineNumberRifField.isRifColumnOptional(),
            lineNumberRifField.getRifColumnLength(),
            lineNumberRifField.getRifColumnScale());

    // create fields to be added to the @IdClass object
    FieldSpec.Builder parentIdField =
        FieldSpec.builder(parentClaimIdFieldType, PARENT_CLAIM, Modifier.PRIVATE);
    FieldSpec.Builder lineNumberIdField =
        FieldSpec.builder(
            lineNumberFieldType, lineNumberRifField.getJavaFieldName(), Modifier.PRIVATE);

    // Add fields to that @IdClass class
    lineIdClass.addField(parentIdField.build());
    lineIdClass.addField(lineNumberIdField.build());

    // add getter methods to access the ID fields
    MethodSpec.Builder parentGetter =
        MethodSpec.methodBuilder("getParentClaim")
            .addStatement("return $N", PARENT_CLAIM)
            .returns(parentClaimIdFieldType);
    MethodSpec.Builder lineNumberGetter =
        MethodSpec.methodBuilder("getLineNumber")
            .addStatement("return $N", lineNumberRifField.getJavaFieldName())
            .returns(lineNumberFieldType);

    // Add getter, hashCode() and equals(...) to @IdClass.
    lineIdClass.addMethod(parentGetter.build());
    lineIdClass.addMethod(lineNumberGetter.build());
    lineIdClass.addMethod(generateHashCodeMethod(parentIdField.build(), lineNumberIdField.build()));
    lineIdClass.addMethod(
        generateEqualsMethod(
            mappingSpec.getLineEntity(), parentIdField.build(), lineNumberIdField.build()));

    // Finalize the @IdClass and nest it inside the Entity class.
    lineEntity.addType(lineIdClass.build());

    // Add a field and accessor to the "line" Entity for the parent.
    FieldSpec parentClaimField =
        FieldSpec.builder(mappingSpec.getHeaderEntity(), PARENT_CLAIM, Modifier.PRIVATE)
            .addAnnotation(Id.class)
            .addAnnotation(AnnotationSpec.builder(ManyToOne.class).build())
            .addAnnotation(
                AnnotationSpec.builder(JoinColumn.class)
                    .addMember("name", "$S", mappingSpec.getHeaderEntityIdField().toLowerCase())
                    .addMember(
                        "foreignKey",
                        "@$T(name = $S)",
                        ForeignKey.class,
                        String.format(
                                "%s_%s_to_%s",
                                mappingSpec.getLineTable(),
                                mappingSpec.getHeaderEntityIdField().toLowerCase(),
                                mappingSpec.getHeaderTable())
                            .toLowerCase())
                    .build())
            .build();

    lineEntity.addField(parentClaimField);

    // setup parentClaim setter/getter
    MethodSpec parentClaimGetter =
        MethodSpec.methodBuilder(calculateGetterName(parentClaimField))
            .addModifiers(Modifier.PUBLIC)
            .addStatement("return $N", PARENT_CLAIM)
            .returns(mappingSpec.getHeaderEntity())
            .build();
    lineEntity.addMethod(parentClaimGetter);

    MethodSpec.Builder parentClaimSetter =
        MethodSpec.methodBuilder(calculateSetterName(parentClaimField))
            .addModifiers(Modifier.PUBLIC)
            .returns(void.class)
            .addParameter(mappingSpec.getHeaderEntity(), parentClaimField.name);

    addSetterStatement(false, parentClaimField, parentClaimSetter);
    lineEntity.addMethod(parentClaimSetter.build());

    // For each "line" RIF field, create an Entity field with accessors.
    for (int fieldIndex = mappingSpec.calculateFirstLineFieldIndex();
        fieldIndex < rifLayout.getRifFields().size();
        fieldIndex++) {
      RifField rifField = rifLayout.getRifFields().get(fieldIndex);

      FieldSpec lineField =
          FieldSpec.builder(
                  selectJavaFieldType(
                      rifField.getRifColumnType(),
                      rifField.isRifColumnOptional(),
                      rifField.getRifColumnLength(),
                      rifField.getRifColumnScale()),
                  rifField.getJavaFieldName(),
                  Modifier.PRIVATE)
              .addAnnotations(createAnnotations(mappingSpec, rifField))
              .build();
      lineEntity.addField(lineField);

      MethodSpec.Builder lineFieldGetter =
          MethodSpec.methodBuilder(calculateGetterName(lineField))
              .addModifiers(Modifier.PUBLIC)
              .returns(
                  selectJavaPropertyType(
                      rifField.getRifColumnType(),
                      rifField.isRifColumnOptional(),
                      rifField.getRifColumnLength(),
                      rifField.getRifColumnScale()));
      addGetterStatement(rifField, lineField, lineFieldGetter);
      lineEntity.addMethod(lineFieldGetter.build());

      MethodSpec.Builder lineFieldSetter =
          MethodSpec.methodBuilder(calculateSetterName(lineField))
              .addModifiers(Modifier.PUBLIC)
              .returns(void.class)
              .addParameter(
                  selectJavaPropertyType(
                      rifField.getRifColumnType(),
                      rifField.isRifColumnOptional(),
                      rifField.getRifColumnLength(),
                      rifField.getRifColumnScale()),
                  lineField.name);
      addSetterStatement(rifField, lineField, lineFieldSetter);
      lineEntity.addMethod(lineFieldSetter.build());
    }

    TypeSpec lineEntityFinal = lineEntity.build();
    JavaFile lineEntityClassFile =
        JavaFile.builder(mappingSpec.getPackageName(), lineEntityFinal).build();
    lineEntityClassFile.writeTo(processingEnv.getFiler());

    return lineEntityFinal;
  }

  /**
   * Generate beneficiary monthly entity.
   *
   * @param mappingSpec the mapping spec
   * @return the type spec generated
   * @throws IOException the io exception
   */
  private TypeSpec generateBeneficiaryMonthlyEntity(MappingSpec mappingSpec) throws IOException {

    // Create the Entity class.
    AnnotationSpec entityAnnotation = AnnotationSpec.builder(Entity.class).build();
    AnnotationSpec tableAnnotation =
        AnnotationSpec.builder(Table.class).addMember("name", "$S", "beneficiary_monthly").build();

    TypeSpec.Builder beneficiaryMonthlyEntity =
        TypeSpec.classBuilder("BeneficiaryMonthly")
            .addAnnotation(entityAnnotation)
            .addAnnotation(
                AnnotationSpec.builder(IdClass.class)
                    .addMember(
                        "value",
                        "$T.class",
                        ClassName.get("gov.cms.bfd.model.rif", "BeneficiaryMonthly")
                            .nestedClass("BeneficiaryMonthlyId"))
                    .build())
            .addAnnotation(tableAnnotation)
            .addModifiers(Modifier.PUBLIC);

    // Create the @IdClass needed for the composite primary key.
    TypeSpec.Builder beneficiaryMonthlyIdClass =
        TypeSpec.classBuilder("BeneficiaryMonthlyId")
            .addSuperinterface(Serializable.class)
            .addModifiers(Modifier.PUBLIC, Modifier.STATIC);
    beneficiaryMonthlyIdClass.addField(
        FieldSpec.builder(
                long.class, "serialVersionUID", Modifier.PRIVATE, Modifier.STATIC, Modifier.FINAL)
            .initializer("$L", 1L)
            .build());

    TypeName parentBeneficiaryIdFieldType = ClassName.get(String.class);
    FieldSpec.Builder parentIdField =
        FieldSpec.builder(parentBeneficiaryIdFieldType, PARENT_BENEFICIARY, Modifier.PRIVATE);

    // Add a field to that @IdClass class for the month.
    TypeName yearMonthFieldType = ClassName.get(LocalDate.class);
    FieldSpec.Builder yearMonthIdField =
        FieldSpec.builder(yearMonthFieldType, "yearMonth", Modifier.PRIVATE);

    beneficiaryMonthlyIdClass.addField(parentIdField.build());
    beneficiaryMonthlyIdClass.addField(yearMonthIdField.build());

    MethodSpec.Builder parentGetter =
        MethodSpec.methodBuilder("getParentBeneficiary")
            .addStatement("return Long.parseLong($N)", PARENT_BENEFICIARY)
            .returns(TypeName.LONG);
    beneficiaryMonthlyIdClass.addMethod(parentGetter.build());
    MethodSpec.Builder yearMonthGetter =
        MethodSpec.methodBuilder("getYearMonth")
            .addStatement("return $N", "yearMonth")
            .returns(yearMonthFieldType);
    beneficiaryMonthlyIdClass.addMethod(yearMonthGetter.build());

    // Add hashCode() and equals(...) to that @IdClass.
    beneficiaryMonthlyIdClass.addMethod(
        generateHashCodeMethod(parentIdField.build(), yearMonthIdField.build()));
    beneficiaryMonthlyIdClass.addMethod(
        generateEqualsMethod(
            mappingSpec.getBeneficiaryMonthlyEntity(),
            parentIdField.build(),
            yearMonthIdField.build()));

    // Finalize the @IdClass and nest it inside the Entity class.
    beneficiaryMonthlyEntity.addType(beneficiaryMonthlyIdClass.build());

    // Add a field and accessor to the "line" Entity for the parent.
    FieldSpec parentBeneficiaryField =
        FieldSpec.builder(
                ClassName.get("gov.cms.bfd.model.rif", "Beneficiary"),
                PARENT_BENEFICIARY,
                Modifier.PRIVATE)
            .addAnnotation(Id.class)
            .addAnnotation(AnnotationSpec.builder(ManyToOne.class).build())
            .addAnnotation(
                AnnotationSpec.builder(JoinColumn.class)
                    .addMember("name", "$S", "bene_id")
                    .addMember(
                        "foreignKey",
                        "@$T(name = $S)",
                        ForeignKey.class,
                        String.format(
                                "%s_%s_to_%s", "beneficiary_monthly", "bene_id", "beneficiary")
                            .toLowerCase())
                    .build())
            .build();

    beneficiaryMonthlyEntity.addField(parentBeneficiaryField);

    MethodSpec parentBeneficiaryGetter =
        MethodSpec.methodBuilder(calculateGetterName(parentBeneficiaryField))
            .addModifiers(Modifier.PUBLIC)
            .addStatement("return $N", PARENT_BENEFICIARY)
            .returns(ClassName.get("gov.cms.bfd.model.rif", "Beneficiary"))
            .build();
    beneficiaryMonthlyEntity.addMethod(parentBeneficiaryGetter);

    MethodSpec.Builder parentBeneficiarySetter =
        MethodSpec.methodBuilder(calculateSetterName(parentBeneficiaryField))
            .addModifiers(Modifier.PUBLIC)
            .returns(void.class)
            .addParameter(
                ClassName.get("gov.cms.bfd.model.rif", "Beneficiary"), parentBeneficiaryField.name);
    addSetterStatement(false, parentBeneficiaryField, parentBeneficiarySetter);
    beneficiaryMonthlyEntity.addMethod(parentBeneficiarySetter.build());

    // These aren't "real" RifFields, as they're not in the spreadsheet; representing them here as
    // such, to make it easier to add them into the spreadsheet in the future.
    RifField rifField =
        new RifField(
            "YEAR_MONTH",
            RifColumnType.DATE,
            Optional.of(8),
            Optional.empty(),
            false,
            null,
            null,
            "yearMonth");
    createBeneficiaryMonthlyFields(beneficiaryMonthlyEntity, true, rifField);

    rifField =
        new RifField(
            "FIPS_STATE_CNTY_CODE",
            RifColumnType.CHAR,
            Optional.of(5),
            Optional.empty(),
            true,
            null,
            null,
            "fipsStateCntyCode");
    createBeneficiaryMonthlyFields(beneficiaryMonthlyEntity, false, rifField);

    rifField =
        new RifField(
            "MEDICARE_STATUS_CODE",
            RifColumnType.CHAR,
            Optional.of(2),
            Optional.empty(),
            true,
            null,
            null,
            "medicareStatusCode");
    createBeneficiaryMonthlyFields(beneficiaryMonthlyEntity, false, rifField);

    rifField =
        new RifField(
            "ENTITLEMENT_BUY_IN_IND",
            RifColumnType.CHAR,
            Optional.of(1),
            Optional.empty(),
            true,
            null,
            null,
            "entitlementBuyInInd");
    createBeneficiaryMonthlyFields(beneficiaryMonthlyEntity, false, rifField);

    rifField =
        new RifField(
            "HMO_INDICATOR_IND",
            RifColumnType.CHAR,
            Optional.of(1),
            Optional.empty(),
            true,
            null,
            null,
            "hmoIndicatorInd");
    createBeneficiaryMonthlyFields(beneficiaryMonthlyEntity, false, rifField);

    rifField =
        new RifField(
            "PARTC_CONTRACT_NUMBER_ID",
            RifColumnType.CHAR,
            Optional.of(5),
            Optional.empty(),
            true,
            null,
            null,
            "partCContractNumberId");
    createBeneficiaryMonthlyFields(beneficiaryMonthlyEntity, false, rifField);

    rifField =
        new RifField(
            "PARTC_PBP_NUMBER_ID",
            RifColumnType.CHAR,
            Optional.of(3),
            Optional.empty(),
            true,
            null,
            null,
            "partCPbpNumberId");
    createBeneficiaryMonthlyFields(beneficiaryMonthlyEntity, false, rifField);

    rifField =
        new RifField(
            "PARTC_PLAN_TYPE_CODE",
            RifColumnType.CHAR,
            Optional.of(3),
            Optional.empty(),
            true,
            null,
            null,
            "partCPlanTypeCode");
    createBeneficiaryMonthlyFields(beneficiaryMonthlyEntity, false, rifField);

    rifField =
        new RifField(
            "PARTD_CONTRACT_NUMBER_ID",
            RifColumnType.CHAR,
            Optional.of(5),
            Optional.empty(),
            true,
            null,
            null,
            "partDContractNumberId");
    createBeneficiaryMonthlyFields(beneficiaryMonthlyEntity, false, rifField);

    rifField =
        new RifField(
            "PARTD_PBP_NUMBER_ID",
            RifColumnType.CHAR,
            Optional.of(3),
            Optional.empty(),
            true,
            null,
            null,
            "partDPbpNumberId");
    createBeneficiaryMonthlyFields(beneficiaryMonthlyEntity, false, rifField);

    rifField =
        new RifField(
            "PARTD_SEGMENT_NUMBER_ID",
            RifColumnType.CHAR,
            Optional.of(3),
            Optional.empty(),
            true,
            null,
            null,
            "partDSegmentNumberId");
    createBeneficiaryMonthlyFields(beneficiaryMonthlyEntity, false, rifField);

    rifField =
        new RifField(
            "PARTD_RETIREE_DRUG_SUBSIDY_IND",
            RifColumnType.CHAR,
            Optional.of(1),
            Optional.empty(),
            true,
            null,
            null,
            "partDRetireeDrugSubsidyInd");
    createBeneficiaryMonthlyFields(beneficiaryMonthlyEntity, false, rifField);

    rifField =
        new RifField(
            "MEDICAID_DUAL_ELIGIBILITY_CODE",
            RifColumnType.CHAR,
            Optional.of(2),
            Optional.empty(),
            true,
            null,
            null,
            "medicaidDualEligibilityCode");
    createBeneficiaryMonthlyFields(beneficiaryMonthlyEntity, false, rifField);

    rifField =
        new RifField(
            "PARTD_LOW_INCOME_COST_SHARE_GROUP_CODE",
            RifColumnType.CHAR,
            Optional.of(2),
            Optional.empty(),
            true,
            null,
            null,
            "partDLowIncomeCostShareGroupCode");
    createBeneficiaryMonthlyFields(beneficiaryMonthlyEntity, false, rifField);

    TypeSpec beneficiaryMonthlyEntityFinal = beneficiaryMonthlyEntity.build();
    JavaFile beneficiaryMonthlyClassFile =
        JavaFile.builder("gov.cms.bfd.model.rif", beneficiaryMonthlyEntityFinal).build();
    beneficiaryMonthlyClassFile.writeTo(processingEnv.getFiler());

    return beneficiaryMonthlyEntityFinal;
  }

  /**
   * Generates a Java {@link Entity} for the header {@link RifField}s in the specified {@link
   * MappingSpec}.
   *
   * @param mappingSpec the {@link MappingSpec} of the layout to generate code for
   * @return the Java {@link Entity} that was generated
   * @throws IOException An {@link IOException} may be thrown if errors are encountered trying to
   *     generate source files.
   */
  private TypeSpec generateHeaderEntity(MappingSpec mappingSpec) throws IOException {
    logNote(
        "\n%s\nGenerating code for %s\n%s\n%s",
        "===============================================",
        mappingSpec.getHeaderTable(),
        mappingSpec.toString(),
        "===============================================");

    // Create the Entity class.
    AnnotationSpec entityAnnotation = AnnotationSpec.builder(Entity.class).build();
    AnnotationSpec tableAnnotation =
        AnnotationSpec.builder(Table.class)
            .addMember("name", "$S", mappingSpec.getHeaderTable().toLowerCase())
            .build();
    TypeSpec.Builder headerEntityClass =
        TypeSpec.classBuilder(mappingSpec.getHeaderEntity())
            .addAnnotation(entityAnnotation)
            .addAnnotation(tableAnnotation)
            .addSuperinterface(ClassName.get("gov.cms.bfd.model.rif", "RifRecordBase"))
            .addModifiers(Modifier.PUBLIC);

    // Create an Entity field with accessors for the generated-ID field (if any).
    if (mappingSpec.getHeaderEntityGeneratedIdField() != null) {
      FieldSpec.Builder idFieldBuilder =
          FieldSpec.builder(
              TypeName.LONG, mappingSpec.getHeaderEntityGeneratedIdField(), Modifier.PRIVATE);
      idFieldBuilder.addAnnotation(Id.class);
      idFieldBuilder.addAnnotation(
          AnnotationSpec.builder(Column.class)
              .addMember("name", "$S", mappingSpec.getHeaderEntityGeneratedIdField().toLowerCase())
              .addMember("nullable", "$L", false)
              .addMember("updatable", "$L", false)
              .build());

      String sequenceName = mappingSpec.getSequenceNumberGeneratorName().toLowerCase();
      idFieldBuilder.addAnnotation(
          AnnotationSpec.builder(GeneratedValue.class)
              .addMember("strategy", "$T.SEQUENCE", GenerationType.class)
              .addMember("generator", "$S", sequenceName)
              .build());
      idFieldBuilder.addAnnotation(
          AnnotationSpec.builder(SequenceGenerator.class)
              .addMember("name", "$S", sequenceName)
              .addMember("sequenceName", "$S", sequenceName)
              .addMember("allocationSize", "$L", 50)
              .build());
      FieldSpec idField = idFieldBuilder.build();
      headerEntityClass.addField(idField);

      MethodSpec.Builder idFieldGetter =
          MethodSpec.methodBuilder(calculateGetterName(idField))
              .addModifiers(Modifier.PUBLIC)
              .returns(idField.type);
      addGetterStatement(false, idField, idFieldGetter);
      headerEntityClass.addMethod(idFieldGetter.build());

      MethodSpec.Builder idFieldSetter =
          MethodSpec.methodBuilder(calculateSetterName(idField))
              .addModifiers(Modifier.PUBLIC)
              .returns(void.class)
              .addParameter(idField.type, idField.name);
      addSetterStatement(false, idField, idFieldSetter);
      headerEntityClass.addMethod(idFieldSetter.build());
    }

    // Create an Entity field with accessors for each RIF field.
    int entityLastHeaderFieldIx = mappingSpec.calculateLastHeaderFieldIndex();
    logNote("entityLastHeaderFieldIx=%d", entityLastHeaderFieldIx);
    for (int fieldIndex = 0; fieldIndex <= entityLastHeaderFieldIx; fieldIndex++) {
      RifField rifField = mappingSpec.getRifLayout().getRifFields().get(fieldIndex);

      FieldSpec headerField =
          FieldSpec.builder(
                  selectJavaFieldType(
                      rifField.getRifColumnType(),
                      rifField.isRifColumnOptional(),
                      rifField.getRifColumnLength(),
                      rifField.getRifColumnScale()),
                  rifField.getJavaFieldName(),
                  Modifier.PRIVATE)
              .addAnnotations(createAnnotations(mappingSpec, rifField))
              .build();
      headerEntityClass.addField(headerField);

      MethodSpec.Builder headerFieldGetter;

      if (isFutureBigint(mappingSpec.getHeaderTable(), rifField)) {
        if (rifField.isRifColumnOptional()) {
          headerFieldGetter =
              MethodSpec.methodBuilder(calculateGetterName(headerField))
                  .addModifiers(Modifier.PUBLIC)
                  .addStatement("return Optional.of(Long.parseLong($N))", headerField.name)
                  .returns(
                      ParameterizedTypeName.get(
                          ClassName.get(Optional.class), ClassName.get(Long.class)));
        } else {
          headerFieldGetter =
              MethodSpec.methodBuilder(calculateGetterName(headerField))
                  .addModifiers(Modifier.PUBLIC)
                  .addStatement("return Long.parseLong($N)", headerField.name)
                  .returns(TypeName.LONG);
        }
      } else {
        headerFieldGetter =
            MethodSpec.methodBuilder(calculateGetterName(headerField))
                .addModifiers(Modifier.PUBLIC)
                .returns(
                    selectJavaPropertyType(
                        rifField.getRifColumnType(),
                        rifField.isRifColumnOptional(),
                        rifField.getRifColumnLength(),
                        rifField.getRifColumnScale()));
        addGetterStatement(rifField, headerField, headerFieldGetter);
      }
      headerEntityClass.addMethod(headerFieldGetter.build());

      MethodSpec.Builder headerFieldSetter;
      if (isFutureBigint(mappingSpec.getHeaderTable(), rifField)) {
        if (rifField.isRifColumnOptional()) {
          headerFieldSetter =
              MethodSpec.methodBuilder(calculateSetterName(headerField))
                  .addModifiers(Modifier.PUBLIC)
                  .returns(void.class)
                  .addParameter(
                      ParameterizedTypeName.get(
                          ClassName.get(Optional.class), ClassName.get(Long.class)),
                      headerField.name);
          headerFieldSetter.addStatement(
              "this.$N = String.valueOf($N.orElse(null))", headerField.name, headerField.name);
        } else {
          headerFieldSetter =
              MethodSpec.methodBuilder(calculateSetterName(headerField))
                  .addModifiers(Modifier.PUBLIC)
                  .returns(void.class)
                  .addParameter(TypeName.LONG, headerField.name);
          headerFieldSetter.addStatement(
              "this.$N = String.valueOf($N)", headerField.name, headerField.name);
        }
      } else {
        headerFieldSetter =
            MethodSpec.methodBuilder(calculateSetterName(headerField))
                .addModifiers(Modifier.PUBLIC)
                .returns(void.class)
                .addParameter(
                    selectJavaPropertyType(
                        rifField.getRifColumnType(),
                        rifField.isRifColumnOptional(),
                        rifField.getRifColumnLength(),
                        rifField.getRifColumnScale()),
                    headerField.name);
        addSetterStatement(rifField, headerField, headerFieldSetter);
      }
      headerEntityClass.addMethod(headerFieldSetter.build());
    }

    /*
     * Create an Entity field for additional database fields that we need to store
     * data for whereas there isn't a corresponding RIF input field.
     */
    for (RifField addlDatabaseField : mappingSpec.getHeaderEntityAdditionalDatabaseFields()) {
      FieldSpec headerField =
          FieldSpec.builder(
                  selectJavaFieldType(
                      addlDatabaseField.getRifColumnType(),
                      addlDatabaseField.isRifColumnOptional(),
                      addlDatabaseField.getRifColumnLength(),
                      addlDatabaseField.getRifColumnScale()),
                  addlDatabaseField.getJavaFieldName(),
                  Modifier.PRIVATE)
              .addAnnotations(createAnnotations(mappingSpec, addlDatabaseField))
              .build();
      headerEntityClass.addField(headerField);

      MethodSpec.Builder headerFieldGetter =
          MethodSpec.methodBuilder(calculateGetterName(headerField))
              .addModifiers(Modifier.PUBLIC)
              .returns(
                  selectJavaPropertyType(
                      addlDatabaseField.getRifColumnType(),
                      addlDatabaseField.isRifColumnOptional(),
                      addlDatabaseField.getRifColumnLength(),
                      addlDatabaseField.getRifColumnScale()));
      addGetterStatement(addlDatabaseField, headerField, headerFieldGetter);
      headerEntityClass.addMethod(headerFieldGetter.build());

      MethodSpec.Builder headerFieldSetter =
          MethodSpec.methodBuilder(calculateSetterName(headerField))
              .addModifiers(Modifier.PUBLIC)
              .returns(void.class)
              .addParameter(
                  selectJavaPropertyType(
                      addlDatabaseField.getRifColumnType(),
                      addlDatabaseField.isRifColumnOptional(),
                      addlDatabaseField.getRifColumnLength(),
                      addlDatabaseField.getRifColumnScale()),
                  headerField.name);
      addSetterStatement(addlDatabaseField, headerField, headerFieldSetter);
      headerEntityClass.addMethod(headerFieldSetter.build());
      logNote("addlDatabaseField added, %s", addlDatabaseField);
    }

    // Add the parent-to-child join field and accessor, if appropriate.
    if (mappingSpec.getHasLines()) {
      ParameterizedTypeName childFieldType =
          ParameterizedTypeName.get(ClassName.get(List.class), mappingSpec.getLineEntity());

      FieldSpec.Builder childField =
          FieldSpec.builder(childFieldType, "lines", Modifier.PRIVATE)
              .initializer("new $T<>()", LinkedList.class);
      childField.addAnnotation(
          AnnotationSpec.builder(OneToMany.class)
              .addMember("mappedBy", "$S", mappingSpec.getLineEntityParentField())
              .addMember("orphanRemoval", "$L", true)
              .addMember("fetch", "$T.LAZY", FetchType.class)
              .addMember("cascade", "$T.ALL", CascadeType.class)
              .build());
      childField.addAnnotation(
          AnnotationSpec.builder(OrderBy.class)
              .addMember("value", "$S", mappingSpec.getLineEntityLineNumberField() + " ASC")
              .build());
      headerEntityClass.addField(childField.build());

      MethodSpec childGetter =
          MethodSpec.methodBuilder("getLines")
              .addModifiers(Modifier.PUBLIC)
              .addStatement("return $N", "lines")
              .returns(childFieldType)
              .build();
      headerEntityClass.addMethod(childGetter);
    }

    // Add the parent-to-child join field and accessor, if appropriate.
    if (mappingSpec.isBeneficiaryEntity()) {

      ParameterizedTypeName childFieldType =
          ParameterizedTypeName.get(
              ClassName.get(List.class), mappingSpec.getBeneficiaryMonthlyEntity());

      FieldSpec.Builder childField =
          FieldSpec.builder(childFieldType, "beneficiaryMonthlys", Modifier.PRIVATE)
              .initializer("new $T<>()", LinkedList.class);

      childField.addAnnotation(
          AnnotationSpec.builder(OneToMany.class)
              .addMember("mappedBy", "$S", mappingSpec.getBeneficiaryMonthlyEntityParentField())
              .addMember("orphanRemoval", "$L", true)
              .addMember("fetch", "$T.LAZY", FetchType.class)
              .addMember("cascade", "$T.ALL", CascadeType.class)
              .build());
      childField.addAnnotation(
          AnnotationSpec.builder(OrderBy.class)
              .addMember("value", "$S", mappingSpec.getEntityBeneficiaryMonthlyField() + " ASC")
              .build());
      headerEntityClass.addField(childField.build());

      MethodSpec childGetter =
          MethodSpec.methodBuilder("getBeneficiaryMonthlys")
              .addModifiers(Modifier.PUBLIC)
              .addStatement("return $N", "beneficiaryMonthlys")
              .returns(childFieldType)
              .build();
      headerEntityClass.addMethod(childGetter);

      MethodSpec childSetter =
          MethodSpec.methodBuilder("setBeneficiaryMonthlys")
              .addModifiers(Modifier.PUBLIC)
              .returns(void.class)
              .addParameter(childFieldType, "beneficiaryMonthlys")
              .addStatement(
                  "this.$N = ($T)$N", "beneficiaryMonthlys", childFieldType, "beneficiaryMonthlys")
              .build();
      headerEntityClass.addMethod(childSetter);
    }

    // Add a hardcoded "Beneficiary.skippedRifRecords" field, if appropriate.
    if (mappingSpec.isBeneficiaryEntity()) {
      ParameterizedTypeName childFieldType =
          ParameterizedTypeName.get(
              ClassName.get(Set.class),
              ClassName.get(mappingSpec.getPackageName(), "SkippedRifRecord"));

      FieldSpec.Builder childField =
          FieldSpec.builder(childFieldType, "skippedRifRecords", Modifier.PRIVATE)
              .initializer("new $T<>()", HashSet.class);

      childField.addAnnotation(
          AnnotationSpec.builder(OneToMany.class)
              .addMember("mappedBy", "$S", "beneId")
              .addMember("orphanRemoval", "$L", false)
              .addMember("fetch", "$T.LAZY", FetchType.class)
              .addMember("cascade", "$T.ALL", CascadeType.class)
              .build());
      headerEntityClass.addField(childField.build());

      MethodSpec childGetter =
          MethodSpec.methodBuilder("getSkippedRifRecords")
              .addModifiers(Modifier.PUBLIC)
              .addStatement("return $N", "skippedRifRecords")
              .returns(childFieldType)
              .build();
      headerEntityClass.addMethod(childGetter);
    }

    // Add the parent-to-child join field and accessor for an inner join
    // relationship
    if (mappingSpec.getHasInnerJoinRelationship()) {
      for (InnerJoinRelationship relationship : mappingSpec.getInnerJoinRelationship()) {
        String mappedBy = relationship.getMappedBy();
        String orderBy = relationship.getOrderBy();
        ClassName childEntity = mappingSpec.getClassName(relationship.getChildEntity());
        String childFieldName = relationship.getChildField();

        Class<?> fieldDeclaredType;
        Class<?> fieldActualType;
        if (orderBy != null) {
          fieldDeclaredType = List.class;
          fieldActualType = LinkedList.class;
        } else {
          fieldDeclaredType = Set.class;
          fieldActualType = HashSet.class;
        }

        ParameterizedTypeName childFieldType =
            ParameterizedTypeName.get(ClassName.get(fieldDeclaredType), childEntity);
        FieldSpec.Builder childField =
            FieldSpec.builder(childFieldType, childFieldName, Modifier.PRIVATE)
                .initializer("new $T<>()", fieldActualType);
        childField.addAnnotation(
            AnnotationSpec.builder(OneToMany.class)
                .addMember("mappedBy", "$S", mappedBy)
                .addMember("orphanRemoval", "$L", false)
                .addMember("fetch", "$T.LAZY", FetchType.class)
                .addMember("cascade", "$T.ALL", CascadeType.class)
                .build());
        if (orderBy != null)
          childField.addAnnotation(
              AnnotationSpec.builder(OrderBy.class)
                  .addMember("value", "$S", orderBy + " ASC")
                  .build());
        headerEntityClass.addField(childField.build());

        MethodSpec childGetter =
            MethodSpec.methodBuilder("get" + capitalize(childFieldName))
                .addModifiers(Modifier.PUBLIC)
                .addStatement("return $N", childFieldName)
                .returns(childFieldType)
                .build();
        headerEntityClass.addMethod(childGetter);
      }
    }
    TypeSpec headerEntityFinal = headerEntityClass.build();
    JavaFile headerEntityFile =
        JavaFile.builder(mappingSpec.getPackageName(), headerEntityFinal).build();
    headerEntityFile.writeTo(processingEnv.getFiler());

    return headerEntityFinal;
  }
  /**
   * Support method for the varchar to bigint transition that identifies the columns that are
   * planned to be converted.
   *
   * <p>TODO: BFD-1583 This is a temporary method that should be removed along with all code blocks
   * that are conditional on this method once all beneficiary and claim tables IDs have completed
   * the transition from varchar to bigint.
   *
   * @param tableName the table name
   * @param rifField the field model
   * @return true if the field specified is one that will be converted to a bigint in the near
   *     future
   */
  private boolean isFutureBigint(String tableName, RifField rifField) {
    /*
     * Remove elements from these arrays as they are converted. When everything is removed, remove
     * the method and all blocks that are conditional on this method.
     */
    final List<String> futureBigIntColumns = Arrays.asList("bene_id", "clm_id", "pde_id");
    final List<String> futureBigIntTables =
        Arrays.asList(
            "beneficiaries",
            "beneficiaries_history",
            "medicare_beneficiaryid_history",
<<<<<<< HEAD
            "outpatient_claims",
            "inpatient_claims");
=======
            "partd_events");
>>>>>>> 20cde52e

    return futureBigIntColumns.contains(rifField.getRifColumnName().toLowerCase())
        && futureBigIntTables.contains(tableName.toLowerCase());
  }

  /**
   * Generates a Java class that can handle RIF-to-Entity parsing.
   *
   * @param mappingSpec the {@link MappingSpec} of the layout to generate code for
   * @param columnEnum the RIF column {@link Enum} that was generated for the layout
   * @param headerEntity the Java {@link Entity} that was generated for the header fields
   * @param lineEntity the Java {@link Entity} that was generated for the line fields, if any
   * @return the Java parsing class that was generated
   * @throws IOException An {@link IOException} may be thrown if errors are encountered trying to
   *     generate source files.
   */
  private TypeSpec generateParser(
      MappingSpec mappingSpec,
      TypeSpec columnEnum,
      TypeSpec headerEntity,
      Optional<TypeSpec> lineEntity)
      throws IOException {
    int rifFieldsSize = mappingSpec.getRifLayout().getRifFields().size();
    int firstLineFieldIx =
        mappingSpec.getHasLines() ? mappingSpec.calculateFirstLineFieldIndex() : -1;
    logNote(
        "generateParser, # of RifFields: %d, line field starts at: %d",
        rifFieldsSize, firstLineFieldIx);

    TypeSpec.Builder parsingClass =
        TypeSpec.classBuilder(mappingSpec.getParserClass())
            .addModifiers(Modifier.PUBLIC, Modifier.FINAL);

    // Grab some common types we'll need.
    ClassName csvRecordType = ClassName.get("org.apache.commons.csv", "CSVRecord");
    ClassName parseUtilsType = ClassName.get("gov.cms.bfd.model.rif.parse", "RifParsingUtils");

    MethodSpec.Builder parseMethod =
        MethodSpec.methodBuilder("parseRif")
            .addModifiers(Modifier.PUBLIC, Modifier.STATIC)
            .returns(mappingSpec.getHeaderEntity())
            .addParameter(
                ParameterizedTypeName.get(ClassName.get(List.class), csvRecordType), "csvRecords");

    parseMethod.addComment("Verify the inputs.");
    parseMethod.addStatement("$T.requireNonNull(csvRecords)", Objects.class);
    parseMethod
        .beginControlFlow("if (csvRecords.size() < 1)")
        .addStatement("throw new $T()", IllegalArgumentException.class)
        .endControlFlow();

    parseMethod.addCode("\n$1T header = new $1T();\n", mappingSpec.getHeaderEntity());

    // Loop over each field and generate the code needed to parse it.
    for (int fieldIndex = 0; fieldIndex < rifFieldsSize; fieldIndex++) {
      RifField rifField = mappingSpec.getRifLayout().getRifFields().get(fieldIndex);

      // Find the Entity field for the RifField.
      Stream<FieldSpec> entitiesFieldsStream =
          mappingSpec.getHasLines()
              ? Stream.concat(
                  headerEntity.fieldSpecs.stream(), lineEntity.get().fieldSpecs.stream())
              : headerEntity.fieldSpecs.stream();
      FieldSpec entityField =
          entitiesFieldsStream
              .filter(f -> f.name.equals(rifField.getJavaFieldName()))
              .findAny()
              .get();
      // logNote("create code for: %s", entityField.toString());

      // Are we starting the header parsing?
      if (fieldIndex == 0) {
        parseMethod.addCode("\n// Parse the header fields.\n");
        parseMethod.addCode("$T headerRecord = csvRecords.get(0);\n", csvRecordType);
      }

      // Are we starting the line parsing?
      if (fieldIndex == firstLineFieldIx) {
        parseMethod.addCode("\n// Parse the line fields.\n");
        parseMethod.beginControlFlow(
            "for (int lineIndex = 0; lineIndex < csvRecords.size(); lineIndex++)");
        parseMethod.addStatement("$T lineRecord = csvRecords.get(lineIndex)", csvRecordType);
        parseMethod.addStatement("$1T line = new $1T()", mappingSpec.getLineEntity());

        FieldSpec lineEntityParentField =
            lineEntity.get().fieldSpecs.stream()
                .filter(f -> f.name.equalsIgnoreCase(mappingSpec.getLineEntityParentField()))
                .findAny()
                .get();
        parseMethod.addCode("line.$L(header);\n\n", calculateSetterName(lineEntityParentField));
      }

      // Determine which variables to use in assignment statement.
      String entityName;
      String recordName;
      if (mappingSpec.getHasLines() && fieldIndex >= firstLineFieldIx) {
        entityName = "line";
        recordName = "lineRecord";
      } else {
        entityName = "header";
        recordName = "headerRecord";
      }

      // Determine which parsing utility method to use.
      String parseUtilsMethodName;
      if (rifField.getRifColumnType() == RifColumnType.CHAR) {

        if (isFutureBigint(mappingSpec.getHeaderTable(), rifField)) {
          parseUtilsMethodName = rifField.isRifColumnOptional() ? "parseOptionalLong" : "parseLong";

        } else if (rifField.getRifColumnLength().orElse(Integer.MAX_VALUE) > 1) {
          // Handle a String field.
          parseUtilsMethodName =
              rifField.isRifColumnOptional() ? "parseOptionalString" : "parseString";
        } else {
          // Handle a Character field.
          parseUtilsMethodName =
              rifField.isRifColumnOptional() ? "parseOptionalCharacter" : "parseCharacter";
        }

      } else if (rifField.getRifColumnType() == RifColumnType.BIGINT) {
        // Handle an BigInteger field.
        parseUtilsMethodName = rifField.isRifColumnOptional() ? "parseOptionalLong" : "parseLong";

      } else if (rifField.getRifColumnType() == RifColumnType.SMALLINT) {
        // Handle an Short field.
        parseUtilsMethodName = rifField.isRifColumnOptional() ? "parseOptionalShort" : "parseShort";

      } else if (rifField.getRifColumnType() == RifColumnType.INTEGER) {
        // Handle an Integer field.
        parseUtilsMethodName =
            rifField.isRifColumnOptional() ? "parseOptionalInteger" : "parseInteger";

      } else if (rifField.getRifColumnType() == RifColumnType.NUM) {
        if (rifField.getRifColumnScale().orElse(Integer.MAX_VALUE) == 0) {
          // Handle an Integer field.
          parseUtilsMethodName =
              rifField.isRifColumnOptional() ? "parseOptionalInteger" : "parseInteger";

        } else {
          parseUtilsMethodName =
              rifField.isRifColumnOptional() ? "parseOptionalDecimal" : "parseDecimal";
        }
      } else if (rifField.getRifColumnType() == RifColumnType.DATE) {
        // Handle a LocalDate field.
        parseUtilsMethodName = rifField.isRifColumnOptional() ? "parseOptionalDate" : "parseDate";

      } else if (rifField.getRifColumnType() == RifColumnType.TIMESTAMP) {
        // Handle an Instant field.
        parseUtilsMethodName =
            rifField.isRifColumnOptional() ? "parseOptionalTimestamp" : "parseTimestamp";
      } else {
        throw new IllegalStateException();
      }

      Map<String, Object> valueAssignmentArgs = new LinkedHashMap<>();
      valueAssignmentArgs.put("entity", entityName);
      valueAssignmentArgs.put("entitySetter", calculateSetterName(entityField));
      valueAssignmentArgs.put("record", recordName);
      valueAssignmentArgs.put("parseUtilsType", parseUtilsType);
      valueAssignmentArgs.put("parseUtilsMethod", parseUtilsMethodName);
      valueAssignmentArgs.put("columnEnumType", mappingSpec.getColumnEnum());
      valueAssignmentArgs.put("columnEnumConstant", rifField.getRifColumnName());
      parseMethod.addCode(
          CodeBlock.builder()
              .addNamed(
                  "$entity:L.$entitySetter:L("
                      + "$parseUtilsType:T.$parseUtilsMethod:L("
                      + "$record:L.get("
                      + "$columnEnumType:T.$columnEnumConstant:L)));\n",
                  valueAssignmentArgs)
              .build());
    }

    // Did we just finish line parsing?
    if (mappingSpec.getHasLines()) {
      FieldSpec linesField =
          headerEntity.fieldSpecs.stream()
              .filter(f -> f.name.equals(mappingSpec.getHeaderEntityLinesField()))
              .findAny()
              .get();
      parseMethod.addStatement("header.$L().add(line)", calculateGetterName(linesField));
      parseMethod.endControlFlow();
    }

    parseMethod.addStatement("return header");
    parsingClass.addMethod(parseMethod.build());

    TypeSpec parsingClassFinal = parsingClass.build();
    logNote("parsingClass: %s", parsingClassFinal.name);
    JavaFile parsingClassFile =
        JavaFile.builder(mappingSpec.getPackageName(), parsingClassFinal).build();
    parsingClassFile.writeTo(processingEnv.getFiler());

    return parsingClassFinal;
  }

  /**
   * Generates a Java class that can be used to write the JPA Entity out to CSV files, for use with
   * PostgreSQL's copy APIs.
   *
   * @param mappingSpec the {@link MappingSpec} of the layout to generate code for
   * @param headerEntity the Java {@link Entity} that was generated for the header fields
   * @param lineEntity the Java {@link Entity} that was generated for the line fields, if any
   * @return the Java CSV writing class that was generated
   * @throws IOException An {@link IOException} may be thrown if errors are encountered trying to
   *     generate source files.
   */
  private TypeSpec generateCsvWriter(
      MappingSpec mappingSpec, TypeSpec headerEntity, Optional<TypeSpec> lineEntity)
      throws IOException {

    TypeSpec.Builder csvWriterClass =
        TypeSpec.classBuilder(mappingSpec.getCsvWriterClass())
            .addModifiers(Modifier.PUBLIC, Modifier.FINAL);

    // Grab some common types we'll need.
    ArrayTypeName recordType = ArrayTypeName.of(Object.class);
    ArrayTypeName recordsListType = ArrayTypeName.of(recordType);
    ParameterizedTypeName returnType =
        ParameterizedTypeName.get(
            ClassName.get(Map.class), ClassName.get(String.class), recordsListType);

    MethodSpec.Builder csvWriterMethod =
        MethodSpec.methodBuilder("toCsvRecordsByTable")
            .addModifiers(Modifier.PUBLIC, Modifier.STATIC)
            .returns(returnType)
            .addParameter(mappingSpec.getHeaderEntity(), "entity");

    csvWriterMethod.addComment("Verify the input.");
    csvWriterMethod.addStatement("$T.requireNonNull(entity)", Objects.class);

    csvWriterMethod.addCode("\n");
    csvWriterMethod.addStatement("$T csvRecordsByTable = new $T<>(2)", returnType, HashMap.class);

    // Generate the header conversion.
    csvWriterMethod.addCode("\n");
    csvWriterMethod.addComment("Convert the header fields.");
    csvWriterMethod.addStatement("$T headerRecords = new $T[2][]", recordsListType, Object.class);

    String headerColumnsList = calculateCsvColumns(headerEntity.fieldSpecs, mappingSpec);

    if (DEBUG) {
      logNote(
          "headerColumnsList\n=====================\n%s",
          headerColumnsList.replaceAll(", ", ",\n"));
    }
    csvWriterMethod.addStatement(
        "headerRecords[0] = new $1T{ $2L }", recordType, headerColumnsList);

    String headerGettersList =
        headerEntity.fieldSpecs.stream()
            .filter(
                f -> {
                  if (mappingSpec.getHasLines()
                      && f.name.equals(mappingSpec.getHeaderEntityLinesField())) return false;
                  return true;
                })
            .map(f -> calculateFieldToCsvValueCode("entity", f, mappingSpec, null, null))
            .collect(Collectors.joining(", "));

    csvWriterMethod.addStatement(
        "$1T headerRecord = new $1T{ $2L }", recordType, headerGettersList);
    csvWriterMethod.addStatement("headerRecords[1] = headerRecord");
    csvWriterMethod.addStatement(
        "csvRecordsByTable.put($S, headerRecords)", mappingSpec.getHeaderTable());

    // Generate the line conversion.
    if (mappingSpec.getHasLines()) {
      FieldSpec linesField =
          headerEntity.fieldSpecs.stream()
              .filter(f -> f.name.equalsIgnoreCase(mappingSpec.getHeaderEntityLinesField()))
              .findAny()
              .get();
      String linesFieldGetter = calculateGetterName(linesField);
      csvWriterMethod.addCode("\n");
      csvWriterMethod.addComment("Convert the line fields.");
      csvWriterMethod.addStatement(
          "$T lineRecords = new $T[entity.$L().size() + 1][]",
          recordsListType,
          Object.class,
          linesFieldGetter);

      csvWriterMethod.addStatement(
          "csvRecordsByTable.put($S, lineRecords)", mappingSpec.getLineTable());

      String lineColumnsList = calculateCsvColumns(lineEntity.get().fieldSpecs, mappingSpec);

      if (DEBUG) {
        logNote(
            "lineColumnsList\n=====================\n%s", lineColumnsList.replaceAll(", ", ",\n"));
      }

      csvWriterMethod.addStatement("lineRecords[0] = new $1T{ $2L }", recordType, lineColumnsList);
      csvWriterMethod.beginControlFlow(
          "for (int lineIndex = 0; lineIndex < entity.$L().size();lineIndex++)", linesFieldGetter);
      csvWriterMethod.addStatement(
          "$T lineEntity = entity.$L().get(lineIndex)",
          mappingSpec.getLineEntity(),
          linesFieldGetter);

      FieldSpec parentField =
          lineEntity.get().fieldSpecs.stream()
              .filter(f -> f.name.equalsIgnoreCase(PARENT_CLAIM))
              .findAny()
              .get();
      FieldSpec headerIdField =
          headerEntity.fieldSpecs.stream()
              .filter(f -> f.name.equalsIgnoreCase("claimId"))
              .findAny()
              .get();

      String lineGettersList =
          lineEntity.get().fieldSpecs.stream()
              .map(
                  f -> {
                    return calculateFieldToCsvValueCode(
                        "lineEntity", f, mappingSpec, parentField, headerIdField);
                  })
              .collect(Collectors.joining(", "));

      csvWriterMethod.addStatement("$1T lineRecord = new $1T{ $2L }", recordType, lineGettersList);
      csvWriterMethod.addStatement("lineRecords[lineIndex + 1] = lineRecord");
      csvWriterMethod.endControlFlow();
    }

    csvWriterMethod.addStatement("return csvRecordsByTable");
    csvWriterClass.addMethod(csvWriterMethod.build());

    TypeSpec parsingClassFinal = csvWriterClass.build();
    JavaFile parsingClassFile =
        JavaFile.builder(mappingSpec.getPackageName(), parsingClassFinal).build();
    parsingClassFile.writeTo(processingEnv.getFiler());
    return parsingClassFinal;
  }

  /**
   * Used in {@link #generateCsvWriter(MappingSpec, TypeSpec, Optional)} and generates the
   * field-to-CSV-value conversion code for the specified field.
   *
   * @param instanceName the name of the object that the value will be pulled from
   * @param field the field to generate conversion code for
   * @param mappingSpec the {@link MappingSpec} of the field to generate conversion code for
   * @param parentField the {@link MappingSpec#getLineEntityParentField()} field, or <code>null
   *     </code> if this is a header field
   * @param headerIdField the {@link MappingSpec#getHeaderEntityIdField()} field, or <code>null
   *     </code> if this is a header field
   * @return the field-to-CSV-value conversion code for the specified field
   */
  private String calculateFieldToCsvValueCode(
      String instanceName,
      FieldSpec field,
      MappingSpec mappingSpec,
      FieldSpec parentField,
      FieldSpec headerIdField) {
    StringBuilder sb = new StringBuilder();
    if (DEBUG) {
      sb.append("calculateFieldToCsvValueCode: [ ")
          .append("instanceName=")
          .append(instanceName)
          .append(", field=")
          .append(field.name);
      if (parentField != null) {
        sb.append(", parentField=").append(parentField.name);
      }
      if (headerIdField != null) {
        sb.append(", headerIdField=").append(headerIdField.name);
      }
    }
    StringBuilder code = new StringBuilder(instanceName);
    code.append(".");

    Optional<RifField> rifField =
        mappingSpec.getRifLayout().getRifFields().stream()
            .filter(f -> field.name.equals(f.getJavaFieldName()))
            .findAny();

    if (field == parentField) {
      // This is the line-level "parent" field.
      code.append(calculateGetterName(parentField)).append("().");
      code.append(calculateGetterName(headerIdField)).append("()");
    } else if (rifField.isPresent() && rifField.get().isRifColumnOptional()) {
      code.append(calculateGetterName(field)).append("().orElse(null)");
    } else {
      code.append(calculateGetterName(field)).append("()");
    }
    sb.append(", code=").append(code).append(" ]");
    logNote("%s", sb.toString());
    return code.toString();
  }

  /**
   * Generates the field-to-CSV-value header.
   *
   * @param fields the list of {@link FieldSpec}s to process
   * @param mappingSpec the {@link MappingSpec} of the field to generate conversion code for
   * @return the string header of column names
   */
  private String calculateCsvColumns(List<FieldSpec> fields, MappingSpec mappingSpec) {
    StringBuilder sb = new StringBuilder();
    int cnt = 0;
    for (FieldSpec field : fields) {
      Optional<RifField> rifField =
          mappingSpec.getRifLayout().getRifFields().stream()
              .filter(f -> field.name.equalsIgnoreCase(f.getJavaFieldName()))
              .findAny();

      if (!rifField.isPresent()) {
        rifField =
            mappingSpec.getHeaderEntityAdditionalDatabaseFields().stream()
                .filter(f -> field.name.equalsIgnoreCase(f.getJavaFieldName()))
                .findAny();
      }
      if (rifField.isPresent()) {
        sb.append(cnt > 0 ? ", \"" : "\"").append(rifField.get().getRifColumnName()).append("\"");
        cnt++;
      }
    }
    return sb.toString();
  }

  /**
   * Generates a hash code method.
   *
   * @param fields the fields that should be hashed
   * @return a new <code>hashCode()</code> implementation that uses the specified fields
   */
  private static MethodSpec generateHashCodeMethod(FieldSpec... fields) {
    MethodSpec.Builder hashCodeMethod =
        MethodSpec.methodBuilder("hashCode")
            .addAnnotation(Override.class)
            .addModifiers(Modifier.PUBLIC)
            .returns(int.class)
            .addStatement(
                "return $T.hash($L)",
                Objects.class,
                Arrays.stream(fields).map(f -> f.name).collect(Collectors.joining(", ")));
    return hashCodeMethod.build();
  }

  /**
   * Generates an equals method.
   *
   * @param typeName the {@link TypeName} of the class to add this method for
   * @param fields the fields that should be compared
   * @return a new <code>equals(...)</code> implementation that uses the specified fields
   */
  private static MethodSpec generateEqualsMethod(TypeName typeName, FieldSpec... fields) {
    MethodSpec.Builder hashCodeMethod =
        MethodSpec.methodBuilder("equals")
            .addAnnotation(Override.class)
            .addModifiers(Modifier.PUBLIC)
            .addParameter(Object.class, "obj")
            .returns(boolean.class);

    hashCodeMethod
        .beginControlFlow("if (this == obj)")
        .addStatement("return true")
        .endControlFlow();
    hashCodeMethod
        .beginControlFlow("if (obj == null)")
        .addStatement("return false")
        .endControlFlow();
    hashCodeMethod
        .beginControlFlow("if (getClass() != obj.getClass())")
        .addStatement("return false")
        .endControlFlow();
    hashCodeMethod.addStatement("$T other = ($T) obj", typeName, typeName);
    for (FieldSpec field : fields) {
      hashCodeMethod
          .beginControlFlow("if ($T.deepEquals($N, other.$N))", Objects.class, field, field)
          .addStatement("return false")
          .endControlFlow();
    }
    hashCodeMethod.addStatement("return true");

    return hashCodeMethod.build();
  }

  /**
   * Creates an ordered {@link List} of {@link AnnotationSpec}s representing the JPA, etc.
   * annotations that should be applied to the specified {@link RifField}.
   *
   * @param mappingSpec the {@link MappingSpec} for the specified {@link RifField}
   * @param rifField the {@link RifField} to create the corresponding {@link AnnotationSpec}s for
   * @return an ordered {@link List} of {@link AnnotationSpec}s representing the JPA, etc.
   *     annotations that should be applied to the specified {@link RifField}
   */
  private static List<AnnotationSpec> createAnnotations(
      MappingSpec mappingSpec, RifField rifField) {
    LinkedList<AnnotationSpec> annotations = new LinkedList<>();

    // Add an @Id annotation, if appropriate.
    if (rifField.getRifColumnName().equalsIgnoreCase(mappingSpec.getHeaderEntityIdField())
        || (mappingSpec.getHasLines()
            && rifField
                .getRifColumnName()
                .equalsIgnoreCase(mappingSpec.getLineEntityLineNumberField()))) {
      AnnotationSpec.Builder idAnnotation = AnnotationSpec.builder(Id.class);
      annotations.add(idAnnotation.build());
    }

    // Add an @Column annotation to every non-transient column.
    boolean isTransient =
        mappingSpec.getHeaderEntityTransientFields().contains(rifField.getRifColumnName());
    if (!isTransient) {
      AnnotationSpec.Builder columnAnnotation =
          AnnotationSpec.builder(Column.class)
              .addMember("name", "$S", rifField.getRifColumnName().toLowerCase())
              .addMember("nullable", "$L", rifField.isRifColumnOptional());
      if (rifField.getRifColumnType() == RifColumnType.CHAR
          && rifField.getRifColumnLength().isPresent()) {
        columnAnnotation.addMember("length", "$L", rifField.getRifColumnLength().get());
      } else if (rifField.getRifColumnType() == RifColumnType.NUM) {
        /*
         * In SQL, the precision is the number of digits in the unscaled value, e.g.
         * "123.45" has a precision of 5. The scale is the number of digits to the right
         * of the decimal point, e.g. "123.45" has a scale of 2.
         */

        if (rifField.getRifColumnLength().isPresent() && rifField.getRifColumnScale().isPresent()) {
          columnAnnotation.addMember("precision", "$L", rifField.getRifColumnLength().get());
          columnAnnotation.addMember("scale", "$L", rifField.getRifColumnScale().get());
        } else {
          /*
           * Unfortunately, Hibernate's SQL schema generation (HBM2DDL) doesn't correctly
           * handle SQL numeric datatypes that don't have a defined precision and scale.
           * What it _should_ do is represent those types in PostgreSQL as a "NUMERIC",
           * but what it does instead is insert a default precision and scale as
           * "NUMBER(19, 2)". The only way to force the correct behavior is to specify a
           * columnDefinition, so we do that. This leads to incorrect behavior with HSQL
           * (for different reasons), but fortunately that doesn't happen to cause
           * problems with our tests.
           */
          StringBuilder columnDefinition = new StringBuilder();
          columnDefinition.append("numeric");
          if (rifField.getRifColumnLength().isPresent()
              || rifField.getRifColumnScale().isPresent()) {
            columnDefinition.append('(');
            if (rifField.getRifColumnLength().isPresent()) {
              columnDefinition.append(rifField.getRifColumnLength().get());
            }
            if (rifField.getRifColumnScale().isPresent()) {
              columnDefinition.append(", ");
              columnDefinition.append(rifField.getRifColumnScale().get());
            }
            columnDefinition.append(')');
          }
          columnAnnotation.addMember("columnDefinition", "$S", columnDefinition.toString());
        }
      }
      annotations.add(columnAnnotation.build());
    } else {
      annotations.add(AnnotationSpec.builder(Transient.class).build());
    }

    return annotations;
  }

  /**
   * Creates details for additional annotated database fields.
   *
   * @param additionalDatabaseFields the {@link RifField} to create an additional Annotated database
   *     field for
   * @return an ordered {@link List} of {@link RifField}s representing the additional fields that
   *     need to be stored to the database via JPA
   * @throws MalformedURLException if there is an issue creating the field url
   */
  private static List<RifField> createDetailsForAdditionalDatabaseFields(
      List<String> additionalDatabaseFields) throws MalformedURLException {
    List<RifField> addlDatabaseFields = new ArrayList<RifField>();

    for (String additionalDatabaseField : additionalDatabaseFields) {
      if (additionalDatabaseField.contentEquals("HICN_UNHASHED")) {
        RifField hicnUnhashed =
            new RifField(
                "HICN_UNHASHED",
                RifColumnType.CHAR,
                Optional.of(64),
                Optional.of(0),
                Boolean.TRUE,
                new URL(DATA_DICTIONARY_LINK + "hicnUnhashed"),
                "HICN_UNHASHED",
                "hicnUnhashed");
        addlDatabaseFields.add(hicnUnhashed);
        continue;
      }
      if (additionalDatabaseField.contentEquals("MBI_HASH")) {
        RifField mbiHash =
            new RifField(
                "MBI_HASH",
                RifColumnType.CHAR,
                Optional.of(64),
                Optional.of(0),
                Boolean.TRUE,
                new URL(DATA_DICTIONARY_LINK + "mbiHash"),
                "MBI_HASH",
                "mbiHash");
        addlDatabaseFields.add(mbiHash);
        continue;
      }
      if (additionalDatabaseField.contentEquals("LAST_UPDATED")) {
        RifField lastUpdated =
            new RifField(
                "LAST_UPDATED",
                RifColumnType.TIMESTAMP,
                Optional.of(20),
                Optional.of(0),
                Boolean.TRUE,
                new URL(DATA_DICTIONARY_LINK + "lastUpdated"),
                "LAST_UPDATED",
                "lastUpdated");
        addlDatabaseFields.add(lastUpdated);
        continue;
      }
      if (additionalDatabaseField.contentEquals("BENE_ID_NUMERIC")) {
        RifField beneIdNumeric =
            new RifField(
                "BENE_ID_NUMERIC",
                RifColumnType.BIGINT,
                Optional.of(8),
                Optional.of(0),
                Boolean.FALSE,
                null,
                "BENE_ID_NUMERIC",
                "beneficiaryIdNumeric");
        addlDatabaseFields.add(beneIdNumeric);
        continue;
      }
    }
    return addlDatabaseFields;
  }

  /**
   * Converts the specified string from snake case to camel case.
   *
   * @param fieldName the JPA entity field name to convert from snake case to camel case
   * @return the input string converted to camel case
   */
  public static String convertToCamelCase(String fieldName) {
    if (!fieldName.contains("_")) {
      return fieldName;
    }
    // Capitalize first letter of string
    String camelCaseResult = fieldName.toLowerCase();
    camelCaseResult = camelCaseResult.substring(0, 1).toUpperCase() + camelCaseResult.substring(1);

    // iterate over string looking for '_' (underscore)
    while (camelCaseResult.contains("_")) {
      camelCaseResult =
          camelCaseResult.replaceFirst(
              "_[a-z]",
              String.valueOf(
                  Character.toUpperCase(camelCaseResult.charAt(camelCaseResult.indexOf("_") + 1))));
    }
    return camelCaseResult;
  }

  /**
   * Calculates the getter name for the specified entity field.
   *
   * @param entityField the JPA entity {@link FieldSpec} for the field that the desired getter will
   *     wrap
   * @return the name of the Java "getter" for the specified {@link FieldSpec}
   */
  private static String calculateGetterName(FieldSpec entityField) {
    String name = capitalize(convertToCamelCase(entityField.name));

    return entityField.type.equals(TypeName.BOOLEAN)
            || entityField.type.equals(ClassName.get(Boolean.class))
        ? "is" + name
        : "get" + name;
  }

  /**
   * Adds a statement to a specified getter method.
   *
   * @param rifField the {@link RifField} to generate the "getter" statement for
   * @param entityField the {@link FieldSpec} for the field being wrapped by the "getter"
   * @param entityGetter the "getter" method to generate the statement in
   */
  private static void addGetterStatement(
      RifField rifField, FieldSpec entityField, MethodSpec.Builder entityGetter) {
    addGetterStatement(rifField.isRifColumnOptional(), entityField, entityGetter);
  }

  /**
   * Adds a statement to a specified getter method.
   *
   * @param optional <code>true</code> if the property is an {@link Optional} one, <code>false
   *     </code> otherwise
   * @param entityField the {@link FieldSpec} for the field being wrapped by the "getter"
   * @param entityGetter the "getter" method to generate the statement in
   */
  private static void addGetterStatement(
      boolean optional, FieldSpec entityField, MethodSpec.Builder entityGetter) {
    if (!optional) {
      entityGetter.addStatement("return $N", entityField);
    } else {
      entityGetter.addStatement("return $T.ofNullable($N)", Optional.class, entityField);
    }
  }

  /**
   * Calculates the setter name for the specified entity field.
   *
   * @param entityField the JPA entity {@link FieldSpec} for the field that the desired setter will
   *     wrap @Param overrideName allow flexibility in not using JPA entity name as the basis for
   *     setter
   * @return the name of the Java "setter" for the specified {@link FieldSpec}
   */
  private static String calculateSetterName(FieldSpec entityField) {
    return "set" + capitalize(convertToCamelCase(entityField.name));
  }

  /**
   * Adds a statement to a specified setter method.
   *
   * @param rifField the {@link RifField} to generate the "setter" statement for
   * @param entityField the {@link FieldSpec} for the field being wrapped by the "setter"
   * @param entitySetter the "setter" method to generate the statement in
   */
  private static void addSetterStatement(
      RifField rifField, FieldSpec entityField, MethodSpec.Builder entitySetter) {
    addSetterStatement(rifField.isRifColumnOptional(), entityField, entitySetter);
  }

  /**
   * Adds a statement to a specified setter method.
   *
   * @param optional <code>true</code> if the property is an {@link Optional} one, <code>false
   *     </code> otherwise
   * @param entityField the {@link FieldSpec} for the field being wrapped by the "setter"
   * @param entitySetter the "setter" method to generate the statement in
   */
  private static void addSetterStatement(
      boolean optional, FieldSpec entityField, MethodSpec.Builder entitySetter) {
    if (!optional) {
      entitySetter.addStatement("this.$N = $N", entityField, entityField);
    } else {
      entitySetter.addStatement("this.$N = $N.orElse(null)", entityField, entityField);
    }
  }

  /**
   * Capitalizes the first letter of a string.
   *
   * @param name the {@link String} to capitalize the first letter of
   * @return a capitalized {@link String}
   */
  private static String capitalize(String name) {
    return String.format("%s%s", Character.toUpperCase(name.charAt(0)), name.substring(1));
  }

  /**
   * Reports the specified log message.
   *
   * @param logEntryKind the {@link Diagnostic.Kind} of log entry to add
   * @param associatedElement the Java AST {@link Element} that the log entry should be associated
   *     with, or <code>null</code>
   * @param messageFormat the log message format {@link String}
   * @param messageArguments the log message format arguments
   */
  private void log(
      Diagnostic.Kind logEntryKind,
      Element associatedElement,
      String messageFormat,
      Object... messageArguments) {
    String logMessage = String.format(messageFormat, messageArguments);
    processingEnv.getMessager().printMessage(logEntryKind, logMessage, associatedElement);

    String logMessageFull;
    if (associatedElement != null)
      logMessageFull =
          String.format("[%s] at '%s': %s", logEntryKind, associatedElement, logMessage);
    else logMessageFull = String.format("[%s]: %s", logEntryKind, logMessage);
    logMessages.add(logMessageFull);
  }

  /**
   * Reports the specified log message.
   *
   * @param logEntryKind the {@link Diagnostic.Kind} of log entry to add
   * @param messageFormat the log message format {@link String}
   * @param messageArguments the log message format arguments
   */
  private void log(Diagnostic.Kind logEntryKind, String messageFormat, Object... messageArguments) {
    log(logEntryKind, null, messageFormat, messageArguments);
  }

  /**
   * Reports the specified log message.
   *
   * @param associatedElement the Java AST {@link Element} that the log entry should be associated
   *     with, or <code>null</code>
   * @param messageFormat the log message format {@link String}
   * @param messageArguments the log message format arguments
   */
  private void logNote(
      Element associatedElement, String messageFormat, Object... messageArguments) {
    log(Diagnostic.Kind.NOTE, associatedElement, messageFormat, messageArguments);
  }

  /**
   * Reports the specified log message.
   *
   * @param messageFormat the log message format {@link String}
   * @param messageArguments the log message format arguments
   */
  private void logNote(String messageFormat, Object... messageArguments) {
    log(Diagnostic.Kind.NOTE, null, messageFormat, messageArguments);
  }

  /**
   * Writes out all of the messages in {@link #logMessages} to a log file in the
   * annotation-generated source directory.
   */
  private void writeDebugLogMessages() {
    if (!DEBUG) return;

    try {
      FileObject logResource =
          processingEnv
              .getFiler()
              .createResource(StandardLocation.SOURCE_OUTPUT, "", "rif-layout-processor-log.txt");
      Writer logWriter = logResource.openWriter();
      for (String logMessage : logMessages) {
        logWriter.write(logMessage);
        logWriter.write('\n');
      }
      logWriter.flush();
    } catch (IOException e) {
      throw new UncheckedIOException(e);
    }
  }

  /**
   * Creates the fields for the BeneficiaryMonthly class in the model rif.
   *
   * @param lineEntity helps build the entity {@link TypeSpec.Builder}
   * @param isId determines if the field is an id field
   * @param rifField {@link RifField} to create
   */
  private static void createBeneficiaryMonthlyFields(
      TypeSpec.Builder lineEntity, boolean isId, RifField rifField) {

    List<AnnotationSpec> annotSpecs = createBeneficiaryMonthlyAnnotations(isId, rifField);
    TypeName javaFieldType =
        selectJavaFieldType(
            rifField.getRifColumnType(), rifField.isRifColumnOptional(),
            rifField.getRifColumnLength(), rifField.getRifColumnScale());
    TypeName javaPropType =
        selectJavaPropertyType(
            rifField.getRifColumnType(), rifField.isRifColumnOptional(),
            rifField.getRifColumnLength(), rifField.getRifColumnScale());
    FieldSpec lineField =
        FieldSpec.builder(javaFieldType, rifField.getJavaFieldName(), Modifier.PRIVATE)
            .addAnnotations(annotSpecs)
            .build();
    lineEntity.addField(lineField);

    MethodSpec.Builder lineFieldGetter =
        MethodSpec.methodBuilder(calculateGetterName(lineField))
            .addModifiers(Modifier.PUBLIC)
            .returns(javaPropType);
    addGetterStatement(rifField.isRifColumnOptional(), lineField, lineFieldGetter);
    lineEntity.addMethod(lineFieldGetter.build());

    MethodSpec.Builder lineFieldSetter =
        MethodSpec.methodBuilder(calculateSetterName(lineField))
            .addModifiers(Modifier.PUBLIC)
            .returns(void.class)
            .addParameter(javaPropType, lineField.name);
    addSetterStatement(rifField.isRifColumnOptional(), lineField, lineFieldSetter);
    lineEntity.addMethod(lineFieldSetter.build());
  }

  /**
   * Creates the fields for the BeneficiaryMonthly annotations in the model rif.
   *
   * @param isId determines if the field is an id field
   * @param rifField {@link RifField} to create
   * @return the created annotation specs
   */
  private static List<AnnotationSpec> createBeneficiaryMonthlyAnnotations(
      boolean isId, RifField rifField) {

    LinkedList<AnnotationSpec> annotations = new LinkedList<>();
    // Add an @Id annotation, if appropriate.
    if (isId) {
      AnnotationSpec.Builder idAnnotation = AnnotationSpec.builder(Id.class);
      annotations.add(idAnnotation.build());
    }
    // Add an @Column annotation to every column.
    AnnotationSpec.Builder columnAnnotation =
        AnnotationSpec.builder(Column.class)
            .addMember("name", "$S", rifField.getRifColumnName().toLowerCase())
            .addMember("nullable", "$L", rifField.isRifColumnOptional());

    if (rifField.getRifColumnType() == RifColumnType.CHAR
        && rifField.getRifColumnLength().isPresent()) {
      columnAnnotation.addMember("length", "$L", rifField.getRifColumnLength().get());
    } else if (rifField.getRifColumnType() == RifColumnType.NUM) {
      /*
       * In SQL, the precision is the number of digits in the unscaled value, e.g.
       * "123.45" has a precision of 5. The scale is the number of digits to the right
       * of the decimal point, e.g. "123.45" has a scale of 2.
       */

      if (rifField.getRifColumnLength().isPresent()) {
        columnAnnotation.addMember("precision", "$L", rifField.getRifColumnLength().get());
        columnAnnotation.addMember("scale", "$L", rifField.getRifColumnScale().get());
      } else {
        /*
         * Unfortunately, Hibernate's SQL schema generation (HBM2DDL) doesn't correctly
         * handle SQL numeric datatypes that don't have a defined precision and scale.
         * What it _should_ do is represent those types in PostgreSQL as a "NUMERIC",
         * but what it does instead is insert a default precision and scale as
         * "NUMBER(19, 2)". The only way to force the correct behavior is to specify a
         * columnDefinition, so we do that. This leads to incorrect behavior with HSQL
         * (for different reasons), but fortunately that doesn't happen to cause
         * problems with our tests.
         */
        StringBuilder columnDefinition = new StringBuilder("numeric");
        if (rifField.getRifColumnLength().isPresent()) {
          columnDefinition.append("(").append(rifField.getRifColumnLength().get());

          if (rifField.getRifColumnScale().isPresent()) {
            columnDefinition.append(", ").append(rifField.getRifColumnScale().get());
          }
          columnDefinition.append(")");
        }
        columnAnnotation.addMember("columnDefinition", "$S", columnDefinition.toString());
      }
    }
    annotations.add(columnAnnotation.build());
    return annotations;
  }

  /**
   * Selects the java field type.
   *
   * @param type specifies the field type {@link RifColumnType}
   * @param isColumnOptional determines if the field is optional {@link boolean}
   * @param columnLength specifies the column length {@link Optional} {@link Integer}, for numeric
   *     types this represents the total number of digits that can be stored
   * @param columnScale specifies the column scale {@link Optional} {@link Integer}, for numeric
   *     types this represents how many of the total digits (see `columnLength`) are to the right of
   *     the decimal point
   * @return a Java poet {@link TypeName} that will be applied to the entity column; the use of the
   *     {@link boolean} isColumnOptional determines if the type can be a primitive (i.e., long) or
   *     in fact needs to be a Java class type (i.e., Long)
   */
  private static TypeName selectJavaFieldType(
      RifColumnType type,
      boolean isColumnOptional,
      Optional<Integer> columnLength,
      Optional<Integer> columnScale) {
    if (type == RifColumnType.CHAR) {
      if (columnLength.orElse(Integer.MAX_VALUE) == 1) {
        return isColumnOptional ? ClassName.get(Character.class) : TypeName.CHAR;
      } else {
        return ClassName.get(String.class);
      }
    } else if (type == RifColumnType.DATE) {
      return ClassName.get(LocalDate.class);
    } else if (type == RifColumnType.TIMESTAMP) {
      return ClassName.get(Instant.class);
    } else if (type == RifColumnType.NUM) {
      if (columnScale.orElse(Integer.MAX_VALUE) > 0) {
        return ClassName.get(BigDecimal.class);
      } else if (columnScale.orElse(Integer.MAX_VALUE) == 0) {
        return isColumnOptional ? ClassName.get(BigDecimal.class) : TypeName.INT;
      }
    } else if (type == RifColumnType.SMALLINT) {
      return isColumnOptional ? ClassName.get(Short.class) : TypeName.SHORT;
    } else if (type == RifColumnType.BIGINT) {
      return isColumnOptional ? ClassName.get(Long.class) : TypeName.LONG;
    } else if (type == RifColumnType.INTEGER || type == RifColumnType.NUM) {
      return isColumnOptional ? ClassName.get(Integer.class) : TypeName.INT;
    }
    throw new IllegalArgumentException("Unhandled field type: " + type.name());
  }

  /**
   * Selects the java property type.
   *
   * @param type specifies the field type {@link RifColumnType}
   * @param isColumnOptional determines if the field is optional {@link boolean}
   * @param columnLength specifies the column length {@link Optional} {@link Integer}, for numeric
   *     types this represents the total number of digits that can be stored
   * @param columnScale specifies the column scale {@link Optional} {@link Integer}, for numeric
   *     types this represents how many of the total digits (see `columnLength`) are to the right of
   *     the decimal point
   * @return the java field type
   */
  private static TypeName selectJavaPropertyType(
      RifColumnType type,
      boolean isColumnOptional,
      Optional<Integer> columnLength,
      Optional<Integer> columnScale) {
    if (!isColumnOptional)
      return selectJavaFieldType(type, isColumnOptional, columnLength, columnScale);
    else
      return ParameterizedTypeName.get(
          ClassName.get(Optional.class),
          selectJavaFieldType(type, isColumnOptional, columnLength, columnScale));
  }
}<|MERGE_RESOLUTION|>--- conflicted
+++ resolved
@@ -1312,16 +1312,7 @@
      */
     final List<String> futureBigIntColumns = Arrays.asList("bene_id", "clm_id", "pde_id");
     final List<String> futureBigIntTables =
-        Arrays.asList(
-            "beneficiaries",
-            "beneficiaries_history",
-            "medicare_beneficiaryid_history",
-<<<<<<< HEAD
-            "outpatient_claims",
-            "inpatient_claims");
-=======
-            "partd_events");
->>>>>>> 20cde52e
+        Arrays.asList("beneficiaries", "beneficiaries_history", "medicare_beneficiaryid_history");
 
     return futureBigIntColumns.contains(rifField.getRifColumnName().toLowerCase())
         && futureBigIntTables.contains(tableName.toLowerCase());
