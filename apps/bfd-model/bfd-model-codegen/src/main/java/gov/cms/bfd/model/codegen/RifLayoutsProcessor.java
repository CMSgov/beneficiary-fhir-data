package gov.cms.bfd.model.codegen;

import com.google.auto.service.AutoService;
import com.google.common.collect.ImmutableSet;
import com.squareup.javapoet.AnnotationSpec;
import com.squareup.javapoet.ArrayTypeName;
import com.squareup.javapoet.ClassName;
import com.squareup.javapoet.CodeBlock;
import com.squareup.javapoet.FieldSpec;
import com.squareup.javapoet.JavaFile;
import com.squareup.javapoet.MethodSpec;
import com.squareup.javapoet.ParameterSpec;
import com.squareup.javapoet.ParameterizedTypeName;
import com.squareup.javapoet.TypeName;
import com.squareup.javapoet.TypeSpec;
import gov.cms.bfd.model.codegen.RifLayout.RifColumnType;
import gov.cms.bfd.model.codegen.RifLayout.RifField;
import gov.cms.bfd.model.codegen.annotations.RifLayoutsGenerator;
import java.io.IOException;
import java.io.PrintWriter;
import java.io.Serializable;
import java.io.StringWriter;
import java.io.UncheckedIOException;
import java.io.Writer;
import java.math.BigDecimal;
import java.net.MalformedURLException;
import java.net.URL;
import java.time.Instant;
import java.time.LocalDate;
import java.util.ArrayList;
import java.util.Arrays;
import java.util.Date;
import java.util.HashMap;
import java.util.HashSet;
import java.util.LinkedHashMap;
import java.util.LinkedList;
import java.util.List;
import java.util.Map;
import java.util.Objects;
import java.util.Optional;
import java.util.Set;
import java.util.stream.Collectors;
import java.util.stream.Stream;
import javax.annotation.processing.AbstractProcessor;
import javax.annotation.processing.Processor;
import javax.annotation.processing.RoundEnvironment;
import javax.lang.model.SourceVersion;
import javax.lang.model.element.Element;
import javax.lang.model.element.ElementKind;
import javax.lang.model.element.Modifier;
import javax.lang.model.element.PackageElement;
import javax.lang.model.element.TypeElement;
import javax.persistence.CascadeType;
import javax.persistence.Column;
import javax.persistence.Entity;
import javax.persistence.FetchType;
import javax.persistence.ForeignKey;
import javax.persistence.GeneratedValue;
import javax.persistence.GenerationType;
import javax.persistence.Id;
import javax.persistence.IdClass;
import javax.persistence.JoinColumn;
import javax.persistence.ManyToOne;
import javax.persistence.OneToMany;
import javax.persistence.OrderBy;
import javax.persistence.SequenceGenerator;
import javax.persistence.Table;
import javax.persistence.Temporal;
import javax.persistence.TemporalType;
import javax.persistence.Transient;
import javax.tools.Diagnostic;
import javax.tools.FileObject;
import javax.tools.StandardLocation;
import org.apache.poi.ss.usermodel.Workbook;
import org.apache.poi.xssf.usermodel.XSSFWorkbook;

/**
 * This <code>javac</code> annotation {@link Processor} reads in an Excel file that details a RIF
 * field layout, and then generates the Java code required to work with that layout.
 */
@AutoService(Processor.class)
public final class RifLayoutsProcessor extends AbstractProcessor {
  /**
   * Both Maven and Eclipse hide compiler messages, so setting this constant to <code>true</code>
   * will also log messages out to a new source file.
   */
  private static final boolean DEBUG = true;

  private static final String DATA_DICTIONARY_LINK =
      "https://bluebutton.cms.gov/resources/variables/";

  private final List<String> logMessages = new LinkedList<>();

  /** @see javax.annotation.processing.AbstractProcessor#getSupportedAnnotationTypes() */
  @Override
  public Set<String> getSupportedAnnotationTypes() {
    return ImmutableSet.of(RifLayoutsGenerator.class.getName());
  }

  /** @see javax.annotation.processing.AbstractProcessor#getSupportedSourceVersion() */
  @Override
  public SourceVersion getSupportedSourceVersion() {
    return SourceVersion.latestSupported();
  }

  /**
   * @see javax.annotation.processing.AbstractProcessor#process(java.util.Set,
   *     javax.annotation.processing.RoundEnvironment)
   */
  @Override
  public boolean process(Set<? extends TypeElement> annotations, RoundEnvironment roundEnv) {
    try {
      logNote(
          "Processing triggered for '%s' on root elements '%s'.",
          annotations, roundEnv.getRootElements());

      Set<? extends Element> annotatedElements =
          roundEnv.getElementsAnnotatedWith(RifLayoutsGenerator.class);
      for (Element annotatedElement : annotatedElements) {
        if (annotatedElement.getKind() != ElementKind.PACKAGE)
          throw new RifLayoutProcessingException(
              annotatedElement,
              "The %s annotation is only valid on packages (i.e. in package-info.java).",
              RifLayoutsGenerator.class.getName());
        process((PackageElement) annotatedElement);
      }
    } catch (RifLayoutProcessingException e) {
      log(Diagnostic.Kind.ERROR, e.getMessage(), e.getElement());
    } catch (Exception e) {
      /*
       * Don't allow exceptions of any type to propagate to the compiler.
       * Log a warning and return, instead.
       */
      StringWriter writer = new StringWriter();
      e.printStackTrace(new PrintWriter(writer));
      log(Diagnostic.Kind.ERROR, "FATAL ERROR: " + writer.toString());
    }

    if (roundEnv.processingOver()) writeDebugLogMessages();

    return true;
  }

  /**
   * @param annotatedPackage the {@link PackageElement} to process that has been annotated with
   *     {@link RifLayoutsGenerator}
   * @throws IOException An {@link IOException} may be thrown if errors are encountered trying to
   *     generate source files.
   */
  private void process(PackageElement annotatedPackage) throws IOException {
    RifLayoutsGenerator annotation = annotatedPackage.getAnnotation(RifLayoutsGenerator.class);
    logNote(annotatedPackage, "Processing package annotated with: '%s'.", annotation);

    /*
     * Find the spreadsheet referenced by the annotation. It will define the
     * RIF layouts.
     */
    FileObject spreadsheetResource;
    try {
      spreadsheetResource =
          processingEnv
              .getFiler()
              .getResource(
                  StandardLocation.SOURCE_PATH,
                  annotatedPackage.getQualifiedName().toString(),
                  annotation.spreadsheetResource());
    } catch (IOException | IllegalArgumentException e) {
      throw new RifLayoutProcessingException(
          annotatedPackage,
          "Unable to find or open specified spreadsheet: '%s'.",
          annotation.spreadsheetResource());
    }
    logNote(annotatedPackage, "Found spreadsheet: '%s'.", annotation.spreadsheetResource());

    /*
     * Parse the spreadsheet, extracting the layouts from it. Also: define
     * the layouts that we expect to parse and generate code for.
     */
    List<MappingSpec> mappingSpecs = new LinkedList<>();
    Workbook spreadsheetWorkbook = null;
    try {
      spreadsheetWorkbook = new XSSFWorkbook(spreadsheetResource.openInputStream());

      mappingSpecs.add(
          new MappingSpec(annotatedPackage.getQualifiedName().toString())
              .setRifLayout(RifLayout.parse(spreadsheetWorkbook, annotation.beneficiarySheet()))
              .setHeaderEntity("Beneficiary")
              .setHeaderTable("Beneficiaries")
              .setHeaderEntityIdField("beneficiaryId")
              .setHeaderEntityAdditionalDatabaseFields(
                  createDetailsForAdditionalDatabaseFields(
                      Arrays.asList("hicnUnhashed", "mbiHash")))
              .setInnerJoinRelationship(
                  Arrays.asList(
                      new InnerJoinRelationship(
                          "beneficiaryId", null, "BeneficiaryHistory", "beneficiaryHistories"),
                      new InnerJoinRelationship(
                          "beneficiaryId",
                          null,
                          "MedicareBeneficiaryIdHistory",
                          "medicareBeneficiaryIdHistories")))
              .setHasLines(false)
              .setHasBeneficiaryMonthly(true));
      /*
       * FIXME Many BeneficiaryHistory fields are marked transient (i.e. not saved to
       * DB), as they won't ever have changed data. We should change the RIF layout to
       * exclude them, but this was implemented in a bit of a rush, and there wasn't
       * time to fix that.
       */
      mappingSpecs.add(
          new MappingSpec(annotatedPackage.getQualifiedName().toString())
              .setRifLayout(
                  RifLayout.parse(spreadsheetWorkbook, annotation.beneficiaryHistorySheet()))
              .setHeaderEntity("BeneficiaryHistory")
              .setHeaderTable("BeneficiariesHistory")
              .setHeaderEntityGeneratedIdField("beneficiaryHistoryId")
              .setHeaderEntityTransientFields(
                  "stateCode",
                  "countyCode",
                  "postalCode",
                  "race",
                  "entitlementCodeOriginal",
                  "entitlementCodeCurrent",
                  "endStageRenalDiseaseCode",
                  "medicareEnrollmentStatusCode",
                  "partATerminationCode",
                  "partBTerminationCode",
                  "nameSurname",
                  "nameGiven",
                  "nameMiddleInitial")
              .setHeaderEntityAdditionalDatabaseFields(
                  createDetailsForAdditionalDatabaseFields(
                      Arrays.asList("hicnUnhashed", "mbiHash")))
              .setHasLines(false)
              .setHasBeneficiaryMonthly(false));

      mappingSpecs.add(
          new MappingSpec(annotatedPackage.getQualifiedName().toString())
              .setRifLayout(
                  RifLayout.parse(spreadsheetWorkbook, annotation.medicareBeneficiaryIdSheet()))
              .setHeaderEntity("MedicareBeneficiaryIdHistory")
              .setHeaderTable("MedicareBeneficiaryIdHistory")
              .setHeaderEntityIdField("medicareBeneficiaryIdKey")
              .setHasLines(false)
              .setHasBeneficiaryMonthly(false));

      mappingSpecs.add(
          new MappingSpec(annotatedPackage.getQualifiedName().toString())
              .setRifLayout(RifLayout.parse(spreadsheetWorkbook, annotation.pdeSheet()))
              .setHeaderEntity("PartDEvent")
              .setHeaderTable("PartDEvents")
              .setHeaderEntityIdField("eventId")
              .setHasLines(false)
              .setHasBeneficiaryMonthly(false));
      mappingSpecs.add(
          new MappingSpec(annotatedPackage.getQualifiedName().toString())
              .setRifLayout(RifLayout.parse(spreadsheetWorkbook, annotation.carrierSheet()))
              .setHeaderEntity("CarrierClaim")
              .setHeaderTable("CarrierClaims")
              .setHeaderEntityIdField("claimId")
              .setHasLines(true)
              .setLineTable("CarrierClaimLines")
              .setHasBeneficiaryMonthly(false));
      mappingSpecs.add(
          new MappingSpec(annotatedPackage.getQualifiedName().toString())
              .setRifLayout(RifLayout.parse(spreadsheetWorkbook, annotation.inpatientSheet()))
              .setHeaderEntity("InpatientClaim")
              .setHeaderTable("InpatientClaims")
              .setHeaderEntityIdField("claimId")
              .setHasLines(true)
              .setLineTable("InpatientClaimLines")
              .setHasBeneficiaryMonthly(false));
      mappingSpecs.add(
          new MappingSpec(annotatedPackage.getQualifiedName().toString())
              .setRifLayout(RifLayout.parse(spreadsheetWorkbook, annotation.outpatientSheet()))
              .setHeaderEntity("OutpatientClaim")
              .setHeaderTable("OutpatientClaims")
              .setHeaderEntityIdField("claimId")
              .setHasLines(true)
              .setLineTable("OutpatientClaimLines")
              .setHasBeneficiaryMonthly(false));
      mappingSpecs.add(
          new MappingSpec(annotatedPackage.getQualifiedName().toString())
              .setRifLayout(RifLayout.parse(spreadsheetWorkbook, annotation.hhaSheet()))
              .setHeaderEntity("HHAClaim")
              .setHeaderTable("HHAClaims")
              .setHeaderEntityIdField("claimId")
              .setHasLines(true)
              .setLineTable("HHAClaimLines")
              .setHasBeneficiaryMonthly(false));
      mappingSpecs.add(
          new MappingSpec(annotatedPackage.getQualifiedName().toString())
              .setRifLayout(RifLayout.parse(spreadsheetWorkbook, annotation.dmeSheet()))
              .setHeaderEntity("DMEClaim")
              .setHeaderTable("DMEClaims")
              .setHeaderEntityIdField("claimId")
              .setHasLines(true)
              .setLineTable("DMEClaimLines")
              .setHasBeneficiaryMonthly(false));
      mappingSpecs.add(
          new MappingSpec(annotatedPackage.getQualifiedName().toString())
              .setRifLayout(RifLayout.parse(spreadsheetWorkbook, annotation.hospiceSheet()))
              .setHeaderEntity("HospiceClaim")
              .setHeaderTable("HospiceClaims")
              .setHeaderEntityIdField("claimId")
              .setHasLines(true)
              .setLineTable("HospiceClaimLines")
              .setHasBeneficiaryMonthly(false));
      mappingSpecs.add(
          new MappingSpec(annotatedPackage.getQualifiedName().toString())
              .setRifLayout(RifLayout.parse(spreadsheetWorkbook, annotation.snfSheet()))
              .setHeaderEntity("SNFClaim")
              .setHeaderTable("SNFClaims")
              .setHeaderEntityIdField("claimId")
              .setHasLines(true)
              .setLineTable("SNFClaimLines")
              .setHasBeneficiaryMonthly(false));
    } finally {
      if (spreadsheetWorkbook != null) spreadsheetWorkbook.close();
    }
    logNote(annotatedPackage, "Generated mapping specification: '%s'.", mappingSpecs);

    /* Generate the code for each layout. */
    for (MappingSpec mappingSpec : mappingSpecs) generateCode(mappingSpec);
  }

  /**
   * Generates the code for the specified {@link RifLayout}.
   *
   * @param mappingSpec the {@link MappingSpec} to generate code for
   * @throws IOException An {@link IOException} may be thrown if errors are encountered trying to
   *     generate source files.
   */
  private void generateCode(MappingSpec mappingSpec) throws IOException {
    logNote("Generated code for %s", mappingSpec.getRifLayout().getName());

    /*
     * First, create the Java enum for the RIF columns.
     */
    TypeSpec columnEnum = generateColumnEnum(mappingSpec);

    /*
     * Then, create the JPA Entity for the "line" fields, containing: fields
     * and accessors.
     */
    Optional<TypeSpec> lineEntity = Optional.empty();
    if (mappingSpec.getHasLines()) {
      lineEntity = Optional.of(generateLineEntity(mappingSpec));
    }

    /*
     * Then, create the JPA Entity for the "grouped" fields, containing:
     * fields, accessors, and a RIF-to-JPA-Entity parser.
     */
    TypeSpec headerEntity = generateHeaderEntity(mappingSpec);

    if (mappingSpec.getHasBeneficiaryMonthly()) {
      generateBeneficiaryMonthlyEntity(mappingSpec);
    }

    /*
     * Then, create code that can be used to parse incoming RIF rows into
     * instances of those entities.
     */
    generateParser(mappingSpec, columnEnum, headerEntity, lineEntity);

    /*
     * Then, create code that can be used to write the JPA Entity out to CSV
     * files, for use with PostgreSQL's copy APIs.
     */
    generateCsvWriter(mappingSpec, headerEntity, lineEntity);
  }

  /**
   * Generates a Java {@link Enum} with entries for each {@link RifField} in the specified {@link
   * MappingSpec}.
   *
   * @param mappingSpec the {@link MappingSpec} of the layout to generate code for
   * @return the Java {@link Enum} that was generated
   * @throws IOException An {@link IOException} may be thrown if errors are encountered trying to
   *     generate source files.
   */
  private TypeSpec generateColumnEnum(MappingSpec mappingSpec) throws IOException {
    TypeSpec.Builder columnEnum =
        TypeSpec.enumBuilder(mappingSpec.getColumnEnum()).addModifiers(Modifier.PUBLIC);
    for (int fieldIndex = 0;
        fieldIndex < mappingSpec.getRifLayout().getRifFields().size();
        fieldIndex++) {
      RifField rifField = mappingSpec.getRifLayout().getRifFields().get(fieldIndex);
      columnEnum.addEnumConstant(rifField.getRifColumnName());
    }

    TypeSpec columnEnumFinal = columnEnum.build();
    JavaFile columnsEnumFile =
        JavaFile.builder(mappingSpec.getPackageName(), columnEnumFinal).build();
    columnsEnumFile.writeTo(processingEnv.getFiler());

    return columnEnumFinal;
  }

  /**
   * Generates a Java {@link Entity} for the line {@link RifField}s in the specified {@link
   * MappingSpec}.
   *
   * @param mappingSpec the {@link MappingSpec} of the layout to generate code for
   * @return the Java {@link Entity} that was generated
   * @throws IOException An {@link IOException} may be thrown if errors are encountered trying to
   *     generate source files.
   */
  private TypeSpec generateLineEntity(MappingSpec mappingSpec) throws IOException {
    RifLayout rifLayout = mappingSpec.getRifLayout();

    // Create the Entity class.
    AnnotationSpec entityAnnotation = AnnotationSpec.builder(Entity.class).build();
    AnnotationSpec tableAnnotation =
        AnnotationSpec.builder(Table.class)
            .addMember("name", "$S", "`" + mappingSpec.getLineTable() + "`")
            .build();
    TypeSpec.Builder lineEntity =
        TypeSpec.classBuilder(mappingSpec.getLineEntity())
            .addAnnotation(entityAnnotation)
            .addAnnotation(
                AnnotationSpec.builder(IdClass.class)
                    .addMember("value", "$T.class", mappingSpec.getLineEntityIdClass())
                    .build())
            .addAnnotation(tableAnnotation)
            .addModifiers(Modifier.PUBLIC);

    // Create the @IdClass needed for the composite primary key.
    TypeSpec.Builder lineIdClass =
        TypeSpec.classBuilder(mappingSpec.getLineEntityIdClass())
            .addSuperinterface(Serializable.class)
            .addModifiers(Modifier.PUBLIC, Modifier.STATIC);
    lineIdClass.addField(
        FieldSpec.builder(
                long.class, "serialVersionUID", Modifier.PRIVATE, Modifier.STATIC, Modifier.FINAL)
            .initializer("$L", 1L)
            .build());

    // Add a field to that @IdClass for the parent claim's ID.
    RifField parentClaimRifField =
        rifLayout.getRifFields().stream()
            .filter(f -> mappingSpec.getHeaderEntityIdField().equals(f.getJavaFieldName()))
            .findAny()
            .get();
    TypeName parentClaimIdFieldType =
        selectJavaFieldType(
            parentClaimRifField.getRifColumnType(),
            parentClaimRifField.isRifColumnOptional(),
            parentClaimRifField.getRifColumnLength(),
            parentClaimRifField.getRifColumnScale());
    FieldSpec.Builder parentIdField =
        FieldSpec.builder(
            parentClaimIdFieldType, mappingSpec.getLineEntityParentField(), Modifier.PRIVATE);
    lineIdClass.addField(parentIdField.build());
    MethodSpec.Builder parentGetter =
        MethodSpec.methodBuilder("getParentClaim")
            .addStatement("return $N", mappingSpec.getLineEntityParentField())
            .returns(parentClaimIdFieldType);
    lineIdClass.addMethod(parentGetter.build());

    // Add a field to that @IdClass class for the line number.
    RifField rifLineNumberField =
        rifLayout.getRifFields().stream()
            .filter(f -> f.getJavaFieldName().equals(mappingSpec.getLineEntityLineNumberField()))
            .findFirst()
            .get();
    TypeName lineNumberFieldType =
        selectJavaFieldType(
            rifLineNumberField.getRifColumnType(),
            rifLineNumberField.isRifColumnOptional(),
            rifLineNumberField.getRifColumnLength(),
            rifLineNumberField.getRifColumnScale());
    FieldSpec.Builder lineNumberIdField =
        FieldSpec.builder(
            lineNumberFieldType, mappingSpec.getLineEntityLineNumberField(), Modifier.PRIVATE);
    lineIdClass.addField(lineNumberIdField.build());
    MethodSpec.Builder lineNumberGetter =
        MethodSpec.methodBuilder("get" + capitalize(mappingSpec.getLineEntityLineNumberField()))
            .addStatement("return $N", mappingSpec.getLineEntityLineNumberField())
            .returns(lineNumberFieldType);
    lineIdClass.addMethod(lineNumberGetter.build());

    // Add hashCode() and equals(...) to that @IdClass.
    lineIdClass.addMethod(generateHashCodeMethod(parentIdField.build(), lineNumberIdField.build()));
    lineIdClass.addMethod(
        generateEqualsMethod(
            mappingSpec.getLineEntity(), parentIdField.build(), lineNumberIdField.build()));

    // Finalize the @IdClass and nest it inside the Entity class.
    lineEntity.addType(lineIdClass.build());

    // Add a field and accessor to the "line" Entity for the parent.
    FieldSpec parentClaimField =
        FieldSpec.builder(
                mappingSpec.getHeaderEntity(),
                mappingSpec.getLineEntityParentField(),
                Modifier.PRIVATE)
            .addAnnotation(Id.class)
            .addAnnotation(AnnotationSpec.builder(ManyToOne.class).build())
            .addAnnotation(
                AnnotationSpec.builder(JoinColumn.class)
                    .addMember("name", "$S", "`" + mappingSpec.getLineEntityParentField() + "`")
                    .addMember(
                        "foreignKey",
                        "@$T(name = $S)",
                        ForeignKey.class,
                        String.format(
                            "%s_%s_to_%s",
                            mappingSpec.getLineTable(),
                            mappingSpec.getLineEntityParentField(),
                            mappingSpec.getHeaderTable()))
                    .build())
            .build();
    lineEntity.addField(parentClaimField);
    MethodSpec parentClaimGetter =
        MethodSpec.methodBuilder(calculateGetterName(parentClaimField))
            .addModifiers(Modifier.PUBLIC)
            .addStatement("return $N", mappingSpec.getLineEntityParentField())
            .returns(mappingSpec.getHeaderEntity())
            .build();
    lineEntity.addMethod(parentClaimGetter);
    MethodSpec.Builder parentClaimSetter =
        MethodSpec.methodBuilder(calculateSetterName(parentClaimField))
            .addModifiers(Modifier.PUBLIC)
            .returns(void.class)
            .addParameter(mappingSpec.getHeaderEntity(), parentClaimField.name);
    addSetterStatement(false, parentClaimField, parentClaimSetter);
    lineEntity.addMethod(parentClaimSetter.build());

    // For each "line" RIF field, create an Entity field with accessors.
    for (int fieldIndex = mappingSpec.calculateFirstLineFieldIndex();
        fieldIndex < rifLayout.getRifFields().size();
        fieldIndex++) {
      RifField rifField = rifLayout.getRifFields().get(fieldIndex);

      FieldSpec lineField =
          FieldSpec.builder(
                  selectJavaFieldType(
                      rifField.getRifColumnType(),
                      rifField.isRifColumnOptional(),
                      rifField.getRifColumnLength(),
                      rifField.getRifColumnScale()),
                  rifField.getJavaFieldName(),
                  Modifier.PRIVATE)
              .addAnnotations(createAnnotations(mappingSpec, rifField))
              .build();
      lineEntity.addField(lineField);

      MethodSpec.Builder lineFieldGetter =
          MethodSpec.methodBuilder(calculateGetterName(lineField))
              .addModifiers(Modifier.PUBLIC)
              .returns(
                  selectJavaPropertyType(
                      rifField.getRifColumnType(),
                      rifField.isRifColumnOptional(),
                      rifField.getRifColumnLength(),
                      rifField.getRifColumnScale()));
      addGetterStatement(rifField, lineField, lineFieldGetter);
      lineEntity.addMethod(lineFieldGetter.build());

      MethodSpec.Builder lineFieldSetter =
          MethodSpec.methodBuilder(calculateSetterName(lineField))
              .addModifiers(Modifier.PUBLIC)
              .returns(void.class)
              .addParameter(
                  selectJavaPropertyType(
                      rifField.getRifColumnType(),
                      rifField.isRifColumnOptional(),
                      rifField.getRifColumnLength(),
                      rifField.getRifColumnScale()),
                  lineField.name);
      addSetterStatement(rifField, lineField, lineFieldSetter);
      lineEntity.addMethod(lineFieldSetter.build());
    }

    TypeSpec lineEntityFinal = lineEntity.build();
    JavaFile lineEntityClassFile =
        JavaFile.builder(mappingSpec.getPackageName(), lineEntityFinal).build();
    lineEntityClassFile.writeTo(processingEnv.getFiler());

    return lineEntityFinal;
  }

  private TypeSpec generateBeneficiaryMonthlyEntity(MappingSpec mappingSpec) throws IOException {

    // Create the Entity class.
    AnnotationSpec entityAnnotation = AnnotationSpec.builder(Entity.class).build();
    AnnotationSpec tableAnnotation =
        AnnotationSpec.builder(Table.class).addMember("name", "$S", "`BeneficiaryMonthly`").build();
    TypeSpec.Builder beneficiaryMonthlyEntity =
        TypeSpec.classBuilder("BeneficiaryMonthly")
            .addAnnotation(entityAnnotation)
            .addAnnotation(
                AnnotationSpec.builder(IdClass.class)
                    .addMember(
                        "value",
                        "$T.class",
                        ClassName.get("gov.cms.bfd.model.rif", "BeneficiaryMonthly")
                            .nestedClass("BeneficiaryMonthlyId"))
                    .build())
            .addAnnotation(tableAnnotation)
            .addModifiers(Modifier.PUBLIC);

    // Create the @IdClass needed for the composite primary key.
    TypeSpec.Builder beneficiaryMonthlyIdClass =
        TypeSpec.classBuilder("BeneficiaryMonthlyId")
            .addSuperinterface(Serializable.class)
            .addModifiers(Modifier.PUBLIC, Modifier.STATIC);
    beneficiaryMonthlyIdClass.addField(
        FieldSpec.builder(
                long.class, "serialVersionUID", Modifier.PRIVATE, Modifier.STATIC, Modifier.FINAL)
            .initializer("$L", 1L)
            .build());

    TypeName parentBeneficiaryIdFieldType = ClassName.get(String.class);
    FieldSpec.Builder parentIdField =
        FieldSpec.builder(parentBeneficiaryIdFieldType, "parentBeneficiary", Modifier.PRIVATE);
    beneficiaryMonthlyIdClass.addField(parentIdField.build());
    MethodSpec.Builder parentGetter =
        MethodSpec.methodBuilder("getParentBeneficiary")
            .addStatement("return $N", "parentBeneficiary")
            .returns(parentBeneficiaryIdFieldType);
    beneficiaryMonthlyIdClass.addMethod(parentGetter.build());

    // Add a field to that @IdClass class for the month.
    TypeName yearMonthFieldType = ClassName.get(LocalDate.class);
    FieldSpec.Builder yearMonthIdField =
        FieldSpec.builder(yearMonthFieldType, "yearMonth", Modifier.PRIVATE);
    beneficiaryMonthlyIdClass.addField(yearMonthIdField.build());
    MethodSpec.Builder yearMonthGetter =
        MethodSpec.methodBuilder("get" + capitalize("yearMonth"))
            .addStatement("return $N", "yearMonth")
            .returns(yearMonthFieldType);
    beneficiaryMonthlyIdClass.addMethod(yearMonthGetter.build());

    // Add hashCode() and equals(...) to that @IdClass.
    beneficiaryMonthlyIdClass.addMethod(
        generateHashCodeMethod(parentIdField.build(), yearMonthIdField.build()));
    beneficiaryMonthlyIdClass.addMethod(
        generateEqualsMethod(
            mappingSpec.getBeneficiaryMonthlyEntity(),
            parentIdField.build(),
            yearMonthIdField.build()));

    // Finalize the @IdClass and nest it inside the Entity class.
    beneficiaryMonthlyEntity.addType(beneficiaryMonthlyIdClass.build());

    // Add a field and accessor to the "line" Entity for the parent.
    FieldSpec parentBeneficiaryField =
        FieldSpec.builder(
                ClassName.get("gov.cms.bfd.model.rif", "Beneficiary"),
                "parentBeneficiary",
                Modifier.PRIVATE)
            .addAnnotation(Id.class)
            .addAnnotation(AnnotationSpec.builder(ManyToOne.class).build())
            .addAnnotation(
                AnnotationSpec.builder(JoinColumn.class)
                    .addMember("name", "$S", "`parentBeneficiary`")
                    .addMember(
                        "foreignKey",
                        "@$T(name = $S)",
                        ForeignKey.class,
                        String.format(
                            "%s_%s_to_%s",
                            "BeneficiaryMonthly", "parentBeneficiary", "Beneficiary"))
                    .build())
            .build();
    beneficiaryMonthlyEntity.addField(parentBeneficiaryField);
    MethodSpec parentBeneficiaryGetter =
        MethodSpec.methodBuilder(calculateGetterName(parentBeneficiaryField))
            .addModifiers(Modifier.PUBLIC)
            .addStatement("return $N", "parentBeneficiary")
            .returns(ClassName.get("gov.cms.bfd.model.rif", "Beneficiary"))
            .build();
    beneficiaryMonthlyEntity.addMethod(parentBeneficiaryGetter);
    MethodSpec.Builder parentBeneficiarySetter =
        MethodSpec.methodBuilder(calculateSetterName(parentBeneficiaryField))
            .addModifiers(Modifier.PUBLIC)
            .returns(void.class)
            .addParameter(
                ClassName.get("gov.cms.bfd.model.rif", "Beneficiary"), parentBeneficiaryField.name);
    addSetterStatement(false, parentBeneficiaryField, parentBeneficiarySetter);
    beneficiaryMonthlyEntity.addMethod(parentBeneficiarySetter.build());

    createBeneficiaryMonthlyFields(
        beneficiaryMonthlyEntity,
        true,
        false,
        false,
        "yearMonth",
        RifColumnType.DATE,
        Optional.of(8),
        Optional.empty());

    createBeneficiaryMonthlyFields(
        beneficiaryMonthlyEntity,
        false,
        false,
        true,
        "fipsStateCntyCode",
        RifColumnType.CHAR,
        Optional.of(5),
        Optional.empty());

    createBeneficiaryMonthlyFields(
        beneficiaryMonthlyEntity,
        false,
        false,
        true,
        "medicareStatusCode",
        RifColumnType.CHAR,
        Optional.of(2),
        Optional.empty());

    createBeneficiaryMonthlyFields(
        beneficiaryMonthlyEntity,
        false,
        false,
        true,
        "entitlementBuyInInd",
        RifColumnType.CHAR,
        Optional.of(1),
        Optional.empty());

    createBeneficiaryMonthlyFields(
        beneficiaryMonthlyEntity,
        false,
        false,
        true,
        "hmoIndicatorInd",
        RifColumnType.CHAR,
        Optional.of(1),
        Optional.empty());

    createBeneficiaryMonthlyFields(
        beneficiaryMonthlyEntity,
        false,
        false,
        true,
        "partCContractNumberId",
        RifColumnType.CHAR,
        Optional.of(5),
        Optional.empty());

    createBeneficiaryMonthlyFields(
        beneficiaryMonthlyEntity,
        false,
        false,
        true,
        "partCPbpNumberId",
        RifColumnType.CHAR,
        Optional.of(3),
        Optional.empty());

    createBeneficiaryMonthlyFields(
        beneficiaryMonthlyEntity,
        false,
        false,
        true,
        "partCPlanTypeCode",
        RifColumnType.CHAR,
        Optional.of(3),
        Optional.empty());

    createBeneficiaryMonthlyFields(
        beneficiaryMonthlyEntity,
        false,
        false,
        true,
        "partDContractNumberId",
        RifColumnType.CHAR,
        Optional.of(5),
        Optional.empty());

    createBeneficiaryMonthlyFields(
        beneficiaryMonthlyEntity,
        false,
        false,
        true,
        "partDPbpNumberId",
        RifColumnType.CHAR,
        Optional.of(3),
        Optional.empty());

    createBeneficiaryMonthlyFields(
        beneficiaryMonthlyEntity,
        false,
        false,
        true,
        "partDSegmentNumberId",
        RifColumnType.CHAR,
        Optional.of(3),
        Optional.empty());

    createBeneficiaryMonthlyFields(
        beneficiaryMonthlyEntity,
        false,
        false,
        true,
        "partDRetireeDrugSubsidyInd",
        RifColumnType.CHAR,
        Optional.of(1),
        Optional.empty());

    createBeneficiaryMonthlyFields(
        beneficiaryMonthlyEntity,
        false,
        false,
        true,
        "medicaidDualEligibilityCode",
        RifColumnType.CHAR,
        Optional.of(2),
        Optional.empty());

    createBeneficiaryMonthlyFields(
        beneficiaryMonthlyEntity,
        false,
        false,
        true,
        "partDLowIncomeCostShareGroupCode",
        RifColumnType.CHAR,
        Optional.of(2),
        Optional.empty());

    TypeSpec beneficiaryMonthlyEntityFinal = beneficiaryMonthlyEntity.build();
    JavaFile beneficiaryMonthlyClassFile =
        JavaFile.builder("gov.cms.bfd.model.rif", beneficiaryMonthlyEntityFinal).build();
    beneficiaryMonthlyClassFile.writeTo(processingEnv.getFiler());

    return beneficiaryMonthlyEntityFinal;
  }

  /**
   * Generates a Java {@link Entity} for the header {@link RifField}s in the specified {@link
   * MappingSpec}.
   *
   * @param mappingSpec the {@link MappingSpec} of the layout to generate code for
   * @return the Java {@link Entity} that was generated
   * @throws IOException An {@link IOException} may be thrown if errors are encountered trying to
   *     generate source files.
   */
  private TypeSpec generateHeaderEntity(MappingSpec mappingSpec) throws IOException {
    // Create the Entity class.
    AnnotationSpec entityAnnotation = AnnotationSpec.builder(Entity.class).build();
    AnnotationSpec tableAnnotation =
        AnnotationSpec.builder(Table.class)
            .addMember("name", "$S", "`" + mappingSpec.getHeaderTable() + "`")
            .build();
    TypeSpec.Builder headerEntityClass =
        TypeSpec.classBuilder(mappingSpec.getHeaderEntity())
            .addAnnotation(entityAnnotation)
            .addAnnotation(tableAnnotation)
            .addSuperinterface(ClassName.get("gov.cms.bfd.model.rif", "RifRecordBase"))
            .addModifiers(Modifier.PUBLIC);

    // Create an Entity field with accessors for the generated-ID field (if any).
    if (mappingSpec.getHeaderEntityGeneratedIdField() != null) {
      FieldSpec.Builder idFieldBuilder =
          FieldSpec.builder(
              TypeName.LONG, mappingSpec.getHeaderEntityGeneratedIdField(), Modifier.PRIVATE);
      idFieldBuilder.addAnnotation(Id.class);
      idFieldBuilder.addAnnotation(
          AnnotationSpec.builder(Column.class)
              .addMember(
                  "name",
                  "$S",
                  String.format("`%s`", mappingSpec.getHeaderEntityGeneratedIdField()))
              .addMember("nullable", "$L", false)
              .addMember("updatable", "$L", false)
              .build());
      String sequenceName =
          String.format(
              "%s_%s_seq",
              mappingSpec.getHeaderEntity().simpleName(),
              mappingSpec.getHeaderEntityGeneratedIdField());
      /*
       * FIXME For consistency, sequence names should be mixed-case, but can't be, due
       * to https://hibernate.atlassian.net/browse/HHH-9431.
       */
      sequenceName = sequenceName.toLowerCase();
      idFieldBuilder.addAnnotation(
          AnnotationSpec.builder(GeneratedValue.class)
              .addMember("strategy", "$T.SEQUENCE", GenerationType.class)
              .addMember("generator", "$S", sequenceName)
              .build());
      idFieldBuilder.addAnnotation(
          AnnotationSpec.builder(SequenceGenerator.class)
              .addMember("name", "$S", sequenceName)
              .addMember("sequenceName", "$S", sequenceName)
              .addMember("allocationSize", "$L", 50)
              .build());
      FieldSpec idField = idFieldBuilder.build();
      headerEntityClass.addField(idField);

      MethodSpec.Builder idFieldGetter =
          MethodSpec.methodBuilder(calculateGetterName(idField))
              .addModifiers(Modifier.PUBLIC)
              .returns(idField.type);
      addGetterStatement(false, idField, idFieldGetter);
      headerEntityClass.addMethod(idFieldGetter.build());

      MethodSpec.Builder idFieldSetter =
          MethodSpec.methodBuilder(calculateSetterName(idField))
              .addModifiers(Modifier.PUBLIC)
              .returns(void.class)
              .addParameter(idField.type, idField.name);
      addSetterStatement(false, idField, idFieldSetter);
      headerEntityClass.addMethod(idFieldSetter.build());
    }

    // Create an Entity field with accessors for each RIF field.
    for (int fieldIndex = 0;
        fieldIndex <= mappingSpec.calculateLastHeaderFieldIndex();
        fieldIndex++) {
      RifField rifField = mappingSpec.getRifLayout().getRifFields().get(fieldIndex);

      FieldSpec headerField =
          FieldSpec.builder(
                  selectJavaFieldType(
                      rifField.getRifColumnType(),
                      rifField.isRifColumnOptional(),
                      rifField.getRifColumnLength(),
                      rifField.getRifColumnScale()),
                  rifField.getJavaFieldName(),
                  Modifier.PRIVATE)
              .addAnnotations(createAnnotations(mappingSpec, rifField))
              .build();
      headerEntityClass.addField(headerField);

      MethodSpec.Builder headerFieldGetter =
          MethodSpec.methodBuilder(calculateGetterName(headerField))
              .addModifiers(Modifier.PUBLIC)
              .returns(
                  selectJavaPropertyType(
                      rifField.getRifColumnType(),
                      rifField.isRifColumnOptional(),
                      rifField.getRifColumnLength(),
                      rifField.getRifColumnScale()));
      addGetterStatement(rifField, headerField, headerFieldGetter);
      headerEntityClass.addMethod(headerFieldGetter.build());

      MethodSpec.Builder headerFieldSetter =
          MethodSpec.methodBuilder(calculateSetterName(headerField))
              .addModifiers(Modifier.PUBLIC)
              .returns(void.class)
              .addParameter(
                  selectJavaPropertyType(
                      rifField.getRifColumnType(),
                      rifField.isRifColumnOptional(),
                      rifField.getRifColumnLength(),
                      rifField.getRifColumnScale()),
                  headerField.name);
      addSetterStatement(rifField, headerField, headerFieldSetter);
      headerEntityClass.addMethod(headerFieldSetter.build());
    }

    /*
     * Create an Entity field for additional database fields that we need to store
     * data for whereas there isn't a corresponding RIF input field.
     */
    for (RifField addlDatabaseField : mappingSpec.getHeaderEntityAdditionalDatabaseFields()) {
      FieldSpec headerField =
          FieldSpec.builder(
                  selectJavaFieldType(
                      addlDatabaseField.getRifColumnType(),
                      addlDatabaseField.isRifColumnOptional(),
                      addlDatabaseField.getRifColumnLength(),
                      addlDatabaseField.getRifColumnScale()),
                  addlDatabaseField.getJavaFieldName(),
                  Modifier.PRIVATE)
              .addAnnotations(createAnnotations(mappingSpec, addlDatabaseField))
              .build();
      headerEntityClass.addField(headerField);

      MethodSpec.Builder headerFieldGetter =
          MethodSpec.methodBuilder(calculateGetterName(headerField))
              .addModifiers(Modifier.PUBLIC)
              .returns(
                  selectJavaPropertyType(
                      addlDatabaseField.getRifColumnType(),
                      addlDatabaseField.isRifColumnOptional(),
                      addlDatabaseField.getRifColumnLength(),
                      addlDatabaseField.getRifColumnScale()));
      addGetterStatement(addlDatabaseField, headerField, headerFieldGetter);
      headerEntityClass.addMethod(headerFieldGetter.build());

      MethodSpec.Builder headerFieldSetter =
          MethodSpec.methodBuilder(calculateSetterName(headerField))
              .addModifiers(Modifier.PUBLIC)
              .returns(void.class)
              .addParameter(
                  selectJavaPropertyType(
                      addlDatabaseField.getRifColumnType(),
                      addlDatabaseField.isRifColumnOptional(),
                      addlDatabaseField.getRifColumnLength(),
                      addlDatabaseField.getRifColumnScale()),
                  headerField.name);
      addSetterStatement(addlDatabaseField, headerField, headerFieldSetter);
      headerEntityClass.addMethod(headerFieldSetter.build());
    }

    // Add the parent-to-child join field and accessor, if appropriate.
    if (mappingSpec.getHasLines()) {
      ParameterizedTypeName childFieldType =
          ParameterizedTypeName.get(ClassName.get(List.class), mappingSpec.getLineEntity());

      FieldSpec.Builder childField =
          FieldSpec.builder(childFieldType, "lines", Modifier.PRIVATE)
              .initializer("new $T<>()", LinkedList.class);
      childField.addAnnotation(
          AnnotationSpec.builder(OneToMany.class)
              .addMember("mappedBy", "$S", mappingSpec.getLineEntityParentField())
              .addMember("orphanRemoval", "$L", true)
              .addMember("fetch", "$T.LAZY", FetchType.class)
              .addMember("cascade", "$T.ALL", CascadeType.class)
              .build());
      childField.addAnnotation(
          AnnotationSpec.builder(OrderBy.class)
              .addMember("value", "$S", mappingSpec.getLineEntityLineNumberField() + " ASC")
              .build());
      headerEntityClass.addField(childField.build());

      MethodSpec childGetter =
          MethodSpec.methodBuilder("getLines")
              .addModifiers(Modifier.PUBLIC)
              .addStatement("return $N", "lines")
              .returns(childFieldType)
              .build();
      headerEntityClass.addMethod(childGetter);
    }

    // Add the parent-to-child join field and accessor, if appropriate.
    if (mappingSpec.getHasBeneficiaryMonthly()) {

      ParameterizedTypeName childFieldType =
          ParameterizedTypeName.get(
              ClassName.get(List.class), mappingSpec.getBeneficiaryMonthlyEntity());

      FieldSpec.Builder childField =
          FieldSpec.builder(childFieldType, "beneficiaryMonthlys", Modifier.PRIVATE)
              .initializer("new $T<>()", LinkedList.class);

      childField.addAnnotation(
          AnnotationSpec.builder(OneToMany.class)
              .addMember("mappedBy", "$S", mappingSpec.getBeneficiaryMonthlyEntityParentField())
              .addMember("orphanRemoval", "$L", true)
              .addMember("fetch", "$T.EAGER", FetchType.class)
              .addMember("cascade", "$T.ALL", CascadeType.class)
              .build());
      childField.addAnnotation(
          AnnotationSpec.builder(OrderBy.class)
              .addMember("value", "$S", mappingSpec.getEntityBeneficiaryMonthlyField() + " ASC")
              .build());
      headerEntityClass.addField(childField.build());

      MethodSpec childGetter =
          MethodSpec.methodBuilder("getBeneficiaryMonthlys")
              .addModifiers(Modifier.PUBLIC)
              .addStatement("return $N", "beneficiaryMonthlys")
              .returns(childFieldType)
              .build();
      headerEntityClass.addMethod(childGetter);

      MethodSpec childSetter =
          MethodSpec.methodBuilder("setBeneficiaryMonthlys")
              .addModifiers(Modifier.PUBLIC)
              .returns(void.class)
              .addParameter(childFieldType, "beneficiaryMonthlys")
              .addStatement(
                  "this.$N = ($T)$N", "beneficiaryMonthlys", childFieldType, "beneficiaryMonthlys")
              .build();
      headerEntityClass.addMethod(childSetter);
    }

    // Add the parent-to-child join field and accessor for an inner join
    // relationship
    if (mappingSpec.getHasInnerJoinRelationship()) {
      for (InnerJoinRelationship relationship : mappingSpec.getInnerJoinRelationship()) {
        String mappedBy = relationship.getMappedBy();
        String orderBy = relationship.getOrderBy();
        ClassName childEntity = mappingSpec.getClassName(relationship.getChildEntity());
        String childFieldName = relationship.getChildField();

        Class<?> fieldDeclaredType;
        Class<?> fieldActualType;
        if (orderBy != null) {
          fieldDeclaredType = List.class;
          fieldActualType = LinkedList.class;
        } else {
          fieldDeclaredType = Set.class;
          fieldActualType = HashSet.class;
        }

        ParameterizedTypeName childFieldType =
            ParameterizedTypeName.get(ClassName.get(fieldDeclaredType), childEntity);
        FieldSpec.Builder childField =
            FieldSpec.builder(childFieldType, childFieldName, Modifier.PRIVATE)
                .initializer("new $T<>()", fieldActualType);
        childField.addAnnotation(
            AnnotationSpec.builder(OneToMany.class)
                .addMember("mappedBy", "$S", mappedBy)
                .addMember("orphanRemoval", "$L", false)
                .addMember("fetch", "$T.LAZY", FetchType.class)
                .addMember("cascade", "$T.ALL", CascadeType.class)
                .build());
        if (orderBy != null)
          childField.addAnnotation(
              AnnotationSpec.builder(OrderBy.class)
                  .addMember("value", "$S", orderBy + " ASC")
                  .build());
        headerEntityClass.addField(childField.build());

        MethodSpec childGetter =
            MethodSpec.methodBuilder("get" + capitalize(childFieldName))
                .addModifiers(Modifier.PUBLIC)
                .addStatement("return $N", childFieldName)
                .returns(childFieldType)
                .build();
        headerEntityClass.addMethod(childGetter);
      }
    }

    // Add a lastUpdated field.
    final FieldSpec lastUpdatedField =
        FieldSpec.builder(Date.class, "lastUpdated", Modifier.PRIVATE)
            .addAnnotation(
                AnnotationSpec.builder(Temporal.class)
                    .addMember("value", "$T.TIMESTAMP", TemporalType.class)
                    .build())
            .build();
    headerEntityClass.addField(lastUpdatedField);

    // Getter method
    final MethodSpec lastUpdatedGetter =
        MethodSpec.methodBuilder("getLastUpdated")
            .addModifiers(Modifier.PUBLIC)
            .addStatement("return Optional.ofNullable(lastUpdated)")
            .returns(ParameterizedTypeName.get(Optional.class, Date.class))
            .build();
    headerEntityClass.addMethod(lastUpdatedGetter);

    // Setter method which is useful for testing, but not needed in the main modules
    final MethodSpec lastUpdatedSetter =
        MethodSpec.methodBuilder("setLastUpdated")
            .addModifiers(Modifier.PUBLIC)
            .addParameter(ParameterSpec.builder(Date.class, "lastUpdated").build())
            .addStatement("this.lastUpdated = lastUpdated")
            .returns(TypeName.VOID)
            .build();
    headerEntityClass.addMethod(lastUpdatedSetter);

    TypeSpec headerEntityFinal = headerEntityClass.build();
    JavaFile headerEntityFile =
        JavaFile.builder(mappingSpec.getPackageName(), headerEntityFinal).build();
    headerEntityFile.writeTo(processingEnv.getFiler());

    return headerEntityFinal;
  }

  /**
   * Generates a Java class that can handle RIF-to-Entity parsing.
   *
   * @param mappingSpec the {@link MappingSpec} of the layout to generate code for
   * @param columnEnum the RIF column {@link Enum} that was generated for the layout
   * @param headerEntity the Java {@link Entity} that was generated for the header fields
   * @param lineEntity the Java {@link Entity} that was generated for the line fields, if any
   * @return the Java parsing class that was generated
   * @throws IOException An {@link IOException} may be thrown if errors are encountered trying to
   *     generate source files.
   */
  private TypeSpec generateParser(
      MappingSpec mappingSpec,
      TypeSpec columnEnum,
      TypeSpec headerEntity,
      Optional<TypeSpec> lineEntity)
      throws IOException {
    TypeSpec.Builder parsingClass =
        TypeSpec.classBuilder(mappingSpec.getParserClass())
            .addModifiers(Modifier.PUBLIC, Modifier.FINAL);

    // Grab some common types we'll need.
    ClassName csvRecordType = ClassName.get("org.apache.commons.csv", "CSVRecord");
    ClassName parseUtilsType = ClassName.get("gov.cms.bfd.model.rif.parse", "RifParsingUtils");

    MethodSpec.Builder parseMethod =
        MethodSpec.methodBuilder("parseRif")
            .addModifiers(Modifier.PUBLIC, Modifier.STATIC)
            .returns(mappingSpec.getHeaderEntity())
            .addParameter(
                ParameterizedTypeName.get(ClassName.get(List.class), csvRecordType), "csvRecords");

    parseMethod.addComment("Verify the inputs.");
    parseMethod.addStatement("$T.requireNonNull(csvRecords)", Objects.class);
    parseMethod
        .beginControlFlow("if (csvRecords.size() < 1)")
        .addStatement("throw new $T()", IllegalArgumentException.class)
        .endControlFlow();

    parseMethod.addCode("\n$1T header = new $1T();\n", mappingSpec.getHeaderEntity());

    // Loop over each field and generate the code needed to parse it.
    for (int fieldIndex = 0;
        fieldIndex < mappingSpec.getRifLayout().getRifFields().size();
        fieldIndex++) {
      RifField rifField = mappingSpec.getRifLayout().getRifFields().get(fieldIndex);

      // Find the Entity field for the RifField.
      Stream<FieldSpec> entitiesFieldsStream =
          mappingSpec.getHasLines()
              ? Stream.concat(
                  headerEntity.fieldSpecs.stream(), lineEntity.get().fieldSpecs.stream())
              : headerEntity.fieldSpecs.stream();
      FieldSpec entityField =
          entitiesFieldsStream
              .filter(f -> f.name.equals(rifField.getJavaFieldName()))
              .findAny()
              .get();

      // Are we starting the header parsing?
      if (fieldIndex == 0) {
        parseMethod.addCode("\n// Parse the header fields.\n");
        parseMethod.addCode("$T headerRecord = csvRecords.get(0);\n", csvRecordType);
      }

      // Are we starting the line parsing?
      if (mappingSpec.getHasLines() && fieldIndex == mappingSpec.calculateFirstLineFieldIndex()) {
        parseMethod.addCode("\n// Parse the line fields.\n");
        parseMethod.beginControlFlow(
            "for (int lineIndex = 0; lineIndex < csvRecords.size(); lineIndex++)");
        parseMethod.addStatement("$T lineRecord = csvRecords.get(lineIndex)", csvRecordType);
        parseMethod.addStatement("$1T line = new $1T()", mappingSpec.getLineEntity());

        FieldSpec lineEntityParentField =
            lineEntity.get().fieldSpecs.stream()
                .filter(f -> f.name.equals(mappingSpec.getLineEntityParentField()))
                .findAny()
                .get();
        parseMethod.addCode("line.$L(header);\n\n", calculateSetterName(lineEntityParentField));
      }

      // Determine which variables to use in assignment statement.
      String entityName;
      String recordName;
      if (mappingSpec.getHasLines() && fieldIndex >= mappingSpec.calculateFirstLineFieldIndex()) {
        entityName = "line";
        recordName = "lineRecord";
      } else {
        entityName = "header";
        recordName = "headerRecord";
      }

      // Determine which parsing utility method to use.
      String parseUtilsMethodName;
      if (rifField.getRifColumnType() == RifColumnType.CHAR
          && rifField.getRifColumnLength().orElse(Integer.MAX_VALUE) > 1) {
        // Handle a String field.
        parseUtilsMethodName =
            rifField.isRifColumnOptional() ? "parseOptionalString" : "parseString";
      } else if (rifField.getRifColumnType() == RifColumnType.CHAR
          && rifField.getRifColumnLength().orElse(Integer.MAX_VALUE) == 1) {
        // Handle a Character field.
        parseUtilsMethodName =
            rifField.isRifColumnOptional() ? "parseOptionalCharacter" : "parseCharacter";
      } else if (rifField.getRifColumnType() == RifColumnType.NUM
          && rifField.getRifColumnScale().orElse(Integer.MAX_VALUE) == 0) {
        // Handle an Integer field.
        parseUtilsMethodName =
            rifField.isRifColumnOptional() ? "parseOptionalInteger" : "parseInteger";
      } else if (rifField.getRifColumnType() == RifColumnType.NUM
          && rifField.getRifColumnScale().orElse(Integer.MAX_VALUE) > 0) {
        // Handle a Decimal field.
        parseUtilsMethodName =
            rifField.isRifColumnOptional() ? "parseOptionalDecimal" : "parseDecimal";
      } else if (rifField.getRifColumnType() == RifColumnType.DATE) {
        // Handle a LocalDate field.
        parseUtilsMethodName = rifField.isRifColumnOptional() ? "parseOptionalDate" : "parseDate";
      } else if (rifField.getRifColumnType() == RifColumnType.TIMESTAMP) {
        // Handle an Instant field.
        parseUtilsMethodName =
            rifField.isRifColumnOptional() ? "parseOptionalTimestamp" : "parseTimestamp";
      } else {
        throw new IllegalStateException();
      }

      Map<String, Object> valueAssignmentArgs = new LinkedHashMap<>();
      valueAssignmentArgs.put("entity", entityName);
      valueAssignmentArgs.put("entitySetter", calculateSetterName(entityField));
      valueAssignmentArgs.put("record", recordName);
      valueAssignmentArgs.put("parseUtilsType", parseUtilsType);
      valueAssignmentArgs.put("parseUtilsMethod", parseUtilsMethodName);
      valueAssignmentArgs.put("columnEnumType", mappingSpec.getColumnEnum());
      valueAssignmentArgs.put("columnEnumConstant", rifField.getRifColumnName());
      parseMethod.addCode(
          CodeBlock.builder()
              .addNamed(
                  "$entity:L.$entitySetter:L("
                      + "$parseUtilsType:T.$parseUtilsMethod:L("
                      + "$record:L.get("
                      + "$columnEnumType:T.$columnEnumConstant:L)));\n",
                  valueAssignmentArgs)
              .build());
    }

    // Did we just finish line parsing?
    if (mappingSpec.getHasLines()) {
      FieldSpec linesField =
          headerEntity.fieldSpecs.stream()
              .filter(f -> f.name.equals(mappingSpec.getHeaderEntityLinesField()))
              .findAny()
              .get();
      parseMethod.addStatement("header.$L().add(line)", calculateGetterName(linesField));
      parseMethod.endControlFlow();
    }

    parseMethod.addStatement("return header");
    parsingClass.addMethod(parseMethod.build());

    TypeSpec parsingClassFinal = parsingClass.build();
    JavaFile parsingClassFile =
        JavaFile.builder(mappingSpec.getPackageName(), parsingClassFinal).build();
    parsingClassFile.writeTo(processingEnv.getFiler());

    return parsingClassFinal;
  }

  /**
   * Generates a Java class that can be used to write the JPA Entity out to CSV files, for use with
   * PostgreSQL's copy APIs.
   *
   * @param mappingSpec the {@link MappingSpec} of the layout to generate code for
   * @param headerEntity the Java {@link Entity} that was generated for the header fields
   * @param lineEntity the Java {@link Entity} that was generated for the line fields, if any
   * @return the Java CSV writing class that was generated
   * @throws IOException An {@link IOException} may be thrown if errors are encountered trying to
   *     generate source files.
   */
  private TypeSpec generateCsvWriter(
      MappingSpec mappingSpec, TypeSpec headerEntity, Optional<TypeSpec> lineEntity)
      throws IOException {
    TypeSpec.Builder csvWriterClass =
        TypeSpec.classBuilder(mappingSpec.getCsvWriterClass())
            .addModifiers(Modifier.PUBLIC, Modifier.FINAL);

    // Grab some common types we'll need.
    ArrayTypeName recordType = ArrayTypeName.of(Object.class);
    ArrayTypeName recordsListType = ArrayTypeName.of(recordType);
    ParameterizedTypeName returnType =
        ParameterizedTypeName.get(
            ClassName.get(Map.class), ClassName.get(String.class), recordsListType);

    MethodSpec.Builder csvWriterMethod =
        MethodSpec.methodBuilder("toCsvRecordsByTable")
            .addModifiers(Modifier.PUBLIC, Modifier.STATIC)
            .returns(returnType)
            .addParameter(mappingSpec.getHeaderEntity(), "entity");

    csvWriterMethod.addComment("Verify the input.");
    csvWriterMethod.addStatement("$T.requireNonNull(entity)", Objects.class);

    csvWriterMethod.addCode("\n");
    csvWriterMethod.addStatement("$T csvRecordsByTable = new $T<>(2)", returnType, HashMap.class);

    // Generate the header conversion.
    csvWriterMethod.addCode("\n");
    csvWriterMethod.addComment("Convert the header fields.");
    csvWriterMethod.addStatement("$T headerRecords = new $T[2][]", recordsListType, Object.class);
    String headerColumnsList =
        headerEntity.fieldSpecs.stream()
            .filter(
                f -> {
                  if (mappingSpec.getHasLines()
                      && f.name.equals(mappingSpec.getHeaderEntityLinesField())) return false;
                  return true;
                })
            .map(f -> "\"" + f.name + "\"")
            .collect(Collectors.joining(", "));
    csvWriterMethod.addStatement(
        "headerRecords[0] = new $1T{ $2L }", recordType, headerColumnsList);
    String headerGettersList =
        headerEntity.fieldSpecs.stream()
            .filter(
                f -> {
                  if (mappingSpec.getHasLines()
                      && f.name.equals(mappingSpec.getHeaderEntityLinesField())) return false;
                  return true;
                })
            .map(f -> calculateFieldToCsvValueCode("entity", f, mappingSpec, null, null))
            .collect(Collectors.joining(", "));
    csvWriterMethod.addStatement(
        "$1T headerRecord = new $1T{ $2L }", recordType, headerGettersList);
    csvWriterMethod.addStatement("headerRecords[1] = headerRecord");
    csvWriterMethod.addStatement(
        "csvRecordsByTable.put($S, headerRecords)", mappingSpec.getHeaderTable());

    // Generate the line conversion.
    if (mappingSpec.getHasLines()) {
      FieldSpec linesField =
          headerEntity.fieldSpecs.stream()
              .filter(f -> f.name.equals(mappingSpec.getHeaderEntityLinesField()))
              .findAny()
              .get();
      String linesFieldGetter = calculateGetterName(linesField);
      csvWriterMethod.addCode("\n");
      csvWriterMethod.addComment("Convert the line fields.");
      csvWriterMethod.addStatement(
          "$T lineRecords = new $T[entity.$L().size() + 1][]",
          recordsListType,
          Object.class,
          linesFieldGetter);
      csvWriterMethod.addStatement(
          "csvRecordsByTable.put($S, lineRecords)", mappingSpec.getLineTable());
      String lineColumnsList =
          lineEntity.get().fieldSpecs.stream()
              .map(f -> "\"" + f.name + "\"")
              .collect(Collectors.joining(", "));
      csvWriterMethod.addStatement("lineRecords[0] = new $1T{ $2L }", recordType, lineColumnsList);
      csvWriterMethod.beginControlFlow(
          "for (int lineIndex = 0; lineIndex < entity.$L().size();lineIndex++)", linesFieldGetter);
      csvWriterMethod.addStatement(
          "$T lineEntity = entity.$L().get(lineIndex)",
          mappingSpec.getLineEntity(),
          linesFieldGetter);
      FieldSpec parentField =
          lineEntity.get().fieldSpecs.stream()
              .filter(f -> f.name.equals(mappingSpec.getLineEntityParentField()))
              .findAny()
              .get();
      FieldSpec headerIdField =
          headerEntity.fieldSpecs.stream()
              .filter(f -> f.name.equals(mappingSpec.getHeaderEntityIdField()))
              .findAny()
              .get();
      String lineGettersList =
          lineEntity.get().fieldSpecs.stream()
              .map(
                  f -> {
                    return calculateFieldToCsvValueCode(
                        "lineEntity", f, mappingSpec, parentField, headerIdField);
                  })
              .collect(Collectors.joining(", "));
      csvWriterMethod.addStatement("$1T lineRecord = new $1T{ $2L }", recordType, lineGettersList);
      csvWriterMethod.addStatement("lineRecords[lineIndex + 1] = lineRecord");
      csvWriterMethod.endControlFlow();
    }

    csvWriterMethod.addStatement("return csvRecordsByTable");
    csvWriterClass.addMethod(csvWriterMethod.build());

    TypeSpec parsingClassFinal = csvWriterClass.build();
    JavaFile parsingClassFile =
        JavaFile.builder(mappingSpec.getPackageName(), parsingClassFinal).build();
    parsingClassFile.writeTo(processingEnv.getFiler());

    return parsingClassFinal;
  }

  /**
   * Used in {@link #generateCsvWriter(MappingSpec, TypeSpec, Optional)} and generates the
   * field-to-CSV-value conversion code for the specified field.
   *
   * @param instanceName the name of the object that the value will be pulled from
   * @param field the field to generate conversion code for
   * @param mappingSpec the {@link MappingSpec} of the field to generate conversion code for
   * @param parentField the {@link MappingSpec#getLineEntityParentField()} field, or <code>null
   *     </code> if this is a header field
   * @param headerIdField the {@link MappingSpec#getHeaderEntityIdField()} field, or <code>null
   *     </code> if this is a header field
   * @return the field-to-CSV-value conversion code for the specified field
   */
  private String calculateFieldToCsvValueCode(
      String instanceName,
      FieldSpec field,
      MappingSpec mappingSpec,
      FieldSpec parentField,
      FieldSpec headerIdField) {
    StringBuilder code = new StringBuilder();
    code.append(instanceName);
    code.append(".");

    Optional<RifField> rifField =
        mappingSpec.getRifLayout().getRifFields().stream()
            .filter(f -> field.name.equals(f.getJavaFieldName()))
            .findAny();
    if (field == parentField) {
      // This is the line-level "parent" field.
      code.append(calculateGetterName(parentField));
      code.append("().");
      code.append(calculateGetterName(headerIdField));
      code.append("()");
    } else if (rifField.isPresent() && rifField.get().isRifColumnOptional()) {
      code.append(calculateGetterName(field));
      code.append("().orElse(null)");
    } else {
      code.append(calculateGetterName(field));
      code.append("()");
    }

    return code.toString();
  }

  /**
   * @param fields the fields that should be hashed
   * @return a new <code>hashCode()</code> implementation that uses the specified fields
   */
  private static MethodSpec generateHashCodeMethod(FieldSpec... fields) {
    MethodSpec.Builder hashCodeMethod =
        MethodSpec.methodBuilder("hashCode")
            .addAnnotation(Override.class)
            .addModifiers(Modifier.PUBLIC)
            .returns(int.class)
            .addStatement(
                "return $T.hash($L)",
                Objects.class,
                Arrays.stream(fields).map(f -> f.name).collect(Collectors.joining(", ")));
    return hashCodeMethod.build();
  }

  /**
   * @param typeName the {@link TypeName} of the class to add this method for
   * @param fields the fields that should be compared
   * @return a new <code>equals(...)</code> implementation that uses the specified fields
   */
  private static MethodSpec generateEqualsMethod(TypeName typeName, FieldSpec... fields) {
    MethodSpec.Builder hashCodeMethod =
        MethodSpec.methodBuilder("equals")
            .addAnnotation(Override.class)
            .addModifiers(Modifier.PUBLIC)
            .addParameter(Object.class, "obj")
            .returns(boolean.class);

    hashCodeMethod
        .beginControlFlow("if (this == obj)")
        .addStatement("return true")
        .endControlFlow();
    hashCodeMethod
        .beginControlFlow("if (obj == null)")
        .addStatement("return false")
        .endControlFlow();
    hashCodeMethod
        .beginControlFlow("if (getClass() != obj.getClass())")
        .addStatement("return false")
        .endControlFlow();
    hashCodeMethod.addStatement("$T other = ($T) obj", typeName, typeName);
    for (FieldSpec field : fields) {
      hashCodeMethod
          .beginControlFlow("if ($T.deepEquals($N, other.$N))", Objects.class, field, field)
          .addStatement("return false")
          .endControlFlow();
    }
    hashCodeMethod.addStatement("return true");

    return hashCodeMethod.build();
  }

  /**
   * @param mappingSpec the {@link MappingSpec} for the specified {@link RifField}
   * @param rifField the {@link RifField} to create the corresponding {@link AnnotationSpec}s for
   * @return an ordered {@link List} of {@link AnnotationSpec}s representing the JPA, etc.
   *     annotations that should be applied to the specified {@link RifField}
   */
  private static List<AnnotationSpec> createAnnotations(
      MappingSpec mappingSpec, RifField rifField) {
    LinkedList<AnnotationSpec> annotations = new LinkedList<>();

    // Add an @Id annotation, if appropriate.
    if (rifField.getJavaFieldName().equals(mappingSpec.getHeaderEntityIdField())
        || (mappingSpec.getHasLines()
            && rifField.getJavaFieldName().equals(mappingSpec.getLineEntityLineNumberField()))) {
      AnnotationSpec.Builder idAnnotation = AnnotationSpec.builder(Id.class);
      annotations.add(idAnnotation.build());
    }

    // Add an @Column annotation to every non-transient column.
    boolean isTransient =
        mappingSpec.getHeaderEntityTransientFields().contains(rifField.getJavaFieldName());
    if (!isTransient) {
      AnnotationSpec.Builder columnAnnotation =
          AnnotationSpec.builder(Column.class)
              .addMember("name", "$S", "`" + rifField.getJavaFieldName() + "`")
              .addMember("nullable", "$L", rifField.isRifColumnOptional());
      if (rifField.getRifColumnType() == RifColumnType.CHAR
          && rifField.getRifColumnLength().isPresent()) {
        columnAnnotation.addMember("length", "$L", rifField.getRifColumnLength().get());
      } else if (rifField.getRifColumnType() == RifColumnType.NUM) {
        /*
         * In SQL, the precision is the number of digits in the unscaled value, e.g.
         * "123.45" has a precision of 5. The scale is the number of digits to the right
         * of the decimal point, e.g. "123.45" has a scale of 2.
         */

        if (rifField.getRifColumnLength().isPresent() && rifField.getRifColumnScale().isPresent()) {
          columnAnnotation.addMember("precision", "$L", rifField.getRifColumnLength().get());
          columnAnnotation.addMember("scale", "$L", rifField.getRifColumnScale().get());
        } else {
          /*
           * Unfortunately, Hibernate's SQL schema generation (HBM2DDL) doesn't correctly
           * handle SQL numeric datatypes that don't have a defined precision and scale.
           * What it _should_ do is represent those types in PostgreSQL as a "NUMERIC",
           * but what it does instead is insert a default precision and scale as
           * "NUMBER(19, 2)". The only way to force the correct behavior is to specify a
           * columnDefinition, so we do that. This leads to incorrect behavior with HSQL
           * (for different reasons), but fortunately that doesn't happen to cause
           * problems with our tests.
           */
          StringBuilder columnDefinition = new StringBuilder();
          columnDefinition.append("numeric");
          if (rifField.getRifColumnLength().isPresent()
              || rifField.getRifColumnScale().isPresent()) {
            columnDefinition.append('(');
            if (rifField.getRifColumnLength().isPresent()) {
              columnDefinition.append(rifField.getRifColumnLength().get());
            }
            if (rifField.getRifColumnScale().isPresent()) {
              columnDefinition.append(", ");
              columnDefinition.append(rifField.getRifColumnScale().get());
            }
            columnDefinition.append(')');
          }
          columnAnnotation.addMember("columnDefinition", "$S", columnDefinition.toString());
        }
      }
      annotations.add(columnAnnotation.build());
    } else {
      annotations.add(AnnotationSpec.builder(Transient.class).build());
    }

    return annotations;
  }

  /**
   * @param List<String> the {@link RifField} to create an additional Annotated database field for
   * @return an ordered {@link List} of {@link RifField}s representing the additional fields that
   *     need to be stored to the database via JPA
   * @throws MalformedURLException
   */
  private static List<RifField> createDetailsForAdditionalDatabaseFields(
      List<String> additionalDatabaseFields) throws MalformedURLException {
    List<RifField> addlDatabaseFields = new ArrayList<RifField>();

    for (String additionalDatabaseField : additionalDatabaseFields) {
      if (additionalDatabaseField.contentEquals("hicnUnhashed")) {
        RifField hicnUnhashed =
            new RifField(
                "BENE_CRNT_HIC_NUM",
                RifColumnType.CHAR,
                Optional.of(64),
                Optional.of(0),
                Boolean.TRUE,
                new URL(DATA_DICTIONARY_LINK + "benecrnthicnum"),
                "BENE_CRNT_HIC_NUM",
                "hicnUnhashed");
        addlDatabaseFields.add(hicnUnhashed);
        continue;
      }
      if (additionalDatabaseField.contentEquals("mbiHash")) {
        RifField mbiHash =
            new RifField(
                "MBI_NUM",
                RifColumnType.CHAR,
                Optional.of(64),
                Optional.of(0),
                Boolean.TRUE,
                new URL(DATA_DICTIONARY_LINK + "mbiHash"),
                "MBI_NUM",
                "mbiHash");
        addlDatabaseFields.add(mbiHash);
        continue;
      }
    }
    return addlDatabaseFields;
  }

  /**
   * @param entityField the JPA entity {@link FieldSpec} for the field that the desired getter will
   *     wrap
   * @return the name of the Java "getter" for the specified {@link FieldSpec}
   */
  private static String calculateGetterName(FieldSpec entityField) {
    if (entityField.type.equals(TypeName.BOOLEAN)
        || entityField.type.equals(ClassName.get(Boolean.class)))
      return "is" + capitalize(entityField.name);
    else return "get" + capitalize(entityField.name);
  }

  /**
   * @param rifField the {@link RifField} to generate the "getter" statement for
   * @param entityField the {@link FieldSpec} for the field being wrapped by the "getter"
   * @param entityGetter the "getter" method to generate the statement in
   */
  private static void addGetterStatement(
      RifField rifField, FieldSpec entityField, MethodSpec.Builder entityGetter) {
    addGetterStatement(rifField.isRifColumnOptional(), entityField, entityGetter);
  }

  /**
   * @param optional <code>true</code> if the property is an {@link Optional} one, <code>false
   *     </code> otherwise
   * @param entityField the {@link FieldSpec} for the field being wrapped by the "getter"
   * @param entityGetter the "getter" method to generate the statement in
   */
  private static void addGetterStatement(
      boolean optional, FieldSpec entityField, MethodSpec.Builder entityGetter) {
    if (!optional) entityGetter.addStatement("return $N", entityField);
    else entityGetter.addStatement("return $T.ofNullable($N)", Optional.class, entityField);
  }

  /**
   * @param entityField the JPA entity {@link FieldSpec} for the field that the desired setter will
   *     wrap
   * @return the name of the Java "setter" for the specified {@link FieldSpec}
   */
  private static String calculateSetterName(FieldSpec entityField) {
    return "set" + capitalize(entityField.name);
  }

  /**
   * @param rifField the {@link RifField} to generate the "setter" statement for
   * @param entityField the {@link FieldSpec} for the field being wrapped by the "setter"
   * @param entitySetter the "setter" method to generate the statement in
   */
  private static void addSetterStatement(
      RifField rifField, FieldSpec entityField, MethodSpec.Builder entitySetter) {
    addSetterStatement(rifField.isRifColumnOptional(), entityField, entitySetter);
  }

  /**
   * @param rifField <code>true</code> if the property is an {@link Optional} one, <code>false
   *     </code> otherwise
   * @param entityField the {@link FieldSpec} for the field being wrapped by the "setter"
   * @param entitySetter the "setter" method to generate the statement in
   */
  private static void addSetterStatement(
      boolean optional, FieldSpec entityField, MethodSpec.Builder entitySetter) {
    if (!optional) entitySetter.addStatement("this.$N = $N", entityField, entityField);
    else entitySetter.addStatement("this.$N = $N.orElse(null)", entityField, entityField);
  }

  /**
   * @param name the {@link String} to capitalize the first letter of
   * @return a capitalized {@link String}
   */
  private static String capitalize(String name) {
    char first = name.charAt(0);
    return String.format("%s%s", Character.toUpperCase(first), name.substring(1));
  }

  /**
   * Reports the specified log message.
   *
   * @param logEntryKind the {@link Diagnostic.Kind} of log entry to add
   * @param associatedElement the Java AST {@link Element} that the log entry should be associated
   *     with, or <code>null</code>
   * @param messageFormat the log message format {@link String}
   * @param messageArguments the log message format arguments
   */
  private void log(
      Diagnostic.Kind logEntryKind,
      Element associatedElement,
      String messageFormat,
      Object... messageArguments) {
    String logMessage = String.format(messageFormat, messageArguments);
    processingEnv.getMessager().printMessage(logEntryKind, logMessage, associatedElement);

    String logMessageFull;
    if (associatedElement != null)
      logMessageFull =
          String.format("[%s] at '%s': %s", logEntryKind, associatedElement, logMessage);
    else logMessageFull = String.format("[%s]: %s", logEntryKind, logMessage);
    logMessages.add(logMessageFull);
  }

  /**
   * Reports the specified log message.
   *
   * @param logEntryKind the {@link Diagnostic.Kind} of log entry to add
   * @param messageFormat the log message format {@link String}
   * @param messageArguments the log message format arguments
   */
  private void log(Diagnostic.Kind logEntryKind, String messageFormat, Object... messageArguments) {
    log(logEntryKind, null, messageFormat, messageArguments);
  }

  /**
   * Reports the specified log message.
   *
   * @param associatedElement the Java AST {@link Element} that the log entry should be associated
   *     with, or <code>null</code>
   * @param messageFormat the log message format {@link String}
   * @param messageArguments the log message format arguments
   */
  private void logNote(
      Element associatedElement, String messageFormat, Object... messageArguments) {
    log(Diagnostic.Kind.NOTE, associatedElement, messageFormat, messageArguments);
  }

  /**
   * Reports the specified log message.
   *
   * @param associatedElement the Java AST {@link Element} that the log entry should be associated
   *     with, or <code>null</code>
   * @param messageFormat the log message format {@link String}
   * @param messageArguments the log message format arguments
   */
  private void logNote(String messageFormat, Object... messageArguments) {
    log(Diagnostic.Kind.NOTE, null, messageFormat, messageArguments);
  }

  /**
   * Writes out all of the messages in {@link #logMessages} to a log file in the
   * annotation-generated source directory.
   */
  private void writeDebugLogMessages() {
    if (!DEBUG) return;

    try {
      FileObject logResource =
          processingEnv
              .getFiler()
              .createResource(StandardLocation.SOURCE_OUTPUT, "", "rif-layout-processor-log.txt");
      Writer logWriter = logResource.openWriter();
      for (String logMessage : logMessages) {
        logWriter.write(logMessage);
        logWriter.write('\n');
      }
      logWriter.flush();
    } catch (IOException e) {
      throw new UncheckedIOException(e);
    }
  }

<<<<<<< HEAD
=======
  /**
   * Creates the fields for the BeneficiaryMonthly class in the model rif
   *
   * @param lineEntity helps build the entity {@link TypeSpec.Builder}
   * @param isId determines if the field is an id field
   * @param isTransient determines if the field is transient {@link boolean}
   * @param isColumnOptional determines if the field is optional {@link boolean}
   * @param fieldName specifies the fieldname {@link String}
   * @param type specifies the field type {@link RifColumnType}
   * @param columnLength specifies the column length {@link Optional<Integer>}, for numeric types
   *     this represents the total number of digits that can be stored
   * @param columnScale specifies the column scale {@link Optional<Integer>}, for numeric types this
   *     represents how many of the total digits (see `columnLength`) are to the right of the
   *     decimal point
   */
>>>>>>> f2ef0c74
  private static void createBeneficiaryMonthlyFields(
      TypeSpec.Builder lineEntity,
      boolean isId,
      boolean isTransient,
      boolean isColumnOptional,
      String fieldName,
      RifColumnType type,
      Optional<Integer> columnLength,
      Optional<Integer> columnScale) {
    FieldSpec lineField =
        FieldSpec.builder(
                selectJavaFieldType(type, isColumnOptional, columnLength, columnScale),
                fieldName,
                Modifier.PRIVATE)
            .addAnnotations(
                createBeneficiaryMonthlyAnnotations(
                    isId,
                    isTransient,
                    isColumnOptional,
                    fieldName,
                    type,
                    columnLength,
                    columnScale))
            .build();
    lineEntity.addField(lineField);

    MethodSpec.Builder lineFieldGetter =
        MethodSpec.methodBuilder(calculateGetterName(lineField))
            .addModifiers(Modifier.PUBLIC)
            .returns(selectJavaPropertyType(type, isColumnOptional, columnLength, columnScale));
    addGetterStatement(isColumnOptional, lineField, lineFieldGetter);
    lineEntity.addMethod(lineFieldGetter.build());

    MethodSpec.Builder lineFieldSetter =
        MethodSpec.methodBuilder(calculateSetterName(lineField))
            .addModifiers(Modifier.PUBLIC)
            .returns(void.class)
            .addParameter(
                selectJavaPropertyType(type, isColumnOptional, columnLength, columnScale),
                lineField.name);
    addSetterStatement(isColumnOptional, lineField, lineFieldSetter);
    lineEntity.addMethod(lineFieldSetter.build());
  }

<<<<<<< HEAD
=======
  /**
   * Creates the fields for the BeneficiaryMonthly annotations in the model rif
   *
   * @param isId determines if the field is an id field
   * @param isTransient determines if the field is transient {@link boolean}
   * @param isColumnOptional determines if the field is optional {@link boolean}
   * @param fieldName specifies the fieldname {@link String}
   * @param type specifies the field type {@link RifColumnType}
   * @param columnLength specifies the column length {@link Optional<Integer>}, for numeric types
   *     this represents the total number of digits that can be stored
   * @param columnScale specifies the column scale {@link Optional<Integer>}, for numeric types this
   *     represents how many of the total digits (see `columnLength`) are to the right of the
   *     decimal point
   */
>>>>>>> f2ef0c74
  private static List<AnnotationSpec> createBeneficiaryMonthlyAnnotations(
      boolean isId,
      boolean isTransient,
      boolean isColumnOptional,
      String fieldName,
      RifColumnType type,
      Optional<Integer> columnLength,
      Optional<Integer> columnScale) {
    LinkedList<AnnotationSpec> annotations = new LinkedList<>();

    // Add an @Id annotation, if appropriate.
    if (isId) {
      AnnotationSpec.Builder idAnnotation = AnnotationSpec.builder(Id.class);
      annotations.add(idAnnotation.build());
    }
    // Add an @Column annotation to every non-transient column.
    if (!isTransient) {
      AnnotationSpec.Builder columnAnnotation =
          AnnotationSpec.builder(Column.class)
              .addMember("name", "$S", "`" + fieldName + "`")
              .addMember("nullable", "$L", isColumnOptional);
      if (type == RifColumnType.CHAR && columnLength.isPresent()) {
        columnAnnotation.addMember("length", "$L", columnLength.get());
      } else if (type == RifColumnType.NUM) {
        /*
         * In SQL, the precision is the number of digits in the unscaled value, e.g.
         * "123.45" has a precision of 5. The scale is the number of digits to the right
         * of the decimal point, e.g. "123.45" has a scale of 2.
         */

        if (columnLength.isPresent() && columnScale.isPresent()) {
          columnAnnotation.addMember("precision", "$L", columnLength.get());
          columnAnnotation.addMember("scale", "$L", columnScale.get());
        } else {
          /*
           * Unfortunately, Hibernate's SQL schema generation (HBM2DDL) doesn't correctly
           * handle SQL numeric datatypes that don't have a defined precision and scale.
           * What it _should_ do is represent those types in PostgreSQL as a "NUMERIC",
           * but what it does instead is insert a default precision and scale as
           * "NUMBER(19, 2)". The only way to force the correct behavior is to specify a
           * columnDefinition, so we do that. This leads to incorrect behavior with HSQL
           * (for different reasons), but fortunately that doesn't happen to cause
           * problems with our tests.
           */
          StringBuilder columnDefinition = new StringBuilder();
          columnDefinition.append("numeric");
          if (columnLength.isPresent() || columnScale.isPresent()) {
            columnDefinition.append('(');
            if (columnLength.isPresent()) {
              columnDefinition.append(columnLength.get());
            }
            if (columnScale.isPresent()) {
              columnDefinition.append(", ");
              columnDefinition.append(columnScale.get());
            }
            columnDefinition.append(')');
          }
          columnAnnotation.addMember("columnDefinition", "$S", columnDefinition.toString());
        }
      }
      annotations.add(columnAnnotation.build());
    } else {
      annotations.add(AnnotationSpec.builder(Transient.class).build());
    }

    return annotations;
  }

<<<<<<< HEAD
=======
  /**
   * Selects the java field type
   *
   * @param type specifies the field type {@link RifColumnType}
   * @param isColumnOptional determines if the field is optional {@link boolean}
   * @param columnLength specifies the column length {@link Optional<Integer>}, for numeric types
   *     this represents the total number of digits that can be stored
   * @param columnScale specifies the column scale {@link Optional<Integer>}, for numeric types this
   *     represents how many of the total digits (see `columnLength`) are to the right of the
   *     decimal point
   */
>>>>>>> f2ef0c74
  private static TypeName selectJavaFieldType(
      RifColumnType type,
      boolean isColumnOptional,
      Optional<Integer> columnLength,
      Optional<Integer> columnScale) {
    if (type == RifColumnType.CHAR
        && columnLength.orElse(Integer.MAX_VALUE) == 1
        && !isColumnOptional) return TypeName.CHAR;
    else if (type == RifColumnType.CHAR
        && columnLength.orElse(Integer.MAX_VALUE) == 1
        && isColumnOptional) return ClassName.get(Character.class);
    else if (type == RifColumnType.CHAR) return ClassName.get(String.class);
    else if (type == RifColumnType.DATE && columnLength.orElse(0) == 8)
      return ClassName.get(LocalDate.class);
    else if (type == RifColumnType.TIMESTAMP && columnLength.orElse(0) == 20)
      return ClassName.get(Instant.class);
    else if (type == RifColumnType.NUM && columnScale.orElse(Integer.MAX_VALUE) > 0)
      return ClassName.get(BigDecimal.class);
    else if (type == RifColumnType.NUM
        && columnScale.orElse(Integer.MAX_VALUE) == 0
        && !isColumnOptional) return TypeName.INT;
    else if (type == RifColumnType.NUM
        && columnScale.orElse(Integer.MAX_VALUE) == 0
        && isColumnOptional) return ClassName.get(Integer.class);
    else throw new IllegalArgumentException("Unhandled field type: " + type.name());
  }

<<<<<<< HEAD
=======
  /**
   * Selects the java property type
   *
   * @param type specifies the field type {@link RifColumnType}
   * @param isColumnOptional determines if the field is optional {@link boolean}
   * @param columnLength specifies the column length {@link Optional<Integer>}, for numeric types
   *     this represents the total number of digits that can be stored
   * @param columnScale specifies the column scale {@link Optional<Integer>}, for numeric types this
   *     represents how many of the total digits (see `columnLength`) are to the right of the
   *     decimal point
   */
>>>>>>> f2ef0c74
  private static TypeName selectJavaPropertyType(
      RifColumnType type,
      boolean isColumnOptional,
      Optional<Integer> columnLength,
      Optional<Integer> columnScale) {
    if (!isColumnOptional)
      return selectJavaFieldType(type, isColumnOptional, columnLength, columnScale);
    else
      return ParameterizedTypeName.get(
          ClassName.get(Optional.class),
          selectJavaFieldType(type, isColumnOptional, columnLength, columnScale));
  }
}<|MERGE_RESOLUTION|>--- conflicted
+++ resolved
@@ -1829,8 +1829,6 @@
     }
   }
 
-<<<<<<< HEAD
-=======
   /**
    * Creates the fields for the BeneficiaryMonthly class in the model rif
    *
@@ -1846,7 +1844,6 @@
    *     represents how many of the total digits (see `columnLength`) are to the right of the
    *     decimal point
    */
->>>>>>> f2ef0c74
   private static void createBeneficiaryMonthlyFields(
       TypeSpec.Builder lineEntity,
       boolean isId,
@@ -1891,8 +1888,6 @@
     lineEntity.addMethod(lineFieldSetter.build());
   }
 
-<<<<<<< HEAD
-=======
   /**
    * Creates the fields for the BeneficiaryMonthly annotations in the model rif
    *
@@ -1907,7 +1902,6 @@
    *     represents how many of the total digits (see `columnLength`) are to the right of the
    *     decimal point
    */
->>>>>>> f2ef0c74
   private static List<AnnotationSpec> createBeneficiaryMonthlyAnnotations(
       boolean isId,
       boolean isTransient,
@@ -1976,8 +1970,6 @@
     return annotations;
   }
 
-<<<<<<< HEAD
-=======
   /**
    * Selects the java field type
    *
@@ -1989,7 +1981,6 @@
    *     represents how many of the total digits (see `columnLength`) are to the right of the
    *     decimal point
    */
->>>>>>> f2ef0c74
   private static TypeName selectJavaFieldType(
       RifColumnType type,
       boolean isColumnOptional,
@@ -2017,8 +2008,6 @@
     else throw new IllegalArgumentException("Unhandled field type: " + type.name());
   }
 
-<<<<<<< HEAD
-=======
   /**
    * Selects the java property type
    *
@@ -2030,7 +2019,6 @@
    *     represents how many of the total digits (see `columnLength`) are to the right of the
    *     decimal point
    */
->>>>>>> f2ef0c74
   private static TypeName selectJavaPropertyType(
       RifColumnType type,
       boolean isColumnOptional,
