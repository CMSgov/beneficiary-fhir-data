--- conflicted
+++ resolved
@@ -75,30 +75,20 @@
   SAMPLE_A_INPATIENT(
       resourceUrl("rif-static-samples/sample-a-inpatient.txt"), RifFileType.INPATIENT, 1),
 
-<<<<<<< HEAD
-  /** Sample A Outpatient static rif. */
-=======
+  /** Sample A Inpatient four character drg code static rif. */
   SAMPLE_A_INPATIENT_FOUR_CHARACTER_DRG_CODE(
       resourceUrl("rif-static-samples/sample-a-inpatient-with-four-character-drg-code.txt"),
       RifFileType.INPATIENT,
       1),
 
->>>>>>> 436b1f32
+  /** Sample A Outpatient static rif. */
   SAMPLE_A_OUTPATIENT(
       resourceUrl("rif-static-samples/sample-a-outpatient.txt"), RifFileType.OUTPATIENT, 1),
 
   /** Sample A SNF static rif. */
   SAMPLE_A_SNF(resourceUrl("rif-static-samples/sample-a-snf.txt"), RifFileType.SNF, 1),
 
-<<<<<<< HEAD
   /** Sample A Hospice static rif. */
-=======
-  SAMPLE_A_SNF_FOUR_CHARACTER_DRG_CODE(
-      resourceUrl("rif-static-samples/sample-a-snf-with-four-character-drg-code.txt"),
-      RifFileType.SNF,
-      1),
-
->>>>>>> 436b1f32
   SAMPLE_A_HOSPICE(resourceUrl("rif-static-samples/sample-a-hospice.txt"), RifFileType.HOSPICE, 1),
 
   /** Sample A HHA static rif. */
