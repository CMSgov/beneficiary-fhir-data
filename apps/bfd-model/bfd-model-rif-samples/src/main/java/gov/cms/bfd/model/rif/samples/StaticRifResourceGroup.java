--- conflicted
+++ resolved
@@ -50,12 +50,9 @@
   SAMPLE_U_BENES_CHANGED_WITH_8_MONTHS(
       StaticRifResource.SAMPLE_U_BENES_CHANGED_WITH_8_MONTHS, StaticRifResource.SAMPLE_U_CARRIER),
 
-<<<<<<< HEAD
-=======
   SAMPLE_U_BENES_CHANGED_WITH_9_MONTHS(
       StaticRifResource.SAMPLE_U_BENES_CHANGED_WITH_9_MONTHS, StaticRifResource.SAMPLE_U_CARRIER),
 
->>>>>>> f2ef0c74
   SYNTHETIC_DATA(
       StaticRifResource.SYNTHETIC_BENEFICIARY_1999,
       StaticRifResource.SYNTHETIC_BENEFICIARY_2000,
