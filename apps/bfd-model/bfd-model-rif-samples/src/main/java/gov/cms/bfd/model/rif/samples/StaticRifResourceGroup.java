package gov.cms.bfd.model.rif.samples;

import gov.cms.bfd.model.rif.RifFile;
import java.util.Arrays;
import java.util.Set;
import java.util.stream.Collectors;

/** Enumerates groups of related {@link StaticRifResource}s that can be processed together. */
public enum StaticRifResourceGroup {
  SAMPLE_A(
      StaticRifResource.SAMPLE_A_BENES,
      StaticRifResource.SAMPLE_A_BENEFICIARY_HISTORY,
      StaticRifResource.SAMPLE_A_MEDICARE_BENEFICIARY_ID_HISTORY,
      StaticRifResource.SAMPLE_A_CARRIER,
      StaticRifResource.SAMPLE_A_PDE,
      StaticRifResource.SAMPLE_A_INPATIENT,
      StaticRifResource.SAMPLE_A_OUTPATIENT,
      StaticRifResource.SAMPLE_A_HHA,
      StaticRifResource.SAMPLE_A_HOSPICE,
      StaticRifResource.SAMPLE_A_SNF,
      StaticRifResource.SAMPLE_A_DME),

<<<<<<< HEAD
  SAMPLE_A_WITHOUT_REFERENCE_YEAR(
      StaticRifResource.SAMPLE_A_BENES_WITHOUT_REFERENCE_YEAR,
      StaticRifResource.SAMPLE_A_BENEFICIARY_HISTORY,
      StaticRifResource.SAMPLE_A_MEDICARE_BENEFICIARY_ID_HISTORY,
      StaticRifResource.SAMPLE_A_CARRIER,
      StaticRifResource.SAMPLE_A_PDE,
      StaticRifResource.SAMPLE_A_INPATIENT,
      StaticRifResource.SAMPLE_A_OUTPATIENT,
      StaticRifResource.SAMPLE_A_HHA,
      StaticRifResource.SAMPLE_A_HOSPICE,
      StaticRifResource.SAMPLE_A_SNF,
      StaticRifResource.SAMPLE_A_DME),

  SAMPLE_B(
      StaticRifResource.SAMPLE_B_BENES,
      StaticRifResource.SAMPLE_B_CARRIER,
      StaticRifResource.SAMPLE_B_INPATIENT,
      StaticRifResource.SAMPLE_B_OUTPATIENT,
      StaticRifResource.SAMPLE_B_SNF,
      StaticRifResource.SAMPLE_B_HOSPICE,
      StaticRifResource.SAMPLE_B_HHA,
      StaticRifResource.SAMPLE_B_DME,
      StaticRifResource.SAMPLE_B_PDE),

  SAMPLE_C(
      StaticRifResource.SAMPLE_C_BENES,
      StaticRifResource.SAMPLE_C_CARRIER,
      StaticRifResource.SAMPLE_C_INPATIENT,
      StaticRifResource.SAMPLE_C_OUTPATIENT,
      StaticRifResource.SAMPLE_C_SNF,
      StaticRifResource.SAMPLE_C_HOSPICE,
      StaticRifResource.SAMPLE_C_HHA,
      StaticRifResource.SAMPLE_C_DME,
      StaticRifResource.SAMPLE_C_PDE),

=======
>>>>>>> 1e992d67
  SAMPLE_U(StaticRifResource.SAMPLE_U_BENES, StaticRifResource.SAMPLE_U_CARRIER),

  SAMPLE_U_BENES_UNCHANGED(
      StaticRifResource.SAMPLE_U_BENES_UNCHANGED, StaticRifResource.SAMPLE_U_CARRIER),

  SAMPLE_U_BENES_CHANGED_WITH_8_MONTHS(
      StaticRifResource.SAMPLE_U_BENES_CHANGED_WITH_8_MONTHS, StaticRifResource.SAMPLE_U_CARRIER),

  SAMPLE_U_BENES_CHANGED_WITH_9_MONTHS(
      StaticRifResource.SAMPLE_U_BENES_CHANGED_WITH_9_MONTHS, StaticRifResource.SAMPLE_U_CARRIER),

  SYNTHETIC_DATA(
      StaticRifResource.SYNTHETIC_BENEFICIARY_1999,
      StaticRifResource.SYNTHETIC_BENEFICIARY_2000,
      StaticRifResource.SYNTHETIC_BENEFICIARY_2014,
      StaticRifResource.SYNTHETIC_CARRIER_1999_1999,
      StaticRifResource.SYNTHETIC_CARRIER_1999_2000,
      StaticRifResource.SYNTHETIC_CARRIER_1999_2001,
      StaticRifResource.SYNTHETIC_CARRIER_2000_2000,
      StaticRifResource.SYNTHETIC_CARRIER_2000_2001,
      StaticRifResource.SYNTHETIC_CARRIER_2000_2002,
      StaticRifResource.SYNTHETIC_CARRIER_2014_2014,
      StaticRifResource.SYNTHETIC_CARRIER_2014_2015,
      StaticRifResource.SYNTHETIC_CARRIER_2014_2016,
      StaticRifResource.SYNTHETIC_INPATIENT_1999_1999,
      StaticRifResource.SYNTHETIC_INPATIENT_1999_2000,
      StaticRifResource.SYNTHETIC_INPATIENT_1999_2001,
      StaticRifResource.SYNTHETIC_INPATIENT_2000_2000,
      StaticRifResource.SYNTHETIC_INPATIENT_2000_2001,
      StaticRifResource.SYNTHETIC_INPATIENT_2000_2002,
      StaticRifResource.SYNTHETIC_INPATIENT_2014_2014,
      StaticRifResource.SYNTHETIC_INPATIENT_2014_2015,
      StaticRifResource.SYNTHETIC_INPATIENT_2014_2016,
      StaticRifResource.SYNTHETIC_PDE_2014,
      StaticRifResource.SYNTHETIC_PDE_2015,
      StaticRifResource.SYNTHETIC_PDE_2016,
      StaticRifResource.SYNTHETIC_OUTPATIENT_1999_1999,
      StaticRifResource.SYNTHETIC_OUTPATIENT_2000_1999,
      StaticRifResource.SYNTHETIC_OUTPATIENT_2001_1999,
      StaticRifResource.SYNTHETIC_OUTPATIENT_2002_2000,
      StaticRifResource.SYNTHETIC_OUTPATIENT_2014_2014,
      StaticRifResource.SYNTHETIC_OUTPATIENT_2015_2014,
      StaticRifResource.SYNTHETIC_OUTPATIENT_2016_2014),

  SYNTHEA_DATA(
      StaticRifResource.SAMPLE_SYNTHEA_BENES2011,
      StaticRifResource.SAMPLE_SYNTHEA_BENES2012,
      StaticRifResource.SAMPLE_SYNTHEA_BENES2013,
      StaticRifResource.SAMPLE_SYNTHEA_BENES2014,
      StaticRifResource.SAMPLE_SYNTHEA_BENES2015,
      StaticRifResource.SAMPLE_SYNTHEA_BENES2016,
      StaticRifResource.SAMPLE_SYNTHEA_BENES2017,
      StaticRifResource.SAMPLE_SYNTHEA_BENES2018,
      StaticRifResource.SAMPLE_SYNTHEA_BENES2019,
      StaticRifResource.SAMPLE_SYNTHEA_BENES2020,
      StaticRifResource.SAMPLE_SYNTHEA_BENES2021,
      StaticRifResource.SAMPLE_SYNTHEA_CARRIER,
      StaticRifResource.SAMPLE_SYNTHEA_INPATIENT,
      StaticRifResource.SAMPLE_SYNTHEA_OUTPATIENT,
      StaticRifResource.SAMPLE_SYNTHEA_SNF,
      StaticRifResource.SAMPLE_SYNTHEA_HOSPICE,
      StaticRifResource.SAMPLE_SYNTHEA_HHA,
      StaticRifResource.SAMPLE_SYNTHEA_DME,
      StaticRifResource.SAMPLE_SYNTHEA_PDE,
      StaticRifResource.SAMPLE_SYNTHEA_BENEHISTORY),

  SAMPLE_HICN_MULT_BENES(
      StaticRifResource.SAMPLE_HICN_MULT_BENES,
      StaticRifResource.SAMPLE_HICN_MULT_BENES_BENEFICIARY_HISTORY);

  private final StaticRifResource[] resources;

  /**
   * Enum constant constructor.
   *
   * @param resources the value to use for {@link #getResources()}
   */
  private StaticRifResourceGroup(StaticRifResource... resources) {
    this.resources = resources;
  }

  /**
   * @return the related {@link StaticRifResource}s grouped into this {@link StaticRifResourceGroup}
   */
  public StaticRifResource[] getResources() {
    return resources;
  }

  /** @return a {@link Set} of {@link RifFile}s based on {@link #getResources()} */
  public Set<RifFile> toRifFiles() {
    return Arrays.stream(resources)
        .map(resource -> resource.toRifFile())
        .collect(Collectors.toSet());
  }
}<|MERGE_RESOLUTION|>--- conflicted
+++ resolved
@@ -20,7 +20,6 @@
       StaticRifResource.SAMPLE_A_SNF,
       StaticRifResource.SAMPLE_A_DME),
 
-<<<<<<< HEAD
   SAMPLE_A_WITHOUT_REFERENCE_YEAR(
       StaticRifResource.SAMPLE_A_BENES_WITHOUT_REFERENCE_YEAR,
       StaticRifResource.SAMPLE_A_BENEFICIARY_HISTORY,
@@ -56,8 +55,6 @@
       StaticRifResource.SAMPLE_C_DME,
       StaticRifResource.SAMPLE_C_PDE),
 
-=======
->>>>>>> 1e992d67
   SAMPLE_U(StaticRifResource.SAMPLE_U_BENES, StaticRifResource.SAMPLE_U_CARRIER),
 
   SAMPLE_U_BENES_UNCHANGED(
