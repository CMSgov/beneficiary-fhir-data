{
    "resourceType": "StructureDefinition",
    "id": "LineItemComponent",
    "url": "http://hl7.org/fhir/StructureDefinition/LineItemComponent",
    "name": "Line Item info",
    "status": "draft",
    "fhirVersion": "4.0.1",
    "kind": "logical",
    "abstract": true,
    "type": "LineItemComponent",
    "baseDefinition": "http://hl7.org/fhir/StructureDefinition/Base",
    "derivation": "specialization",
    "differential": {
        "element": [
            {
                "id": "LineItemComponent",
                "path": "LineItemComponent",
                "label": "LineItemComponent for IDR. Ignore in DD Generation",
                "min": 1,
                "max": "1"
            },
            {
                "id": "LineItemComponent.CLM_LINE_NUM",
                "path": "LineItemComponent.CLM_LINE_NUM",
                "label": "Line Item Sequence Number",
                "min": 0,
                "max": "1",
                "type": [
                    {
                        "code": "string"
                    }
                ]
            },
            {
                "id": "LineItemComponent.CLM_LINE_HCPCS_CD",
                "path": "LineItemComponent.CLM_LINE_HCPCS_CD",
                "label": "Line Item HCPCS Code",
                "min": 0,
                "max": "1",
                "type": [
                    {
                        "code": "string"
                    }
                ]
            },
            {
                "id": "LineItemComponent.CLM_REV_APC_HIPPS_CD",
                "path": "LineItemComponent.CLM_REV_APC_HIPPS_CD",
                "label": "Line Item APC / HIPPS Code",
                "min": 0,
                "max": "1",
                "type": [
                    {
                        "code": "string"
                    }
                ]
            },
            {
                "id": "LineItemComponent.CLM_LINE_NDC_CD",
                "path": "LineItemComponent.CLM_LINE_NDC_CD",
                "label": "Revenue Center National Drug Code",
                "min": 0,
                "max": "1",
                "type": [
                    {
                        "code": "string"
                    }
                ]
            },
            {
                "id": "LineItemComponent.CLM_LINE_NDC_QTY",
                "path": "LineItemComponent.CLM_LINE_NDC_QTY",
                "label": "Line Item NDC Quantity",
                "min": 0,
                "max": "1",
                "type": [
                    {
                        "code": "string"
                    }
                ]
            },
            {
                "id": "LineItemComponent.CLM_LINE_NDC_QTY_QLFYR_CD",
                "path": "LineItemComponent.CLM_LINE_NDC_QTY_QLFYR_CD",
                "label": "Line Item NDC Quantity Qualifier Code",
                "min": 0,
                "max": "1",
                "type": [
                    {
                        "code": "string"
                    }
                ]
            },
            {
                "id": "LineItemComponent.CLM_LINE_SRVC_UNIT_QTY",
                "path": "LineItemComponent.CLM_LINE_SRVC_UNIT_QTY",
                "label": "Line Item Service Unit Quantity",
                "min": 0,
                "max": "1",
                "type": [
                    {
                        "code": "string"
                    }
                ]
            },
            {
                "id": "LineItemComponent.CLM_LINE_REV_CTR_CD",
                "path": "LineItemComponent.CLM_LINE_REV_CTR_CD",
                "label": "Line Item Revenue Center Code",
                "min": 0,
                "max": "1",
                "type": [
                    {
                        "code": "string"
                    }
                ]
            },
            {
                "id": "LineItemComponent.CLM_DDCTBL_COINSRNC_CD",
                "path": "LineItemComponent.CLM_DDCTBL_COINSRNC_CD",
                "label": "Line Item Revenue Center Code",
                "min": 0,
                "max": "1",
                "type": [
                    {
                        "code": "string"
                    }
                ]
            },
            {
                "id": "LineItemComponent.HCPCS_1_MDFR_CD",
                "path": "LineItemComponent.HCPCS_1_MDFR_CD",
                "label": "HCPCS Modifier Code 1",
                "min": 0,
                "max": "1",
                "type": [
                    {
                        "code": "string"
                    }
                ]
            },
            {
                "id": "LineItemComponent.HCPCS_2_MDFR_CD",
                "path": "LineItemComponent.HCPCS_2_MDFR_CD",
                "label": "HCPCS Modifier Code 2",
                "min": 0,
                "max": "1",
                "type": [
                    {
                        "code": "string"
                    }
                ]
            },
            {
                "id": "LineItemComponent.HCPCS_3_MDFR_CD",
                "path": "LineItemComponent.HCPCS_3_MDFR_CD",
                "label": "HCPCS Modifier Code 3",
                "min": 0,
                "max": "1",
                "type": [
                    {
                        "code": "string"
                    }
                ]
            },
            {
                "id": "LineItemComponent.HCPCS_4_MDFR_CD",
                "path": "LineItemComponent.HCPCS_4_MDFR_CD",
                "label": "HCPCS Modifier Code 4",
                "min": 0,
                "max": "1",
                "type": [
                    {
                        "code": "string"
                    }
                ]
            },
            {
                "id": "LineItemComponent.HCPCS_5_MDFR_CD",
                "path": "LineItemComponent.HCPCS_5_MDFR_CD",
                "label": "HCPCS Modifier Code 5",
                "min": 0,
                "max": "1",
                "type": [
                    {
                        "code": "string"
                    }
                ]
            },
            {
                "id": "LineItemComponent.CLM_LINE_INSTNL_RATE_AMT",
                "path": "LineItemComponent.CLM_LINE_INSTNL_RATE_AMT",
                "label": "Claim Line Institutional Rate Amount",
                "min": 0,
                "max": "1",
                "type": [
                    {
                        "code": "string"
                    }
                ]
            },
            {
                "id": "LineItemComponent.CLM_1_REV_CNTR_ANSI_RSN_CD",
                "path": "LineItemComponent.CLM_1_REV_CNTR_ANSI_RSN_CD",
                "label": "Claim Line Adjustment Reason Code 1",
                "min": 0,
                "max": "1",
                "type": [
                    {
                        "code": "string"
                    }
                ]
            },
            {
                "id": "LineItemComponent.CLM_2_REV_CNTR_ANSI_RSN_CD",
                "path": "LineItemComponent.CLM_2_REV_CNTR_ANSI_RSN_CD",
                "label": "Claim Line Adjustment Reason Code 2",
                "min": 0,
                "max": "1",
                "type": [
                    {
                        "code": "string"
                    }
                ]
            },
            {
                "id": "LineItemComponent.CLM_3_REV_CNTR_ANSI_RSN_CD",
                "path": "LineItemComponent.CLM_3_REV_CNTR_ANSI_RSN_CD",
                "label": "Claim Line Adjustment Reason Code 3",
                "min": 0,
                "max": "1",
                "type": [
                    {
                        "code": "string"
                    }
                ]
            },
            {
                "id": "LineItemComponent.CLM_4_REV_CNTR_ANSI_RSN_CD",
                "path": "LineItemComponent.CLM_4_REV_CNTR_ANSI_RSN_CD",
                "label": "Claim Line Adjustment Reason Code 4",
                "min": 0,
                "max": "1",
                "type": [
                    {
                        "code": "string"
                    }
                ]
            },
            {
                "id": "LineItemComponent.CLM_1_REV_CNTR_ANSI_GRP_CD",
                "path": "LineItemComponent.CLM_1_REV_CNTR_ANSI_GRP_CD",
                "label": "Claim Line Adjustment Group Code 1",
                "min": 0,
                "max": "1",
                "type": [
                    {
                        "code": "string"
                    }
                ]
            },
            {
                "id": "LineItemComponent.CLM_2_REV_CNTR_ANSI_GRP_CD",
                "path": "LineItemComponent.CLM_2_REV_CNTR_ANSI_GRP_CD",
                "label": "Claim Line Adjustment Group Code 2",
                "min": 0,
                "max": "1",
                "type": [
                    {
                        "code": "string"
                    }
                ]
            },
            {
                "id": "LineItemComponent.CLM_3_REV_CNTR_ANSI_GRP_CD",
                "path": "LineItemComponent.CLM_3_REV_CNTR_ANSI_GRP_CD",
                "label": "Claim Line Adjustment Group Code 3",
                "min": 0,
                "max": "1",
                "type": [
                    {
                        "code": "string"
                    }
                ]
            },
            {
                "id": "LineItemComponent.CLM_4_REV_CNTR_ANSI_GRP_CD",
                "path": "LineItemComponent.CLM_4_REV_CNTR_ANSI_GRP_CD",
                "label": "Claim Line Adjustment Group Code 4",
                "min": 0,
                "max": "1",
                "type": [
                    {
                        "code": "string"
                    }
                ]
            },
            {
                "id": "LineItemComponent.CLM_LINE_NCVRD_CHRG_AMT",
                "path": "LineItemComponent.CLM_LINE_NCVRD_CHRG_AMT",
                "label": "Revenue Center Non-Covered Charge Amount",
                "min": 0,
                "max": "1",
                "type": [
                    {
                        "code": "string"
                    }
                ]
            },
            {
                "id": "LineItemComponent.CLM_LINE_PRVDR_PMT_AMT",
                "path": "LineItemComponent.CLM_LINE_PRVDR_PMT_AMT",
                "label": "Provider Payment Amount",
                "min": 0,
                "max": "1",
                "type": [
                    {
                        "code": "string"
                    }
                ]
            },
            {
                "id": "LineItemComponent.CLM_LINE_BENE_PMT_AMT",
                "path": "LineItemComponent.CLM_LINE_BENE_PMT_AMT",
                "label": "Revenue Center Patient Responsibility Payment Amount",
                "min": 0,
                "max": "1",
                "type": [
                    {
                        "code": "string"
                    }
                ]
            },
            {
                "id": "LineItemComponent.CLM_LINE_BENE_PD_AMT",
                "path": "LineItemComponent.CLM_LINE_BENE_PD_AMT",
                "label": "Beneficiary Paid Amount",
                "definition": "The amount paid by the beneficiary.",
                "min": 0,
                "max": "1",
                "type": [
                    {
                        "code": "string"
                    }
                ]
            },
            {
                "id": "LineItemComponent.CLM_LINE_CVRD_PD_AMT",
                "path": "LineItemComponent.CLM_LINE_CVRD_PD_AMT",
                "label": "Claim Line Covered Paid Amount",
                "min": 0,
                "max": "1",
                "type": [
                    {
                        "code": "string"
                    }
                ]
            },
            {
                "id": "LineItemComponent.CLM_LINE_BLOOD_DDCTBL_AMT",
                "path": "LineItemComponent.CLM_LINE_BLOOD_DDCTBL_AMT",
                "label": "Claim Line Blood Deductible Amount",
                "min": 0,
                "max": "1",
                "type": [
                    {
                        "code": "string"
                    }
                ]
            },
            {
                "id": "LineItemComponent.CLM_LINE_MDCR_DDCTBL_AMT",
                "path": "LineItemComponent.CLM_LINE_MDCR_DDCTBL_AMT",
                "label": "Part B Deductible Amount",
                "min": 0,
                "max": "1",
                "type": [
                    {
                        "code": "string"
                    }
                ]
            },
            {
                "id": "LineItemComponent.CLM_LINE_INSTNL_ADJSTD_AMT",
                "path": "LineItemComponent.CLM_LINE_INSTNL_ADJSTD_AMT",
                "label": "Revenue Center Coinsurance/Wage Adjusted Coinsurance Amount",
                "min": 0,
                "max": "1",
                "type": [
                    {
                        "code": "string"
                    }
                ]
            },
            {
                "id": "LineItemComponent.CLM_LINE_INSTNL_RDCD_AMT",
                "path": "LineItemComponent.CLM_LINE_INSTNL_RDCD_AMT",
                "label": "Revenue Center Reduced Coinsurance Amount",
                "min": 0,
                "max": "1",
                "type": [
                    {
                        "code": "string"
                    }
                ]
            },
            {
                "id": "LineItemComponent.CLM_LINE_INSTNL_MSP1_PD_AMT",
                "path": "LineItemComponent.CLM_LINE_INSTNL_MSP1_PD_AMT",
                "label": "Revenue Center 1st Medicare Secondary Payer Paid Amount",
                "min": 0,
                "max": "1",
                "type": [
                    {
                        "code": "string"
                    }
                ]
            },
            {
                "id": "LineItemComponent.CLM_LINE_INSTNL_MSP2_PD_AMT",
                "path": "LineItemComponent.CLM_LINE_INSTNL_MSP2_PD_AMT",
                "label": "Revenue Center 2nd Medicare Secondary Payer Paid Amount",
                "min": 0,
                "max": "1",
                "type": [
                    {
                        "code": "string"
                    }
                ]
            },
            {
                "id": "LineItemComponent.CLM_LINE_INSTNL_REV_CTR_DT",
                "path": "LineItemComponent.CLM_LINE_INSTNL_REV_CTR_DT",
                "label": "Revenue Center Date",
                "min": 0,
                "max": "1",
                "type": [
                    {
                        "code": "date"
                    }
                ]
            },
            {
                "id": "LineItemComponent.CLM_LINE_FROM_DT",
                "path": "LineItemComponent.CLM_LINE_FROM_DT",
                "label": "Line Item From Date",
                "min": 0,
                "max": "1",
                "type": [
                    {
                        "code": "date"
                    }
                ]
            },

            {
                "id": "LineItemComponent.CLM_LINE_ALOWD_CHRG_AMT",
                "path": "LineItemComponent.CLM_LINE_ALOWD_CHRG_AMT",
                "label": "Line Item Allowed Charge Amount",
                "min": 0,
                "max": "1",
                "type": [
                    {
                        "code": "string"
                    }
                ]
            },
            {
                "id": "LineItemComponent.CLM_LINE_SBMT_CHRG_AMT",
                "path": "LineItemComponent.CLM_LINE_SBMT_CHRG_AMT",
                "label": "Submitted Charge Amount",
                "min": 0,
                "max": "1",
                "type": [
                    {
                        "code": "string"
                    }
                ]
            },
            {
                "id": "LineItemComponent.CLM_REV_DSCNT_IND_CD",
                "path": "LineItemComponent.CLM_REV_DSCNT_IND_CD",
                "label": "Revenue Center Discount Indicator Code",
                "min": 0,
                "max": "1",
                "type": [
                    {
                        "code": "string"
                    }
                ]
            },
            {
                "id": "LineItemComponent.CLM_OTAF_ONE_IND_CD",
                "path": "LineItemComponent.CLM_OTAF_ONE_IND_CD",
                "label": "Revenue Center Obligation to Accept As Full Payment Code",
                "min": 0,
                "max": "1",
                "type": [
                    {
                        "code": "string"
                    }
                ]
            },
            {
                "id": "LineItemComponent.CLM_REV_PACKG_IND_CD",
                "path": "LineItemComponent.CLM_REV_PACKG_IND_CD",
                "label": "Revenue Center Packaging Indicator Code",
                "min": 0,
                "max": "1",
                "type": [
                    {
                        "code": "string"
                    }
                ]
            },
            {
                "id": "LineItemComponent.CLM_REV_PMT_MTHD_CD",
                "path": "LineItemComponent.CLM_REV_PMT_MTHD_CD",
                "label": "Revenue Center Payment Method Indicator Code",
                "min": 0,
                "max": "1",
                "type": [
                    {
                        "code": "string"
                    }
                ]
            },
            {
                "id": "LineItemComponent.CLM_REV_CNTR_STUS_CD",
                "path": "LineItemComponent.CLM_REV_CNTR_STUS_CD",
                "label": "Revenue Center Status Indicator Code",
                "min": 0,
                "max": "1",
                "type": [
                    {
                        "code": "string"
                    }
                ]
            },
            {
<<<<<<< HEAD
                "id": "LineItemComponent.CLM_LINE_GRS_ABOVE_THRSHLD_AMT",
                "path": "LineItemComponent.CLM_LINE_GRS_ABOVE_THRSHLD_AMT",
                "label": "Gross Drug Cost Above Out Of Pocket Threshold",
                "definition": "The gross drug cost amount that was covered by Part D's catastrophic coverage.",
=======
                "id": "LineItemComponent.CLM_LINE_ANSTHSA_UNIT_CNT",
                "path": "LineItemComponent.CLM_LINE_ANSTHSA_UNIT_CNT",
                "label": "Anesthesia Unit Count",
>>>>>>> 47720c97
                "min": 0,
                "max": "1",
                "type": [
                    {
                        "code": "string"
                    }
                ]
            },
            {
<<<<<<< HEAD
                "id": "LineItemComponent.CLM_LINE_GRS_BLW_THRSHLD_AMT",
                "path": "LineItemComponent.CLM_LINE_GRS_BLW_THRSHLD_AMT",
                "label": "Gross Drug Cost Below Out Of Pocket Threshold",
                "definition": "The gross drug cost amount that was not covered by Part D's catastrophic coverage.",
=======
                "id": "LineItemComponent.CLM_RNDRG_PRVDR_TAX_NUM",
                "path": "LineItemComponent.CLM_RNDRG_PRVDR_TAX_NUM",
                "label": "Provider Tax Number",
>>>>>>> 47720c97
                "min": 0,
                "max": "1",
                "type": [
                    {
                        "code": "string"
                    }
                ]
            },
            {
<<<<<<< HEAD
                "id": "LineItemComponent.CLM_LINE_LIS_AMT",
                "path": "LineItemComponent.CLM_LINE_LIS_AMT",
                "label": "Low Income Cost Sharing Subsidy Amount",
                "definition": "The Low Income Cost Sharing Subsidy amount for the line item.",
=======
                "id": "LineItemComponent.CLM_RNDRG_PRVDR_NPI_NUM",
                "path": "LineItemComponent.CLM_RNDRG_PRVDR_NPI_NUM",
                "label": "Rendering Provider NPI Number - Line Level",
>>>>>>> 47720c97
                "min": 0,
                "max": "1",
                "type": [
                    {
                        "code": "string"
                    }
                ]
            },
            {
<<<<<<< HEAD
                "id": "LineItemComponent.CLM_LINE_TROOP_TOT_AMT",
                "path": "LineItemComponent.CLM_LINE_TROOP_TOT_AMT",
                "label": "Other True Out Of Pocket Paid Amount",
                "definition": "The Other True Out Of Pocket paid amount for the line item.",
=======
                "id": "LineItemComponent.providerSequence",
                "path": "LineItemComponent.providerSequence",
                "label": "Provider sequence - derived, not to be populated in production",
>>>>>>> 47720c97
                "min": 0,
                "max": "1",
                "type": [
                    {
                        "code": "string"
                    }
                ]
            },
            {
<<<<<<< HEAD
                "id": "LineItemComponent.CLM_LINE_PLRO_AMT",
                "path": "LineItemComponent.CLM_LINE_PLRO_AMT",
                "label": "Patient Liability Reduction Other Paid Amount",
                "definition": "The Patient Liability Reduction Other paid amount for the line item.",
=======
                "id": "LineItemComponent.CLM_LINE_RX_NUM",
                "path": "LineItemComponent.CLM_LINE_RX_NUM",
                "label": "RX Number",
>>>>>>> 47720c97
                "min": 0,
                "max": "1",
                "type": [
                    {
                        "code": "string"
                    }
                ]
            },
            {
<<<<<<< HEAD
                "id": "LineItemComponent.CLM_RPTD_MFTR_DSCNT_AMT",
                "path": "LineItemComponent.CLM_RPTD_MFTR_DSCNT_AMT",
                "label": "Gap Discount Amount",
                "definition": "The reported manufacturer discount amount for the line item.",
=======
                "id": "LineItemComponent.CLM_LINE_FROM_DT",
                "path": "LineItemComponent.CLM_LINE_FROM_DT",
                "label": "First Expense Date",
>>>>>>> 47720c97
                "min": 0,
                "max": "1",
                "type": [
                    {
                        "code": "string"
                    }
                ]
            },
            {
<<<<<<< HEAD
                "id": "LineItemComponent.CLM_LINE_INGRDNT_CST_AMT",
                "path": "LineItemComponent.CLM_LINE_INGRDNT_CST_AMT",
                "label": "Ingredient Cost Amount",
                "definition": "The ingredient cost amount for the pharmacy line item.",
=======
                "id": "LineItemComponent.CLM_LINE_MDCR_COINSRNC_AMT",
                "path": "LineItemComponent.CLM_LINE_MDCR_COINSRNC_AMT",
                "label": "Coinsurance Amount",
>>>>>>> 47720c97
                "min": 0,
                "max": "1",
                "type": [
                    {
                        "code": "string"
                    }
                ]
            },
            {
<<<<<<< HEAD
                "id": "LineItemComponent.CLM_LINE_SRVC_CST_AMT",
                "path": "LineItemComponent.CLM_LINE_SRVC_CST_AMT",
                "label": "Dispensing Fee",
                "definition": "The dispensing fee amount for the pharmacy line item.",
=======
                "id": "LineItemComponent.CLM_LINE_DGNS_CD",
                "path": "LineItemComponent.CLM_LINE_DGNS_CD",
                "label": "Line Item Diagnosis Code",
>>>>>>> 47720c97
                "min": 0,
                "max": "1",
                "type": [
                    {
                        "code": "string"
                    }
                ]
            },
            {
<<<<<<< HEAD
                "id": "LineItemComponent.CLM_LINE_SLS_TAX_AMT",
                "path": "LineItemComponent.CLM_LINE_SLS_TAX_AMT",
                "label": "Sales Tax Amount",
                "definition": "The sales tax amount for the pharmacy line item.",
=======
                "id": "LineItemComponent.CLM_LINE_THRU_DT",
                "path": "LineItemComponent.CLM_LINE_THRU_DT",
                "label": "Last Expense Date",
>>>>>>> 47720c97
                "min": 0,
                "max": "1",
                "type": [
                    {
                        "code": "string"
                    }
                ]
            },
            {
<<<<<<< HEAD
                "id": "LineItemComponent.CLM_LINE_VCCN_ADMIN_FEE_AMT",
                "path": "LineItemComponent.CLM_LINE_VCCN_ADMIN_FEE_AMT",
                "label": "Vaccination Administration Fee",
                "definition": "The vaccination administration fee amount for the pharmacy line item.",
=======
                "id": "LineItemComponent.CLM_POS_CD",
                "path": "LineItemComponent.CLM_POS_CD",
                "label": "Place Of Service Code",
>>>>>>> 47720c97
                "min": 0,
                "max": "1",
                "type": [
                    {
                        "code": "string"
                    }
                ]
            },
            {
<<<<<<< HEAD
                "id": "LineItemComponent.CLM_PRCNG_EXCPTN_CD",
                "path": "LineItemComponent.CLM_PRCNG_EXCPTN_CD",
                "label": "Pricing Exception Code",
                "definition": "The pricing exception code indicating network status.",
=======
                "id": "LineItemComponent.CLM_RNDRG_PRVDR_PRTCPTG_CD",
                "path": "LineItemComponent.CLM_RNDRG_PRVDR_PRTCPTG_CD",
                "label": "Provider Participating Indicator Code",
                "min": 0,
                "max": "1",
                "type": [
                    {
                        "code": "string"
                    }
                ]
            },
            {
                "id": "LineItemComponent.CLM_BENE_PRMRY_PYR_PD_AMT",
                "path": "LineItemComponent.CLM_BENE_PRMRY_PYR_PD_AMT",
                "label": "Line Primary Payer Paid Amount",
                "min": 0,
                "max": "1",
                "type": [
                    {
                        "code": "string"
                    }
                ]
            },
            {
                "id": "LineItemComponent.CLM_MTUS_IND_CD",
                "path": "LineItemComponent.CLM_MTUS_IND_CD",
                "label": "Carrier MTUS Indicator Code",
                "min": 0,
                "max": "1",
                "type": [
                    {
                        "code": "string"
                    }
                ]
            },
            {
                "id": "LineItemComponent.CLM_LINE_PRFNL_MTUS_CNT",
                "path": "LineItemComponent.CLM_LINE_PRFNL_MTUS_CNT",
                "label": "Carrier MTUS Count",
                "min": 0,
                "max": "1",
                "type": [
                    {
                        "code": "string"
                    }
                ]
            },
            {
                "id": "LineItemComponent.CLM_PRCNG_LCLTY_CD",
                "path": "LineItemComponent.CLM_PRCNG_LCLTY_CD",
                "label": "Line Pricing Locality Code",
                "min": 0,
                "max": "1",
                "type": [
                    {
                        "code": "string"
                    }
                ]
            },
            {
                "id": "LineItemComponent.CLM_PHYSN_ASTNT_CD",
                "path": "LineItemComponent.CLM_PHYSN_ASTNT_CD",
                "label": "Reduced Payment Physician Assistant Code",
                "min": 0,
                "max": "1",
                "type": [
                    {
                        "code": "string"
                    }
                ]
            },
            {
                "id": "LineItemComponent.CLM_LINE_CARR_HPSA_SCRCTY_CD",
                "path": "LineItemComponent.CLM_LINE_CARR_HPSA_SCRCTY_CD",
                "label": "HPSA Scarcity Code",
                "min": 0,
                "max": "1",
                "type": [
                    {
                        "code": "string"
                    }
                ]
            },
            {
                "id": "LineItemComponent.CLM_PRMRY_PYR_CD",
                "path": "LineItemComponent.CLM_PRMRY_PYR_CD",
                "label": "Line Primary Payer Code",
                "min": 0,
                "max": "1",
                "type": [
                    {
                        "code": "string"
                    }
                ]
            },
            {
                "id": "LineItemComponent.CLM_FED_TYPE_SRVC_CD",
                "path": "LineItemComponent.CLM_FED_TYPE_SRVC_CD",
                "label": "CMS Service Type Code",
                "min": 0,
                "max": "1",
                "type": [
                    {
                        "code": "string"
                    }
                ]
            },
            {
                "id": "LineItemComponent.CLM_PMT_80_100_CD",
                "path": "LineItemComponent.CLM_PMT_80_100_CD",
                "label": "Payment Code",
                "min": 0,
                "max": "1",
                "type": [
                    {
                        "code": "string"
                    }
                ]
            },
            {
                "id": "LineItemComponent.CLM_PRCSG_IND_CD",
                "path": "LineItemComponent.CLM_PRCSG_IND_CD",
                "label": "Processing Indicator Code",
                "min": 0,
                "max": "1",
                "type": [
                    {
                        "code": "string"
                    }
                ]
            },
            {
                "id": "LineItemComponent.CLM_SRVC_DDCTBL_SW",
                "path": "LineItemComponent.CLM_SRVC_DDCTBL_SW",
                "label": "Service Deductible Code",
                "min": 0,
                "max": "1",
                "type": [
                    {
                        "code": "string"
                    }
                ]
            },
            {
                "id": "LineItemComponent.CLM_PRVDR_SPCLTY_CD",
                "path": "LineItemComponent.CLM_PRVDR_SPCLTY_CD",
                "label": "Provider Speciality Code",
                "min": 0,
                "max": "1",
                "type": [
                    {
                        "code": "string"
                    }
                ]
            },
            {
                "id": "LineItemComponent.CLM_LINE_DMERC_SCRN_SVGS_AMT",
                "path": "LineItemComponent.CLM_LINE_DMERC_SCRN_SVGS_AMT",
                "label": "Screen Savings Amount",
                "min": 0,
                "max": "1",
                "type": [
                    {
                        "code": "string"
                    }
                ]
            },
            {
                "id": "LineItemComponent.CLM_SUPLR_TYPE_CD",
                "path": "LineItemComponent.CLM_SUPLR_TYPE_CD",
                "label": "Supplier Type Code",
                "min": 0,
                "max": "1",
                "type": [
                    {
                        "code": "string"
                    }
                ]
            },
            {
                "id": "LineItemComponent.CLM_LINE_PRFNL_DME_PRICE_AMT",
                "path": "LineItemComponent.CLM_LINE_PRFNL_DME_PRICE_AMT",
                "label": "Purchase Price Amount",
>>>>>>> 47720c97
                "min": 0,
                "max": "1",
                "type": [
                    {
                        "code": "string"
                    }
                ]
            }
            
        ]
    }
}<|MERGE_RESOLUTION|>--- conflicted
+++ resolved
@@ -452,7 +452,6 @@
                     }
                 ]
             },
-
             {
                 "id": "LineItemComponent.CLM_LINE_ALOWD_CHRG_AMT",
                 "path": "LineItemComponent.CLM_LINE_ALOWD_CHRG_AMT",
@@ -538,202 +537,269 @@
                 ]
             },
             {
-<<<<<<< HEAD
                 "id": "LineItemComponent.CLM_LINE_GRS_ABOVE_THRSHLD_AMT",
                 "path": "LineItemComponent.CLM_LINE_GRS_ABOVE_THRSHLD_AMT",
                 "label": "Gross Drug Cost Above Out Of Pocket Threshold",
                 "definition": "The gross drug cost amount that was covered by Part D's catastrophic coverage.",
-=======
+                "min": 0,
+                "max": "1",
+                "type": [
+                    {
+                        "code": "string"
+                    }
+                ]
+            },
+            {
                 "id": "LineItemComponent.CLM_LINE_ANSTHSA_UNIT_CNT",
                 "path": "LineItemComponent.CLM_LINE_ANSTHSA_UNIT_CNT",
                 "label": "Anesthesia Unit Count",
->>>>>>> 47720c97
-                "min": 0,
-                "max": "1",
-                "type": [
-                    {
-                        "code": "string"
-                    }
-                ]
-            },
-            {
-<<<<<<< HEAD
+                "min": 0,
+                "max": "1",
+                "type": [
+                    {
+                        "code": "string"
+                    }
+                ]
+            },
+            {
                 "id": "LineItemComponent.CLM_LINE_GRS_BLW_THRSHLD_AMT",
                 "path": "LineItemComponent.CLM_LINE_GRS_BLW_THRSHLD_AMT",
                 "label": "Gross Drug Cost Below Out Of Pocket Threshold",
                 "definition": "The gross drug cost amount that was not covered by Part D's catastrophic coverage.",
-=======
+                "min": 0,
+                "max": "1",
+                "type": [
+                    {
+                        "code": "string"
+                    }
+                ]
+            },
+            {
                 "id": "LineItemComponent.CLM_RNDRG_PRVDR_TAX_NUM",
                 "path": "LineItemComponent.CLM_RNDRG_PRVDR_TAX_NUM",
                 "label": "Provider Tax Number",
->>>>>>> 47720c97
-                "min": 0,
-                "max": "1",
-                "type": [
-                    {
-                        "code": "string"
-                    }
-                ]
-            },
-            {
-<<<<<<< HEAD
+                "min": 0,
+                "max": "1",
+                "type": [
+                    {
+                        "code": "string"
+                    }
+                ]
+            },
+            {
                 "id": "LineItemComponent.CLM_LINE_LIS_AMT",
                 "path": "LineItemComponent.CLM_LINE_LIS_AMT",
                 "label": "Low Income Cost Sharing Subsidy Amount",
                 "definition": "The Low Income Cost Sharing Subsidy amount for the line item.",
-=======
+                "min": 0,
+                "max": "1",
+                "type": [
+                    {
+                        "code": "string"
+                    }
+                ]
+            },
+            {
                 "id": "LineItemComponent.CLM_RNDRG_PRVDR_NPI_NUM",
                 "path": "LineItemComponent.CLM_RNDRG_PRVDR_NPI_NUM",
                 "label": "Rendering Provider NPI Number - Line Level",
->>>>>>> 47720c97
-                "min": 0,
-                "max": "1",
-                "type": [
-                    {
-                        "code": "string"
-                    }
-                ]
-            },
-            {
-<<<<<<< HEAD
+                "min": 0,
+                "max": "1",
+                "type": [
+                    {
+                        "code": "string"
+                    }
+                ]
+            },
+            {
                 "id": "LineItemComponent.CLM_LINE_TROOP_TOT_AMT",
                 "path": "LineItemComponent.CLM_LINE_TROOP_TOT_AMT",
                 "label": "Other True Out Of Pocket Paid Amount",
                 "definition": "The Other True Out Of Pocket paid amount for the line item.",
-=======
+                "min": 0,
+                "max": "1",
+                "type": [
+                    {
+                        "code": "string"
+                    }
+                ]
+            },
+            {
                 "id": "LineItemComponent.providerSequence",
                 "path": "LineItemComponent.providerSequence",
                 "label": "Provider sequence - derived, not to be populated in production",
->>>>>>> 47720c97
-                "min": 0,
-                "max": "1",
-                "type": [
-                    {
-                        "code": "string"
-                    }
-                ]
-            },
-            {
-<<<<<<< HEAD
+                "min": 0,
+                "max": "1",
+                "type": [
+                    {
+                        "code": "string"
+                    }
+                ]
+            },
+            {
                 "id": "LineItemComponent.CLM_LINE_PLRO_AMT",
                 "path": "LineItemComponent.CLM_LINE_PLRO_AMT",
                 "label": "Patient Liability Reduction Other Paid Amount",
                 "definition": "The Patient Liability Reduction Other paid amount for the line item.",
-=======
+                "min": 0,
+                "max": "1",
+                "type": [
+                    {
+                        "code": "string"
+                    }
+                ]
+            },
+            {
                 "id": "LineItemComponent.CLM_LINE_RX_NUM",
                 "path": "LineItemComponent.CLM_LINE_RX_NUM",
                 "label": "RX Number",
->>>>>>> 47720c97
-                "min": 0,
-                "max": "1",
-                "type": [
-                    {
-                        "code": "string"
-                    }
-                ]
-            },
-            {
-<<<<<<< HEAD
+                "min": 0,
+                "max": "1",
+                "type": [
+                    {
+                        "code": "string"
+                    }
+                ]
+            },
+            {
                 "id": "LineItemComponent.CLM_RPTD_MFTR_DSCNT_AMT",
                 "path": "LineItemComponent.CLM_RPTD_MFTR_DSCNT_AMT",
                 "label": "Gap Discount Amount",
                 "definition": "The reported manufacturer discount amount for the line item.",
-=======
+                "min": 0,
+                "max": "1",
+                "type": [
+                    {
+                        "code": "string"
+                    }
+                ]
+            },
+            {
                 "id": "LineItemComponent.CLM_LINE_FROM_DT",
                 "path": "LineItemComponent.CLM_LINE_FROM_DT",
                 "label": "First Expense Date",
->>>>>>> 47720c97
-                "min": 0,
-                "max": "1",
-                "type": [
-                    {
-                        "code": "string"
-                    }
-                ]
-            },
-            {
-<<<<<<< HEAD
+                "min": 0,
+                "max": "1",
+                "type": [
+                    {
+                        "code": "string"
+                    }
+                ]
+            },
+            {
                 "id": "LineItemComponent.CLM_LINE_INGRDNT_CST_AMT",
                 "path": "LineItemComponent.CLM_LINE_INGRDNT_CST_AMT",
                 "label": "Ingredient Cost Amount",
                 "definition": "The ingredient cost amount for the pharmacy line item.",
-=======
+                "min": 0,
+                "max": "1",
+                "type": [
+                    {
+                        "code": "string"
+                    }
+                ]
+            },
+            {
                 "id": "LineItemComponent.CLM_LINE_MDCR_COINSRNC_AMT",
                 "path": "LineItemComponent.CLM_LINE_MDCR_COINSRNC_AMT",
                 "label": "Coinsurance Amount",
->>>>>>> 47720c97
-                "min": 0,
-                "max": "1",
-                "type": [
-                    {
-                        "code": "string"
-                    }
-                ]
-            },
-            {
-<<<<<<< HEAD
+                "min": 0,
+                "max": "1",
+                "type": [
+                    {
+                        "code": "string"
+                    }
+                ]
+            },
+            {
                 "id": "LineItemComponent.CLM_LINE_SRVC_CST_AMT",
                 "path": "LineItemComponent.CLM_LINE_SRVC_CST_AMT",
                 "label": "Dispensing Fee",
                 "definition": "The dispensing fee amount for the pharmacy line item.",
-=======
+                "min": 0,
+                "max": "1",
+                "type": [
+                    {
+                        "code": "string"
+                    }
+                ]
+            },
+            {
                 "id": "LineItemComponent.CLM_LINE_DGNS_CD",
                 "path": "LineItemComponent.CLM_LINE_DGNS_CD",
                 "label": "Line Item Diagnosis Code",
->>>>>>> 47720c97
-                "min": 0,
-                "max": "1",
-                "type": [
-                    {
-                        "code": "string"
-                    }
-                ]
-            },
-            {
-<<<<<<< HEAD
+                "min": 0,
+                "max": "1",
+                "type": [
+                    {
+                        "code": "string"
+                    }
+                ]
+            },
+            {
                 "id": "LineItemComponent.CLM_LINE_SLS_TAX_AMT",
                 "path": "LineItemComponent.CLM_LINE_SLS_TAX_AMT",
                 "label": "Sales Tax Amount",
                 "definition": "The sales tax amount for the pharmacy line item.",
-=======
+                "min": 0,
+                "max": "1",
+                "type": [
+                    {
+                        "code": "string"
+                    }
+                ]
+            },
+            {
                 "id": "LineItemComponent.CLM_LINE_THRU_DT",
                 "path": "LineItemComponent.CLM_LINE_THRU_DT",
                 "label": "Last Expense Date",
->>>>>>> 47720c97
-                "min": 0,
-                "max": "1",
-                "type": [
-                    {
-                        "code": "string"
-                    }
-                ]
-            },
-            {
-<<<<<<< HEAD
+                "min": 0,
+                "max": "1",
+                "type": [
+                    {
+                        "code": "string"
+                    }
+                ]
+            },
+            {
                 "id": "LineItemComponent.CLM_LINE_VCCN_ADMIN_FEE_AMT",
                 "path": "LineItemComponent.CLM_LINE_VCCN_ADMIN_FEE_AMT",
                 "label": "Vaccination Administration Fee",
                 "definition": "The vaccination administration fee amount for the pharmacy line item.",
-=======
+                "min": 0,
+                "max": "1",
+                "type": [
+                    {
+                        "code": "string"
+                    }
+                ]
+            },
+            {
                 "id": "LineItemComponent.CLM_POS_CD",
                 "path": "LineItemComponent.CLM_POS_CD",
                 "label": "Place Of Service Code",
->>>>>>> 47720c97
-                "min": 0,
-                "max": "1",
-                "type": [
-                    {
-                        "code": "string"
-                    }
-                ]
-            },
-            {
-<<<<<<< HEAD
+                "min": 0,
+                "max": "1",
+                "type": [
+                    {
+                        "code": "string"
+                    }
+                ]
+            },
+            {
                 "id": "LineItemComponent.CLM_PRCNG_EXCPTN_CD",
                 "path": "LineItemComponent.CLM_PRCNG_EXCPTN_CD",
                 "label": "Pricing Exception Code",
                 "definition": "The pricing exception code indicating network status.",
-=======
+                "min": 0,
+                "max": "1",
+                "type": [
+                    {
+                        "code": "string"
+                    }
+                ]
+            },
+            {
                 "id": "LineItemComponent.CLM_RNDRG_PRVDR_PRTCPTG_CD",
                 "path": "LineItemComponent.CLM_RNDRG_PRVDR_PRTCPTG_CD",
                 "label": "Provider Participating Indicator Code",
@@ -917,7 +983,6 @@
                 "id": "LineItemComponent.CLM_LINE_PRFNL_DME_PRICE_AMT",
                 "path": "LineItemComponent.CLM_LINE_PRFNL_DME_PRICE_AMT",
                 "label": "Purchase Price Amount",
->>>>>>> 47720c97
                 "min": 0,
                 "max": "1",
                 "type": [
@@ -926,7 +991,6 @@
                     }
                 ]
             }
-            
         ]
     }
 }