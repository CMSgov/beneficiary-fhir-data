CodeSystem: Supporting_Information
Title: "Supporting Information"
Id: Supporting-Information
Description: "A selection of codes that provide supporting information about the claim."
* ^url = "https://bluebutton.cms.gov/fhir/CodeSystem/Supporting-Information"
* ^status = #active
* ^content = #complete

* #CLM_NCH_WKLY_PROC_DT "Weekly Process Date" "The date the weekly NCH database load process cycle begins, during which the claim records are loaded into the Nearline file. This date will always be a Friday, although the claims will actually be appended to the database subsequent to the date."
* #CLM_BLOOD_PT_FRNSH_QTY "Blood Pints Furnished Quantity" "Number of whole pints of blood furnished to the beneficiary, as reported on the carrier claim (non-DMERC)."
* #CLM_MDCR_INSTNL_MCO_PD_SW "MCO Paid Switch" "A switch indicating whether or not a Managed Care Organization (MCO) has paid the provider for an institutional claim."
* #CLM_MDCR_NCH_PTNT_STUS_IND_CD "Patient Status Code" "This variable is a recoded version of the discharge status code."
* #CLM_ACTV_CARE_THRU_DT "Covered Care Through Date" "The date on a claim for which the covered level of care ended in a general hospital or the active care ended in a psychiatric/tuberculosis hospital."
* #CLM_NCVRD_FROM_DT "Noncovered Stay From Date" "The beginning date of the beneficiary's non-covered stay."
* #CLM_NCVRD_THRU_DT "Noncovered Stay Through Date" "The ending date of the beneficiary's non-covered stay."
* #CLM_MDCR_EXHSTD_DT "Medicare Benefits Exhausted Date" "The last date for which the beneficiary has Medicare coverage."
* #CLM_PPS_IND_CD "Claim PPS Indicator Code" "The code indicating whether or not: (1) the claim is from the prospective payment system (PPS), and/or (2) the beneficiary is a deemed insured MQGE (Medicare Qualified Government Employee)"
* #CLM_NCH_PRMRY_PYR_CD "NCH Primary Payer Code" "Code system for NCH primary payer code"
* #CLM_QLFY_STAY_FROM_DT "Qualified Stay From Date" "The beginning date of the beneficiary's qualifying Medicare stay."
* #CLM_QLFY_STAY_THRU_DT "Qualified Stay Through Date" "The ending date of the beneficiary's qualifying Medicare stay."
* #CLM_HHA_LUP_IND_CD "Claim Lupa Indicator Code" "The code used to identify those Home Health PPS claims that have 4 visits or less in a 60-day episode."
* #CLM_HHA_RFRL_CD "Claim Referral Code" "The code used to identify the means by which the beneficiary was referred for Home Health services."
<<<<<<< HEAD
* #CLM_PHRMCY_SRVC_TYPE_CD "Pharmacy Service Type Code" "The type of pharmacy used. This variable indicates the type of pharmacy that dispensed the prescription, as recorded on the PDE."
* #CLM_PTNT_RSDNC_CD "Patient Residence Code" "This variable indicates where the beneficiary lived when the prescription was filled, as reported on the PDE record."
* #CLM_LTC_DSPNSNG_MTHD_CD "Submission Clarification Code" "For beneficiaries living in long-term care (LTC) facilities, this variable indicates how many days' supply of the medication was dispensed by the long-term care pharmacy and provides some details about the dispensing event."
* #CLM_DRUG_CVRG_STUS_CD "Drug Coverage Status Code" "This field indicates whether or not the drug is covered by Medicare Part D."
* #CLM_CTSTRPHC_CVRG_IND_CD "Catastrophic Coverage Code" "This variable indicates whether the PDE occurred within the catastrophic benefit phase of the Medicare Part D benefit, according to the source PDE."
=======
* #CLM_LINE_HCT_HGB_RSLT_NUM "HCT/HGB Test Result" "The HCT/HGB Test Result"
>>>>>>> 47720c97
<|MERGE_RESOLUTION|>--- conflicted
+++ resolved
@@ -20,12 +20,9 @@
 * #CLM_QLFY_STAY_THRU_DT "Qualified Stay Through Date" "The ending date of the beneficiary's qualifying Medicare stay."
 * #CLM_HHA_LUP_IND_CD "Claim Lupa Indicator Code" "The code used to identify those Home Health PPS claims that have 4 visits or less in a 60-day episode."
 * #CLM_HHA_RFRL_CD "Claim Referral Code" "The code used to identify the means by which the beneficiary was referred for Home Health services."
-<<<<<<< HEAD
 * #CLM_PHRMCY_SRVC_TYPE_CD "Pharmacy Service Type Code" "The type of pharmacy used. This variable indicates the type of pharmacy that dispensed the prescription, as recorded on the PDE."
 * #CLM_PTNT_RSDNC_CD "Patient Residence Code" "This variable indicates where the beneficiary lived when the prescription was filled, as reported on the PDE record."
 * #CLM_LTC_DSPNSNG_MTHD_CD "Submission Clarification Code" "For beneficiaries living in long-term care (LTC) facilities, this variable indicates how many days' supply of the medication was dispensed by the long-term care pharmacy and provides some details about the dispensing event."
 * #CLM_DRUG_CVRG_STUS_CD "Drug Coverage Status Code" "This field indicates whether or not the drug is covered by Medicare Part D."
 * #CLM_CTSTRPHC_CVRG_IND_CD "Catastrophic Coverage Code" "This variable indicates whether the PDE occurred within the catastrophic benefit phase of the Medicare Part D benefit, according to the source PDE."
-=======
-* #CLM_LINE_HCT_HGB_RSLT_NUM "HCT/HGB Test Result" "The HCT/HGB Test Result"
->>>>>>> 47720c97
+* #CLM_LINE_HCT_HGB_RSLT_NUM "HCT/HGB Test Result" "The HCT/HGB Test Result"