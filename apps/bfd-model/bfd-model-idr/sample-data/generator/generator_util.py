--- conflicted
+++ resolved
@@ -108,18 +108,18 @@
         if bene_sk in self.used_bene_sk:
             return self.gen_bene_sk()
         return bene_sk
-    
+
     def generate_bene_xref(self, new_bene_sk, old_bene_sk):
         #10% chance for invalid xref.
         kill_cred_cd = 1 if random.randint(1, 10) == 1 else 2
-        
+
         efctv_ts = self.fake.date_time_between_dates(
             datetime.date(year=2017, month=5, day=20),
             datetime.datetime.now() - datetime.timedelta(days=1)
         )
         insrt_ts = self.fake.date_time_between_dates(efctv_ts, datetime.datetime.now() - datetime.timedelta(days=1))
         updt_ts = self.fake.date_time_between_dates(insrt_ts, datetime.datetime.now() - datetime.timedelta(days=1))
-        
+
         xref_row = {
             "BENE_SK": str(new_bene_sk),
             "BENE_XREF": str(old_bene_sk),
@@ -129,7 +129,7 @@
             "IDR_UPDT_TS": str(updt_ts),
             "IDR_TRANS_OBSLT_TS": "9999-12-31T00:00:00.000000+0000"
         }
-        
+
         self.bene_xref_table.append(xref_row)
 
     def gen_address(self):
@@ -200,13 +200,13 @@
                 if previous_mbi and previous_mbi != current_mbi:
                     historical_patient = copy.deepcopy(patient)
                     historical_patient["BENE_MBI_ID"] = previous_mbi
-                    historical_patient["IDR_LTST_TRANS_FLG"] = "N"  
-                    
+                    historical_patient["IDR_LTST_TRANS_FLG"] = "N"
+
                     self.set_timestamps(historical_patient, obslt_dt)
                     historical_patient["IDR_TRANS_OBSLT_TS"] = str(obslt_dt) + "T00:00:00.000000+0000"
                     self.bene_hstry_table.append(historical_patient)
                 
-                
+
                 previous_obslt_dt = obslt_dt  # Store for next iteration
             else:
                 # For the last MBI, no obsolescence date
@@ -355,7 +355,10 @@
 
         df = pd.json_normalize(self.mdcr_rsn)
         df.to_csv("out/SYNTHETIC_BENE_MDCR_ENTLMT_RSN.csv", index=False)
-<<<<<<< HEAD
+
+        df = pd.json_normalize(self.bene_xref_table)
+        if(df.size>0):
+            df.to_csv("out/SYNTHETIC_BENE_XREF.csv", index=False)
 
 # === ADDITION START: Main execution block to generate specific cases ===
 if __name__ == "__main__":
@@ -389,17 +392,10 @@
 
         util.handle_mbis(patient, num_mbis=1)
 
-        util.bene_table.append(patient)
+        util.bene_hstry_table.append(patient)
 
         util.generate_coverages(patient, **params)
 
     print("Saving all data to output files in 'out/' directory...")
     util.save_output_files()
-    print("Done.")
-=======
-        
-        df = pd.json_normalize(self.bene_xref_table)
-        if(df.size>0):
-            df.to_csv("out/SYNTHETIC_BENE_XREF.csv", index=False)
-        
->>>>>>> d561a362
+    print("Done.")