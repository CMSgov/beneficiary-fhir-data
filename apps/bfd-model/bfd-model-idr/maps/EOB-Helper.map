--- conflicted
+++ resolved
@@ -224,7 +224,6 @@
   s:"DGNS_DRG_CD" = t:"drg"
   s:"CLM_ADMSN_SRC_CD" = t:"pointoforigin"
   s:"TYPE_OF_BILL_CD" = t:"typeofbill"
-<<<<<<< HEAD
   s:"CLM_LINE_DAYS_SUPLY_QTY" = t:"dayssupply"
   s:"CLM_LINE_RX_FILL_NUM" = t:"refillnum"
   s:"CLM_DAW_PROD_SLCTN_CD" = t:"dawcode"
@@ -233,8 +232,6 @@
   s:"CLM_LINE_RX_ORGN_CD" = t:"rxorigincode"
   s:"CLM_LINE_AUTHRZD_FILL_NUM" = t:"refillsauthorized"
 
-=======
->>>>>>> 47720c97
 }
 
 conceptmap "UnitTransform" {
