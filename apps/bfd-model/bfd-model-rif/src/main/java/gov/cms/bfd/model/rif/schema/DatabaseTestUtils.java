package gov.cms.bfd.model.rif.schema;

import com.google.common.collect.ImmutableList;
import gov.cms.bfd.sharedutils.exceptions.BadCodeMonkeyException;
import java.io.FileReader;
import java.io.IOException;
import java.io.PrintWriter;
import java.io.UncheckedIOException;
import java.io.Writer;
import java.net.Inet4Address;
import java.net.ServerSocket;
import java.nio.file.Files;
import java.nio.file.Path;
import java.nio.file.Paths;
import java.sql.Connection;
import java.sql.SQLException;
import java.util.Arrays;
import java.util.Optional;
import java.util.Properties;
import javax.sql.DataSource;
import org.flywaydb.core.Flyway;
import org.hsqldb.jdbc.JDBCDataSource;
import org.hsqldb.persist.HsqlProperties;
import org.hsqldb.server.ServerAcl.AclFormatException;
import org.postgresql.ds.PGSimpleDataSource;
import org.slf4j.Logger;
import org.slf4j.LoggerFactory;

/**
 * Provides utilities for managing the database in integration tests.
 *
 * <p>Note: This is placed in <code>src/main/java</code> (rather than <code>src/test/java</code>)
 * for convenience: test dependencies aren't transitive, which tends to eff things up.
 */
public final class DatabaseTestUtils {
  private static final Logger LOGGER = LoggerFactory.getLogger(DatabaseTestUtils.class);

  /**
   * This fake JDBC URL prefix is used for custom database setups only used in integration tests,
   * e.g. {@link #initUnpooledDataSourceForHsqlEmbeddedWithServer(String)}.
   */
  public static final String JDBC_URL_PREFIX_BLUEBUTTON_TEST = "jdbc:bfd-test:";

  /**
   * We need to inform Flyway of all of our schemas in order for {@link Flyway#clean()} to work
   * properly.
   */
  public static final ImmutableList<String> FLYWAY_CLEAN_SCHEMAS =
<<<<<<< HEAD
      ImmutableList.of("public", "PUBLIC", "pre_adj", "rda");
=======
      ImmutableList.of("PUBLIC", "rda");
>>>>>>> 2dcc6b98

  private static final String HSQL_SERVER_USERNAME = "test";
  private static final String HSQL_SERVER_PASSWORD = "test";

  /** The singleton {@link DatabaseTestUtils} instance to use everywhere. */
  private static DatabaseTestUtils SINGLETON;

  /**
   * The {@link DataSource} for the database to test against, as created by {@link
   * #initUnpooledDataSource()}.
   */
  private final DataSource unpooledDataSource;

  /**
   * Constructs a new {@link DatabaseTestUtils} instance. Marked <code>private</code>; use {@link
   * #get()}, instead.
   */
  private DatabaseTestUtils() {
    this.unpooledDataSource = initUnpooledDataSource();
  }

  /** @return the singleton {@link DatabaseTestUtils} instance to use everywhere */
  public static synchronized DatabaseTestUtils get() {
    /*
     * Why are we using a singleton and caching all of these fields? Because creating some of the
     * fields here is expensive, so we don't want to have to re-create it for every test.
     */

    if (SINGLETON == null) {
      SINGLETON = new DatabaseTestUtils();
    }

    return SINGLETON;
  }

  /**
   * @return the {@link DataSource} for the database to test against (as specified by the <code>
   *     its.db.*</code> system properties, see {@link #initUnpooledDataSource() for details})
   */
  private static DataSource initUnpooledDataSource() {
    /*
     * This is pretty hacky, but when this class is being used as part of the BFD Server tests, we
     * have to check for the DB connection properties that the BFD Server may have written out when
     * it was launched for the ITs run. If we DON'T use those properties, we'll end up connected to
     * a different database than the one that the application server instance being tested is using,
     * which is definitely not going to do what we wanted.
     */
    Optional<Properties> bfdServerTestDatabaseProperties = readTestDatabaseProperties();

    String url, username, password;
    if (bfdServerTestDatabaseProperties.isPresent()) {
      url = bfdServerTestDatabaseProperties.get().getProperty("bfdServer.db.url");
      username = bfdServerTestDatabaseProperties.get().getProperty("bfdServer.db.username");
      password = bfdServerTestDatabaseProperties.get().getProperty("bfdServer.db.password");
    } else {
      /*
       * Build default DB connection properties that use HSQL, just as they're configured in the
       * parent POM.
       */
      String urlDefault = String.format("%shsqldb:mem", JDBC_URL_PREFIX_BLUEBUTTON_TEST);
      String usernameDefault = null;
      String passwordDefault = null;

      // Build the actual DB connection properties to use.
      url = System.getProperty("its.db.url", urlDefault);
      username = System.getProperty("its.db.username", usernameDefault);
      if (username != null && username.trim().isEmpty()) username = usernameDefault;
      password = System.getProperty("its.db.password", passwordDefault);
      if (password != null && password.trim().isEmpty()) password = passwordDefault;
    }

    return initUnpooledDataSource(url, username, password);
  }

  /**
   * @return the {@link Properties} file that contains the test DB connection properties (as created
   *     by <code>gov.cms.bfd.server.war.SpringConfiguration#findTestDatabaseProperties()</code>, or
   *     {@link Optional#empty()} if it's not present (indicating that just a regular DB connection
   *     is being used)
   */
  private static Optional<Properties> readTestDatabaseProperties() {
    Path testDatabasePropertiesPath = findTestDatabaseProperties();
    if (!Files.isRegularFile(testDatabasePropertiesPath)) return Optional.empty();

    try {
      Properties testDbProps = new Properties();
      testDbProps.load(new FileReader(testDatabasePropertiesPath.toFile()));
      return Optional.of(testDbProps);
    } catch (IOException e) {
      throw new UncheckedIOException(e);
    }
  }

  /**
   * @return the {@link Path} to the {@link Properties} file in <code>
   *     bfd-server-war/target/server-work</code> that the test DB connection properties will be
   *     written out to
   */
  public static Path findTestDatabaseProperties() {
    Path serverRunDir = Paths.get("target", "server-work");
    if (!Files.isDirectory(serverRunDir))
      serverRunDir = Paths.get("bfd-server-war", "target", "server-work");

    Path testDbPropertiesPath = serverRunDir.resolve("server-test-db.properties");
    return testDbPropertiesPath;
  }

  /**
   * @param url the JDBC URL for the test database to connect to
   * @param username the username for the test database to connect to
   * @param password the password for the test database to connect to
   * @return a {@link DataSource} for the test DB, which will <strong>not</strong> be cleaned or
   *     schema-fied first
   */
  private static DataSource initUnpooledDataSource(String url, String username, String password) {
    DataSource dataSource;
    if (url.startsWith(JDBC_URL_PREFIX_BLUEBUTTON_TEST + "hsqldb:mem")) {
      dataSource = initUnpooledDataSourceForHsqlEmbeddedWithServer(url);
    } else if (url.startsWith("jdbc:hsqldb:hsql://localhost")) {
      dataSource = initUnpooledDataSourceForHsqlServer(url, username, password);
    } else if (url.startsWith("jdbc:postgresql:")) {
      dataSource = initUnpooledDataSourceForPostgresql(url, username, password);
    } else {
      throw new BadCodeMonkeyException("Unsupported test DB URL: " + url);
    }

    return dataSource;
  }

  /**
   * Creates an embedded HSQL DB that is also accessible on a local port (via {@link
   * org.hsqldb.server.Server}).
   *
   * @param url the JDBC URL that the application was configured to use
   * @return a HSQL {@link DataSource} for the test DB
   */
  private static DataSource initUnpooledDataSourceForHsqlEmbeddedWithServer(String url) {
    if (!url.startsWith(JDBC_URL_PREFIX_BLUEBUTTON_TEST + "hsqldb:mem")) {
      throw new IllegalArgumentException();
    }

    /*
     * Select a random local port to run the HSQL DB server on, so that one test run doesn't
     * conflict with another.
     */
    int hsqldbPort = findFreePort();

    HsqlProperties hsqlProperties = new HsqlProperties();
    hsqlProperties.setProperty(
        "server.database.0",
        String.format(
            "mem:test-embedded;user=%s;password=%s", HSQL_SERVER_USERNAME, HSQL_SERVER_PASSWORD));
    hsqlProperties.setProperty("server.dbname.0", "test-embedded");
    hsqlProperties.setProperty("server.address", "127.0.0.1");
    hsqlProperties.setProperty("server.port", "" + hsqldbPort);
    hsqlProperties.setProperty("hsqldb.tx", "mvcc");
    org.hsqldb.server.Server server = new org.hsqldb.server.Server();

    try {
      server.setProperties(hsqlProperties);
    } catch (IOException | AclFormatException e) {
      throw new BadCodeMonkeyException(e);
    }

    server.setLogWriter(new PrintWriter(new LoggerWriter(LOGGER, "HSQL Log: ")));
    server.setErrWriter(new PrintWriter(new LoggerWriter(LOGGER, "HSQL Error Log: ")));
    server.start();

    // Create the DataSource to connect to that shiny new DB.
    DataSource dataSource =
        initUnpooledDataSourceForHsqlServer(
            String.format("jdbc:hsqldb:hsql://localhost:%d/test-embedded", hsqldbPort),
            HSQL_SERVER_USERNAME,
            HSQL_SERVER_PASSWORD);
    return dataSource;
  }

  /**
   * Note: It's possible for this to result in race conditions, if the random port selected enters
   * use after this method returns and before whatever called this method gets a chance to grab it.
   * It's pretty unlikely, though, and there's not much we can do about it, either. So.
   *
   * @return a free local port number
   */
  private static int findFreePort() {
    try (ServerSocket socket = new ServerSocket(0, 50, Inet4Address.getByName("127.0.0.1"))) {
      socket.setReuseAddress(true);
      return socket.getLocalPort();
    } catch (IOException e) {
      throw new UncheckedIOException(e);
    }
  }

  /**
   * @param url the JDBC URL that the application was configured to use
   * @param username the username for the test database to connect to
   * @param password the password for the test database to connect to
   * @return a HSQL {@link DataSource} for the test DB
   */
  private static DataSource initUnpooledDataSourceForHsqlServer(
      String url, String username, String password) {
    if (!url.startsWith("jdbc:hsqldb:hsql://localhost")) {
      throw new IllegalArgumentException();
    }

    JDBCDataSource dataSource = new JDBCDataSource();
    dataSource.setUrl(url);
    if (username != null) dataSource.setUser(username);
    if (password != null) dataSource.setPassword(password);

    return dataSource;
  }

  /**
   * @param url the PostgreSQL JDBC URL to use
   * @param username the username for the test database to connect to
   * @param password the password for the test database to connect to
   * @return a PostgreSQL {@link DataSource} for the test DB
   */
  private static DataSource initUnpooledDataSourceForPostgresql(
      String url, String username, String password) {
    PGSimpleDataSource dataSource = new PGSimpleDataSource();
    dataSource.setUrl(url);
    if (username != null) dataSource.setUser(username);
    if (password != null) dataSource.setPassword(password);
    return dataSource;
  }

  /**
   * @return the cached and shared unpooled {@link DataSource} for the database to test against (as
   *     specified by the <code>its.db.*</code> system properties, see {@link
   *     #initUnpooledDataSource() for details})
   */
  public DataSource getUnpooledDataSource() {
    return unpooledDataSource;
  }

  /** Creates/updates the application schema into the {@link #getUnpooledDataSource()} database */
  public void createOrUpdateSchemaForDataSource() {
    DatabaseSchemaManager.createOrUpdateSchema(unpooledDataSource);
  }

  /**
   * Drops all schemas in the {@link #getUnpooledDataSource()} database. Please note that this
   * operation appears to not be transactional for HSQL DB: unless <strong>all</strong> connections
   * are closed and re-opened, they may end up with an inconsistent view of the database after this
   * operation.
   */
  public void dropSchemaForDataSource() {
    // Try to prevent career-limiting moves.
    String url;
    try (Connection connection = getUnpooledDataSource().getConnection(); ) {
      url = connection.getMetaData().getURL();
    } catch (SQLException e) {
      throw new RuntimeException(e);
    }
    if (!url.contains("localhost") && !url.contains("127.0.0.1") && !url.contains("hsqldb:mem")) {
      throw new BadCodeMonkeyException("Our builds can only be run against local test DBs.");
    }

    // Clean the DB so that it's fresh and ready for a new test case.
    Flyway flyway =
        Flyway.configure()
            .dataSource(unpooledDataSource)
            .schemas(FLYWAY_CLEAN_SCHEMAS.toArray(new String[0]))
            .connectRetries(5)
            .load();
    LOGGER.warn("Cleaning schemas: {}", Arrays.asList(flyway.getConfiguration().getSchemas()));
    flyway.clean();
  }

  /**
   * Represents the components required to construct a {@link DataSource} for our test DBs.
   *
   * <p>This is wildly insufficient for more complicated {@link DataSource}s; we're leaning heavily
   * on the very constrained set of simple {@link DataSource}s that are supported for our tests.
   */
  public static final class DataSourceComponents {
    private final String url;
    private final String username;
    private final String password;

    /**
     * Constructs a {@link DataSourceComponents} instance for the specified test {@link DataSource}
     * (does not support more complicated {@link DataSource}s, as discussed in the class' JavaDoc)
     *
     * @param dataSource the data source
     */
    public DataSourceComponents(DataSource dataSource) {
      if (dataSource instanceof JDBCDataSource) {
        JDBCDataSource hsqlDataSource = (JDBCDataSource) dataSource;
        this.url = hsqlDataSource.getUrl();
        this.username = hsqlDataSource.getUser();
        /*
         * HSQL's implementation doesn't expose the DataSource's password, which is dumb. Because
         * I'm lazy, I just hardcode it here. If you need this to NOT be hardcoded, simplest fix
         * would be to write a helper method that pulls the field's value via reflection.
         */
        this.password = HSQL_SERVER_PASSWORD; // no getter available; hardcoded
      } else if (dataSource instanceof PGSimpleDataSource) {
        PGSimpleDataSource pgDataSource = (PGSimpleDataSource) dataSource;
        this.url = pgDataSource.getUrl();
        this.username = pgDataSource.getUser();
        this.password = pgDataSource.getPassword();
      } else {
        throw new BadCodeMonkeyException();
      }
    }

    /** @return the JDBC URL that should be used to connect to the test DB */
    public String getUrl() {
      return url;
    }

    /** @return the username that should be used to connect to the test DB */
    public String getUsername() {
      return username;
    }

    /** @return the password that should be used to connect to the test DB */
    public String getPassword() {
      return password;
    }
  }

  /** Sends output to a specified {@link Logger}. */
  private static final class LoggerWriter extends Writer {
    private final Logger logger;
    private final String messagePrefix;

    /**
     * Constructs a new {@link LoggerWriter} instance.
     *
     * @param logger the {@link Logger} to output to
     * @param messagePrefix the text to prefix every log message with
     */
    public LoggerWriter(Logger logger, String messagePrefix) {
      this.logger = logger;
      this.messagePrefix = messagePrefix;
    }

    /** @see java.io.Writer#write(char[], int, int) */
    @Override
    public void write(char[] cbuf, int off, int len) throws IOException {
      String message = new String(cbuf, off, len);
      if (message.trim().isEmpty()) return;

      logger.debug(messagePrefix + message);
    }

    /** @see java.io.Writer#flush() */
    @Override
    public void flush() throws IOException {
      // Nothing to do.
    }

    /** @see java.io.Writer#close() */
    @Override
    public void close() throws IOException {
      // Nothing to do.
    }
  }
}<|MERGE_RESOLUTION|>--- conflicted
+++ resolved
@@ -46,11 +46,7 @@
    * properly.
    */
   public static final ImmutableList<String> FLYWAY_CLEAN_SCHEMAS =
-<<<<<<< HEAD
-      ImmutableList.of("public", "PUBLIC", "pre_adj", "rda");
-=======
       ImmutableList.of("PUBLIC", "rda");
->>>>>>> 2dcc6b98
 
   private static final String HSQL_SERVER_USERNAME = "test";
   private static final String HSQL_SERVER_PASSWORD = "test";
