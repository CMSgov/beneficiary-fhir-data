--- conflicted
+++ resolved
@@ -45,7 +45,6 @@
   @BeforeEach
   void setup() throws IOException {
     StringBuilder initialString = new StringBuilder();
-<<<<<<< HEAD
     initialString.append(
         String.format(
             "%s"
@@ -74,17 +73,6 @@
                 + " }",
             practitionerNPI, practitionerNPI, taxononomyCode, taxonomyDisplay));
 
-=======
-    initialString.append(npiOrgNumber);
-    initialString.append("\t");
-    initialString.append(npiOrgName);
-    initialString.append("\n");
-    initialString.append(practitionerNPI);
-    initialString.append("\t");
-    initialString.append(taxononomyCode);
-    initialString.append("\t");
-    initialString.append(taxonomyDisplay);
->>>>>>> 7aba525f
     InputStream npiDataStream = new ByteArrayInputStream(initialString.toString().getBytes());
     npiOrgDataLookup = new NPIOrgLookup(npiDataStream);
     npiOrgDisplay = Optional.empty();
