--- conflicted
+++ resolved
@@ -59,7 +59,6 @@
   /** Field for Entity Type Code in CSV. */
   public static final String ENTITY_TYPE_CODE_FIELD = "Entity Type Code";
 
-<<<<<<< HEAD
   /** Field for Provider Credential code in CSV. */
   private static final String PROVIDER_CREDENTIAL_FIELD = "Provider Credential Text";
 
@@ -78,8 +77,6 @@
   /** Field for Provider Suffix in CSV. */
   private static final String PROVIDER_SUFFIX_FIELD = "Provider Name Suffix Text";
 
-=======
->>>>>>> 7aba525f
   /**
    * Gets the org names from the npi file.
    *
@@ -353,25 +350,17 @@
         BufferedReader reader = new BufferedReader(new InputStreamReader(is, inDec));
         FileOutputStream fw =
             new FileOutputStream(convertedNpiDataFile.toFile().getAbsolutePath());
-<<<<<<< HEAD
         DeflaterOutputStream dos = new DeflaterOutputStream(fw); ) {
-=======
-        BufferedWriter out = new BufferedWriter(new OutputStreamWriter(fw, outEnc))) {
->>>>>>> 7aba525f
-      CSVParser csvParser =
+        CSVParser csvParser =
           new CSVParser(
               reader,
               CSVFormat.DEFAULT.withFirstRecordAsHeader().withIgnoreHeaderCase().withTrim());
-<<<<<<< HEAD
       ObjectMapper objectMapper = new ObjectMapper();
-=======
->>>>>>> 7aba525f
       for (CSVRecord csvRecord : csvParser) {
         String orgName = csvRecord.get(PROVIDER_ORGANIZATION_NAME_FIELD);
         String npi = csvRecord.get(NPI_FIELD);
         String entityTypeCode = csvRecord.get(ENTITY_TYPE_CODE_FIELD);
         String taxonomyCode = csvRecord.get(TAXONOMY_CODE_FIELD);
-<<<<<<< HEAD
         String providerFirstName = csvRecord.get(PROVIDER_FIRST_NAME_FIELD);
         String providerMiddleName = csvRecord.get(PROVIDER_MIDDLE_NAME_FIELD);
         String providerLastName = csvRecord.get(PROVIDER_LAST_NAME_FIELD);
@@ -395,18 +384,6 @@
         String json = objectMapper.writeValueAsString(npiData);
         dos.write((npi + "\t" + json).getBytes());
         dos.write("\n".getBytes());
-=======
-        // entity type code 2 is organization
-        if (!Strings.isNullOrEmpty(entityTypeCode)) {
-          if (Integer.parseInt(entityTypeCode) == 2) {
-            out.write(npi + "\t" + orgName);
-            out.newLine();
-          } else if (!Strings.isNullOrEmpty(taxonomyCode)) {
-            out.write(npi + "\t" + taxonomyCode + "\t" + taxonomyMap.get(taxonomyCode));
-            out.newLine();
-          }
-        }
->>>>>>> 7aba525f
       }
       dos.close();
     }
