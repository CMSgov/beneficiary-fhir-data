--- conflicted
+++ resolved
@@ -159,13 +159,7 @@
 					scriptForDeploys = load('ops/deploy-ccs.groovy')
 
 					// terraservice deployments...
-<<<<<<< HEAD
-					migratorScripts = load('ops/terraform/services/migrator/Jenkinsfile')
-=======
-					baseScripts = load('ops/terraform/services/base/deploy.groovy')
 					migratorScripts = load('ops/terraform/services/migrator/deploy.groovy')
-					pipelineScripts = load('ops/terraform/services/pipeline/deploy.groovy')
->>>>>>> 3b76f17a
 					serverScripts = load('ops/terraform/services/server/deploy.groovy')
 
 					awsAuth.assumeRole()
