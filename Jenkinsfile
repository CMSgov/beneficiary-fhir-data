#!/usr/bin/env groovy

/**
 * <p>
 * This script will be run by Jenkins when building this repository. As this project is a
 * "monorepo", this Jenkinsfile is a bit more complicated than others. It's intended to:
 * </p>
 * <ol>
 * <li>Run a local-to-Jenkins integration build on all of the subprojects/modules here,
 * ensuring that all the pieces fit together as expected.</li>
 * <li>Run a deploy of the assembled artifacts into a lower AWS environment, to A) verify
 * that they can be deployed, B) verify that our smoke tests pass within that
 * environment, and C) to allow for further manual testing of the integrated systems
 * in/using that environment.</li>
 * <li>For builds of the master branch, it will also deploy the assembled artifacts into
 * our production environments.</li>
 * <li>Allow Jenkins users to easily run some of the tools contained within the monorepo,
 * when desired. For example, users can set XXX = XXX to run our performance tests in an environment of their choosing.</li>
 * </ol>
 * <p>
 * This top-level Jenkinsfile just handles the top-level concerns for the build: it loads
 * and calls other Jenkinsfile in the various subprojects/modules to handle concerns
 * specific to them.
 * </p>
 */

/*
 * Optionality:
 * - Performance Tests:
 *     - Default: 2 workers, 60 seconds
 *     - Extended: 4 workers, 300 seconds
 *     - Stress: 100 workers, 1800 seconds
 * - Misc. Tasks:
 *     - Build Platinum AMI (optional)
 */

properties([
	parameters([
		booleanParam(name: 'deploy_prod_from_non_master', defaultValue: false, description: 'Whether to deploy to prod-like envs for builds of this project\'s non-master branches.'),
		booleanParam(name: 'deploy_prod_skip_confirm', defaultValue: false, description: 'Whether to prompt for confirmation before deploying to most prod-like envs.'),
		booleanParam(name: 'build_platinum', description: 'Whether to build/update the "platinum" base AMI.', defaultValue: false),
		booleanParam(name: 'use_latest_images', description: 'When true, defer to latest available AMIs. Skips App and App Image Stages.', defaultValue: false),
		booleanParam(name: 'verbose_mvn_logging', description: 'When true, `mvn` will produce verbose logs.', defaultValue: false),
		string(name: 'server_regression_image_override', description: 'Overrides the Docker image tag used when deploying the server-regression lambda', defaultValue: null)
	]),
	buildDiscarder(logRotator(artifactDaysToKeepStr: '', artifactNumToKeepStr: '', daysToKeepStr: '', numToKeepStr: ''))
])

// These variables are accessible throughout this file (except inside methods and classes).
def awsCredentials
def scriptForApps
def scriptForDeploys
def migratorScripts
def serverScripts
def canDeployToProdEnvs
def willDeployToProdEnvs
def appBuildResults
def amiIds
def currentStage
def gitCommitId
def gitRepoUrl
def awsRegion = 'us-east-1'
def verboseMaven = params.verbose_mvn_logging

// send notifications to slack, email, etc
def sendNotifications(String buildStatus = '', String stageName = '', String gitCommitId = '', String gitRepoUrl = ''){
	// we will use this to display a link to diffs in the message. This assumes we are using git+https not git+ssh
	def diffsUrl = "${gitRepoUrl}/commit/"

	// buildStatus of NULL means success
	if (!buildStatus) {
		buildStatus = 'SUCCESS'
	}

	// build colors
	def colorMap = [:]
	colorMap['STARTED']  = '#0000FF'
	colorMap['SUCCESS']  = '#00FF00'
	colorMap['ABORTED']  = '#6A0DAD'
	colorMap['UNSTABLE'] = '#FFFF00'
	colorMap['FAILED']   = '#FF0000'
	def buildColor = colorMap[buildStatus]
	buildColor = buildColor ?: '#FF0000' // default to red

	// prettyfi messages
	def msg = ''
	switch (buildStatus){
		case 'UNSTABLE':
		case 'SUCCESS':
			msg = 'COMPLETED SUCCESSFULLY'
			break
		case 'FAILED':
		case 'FAILURE':
			msg = "FAILED ON ${stageName.toUpperCase()} STAGE"
			break
		case 'STARTED':
			msg = 'HAS STARTED'
			break
		case 'ABORTED':
			msg = 'WAS ABORTED'
			break
		default:
			msg = "${buildStatus.toUpperCase()}"
			break
	}

	// who launched the build
	def specificCause = currentBuild.getBuildCauses('hudson.model.Cause$UserIdCause')
	def startedBy = "${specificCause.shortDescription}".replaceAll("[\\[\\](){}]","")

	// build slack message
	def slackMsg = ''
	if (buildStatus == 'UNSTABLE'){
		slackMsg = "UNSTABLE BFD BUILD <${env.BUILD_URL}|#${env.BUILD_NUMBER}> ${msg} \n"
	} else {
		slackMsg = "BFD BUILD <${env.BUILD_URL}|#${env.BUILD_NUMBER}> ${msg} \n"
	}
	slackMsg+="\tJob '${env.JOB_NAME}' (${startedBy.toLowerCase()}) \n"
	slackMsg+="\tBranch: ${env.BRANCH_NAME == 'main' ? 'master' : env.BRANCH_NAME} \n"
	if (gitCommitId){
		// we will only have a gitCommitId if we've checked out the repo
		slackMsg+="\tView changes <${diffsUrl + gitCommitId}|here> \n"
	}

	// send Slack messages
	slackSend(color: buildColor, message: slackMsg)

	// future notifications can go here. (email, other channels, etc)
}

// begin pipeline
try {
	// See ops/jenkins/cbc-build-push.sh for this image's definition.
	podTemplate(
		containers: [
			containerTemplate(
				name: 'bfd-cbc-build',
				image: 'public.ecr.aws/c2o1d8s9/bfd-cbc-build:jdk11-mvn3-an29-tfenv',
				command: 'cat',
				ttyEnabled: true,
				alwaysPullImage: false, // NOTE: This implies that we observe immutable container images
				resourceRequestCpu: '8000m',
				resourceLimitCpu: '8000m',
				resourceLimitMemory: '16384Mi',
				resourceRequestMemory: '16384Mi'
			)], serviceAccount: 'bfd') {
		node(POD_LABEL) {
			stage('Prepare') {
				currentStage = env.STAGE_NAME
				container('bfd-cbc-build') {
					// Grab the commit that triggered the build.
					checkout scm

					// Load the child Jenkinsfiles.
					scriptForApps = load('apps/build.groovy')
					scriptForDeploys = load('ops/deploy-ccs.groovy')
					migratorScripts = load('ops/terraform/services/migrator/Jenkinsfile')
					serverScripts = load('ops/terraform/services/server/deploy.groovy')

					awsAssumeRole()

					// Find the most current AMI IDs (if any).
					amiIds = null
					amiIds = scriptForDeploys.findAmis()

					// These variables track our decision on whether or not to deploy to prod-like envs.
					canDeployToProdEnvs = env.BRANCH_NAME == "master" || params.deploy_prod_from_non_master
					willDeployToProdEnvs = false

					// Get the current commit id
					gitCommitId = sh(returnStdout: true, script: 'git rev-parse HEAD').trim()

					// Get the remote repo url. This assumes we are using git+https not git+ssh.
					gitRepoUrl = sh(returnStdout: true, script: 'git config --get remote.origin.url').trim().replaceAll(/\.git$/,"")

					// Send notifications that the build has started
					sendNotifications('STARTED', currentStage, gitCommitId, gitRepoUrl)
				}
			}

			/* This stage switches the gitBranchName (needed for our CCS downsream stages)
			value if the build is a PR as the BRANCH_NAME var is populated with the build
			name during PR builds.
			*/
			stage('Set Branch Name') {
				currentStage = env.STAGE_NAME
				script {
					if (env.BRANCH_NAME.startsWith('PR')) {
						gitBranchName = env.CHANGE_BRANCH
					} else {
						gitBranchName = env.BRANCH_NAME
					}
				}
			}

			stage('Build Platinum AMI') {
				currentStage = env.STAGE_NAME
				if (params.build_platinum || amiIds.platinumAmiId == null) {
					milestone(label: 'stage_build_platinum_ami_start')

					container('bfd-cbc-build') {
						amiIds = scriptForDeploys.buildPlatinumAmi(amiIds)
					}
				} else {
					org.jenkinsci.plugins.pipeline.modeldefinition.Utils.markStageSkippedForConditional('Build Platinum AMI')
				}
			}

			stage('Build Apps') {
				if (!params.use_latest_images) {
					currentStage = env.STAGE_NAME
					milestone(label: 'stage_build_apps_start')

					container('bfd-cbc-build') {
						appBuildResults = scriptForApps.build(verboseMaven)
					}
				}
			}

			stage('Build App AMIs') {
				if (!params.use_latest_images) {
					currentStage = env.STAGE_NAME
					milestone(label: 'stage_build_app_amis_test_start')

					container('bfd-cbc-build') {
						amiIds = scriptForDeploys.buildAppAmis(gitBranchName, gitCommitId, amiIds, appBuildResults)
					}
				}
			}

			stage('Deploy Migrator to TEST') {
				bfdEnv = 'test'
				currentStage = env.STAGE_NAME

				lock(resource: 'env_test') {
					milestone(label: 'stage_deploy_test_migration_start')
					container('bfd-cbc-build') {

						migratorDeploymentSuccessful = migratorScripts.deployMigrator(
							amiId: amiIds.bfdMigratorAmiId,
							bfdEnv: bfdEnv,
							heartbeatInterval: 30, // TODO: Consider implementing a backoff functionality in the future
							awsRegion: awsRegion,
							gitBranchName: gitBranchName,
							this.&awsAssumeRole
						)

						if (migratorDeploymentSuccessful) {
							println "Proceeding to Stage: 'Deploy to ${bfdEnv.toUpperCase()}'"
						} else {
							error('Migrator deployment failed')
						}
					}
				}
			}

			stage('Deploy to TEST') {
				currentStage = env.STAGE_NAME
				lock(resource: 'env_test') {
					milestone(label: 'stage_deploy_test_start')

					container('bfd-cbc-build') {
						awsAssumeRole()
						scriptForDeploys.deploy('test', gitBranchName, gitCommitId, amiIds)

						awsAssumeRole()
						serverScripts.deployServerRegression(
							bfdEnv: bfdEnv,
							dockerImageTagOverride: params.server_regression_image_override
						)

						awsAssumeRole()
						hasRegressionRunSucceeded = serverScripts.runServerRegression(
							bfdEnv: bfdEnv,
							gitBranchName: gitBranchName
						)

						if (hasRegressionRunSucceeded) {
							println 'Regression suite passed, proceeding to next stage...'
						} else {
<<<<<<< HEAD
							// TODO: Regression suite is currently inconsistent, so failing builds automatically
							// would cause false negatives. Uncomment the line below when the regression suite is
							// more consistent

							// error('Regression suite failed, check the CloudWatch logs above for more details')
=======
							try {
								input 'Regression suite failed, check the CloudWatch logs above for more details. Should deployment proceed?'
								echo "Regression suite failure in '${bfdEnv}' has been accepted by operator. Proceeding to next stage..."
							} catch(err) {
								error "Operator opted to fail deployment due to regression suite failure in '${bfdEnv}'"
							}
>>>>>>> a2679aab
						}
					}
				}
			}

			stage('Manual Approval') {
				currentStage = env.STAGE_NAME
				if (canDeployToProdEnvs) {
					/*
					* Unless it was explicitly requested at the start of the build, prompt for confirmation before
					* deploying to production environments.
					*/
					if (!params.deploy_prod_skip_confirm) {
						/*
						* The Jenkins UI will prompt with "Proceed" and "Abort" options. If "Proceed" is
						* chosen, this build will continue merrily on as normal. If "Abort" is chosen,
						* an exception will be thrown.
						*/
						try {
							input 'Deploy to production environments (prod-sbx, prod)?'
							willDeployToProdEnvs = true
						} catch(err) {
							willDeployToProdEnvs = false
							echo 'User opted not to deploy to prod-like envs.'
						}
					}
				} else {
					org.jenkinsci.plugins.pipeline.modeldefinition.Utils.markStageSkippedForConditional('Manual Approval')
				}
			}

			stage('Deploy Migrator to PROD-SBX') {
				bfdEnv = 'prod-sbx'
				currentStage = env.STAGE_NAME
				if (willDeployToProdEnvs) {
					lock(resource: 'env_prod_sbx') {
						milestone(label: 'stage_deploy_prod_sbx_migration_start')
						container('bfd-cbc-build') {

							migratorDeploymentSuccessful = migratorScripts.deployMigrator(
								amiId: amiIds.bfdMigratorAmiId,
								bfdEnv: bfdEnv,
								heartbeatInterval: 30, // TODO: Consider implementing a backoff functionality in the future
								awsRegion: awsRegion,
								gitBranchName: gitBranchName,
								this.&awsAssumeRole
							)

							if (migratorDeploymentSuccessful) {
								println "Proceeding to Stage: 'Deploy to ${bfdEnv.toUpperCase()}'"
							} else {
								error('Migrator deployment failed')
							}
						}
					}
				} else {
					org.jenkinsci.plugins.pipeline.modeldefinition.Utils.markStageSkippedForConditional('Deploy to prod-sbx')
				}
			}

			stage('Deploy to PROD-SBX') {
				currentStage = env.STAGE_NAME
				if (willDeployToProdEnvs) {
					lock(resource: 'env_prod_sbx') {
						milestone(label: 'stage_deploy_prod_sbx_start')
						container('bfd-cbc-build') {
							awsAssumeRole()
							scriptForDeploys.deploy('prod-sbx', gitBranchName, gitCommitId, amiIds)

							awsAssumeRole()
							serverScripts.deployServerRegression(
								bfdEnv: bfdEnv,
								dockerImageTagOverride: params.server_regression_image_override
							)

							awsAssumeRole()
							hasRegressionRunSucceeded = serverScripts.runServerRegression(
								bfdEnv: bfdEnv,
								gitBranchName: gitBranchName
							)

							if (hasRegressionRunSucceeded) {
								println 'Regression suite passed, proceeding to next stage...'
							} else {
<<<<<<< HEAD
								// TODO: Regression suite is currently inconsistent, so failing builds automatically
								// would cause false negatives. Uncomment the line below when the regression suite is
								// more consistent

								// error('Regression suite failed, check the CloudWatch logs above for more details')
=======
								try {
									input 'Regression suite failed, check the CloudWatch logs above for more details. Should deployment proceed?'
									echo "Regression suite failure in '${bfdEnv}' has been accepted by operator. Proceeding to next stage..."
								} catch(err) {
									error "Operator opted to fail deployment due to regression suite failure in '${bfdEnv}'"
								}
>>>>>>> a2679aab
							}
						}
					}
				} else {
					org.jenkinsci.plugins.pipeline.modeldefinition.Utils.markStageSkippedForConditional('Deploy to prod-sbx')
				}
			}

			stage('Deploy Migrator to PROD') {
				bfdEnv = 'prod'
				currentStage = env.STAGE_NAME

				if (willDeployToProdEnvs) {
					lock(resource: 'env_prod') {
						milestone(label: 'stage_deploy_prod_migration_start')
						container('bfd-cbc-build') {

							migratorDeploymentSuccessful = migratorScripts.deployMigrator(
								amiId: amiIds.bfdMigratorAmiId,
								bfdEnv: bfdEnv,
								heartbeatInterval: 30, // TODO: Consider implementing a backoff functionality in the future
								awsRegion: awsRegion,
								gitBranchName: gitBranchName,
								this.&awsAssumeRole
							)

							if (migratorDeploymentSuccessful) {
								println "Proceeding to Stage: 'Deploy to ${bfdEnv.toUpperCase()}'"
							} else {
								error('Migrator deployment failed')
							}
						}
					}
				} else {
					org.jenkinsci.plugins.pipeline.modeldefinition.Utils.markStageSkippedForConditional('Deploy to prod')
				}
			}

			stage('Deploy to PROD') {
				currentStage = env.STAGE_NAME
				if (willDeployToProdEnvs) {
					lock(resource: 'env_prod') {
						milestone(label: 'stage_deploy_prod_start')

						container('bfd-cbc-build') {
							awsAssumeRole()
							scriptForDeploys.deploy('prod', gitBranchName, gitCommitId, amiIds)

							awsAssumeRole()
							serverScripts.deployServerRegression(
								bfdEnv: bfdEnv,
								dockerImageTagOverride: params.server_regression_image_override
							)

<<<<<<< HEAD
							// TODO: regression suite is too slow for production and nondeterministic. Addressing in BFD-1778.
							// awsAssumeRole()
							// hasRegressionRunSucceeded = serverScripts.runServerRegression(
							// 	bfdEnv: bfdEnv,
							// 	gitBranchName: gitBranchName
							// )

							// if (hasRegressionRunSucceeded) {
							// 	println 'Regression suite passed, proceeding to next stage...'
							// } else {
							// 	error('Regression suite failed, check the CloudWatch logs above for more details')
							// }
=======
							awsAssumeRole()
							hasRegressionRunSucceeded = serverScripts.runServerRegression(
								bfdEnv: bfdEnv,
								gitBranchName: gitBranchName
							)

							if (hasRegressionRunSucceeded) {
								println 'Regression suite passed, proceeding to next stage...'
							} else {
								try {
									input 'Regression suite failed, check the CloudWatch logs above for more details. Should deployment proceed?'
									echo "Regression suite failure in '${bfdEnv}' has been accepted by operator. Proceeding to next stage..."
								} catch(err) {
									error "Operator opted to fail deployment due to regression suite failure in '${bfdEnv}'"
								}
							}
>>>>>>> a2679aab
						}
					}
				} else {
					org.jenkinsci.plugins.pipeline.modeldefinition.Utils.markStageSkippedForConditional('Deploy to prod')
				}
			}
		}
	}
} catch (org.jenkinsci.plugins.workflow.steps.FlowInterruptedException e){
	currentBuild.result = "ABORTED"
	throw e
} catch (ex) {
	currentBuild.result = "FAILURE"
	throw ex
} finally {
	sendNotifications(currentBuild.currentResult, currentStage, gitCommitId, gitRepoUrl)
}

/**
 * Wrap the awscli to authenticate with AWS by assuming a specific, fully qualified role. The role
 * must be the id of an available Jenkins secret.
 *
 * In addition to the setting credentials as environment variables for AWS requests, this also
 * sets AWS_REGION, DEFAULT_AWS_REGION, and a special NEXT_AWS_AUTH. NEXT_AWS_AUTH contains the
 * the time at which ~50% of the requested session has elapsed. If this environment variable is
 * populated, the script will only re-authenticate if there is less than half the time left in the
 * current session. By default, this requests a 60 minute session and subsequent calls of this
 * method will only reauthenticate if there are fewer than 30 minutes remaining on the session. This
 * keeps both the Jenkins logs tidier and avoids excessive role assumption as recorded in cloudwatch
 * logs. This is an especially important consideration in tight loops that seek to ensure valid AWS
 * credentials before or after each iteration.
 *
 * TODO: consider transitioning away from wrapped awscli role assumption to something in groovy/java
 * TODO: implement validation safety surrounding e.g. credentialsId, sessionName
 *
 * @param args {@link Map} that optionally includes sessionDurationSeconds, sessionName, awsRegion,
 * and credentialsId
 */
void awsAssumeRole(Map args = [:]) {
	sessionDurationSeconds = args.sessionDurationSeconds ?: 3600
	// default `sessionName` as `env.JOB_NAME` is vaguely sanitized to replace non-alphanumeric
	// chars with '-' AND deduplicates consecutive '-'. This is somewhat more restrictive than the
	// regex used in the STS API for RoleSessionName, i.e. `/[\w+=,.@:\/-]*/`
	// See https://docs.aws.amazon.com/STS/latest/APIReference/API_AssumeRole.html
	sessionName = args.sessionName ?: env.JOB_NAME.replaceAll(/[^a-zA-Z\d]/, '-').replaceAll(/[\-]+/, '-')
	credentialsId = args.credentialsId ?: 'bfd-aws-assume-role'
	awsRegion = args.awsRegion ?: 'us-east-1'

	if (env.NEXT_AWS_AUTH == null || java.time.Instant.now() > java.time.Instant.parse(env.NEXT_AWS_AUTH)) {
		echo "Authenticating..."
		withEnv(["DURATION=${sessionDurationSeconds}",
				 "SESSION_NAME=${sessionName}",
				 'AWS_ACCESS_KEY_ID=',
				 'AWS_SECRET_ACCESS_KEY=',
				 'AWS_SESSION_TOKEN=']) {
			withCredentials([string(credentialsId: credentialsId, variable: 'JENKINS_ROLE')]) {
				awsCredentials = sh(
					returnStdout: true,
					script: '''
aws sts assume-role \
  --duration-seconds "$DURATION" \
  --role-arn "$JENKINS_ROLE" \
  --role-session-name "$SESSION_NAME" \
  --output text --query Credentials
'''
				).trim().split(/\s+/)
				// Set nextAuthSeconds to renew through ~50% of original session's duration
				nextAuthSeconds = (sessionDurationSeconds / 2).longValue()
				env.NEXT_AWS_AUTH = java.time.Instant.now().plus(java.time.Duration.ofSeconds(nextAuthSeconds))
				env.AWS_REGION = awsRegion
				env.AWS_DEFAULT_REGION = awsRegion
				env.AWS_ACCESS_KEY_ID = awsCredentials[0]
				env.AWS_SECRET_ACCESS_KEY = awsCredentials[2]
				env.AWS_SESSION_TOKEN = awsCredentials[3]
			}
		}
	}
}<|MERGE_RESOLUTION|>--- conflicted
+++ resolved
@@ -278,20 +278,12 @@
 						if (hasRegressionRunSucceeded) {
 							println 'Regression suite passed, proceeding to next stage...'
 						} else {
-<<<<<<< HEAD
-							// TODO: Regression suite is currently inconsistent, so failing builds automatically
-							// would cause false negatives. Uncomment the line below when the regression suite is
-							// more consistent
-
-							// error('Regression suite failed, check the CloudWatch logs above for more details')
-=======
 							try {
 								input 'Regression suite failed, check the CloudWatch logs above for more details. Should deployment proceed?'
 								echo "Regression suite failure in '${bfdEnv}' has been accepted by operator. Proceeding to next stage..."
 							} catch(err) {
 								error "Operator opted to fail deployment due to regression suite failure in '${bfdEnv}'"
 							}
->>>>>>> a2679aab
 						}
 					}
 				}
@@ -376,20 +368,12 @@
 							if (hasRegressionRunSucceeded) {
 								println 'Regression suite passed, proceeding to next stage...'
 							} else {
-<<<<<<< HEAD
-								// TODO: Regression suite is currently inconsistent, so failing builds automatically
-								// would cause false negatives. Uncomment the line below when the regression suite is
-								// more consistent
-
-								// error('Regression suite failed, check the CloudWatch logs above for more details')
-=======
 								try {
 									input 'Regression suite failed, check the CloudWatch logs above for more details. Should deployment proceed?'
 									echo "Regression suite failure in '${bfdEnv}' has been accepted by operator. Proceeding to next stage..."
 								} catch(err) {
 									error "Operator opted to fail deployment due to regression suite failure in '${bfdEnv}'"
 								}
->>>>>>> a2679aab
 							}
 						}
 					}
@@ -444,20 +428,6 @@
 								dockerImageTagOverride: params.server_regression_image_override
 							)
 
-<<<<<<< HEAD
-							// TODO: regression suite is too slow for production and nondeterministic. Addressing in BFD-1778.
-							// awsAssumeRole()
-							// hasRegressionRunSucceeded = serverScripts.runServerRegression(
-							// 	bfdEnv: bfdEnv,
-							// 	gitBranchName: gitBranchName
-							// )
-
-							// if (hasRegressionRunSucceeded) {
-							// 	println 'Regression suite passed, proceeding to next stage...'
-							// } else {
-							// 	error('Regression suite failed, check the CloudWatch logs above for more details')
-							// }
-=======
 							awsAssumeRole()
 							hasRegressionRunSucceeded = serverScripts.runServerRegression(
 								bfdEnv: bfdEnv,
@@ -474,7 +444,6 @@
 									error "Operator opted to fail deployment due to regression suite failure in '${bfdEnv}'"
 								}
 							}
->>>>>>> a2679aab
 						}
 					}
 				} else {
