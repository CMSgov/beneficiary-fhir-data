--- conflicted
+++ resolved
@@ -93,7 +93,6 @@
     * Dedicated hosts are cost-prohibitive. Ballpark, they start at $2/hour, rounded up to the nearest hour.
 * Google Sheets have a limit of 400K cells. With our 11 columns, and 30 executions/rows per test case, this would allow us to store over 1200 test case runs.
 
-<<<<<<< HEAD
 ## Linking Frontend Users to Backend Resources
 
 ### Requirements and Goals
@@ -200,7 +199,7 @@
 ### Proposed Backend Design
 
 The above design can actually all be accomplished using only the standard FHIR mechanisms. The backend must simply ensure that each `Patient` resource includes a `http://bluebutton.cms.hhs.gov/identifier#hicnHash` identifier.
-=======
+
 ## Idempotency and HTTP Error Handling
 
 **"Idempotent"**: An idempotent operation is one that can be retried/replayed without affecting the outcome; the result will be the same if the operation is applied one time or a hundred times.
@@ -223,5 +222,4 @@
 
 Unfortunately though, of those four operations/variants, only the first one allows clients to specify the logical ID of the resource being created. For the Blue Button API, having predictable logical IDs is a definite nice-to-have: it makes it immediately obvious what's in a given resource, and also which resource to select.
 
-This presents a choice: achieve idempotency via use of the _conditional create_ operation and lose the ability to specify logical IDs, or specify logical IDs using the _upsert by ID_ operation and lose idempotency. Idempotency is more important, so we've opted to use _conditional create_.
->>>>>>> 1269f88f
+This presents a choice: achieve idempotency via use of the _conditional create_ operation and lose the ability to specify logical IDs, or specify logical IDs using the _upsert by ID_ operation and lose idempotency. Idempotency is more important, so we've opted to use _conditional create_.