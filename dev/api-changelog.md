--- conflicted
+++ resolved
@@ -1,6 +1,5 @@
 # API Changelog
 
-<<<<<<< HEAD
 ## BLUEBUTTON-865: Adding plaintext HICN/MBI to Patient resource
 
 The Patient resource will now return plaintext HICN/MBI (both current and historical) values when a BCDA-only header (IncludeIdentifiers) is included in the request. The added fields will look like:
@@ -33,7 +32,7 @@
       "system": "http://hl7.org/fhir/sid/us-mbi",
       "value": "3456789"
     }```
-=======
+
 ## BLUEBUTTON-926: Exposing additional beneficiary coverage fields
 
 A number of additional data fields have been added, mostly related to coverage and enrollment:
@@ -77,7 +76,6 @@
 * Monthly Part D Retiree Drug Subsidy Indicators: Indicates if the beneficiary was enrolled in an employer-sponsored prescription drug plan that qualified for Part D’s retiree drug subsidy (RDS) for a given month.
     * Documentation: <https://bluebutton.cms.gov/resources/variables/rdsind01>
     * Found at: `Coverage[?(grouping.subPlan =~ /^Part D$/)].extension[?url =~ /https:\/\/bluebutton.cms.gov\/resources\/variables\/rdsind\d\d/].valueCoding.code`
->>>>>>> 0e1838bf
 
 ## BLUEBUTTON-898: Correct `Patient.gender` codings
 
