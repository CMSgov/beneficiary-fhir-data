--- conflicted
+++ resolved
@@ -81,7 +81,6 @@
 * Following FHIR mapping changes were made:
 
 	* The field CARR_LINE_CLIA_LAB_NUM for Carrier was remapped as a valueIdentifier from a valueCodeableConcept.
-<<<<<<< HEAD
 
 ## CBBF-142 ICD codes have invalid Coding.system
 
@@ -89,11 +88,10 @@
 
 	* IcdCode.getFhirSystem() had a condition comparing a string "" to a character '' resulting in the incorrect Coding.system. This was changed to compare a character '' to a character ''.
 	* Test classes were created for Diagnosis and CCWProcedure, both of which extend IcdCode, to ensure that the two classes are functioning properly.
-=======
 	
 ## CBBF-134 Map Carrier CARR_LINE_ANSTHSA_UNIT_CNT
 
 * Following FHIR mapping changes were made:
 
 	* The field CARR_ANSTHSA_UNIT_CNT (Carrier Line Anesthesia Unit Count) has been mapped to item.service.extension (`http://hl7.org/fhir/explanationofbenefit-definitions.html#ExplanationOfBenefit.item.service.extension`) only when the value is greater than zero.
->>>>>>> dd86d9b8
+  