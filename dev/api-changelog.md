# API Changelog

<<<<<<< HEAD
## BLUEBUTTON-146: Display NDC (National Drug Code) Substance Names in EOB

Several changes have been made to these entries:

* The `Coding.display` to the EOB has been added for NDC fields in Part D, Carrier and DME.

* The Substance Name will be displayed in the `Coding.display` for NDC fields.

* The FDA NDC product file will be downloaded and "baked" into the application during the build process.
   
=======
## BLUEBUTTON-200: Fix duplicate `ExplanationOfBenefit`s bug

A bug was fixed that had been causing duplicate `ExplanationOfBenefit` resources to be returned for most beneficiaries. (It had been generating one exact-duplicate EOB per each claim line in each claim.)

## BLUEBUTTON-185: Include HIC history data in `Patient` lookups

Beneficiaries' HIC history is now considered for patient lookup requests. This should improve our patient matching success rate to around 99%.

## CBBF-167: Removed date search parameter for EOB searches

This functionality had not been supported/surfaced by the frontend, but was still appearing in the application's capability statement (i.e. `/metadata`). Since it isn't needed or supported at this time, it was removed to correct the overall capability statement.
>>>>>>> bd7cae21

## CBBF-175: Fixed `ExplanationOfBenefit.diagnosis.type` Entries

Several changes have been made to these entries:

* The `Coding.system` has been changed.
    * Previously: ``
    * Corrected/current: `https://bluebutton.cms.gov/resources/codesystem/diagnosis-type`
* The `Coding.code` values have been fixed.
    * Previous format: `[CODE1]`
    * Corrected/current format: `code1`
        * In rare cases where there's more than one code, these will be captured in additional `ExplanationOfBenefit.diagnosis.type` entries.
* The `Coding.display` values are included.

## CBBF-169: Fixed Money Codings

[Money](http://hl7.org/fhir/STU3/datatypes.html#Money) values returned by the API were previously structured incorrectly per the FHIR specification and have now been corrected:

1. The `Money.system` was incorrect:
    * Previously: `USD`
    * Corrected/Current: `urn:iso:std:iso:4217`
2. The `Money.code` was missing.
    * Previously: (missing)
    * Corrected/Current: `USD`

## CBBF-97 (again): More fixes to code systems, etc.  (Sprint 47, 2018-03)

### Change `Patient.identifier` Systems

The `Identifier.system` values used here were incorrect and have been fixed:

* Beneficiary ID
    * Previously: `http://bluebutton.cms.hhs.gov/identifier#bene_id`
    * Corrected/Current: `https://bluebutton.cms.gov/resources/variables/bene_id`
* HICN Hash
    * Previously: `http://bluebutton.cms.hhs.gov/identifier#hicnHash`
    * Corrected/Current: `https://bluebutton.cms.gov/resources/identifier/hicn-hash`

Documentation for these fields is now available at the corrected URLs.

### Change `ExplanationOfBenefit.information` Entries

Several changes have been made to these entries:

1. The `ExplanationOfBenefit.information.category` codings have changed:
    a. The `Coding.system` for all of these is now `https://bluebutton.cms.gov/resources/codesystem/information`.
    b. The `Coding.code` have all been switched to reference URLs. Those URLs uniquely identify the `information` fields and can also be accessed for documentation on those fields. This is a bit unusual for a FHIR `Coding`, but should be useful in this case.
    c. The `Coding.display` values are included.
2. For `ExplanationOfBenefit.information` entries that are just used to convey a coding (which is most of them), the coded data has been moved to the `ExplanationOfBenefit.information.code` field.

### Switch Most `ExplanationOfBenefit.benefitBalance` Entries to "Adjudication Total" Extensions

Most of the former `ExplanationOfBenefit.benefitBalance` entries were not actually _benefit balances_, and so were improperly mapped. These values are instead better thought of as overall-claim-level analogues of the `ExplanationOfBenefit.item.adjudication` field.

The upcoming STU4 release of FHIR will likely include a new `ExplanationOfBenefit.total` field to accommodate this kind of information. Until then, we are representing those fields as extensions on the `ExplanationOfBenefit` resources.

The <https://bluebutton.cms.gov/resources/codesystem/adjudication-total> reference page provides a list of all these fields.

As part of this change, one of the former `ExplanationOfBenefit.benefitBalance` entries, <https://bluebutton.cms.gov/resources/variables/nch_blood_pnts_frnshd_qty>, was actually changed to an `ExplanationOfBenefit.information` entry, as that was most appropriate.

### Change `ExplanationOfBenefit.benefitBalance` Entries

Several changes have been made to these entries:

1. The `Coding.display` values for `ExplanationOfBenefit.benefitBalance.category` are now included.
2. The `Coding.system` values used for `ExplanationOfBenefit.benefitBalance.financial.type` were incorrect and have been fixed:
    * Previously: `http://bluebutton.cms.hhs.gov/coding#benefitBalanceType`
    * Corrected/Current: `https://bluebutton.cms.gov/resources/codesystem/benefit-balance`
3. The `Coding.code` values used for `ExplanationOfBenefit.benefitBalance.financial.type` were incorrect and have been fixed:
    * Previously, these had been set to what should have been the `Coding.display` values.
    * Now, they've all been switched to reference URLs. Those URLs uniquely identify the `benefitBalance` financial type fields and can also be accessed for documentation on those fields. This is a bit unusual for a FHIR `Coding`, but should be useful in this case.
4. The `Coding.display` values for `ExplanationOfBenefit.benefitBalance.financial.type` are now included.

### Change `ExplanationOfBenefit.item.adjudication` Entries

Several changes have been made to these entries:

1. The `Coding.system` values used for `ExplanationOfBenefit.item.adjudication.category` were incorrect and have been fixed:
    * Previously: "`CMS Adjudications`"
    * Corrected/Current: `https://bluebutton.cms.gov/resources/codesystem/adjudication`
2. The `Coding.code` values used for `ExplanationOfBenefit.item.adjudication.category` were incorrect and have been fixed:
    * Previously, these had been set to what should have been the `Coding.display` values.
    * Now, they've all been switched to reference URLs. Those URLs uniquely identify the `adjudication` fields and can also be accessed for documentation on those fields. This is a bit unusual for a FHIR `Coding`, but should be useful.
3. The `Coding.display` values for `ExplanationOfBenefit.item.adjudication.category` are now included.

### Include `ExplanationOfBenefit.careTeam.role` `Coding.display` Values

The `Coding.display` values for this field are now included in responses, for convenience.

### Fix `ExplanationOfBenefit.type` "FHIR Claim Type" Coding

This fix only applies to `ExplanationOfBenefit.type` `Coding`s where the `Coding.system` is `http://hl7.org/fhir/ex-claimtype`.

The `Coding.code` values used here were incorrectly uppercased and have been fixed (to lowercase). In addition, `Coding.display` values are now included for this `Coding`.

### Fix `ExplanationOfBenefit.identifier` "Prescription Reference Number" System

The `Identifier.system` values used here were incorrect and have been fixed:

* Previously: `CCW.RX_SRVC_RFRNC_NUM`
* Corrected/Current: `https://bluebutton.cms.gov/resources/variables/rx_srvc_rfrnc_num`

Documentation for this field is now available at its corrected URL.

### Change NDC Code System

The NDC `Coding.system` values used have been changed to the ones recommended by the FHIR community:

* Previously: `https://www.accessdata.fda.gov/scripts/cder/ndc`
* Improved/Current: `http://hl7.org/fhir/sid/ndc`

### Change `ExplanationOfBenefit.item.service` and `ExplanationOfBenefit.item.modifier` Code System

The HCPCS `Coding.system` values used here have been changed to point to better documentation:

* Previously: `https://www.cms.gov/Medicare/Coding/MedHCPCSGenInfo/index.html`
* Improved/Current: `https://bluebutton.cms.gov/resources/codesystem/hcpcs`

### Fix `ExplanationOfBenefit.type` "Blue Button EOB Type" Code System

The `Coding.system` values used here were incorrect and have been fixed:

* Previously: `https://bluebutton.cms.gov/developer/docs/reference/some-thing`
* Corrected/Current: `https://bluebutton.cms.gov/resources/codesystem/eob-type`

Documentation for this field is now available at its corrected URL.

### Fix `ExplanationOfBenefit.identifier` "Claim Group ID" System

The `Identifier.system` values used here were incorrect and have been fixed:

* Previously: `http://bluebutton.cms.hhs.gov/identifier#claimGroup`
* Corrected/Current: `https://bluebutton.cms.gov/resources/identifier/claim-group`

Documentation for this field is now available at its corrected URL.

### Include `ExplanationOfBenefit.item.detail.type` `Coding.display` Values

The `Coding.display` values for this field are now included in responses, for convenience. (Note: This field is only included for Part D Events.)

### Remove `http://hl7.org/fhir/ValueSet/v3-ActInvoiceGroupCode` Extension

This extension was included in all `ExplanationOfBenefit` responses (except for Part D Events), with a static/constant value. This wasn't providing any value and has accordingly been removed.

### Remove `ExplanationOfBenefit.disposition`

This field was included in all `ExplanationOfBenefit` responses, with a static/constant value. Since it's not a required field, this wasn't providing any value and has accordingly been removed.

## CBBF-97: Update URIs from "`ccwdata.org`" to "`bluebutton.cms.gov`"

The API's responses included many once-working-but-now-invalid URLs for the `ccwdata.org` domain, e.g. "`https://www.ccwdata.org/cs/groups/public/documents/datadictionary/pmtdnlcd.txt`". Most of these URLs have now been updated to instead point to the "`bluebutton.cms.gov`" domain, e.g. "`https://bluebutton.cms.gov/resources/variables/carr_clm_pmt_dnl_cd/`" (note that the path suffix has also changed for many fields to a longer, more expressive field name). These new URLs should all resolve to HTML pages containing the documentation that had previously only been available in the [Data Dictionary PDF codebooks](https://www.ccwdata.org/web/guest/data-dictionaries). In making this documentation more accessible, we hope the API is now easier to use.

Please note some caveats:

* This first big update fixed most of the old, broken URLs used in the API—but not all. We hope to complete the transition for the remaining URLs shortly.
* The new `bluebutton.cms.gov` pages were automatically parsed from the PDF codebooks and we're not quite done stamping out all of the bugs in that parsing. Our apologies for any oddities you encounter while we're working on that.
* The new pages haven't yet received any design love and are looking a bit rough, though the content is there. We hope to have them all shined up for you shortly.

## CBBF-139/CBBF-140: `Coding.display` Values (Sprint 46, 2018-02)

Many fields in the API now include `Coding.display` values: brief, descriptive English text that explains the meaning of the coded value. For example, see the new "`display`" value in the following sample `Patient` resource:

```
{
  "resourceType": "Patient",
  "id": "567834",
  "extension": [
    {
      "url": "https://bluebutton.cms.gov/resources/variables/race",
      "valueCoding": {
        "system": "https://bluebutton.cms.gov/resources/variables/race",
        "code": "1",
        "display": "White"
      }
    }
  ],
  ...
}
```

Please note that these values have been automatically parsed out of the [Data Dictionary PDF codebooks](https://www.ccwdata.org/web/guest/data-dictionaries) and not yet fully QA'd, so some of them will have parsing problems. That QA work is ongoing at the moment, so the problems should be resolved in the future. 

Future updates may add `Coding.display` values for additional fields.

## CBBF-138 (Sprint 45, 2018-02)
* Mapped CARR_CLM_PRMRY_PYR_PD_AMT for Carrier claims to EOB.benefitbalance.financial as "Primary Payer Paid Amount"
* Mapped IME_OP_CLM_VAL_AMT & DSH_OP_CLM_VAL_AMT for Inpatient claims to EOB.benefitbalance.financial as "Indirect Medical Education Amount" and "Disproportionate Share Amount" respectively.
* Mapped BENE_HOSPC_PRD_CNT for Hospice claims as an extension to EOB.hospitalization as https://bluebutton.cms.gov/resources/hospcprd

## CBBF-123 (Sprint 45, 20128-02)
* Added coverage extension codings for part A & B termination codes.
	1. TransformerConstant URLs have been added for both extensions respectively: https://www.ccwdata.org/cs/groups/public/documents/datadictionary/a_trm_cd.txt and https://www.ccwdata.org/cs/groups/public/documents/datadictionary/b_trm_cd.txt
* The status for part D coverage transforms now defaults to active.

## CBBF-126 (Sprint 44, 2018-02)
* Added an extension coding for DME provider billing number at the item level
	1. A temporary URL has been added https://bluebutton.cms.gov/resources/suplrnum

## CBBD-385 (Sprint 43, 2018-01)

* Standardized the [ExplanationOfBenefit.type](http://hl7.org/fhir/explanationofbenefit-definitions.html#ExplanationOfBenefit.type) field across all 8 claim types. This field's `CodeableConcept` will now have some of these possible `Coding`s:
    1. `{ "system": "https://bluebutton.cms.gov/developer/docs/reference/some-thing", "code": "<carrier,dme,hhs,hospice,inpatient,outpatient,pde,snf>" }`
        * This entry will be present for all EOBs.
        * Only one of the listed `code` values will be present on each EOB, designating the CMS claim type.
        * The "`some-thing`" system suffix value there is temporary, pending other in-progress work.
    2. `{ "system": "http://hl7.org/fhir/ex-claimtype", "code": "<institutional,pharmacy,professional>" }`
       * This entry will only be present for carrier, outpatient, inpatient, hospice, SNF, and Part D claims:
           * carrier, outpatient: `professional`
           * inpatient, hospice, SNF: `institutional`
           * Part D: `pharmacy`
           * HHA, DME: not mapped, as there are no equivalent FHIR [Claimtype](http://hl7.org/fhir/codesystem-claim-type.html) codes at the moment.
    3. `{ "system": "https://www.ccwdata.org/cs/groups/public/documents/datadictionary/clm_type.txt", "code": "<coded-value>" }`
        * Please note that this `Coding` had previously been mapped to an extension.
        * This entry will not be present for all claim types. See the `NCH_CLM_TYPE_CD` variable in the [Medicare Fee-For-Service Claims codebook](https://www.ccwdata.org/documents/10280/19022436/codebook-ffs-claims.pdf) for details.
    4. `{ "system": "https://www.ccwdata.org/cs/groups/public/documents/datadictionary/ric_cd.txt", "code": "<coded-value>" }`
        * This entry will not be present for all claim types. See the `NCH_NEAR_LINE_REC_IDENT_CD` variable in the [Medicare Fee-For-Service Claims codebook](https://www.ccwdata.org/documents/10280/19022436/codebook-ffs-claims.pdf) for details.

## CBBF-92 (Sprint 42, 2018-01)

* A number of coding system URIs have been fixed:
    * The care team role coding system is now `http://hl7.org/fhir/claimcareteamrole`, where it had previously used `http://build.fhir.org/valueset-claim-careteamrole.html`.
    * The HCPCS coding system is now `https://www.cms.gov/Medicare/Coding/MedHCPCSGenInfo/index.html`, where it had previously used these:
        * `https://www.ccwdata.org/cs/groups/public/documents/datadictionary/hcpcs_cd.txt`
        * `https://www.ccwdata.org/cs/groups/public/documents/datadictionary/mdfr_cd1.txt`
        * `https://www.ccwdata.org/cs/groups/public/documents/datadictionary/mdfr_cd2.txt`
        * `https://www.ccwdata.org/cs/groups/public/documents/datadictionary/mdfr_cd3.txt`
        * `https://www.ccwdata.org/cs/groups/public/documents/datadictionary/mdfr_cd4.txt`
    * The benefit balance coding system is now `http://hl7.org/fhir/benefit-category`, where it had previously used `http://build.fhir.org/explanationofbenefit-definitions.html#ExplanationOfBenefit.benefitBalance.category`.
        * The case of many of the values coded in this system has now been corrected to lowercase, as well.	
      
## CBBD-386 Map NDC code to FHIR for Part D

* Following FHIR Mapping changes were made:
    * The NDC (National Drug Code) for Part D claims wasn't being mapped to FHIR.  Now it is mapped to ExplanatonOfBenefit.item.service (`http://hl7.org/fhir/explanationofbenefit-definitions.html#ExplanationOfBenefit.item.service`).
    * The `https://www.ccwdata.org/cs/groups/public/documents/datadictionary/rx_orgn_cd.txt` RIF Part D field was being mapped to ExplanationOfBenefit.item.service. Changed to now be mapped to ExplanationOfBenefit.information.
    
## CBBF-111 FHIR Mapping Change (Outpatient)

* Following FHIR Mapping changes were made:

		*  Changes to the diagnosis section (The following was done for ALL claim types that contain diagnosis codes)
			◦ Tie diagnosis.type “PRINCIPAL” to PRNCPAL_DGNS_CD or ICD_DGNS_CD1
			◦ Include PRNCPAL_DGNS_CD or ICD_DGNS_CD1, but not both since both variables store the same value and is considered primary/principal
			◦ For FST_DGNS_E_CD or ICD_DGNS_E_CD1, and ICD_DGNS_E_CD2-12, make diagnosis.type to be “FIRSTEXTERNAL”
			◦ For ICD_DGNS_E_CD2-12, make diagnosis.type to be “EXTERNAL”
			◦ Include FST_DGNS_E_CD or ICD_DGNS_E_CD1, but not both since both variables store the same value
			◦ For RSN_VISIT_CD1-3, make diagnosis.type to be “REASONFORVISIT”

		* The REV_CNTR_DT (Revenue Center Date) for Outpatient, Hospice, and HHA was not being mapped. Now it is mapped to ExplanationOfBenefit.item.serviced.date (`http://hl7.org/fhir/explanationofbenefit-definitions.html#ExplanationOfBenefit.item.serviced.date`).
		* The REV_CNTR_PMT_AMT_AMT (Revenue Center Payment Amount Amount) was the same for Outpatient, Hospice, and HHA and has been abstracted to a method in the TransformerUtils.java class.
		* Map REV_UNIT (Revenue Center Unit Count) for Outpatient, Hospice, Inpatient, SNF, and HHA to EOB.item.quantity (`http://hl7.org/fhir/explanationofbenefit-definitions.html#ExplanationOfBenefit.item.quantity`).
		* Map REV_CNTR_NDC_QTY (Revenue Center NDC Quantity) for Outpatient, Hospice, Inpatient, SNF, and HHA as an extension of the item.modifier REV_CNTR_NDC_QTY_QLFR_CD.
		* Map HCPCS_CD (Revenue Center Healthcare Common Procedure Coding System) to ExplanationOfBenefit.item.service
		* Map REV_CNTR_IDE_NDC_UPC_NUM (Revenue Center IDE, NDC, UPC Number) to an extension of ExplanationOfBenefit.item.service
		* Change code value from NCH Payment Amount to Revenue Payment Amount - description change
		* Map REV_CNTR_STUS_IND_CD (Revenue Center Status Indicator Code) to an extension of ExplanationOfBenefit.item.revenue
		
	
## CBBF-112 FHIR Mapping Change (Inpatient)

* Following FHIR Mapping changes were made:
	
		*  Changes to the diagnosis section
			◦ Tie diagnosis.type “ADMITTING” to ADMTG_DGNS_CD
			◦ Tie diagnosis.type “PRINCIPAL” to PRNCPAL_DGNS_CD or ICD_DGNS_CD1
			◦ Include PRNCPAL_DGNS_CD or ICD_DGNS_CD1, but not both since both variables store the same value and is considered primary/principal
			◦ For CLM_POA_IND_SW1-25, make extension to diagnosis
			◦ For FST_DGNS_E_CD or ICD_DGNS_E_CD1, and ICD_DGNS_E_CD2-12, make diagnosis.type to be “FIRSTEXTERNAL”
			◦ For ICD_DGNS_E_CD2-12, make diagnosis.type to be “EXTERNAL”
			◦ Include FST_DGNS_E_CD or ICD_DGNS_E_CD1, but not both since both variables store the same value
		
	* Map REV_UNIT (Revenue Center Unit Count) for Outpatient, Hospice, Inpatient, SNF, and HHA to EOB.item.quantity (`http://hl7.org/fhir/explanationofbenefit-definitions.html#ExplanationOfBenefit.item.quantity`).
	* Map REV_CNTR_NDC_QTY (Revenue Center NDC Quantity) for Outpatient, Hospice, Inpatient, SNF, and HHA as an extension of the item.modifier REV_CNTR_NDC_QTY_QLFR_CD.
	* Map CLM_DRG_CD (Claim Diagnosis Related Group Code) to ExplanationOfBenefit.diagnosis.packageCode
	* Map PRVDR_NUM (Provider Number) to ExplanationOfBenefit.provider
    

## CBBF-128 Add FILL_NUM to PDE data

* Following FHIR Mapping changes were made:
	
	* The FILL_NUM (Fill Number) for Part D claims wasn't being mapped to FHIR. Now it is mapped to ExplanationOfBenefit.item.quantity (`http://hl7.org/fhir/explanationofbenefit-definitions.html#ExplanationOfBenefit.item.quantity`).
	* The DAYS_SUPLY_NUM (Days Supply) for Part D claims was re-mapped as an extension of ExplanationOfBenefit.item.quantity instead of item.modifier.

## CBBF-110 FHIR Mapping Change (DME)

* Following FHIR Mapping changes were made:
	
	* The FI_NUM (Fiscal Intermediary Number) for Inp, Out, HHA, Hospice, and SNF was not being mapped. Now it is mapped to ExplanationOfBenefit.extension (`http://hl7.org/fhir/explanationofbenefit-definitions.html#ExplanationOfBenefit.extension`).
	* A second occurrence of CCLTRNUM (Clinical Trial Number) has been removed.
	* The SUPLRNUM (DMERC Line Supplier Provider Number) for DME was not being mapped. Now it is mapped to ExplanationOfBenefit.item.extension (`http://hl7.org/fhir/explanationofbenefit-definitions.html#ExplanationOfBenefit.item.extension`).
	* System and URL for MTUS_CNT now points to DME_UNIT link instead.
	* System and URL for MTUS_IND now points to UNIT_IND link instead.
	
## CBBF-109 FHIR Mapping Change (HHA)

* Following FHIR Mapping changes were made:

	* The REV_CNTR_DT (Revenue Center Date) for Outpatient, Hospice, and HHA was not being mapped. Now it is mapped to ExplanationOfBenefit.item.serviced.date (`http://hl7.org/fhir/explanationofbenefit-definitions.html#ExplanationOfBenefit.item.serviced.date`).
	* The REV_CNTR_PMT_AMT_AMT (Revenue Center Payment Amount Amount) was the same for Outpatient, Hospice, and HHA and has been abstracted to a method in the TransformerUtils.java class.
	* Updated System and URL for DME_UNIT in CarrierClaim to point to MTUS_CNT (undoing the change for Carrier from CBBF-110).
	* Updated System and URL for UNIT_IND in CarrierClaim to point to MTUS_IND (undoing the change for Carrier from CBBF-110).
	* Map REV_UNIT (Revenue Center Unit Count) for Outpatient, Hospice, Inpatient, SNF, and HHA to EOB.item.quantity (`http://hl7.org/fhir/explanationofbenefit-definitions.html#ExplanationOfBenefit.item.quantity`).
	* Map REV_CNTR_NDC_QTY (Revenue Center NDC Quantity) for Outpatient, Hospice, Inpatient, SNF, and HHA as an extension of the item.modifier REV_CNTR_NDC_QTY_QLFR_CD.
	
## CBBF-108 FHIR Mapping Change (Hospice)

* Following FHIR Mapping changes were made:

	* The REV_CNTR_PMT_AMT_AMT code value was changed to read "Revenue Center Payment Amount" in the XML for Hospice/HHA/DME/Outpatient.
	
## CBBF-106 FHIR Mapping Change (Carrier)

* Following FHIR Mapping changes were made:

	* Carrier LPRPAYCD (Line Beneficiary Primary Payer Code) had extension URL and system value changed to point to LPRPAYCD.txt.

## CBBF-135 Map Carrier CARR_LINE_CLIA_LAB_NUM

* Following FHIR mapping changes were made:

	* The field CARR_LINE_CLIA_LAB_NUM for Carrier was remapped as a valueIdentifier from a valueCodeableConcept.

## CBBF-142 ICD codes have invalid Coding.system

* Following changes have been made:

	* IcdCode.getFhirSystem() had a condition comparing a string "" to a character '' resulting in the incorrect Coding.system. This was changed to compare a character '' to a character ''.
	* Test classes were created for Diagnosis and CCWProcedure, both of which extend IcdCode, to ensure that the two classes are functioning properly.
	
## CBBF-134 Map Carrier CARR_LINE_ANSTHSA_UNIT_CNT

* Following FHIR mapping changes were made:

	* The field CARR_ANSTHSA_UNIT_CNT (Carrier Line Anesthesia Unit Count) has been mapped to item.service.extension (`http://hl7.org/fhir/explanationofbenefit-definitions.html#ExplanationOfBenefit.item.service.extension`) only when the value is greater than zero.
	
## CBBF-146 Address FIXME's in Transformer like classes

* Following FHIR mapping changes were made:

	* The "FIXME this should be mapped as a valueQuantity, not a valueCoding" issues were addressed by creating a new common method for adding quantities to an extension instead of codeable concepts for these fields. The new method is called addExtensionValueQuantity in TransformerUtils.
	* The "FIXME this should be mapped as an extension valueIdentifier instead of as a valueCodeableConcept" issues were addressed by creating a new common method for adding identifiers to an extension instead of a codeable concept for these fields. The new method is called addExtensionValueIdentifier in TransformerUtils.
	* The "FIXME: check if this field is non-nullable and if not remove the 'if' check" issues were addressed by comparing the fields to their definition in the rif-layout-and-fhir-mapping.xlsx file. Most fields were found to be non-nullable and so the "if" check was removed.
 <|MERGE_RESOLUTION|>--- conflicted
+++ resolved
@@ -1,6 +1,5 @@
-# API Changelog
-
-<<<<<<< HEAD
+# API Change 
+
 ## BLUEBUTTON-146: Display NDC (National Drug Code) Substance Names in EOB
 
 Several changes have been made to these entries:
@@ -11,7 +10,6 @@
 
 * The FDA NDC product file will be downloaded and "baked" into the application during the build process.
    
-=======
 ## BLUEBUTTON-200: Fix duplicate `ExplanationOfBenefit`s bug
 
 A bug was fixed that had been causing duplicate `ExplanationOfBenefit` resources to be returned for most beneficiaries. (It had been generating one exact-duplicate EOB per each claim line in each claim.)
@@ -23,7 +21,7 @@
 ## CBBF-167: Removed date search parameter for EOB searches
 
 This functionality had not been supported/surfaced by the frontend, but was still appearing in the application's capability statement (i.e. `/metadata`). Since it isn't needed or supported at this time, it was removed to correct the overall capability statement.
->>>>>>> bd7cae21
+
 
 ## CBBF-175: Fixed `ExplanationOfBenefit.diagnosis.type` Entries
 
