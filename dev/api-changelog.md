# API Changelog

<<<<<<< HEAD
## CBBF-138 (Sprint 45, 2018-02)
* Mapped CARR_CLM_PRMRY_PYR_PD_AMT for Carrier claims to EOB.benefitbalance.financial as "Primary Payer Paid Amount"
* Mapped IME_OP_CLM_VAL_AMT & DSH_OP_CLM_VAL_AMT for Inpatient claims to EOB.benefitbalance.financial as "Indirect Medical Education Amount" and "Disproportionate Share Amount" respectively.
* Mapped BENE_HOSPC_PRD_CNT for Hospice claims as an extension to EOB.hospitalization as https://bluebutton.cms.gov/resources/hospcprd
=======
## CBBF-123 (Sprint 45, 20128-02)
* Added coverage extension codings for part A & B termination codes.
	1. TransformerConstant URLs have been added for both extensions respectively: https://www.ccwdata.org/cs/groups/public/documents/datadictionary/a_trm_cd.txt and https://www.ccwdata.org/cs/groups/public/documents/datadictionary/b_trm_cd.txt
* The status for part D coverage transforms now defaults to active.
>>>>>>> 3c203dbe

## CBBF-126 (Sprint 44, 2018-02)
* Added an extension coding for DME provider billing number at the item level
	1. A temporary URL has been added https://bluebutton.cms.gov/resources/suplrnum

## CBBD-385 (Sprint 43, 2018-01)

* Standardized the [ExplanationOfBenefit.type](http://hl7.org/fhir/explanationofbenefit-definitions.html#ExplanationOfBenefit.type) field across all 8 claim types. This field's `CodeableConcept` will now have some of these possible `Coding`s:
    1. `{ "system": "https://bluebutton.cms.gov/developer/docs/reference/some-thing", "code": "<carrier,dme,hhs,hospice,inpatient,outpatient,pde,snf>" }`
        * This entry will be present for all EOBs.
        * Only one of the listed `code` values will be present on each EOB, designating the CMS claim type.
        * The "`some-thing`" system suffix value there is temporary, pending other in-progress work.
    2. `{ "system": "http://hl7.org/fhir/ex-claimtype", "code": "<institutional,pharmacy,professional>" }`
       * This entry will only be present for carrier, outpatient, inpatient, hospice, SNF, and Part D claims:
           * carrier, outpatient: `professional`
           * inpatient, hospice, SNF: `institutional`
           * Part D: `pharmacy`
           * HHA, DME: not mapped, as there are no equivalent FHIR [Claimtype](http://hl7.org/fhir/codesystem-claim-type.html) codes at the moment.
    3. `{ "system": "https://www.ccwdata.org/cs/groups/public/documents/datadictionary/clm_type.txt", "code": "<coded-value>" }`
        * Please note that this `Coding` had previously been mapped to an extension.
        * This entry will not be present for all claim types. See the `NCH_CLM_TYPE_CD` variable in the [Medicare Fee-For-Service Claims codebook](https://www.ccwdata.org/documents/10280/19022436/codebook-ffs-claims.pdf) for details.
    4. `{ "system": "https://www.ccwdata.org/cs/groups/public/documents/datadictionary/ric_cd.txt", "code": "<coded-value>" }`
        * This entry will not be present for all claim types. See the `NCH_NEAR_LINE_REC_IDENT_CD` variable in the [Medicare Fee-For-Service Claims codebook](https://www.ccwdata.org/documents/10280/19022436/codebook-ffs-claims.pdf) for details.

## CBBF-92 (Sprint 42, 2018-01)

* A number of coding system URIs have been fixed:
    * The care team role coding system is now `http://hl7.org/fhir/claimcareteamrole`, where it had previously used `http://build.fhir.org/valueset-claim-careteamrole.html`.
    * The HCPCS coding system is now `https://www.cms.gov/Medicare/Coding/MedHCPCSGenInfo/index.html`, where it had previously used these:
        * `https://www.ccwdata.org/cs/groups/public/documents/datadictionary/hcpcs_cd.txt`
        * `https://www.ccwdata.org/cs/groups/public/documents/datadictionary/mdfr_cd1.txt`
        * `https://www.ccwdata.org/cs/groups/public/documents/datadictionary/mdfr_cd2.txt`
        * `https://www.ccwdata.org/cs/groups/public/documents/datadictionary/mdfr_cd3.txt`
        * `https://www.ccwdata.org/cs/groups/public/documents/datadictionary/mdfr_cd4.txt`
    * The benefit balance coding system is now `http://hl7.org/fhir/benefit-category`, where it had previously used `http://build.fhir.org/explanationofbenefit-definitions.html#ExplanationOfBenefit.benefitBalance.category`.
        * The case of many of the values coded in this system has now been corrected to lowercase, as well.	
      
## CBBD-386 Map NDC code to FHIR for Part D

* Following FHIR Mapping changes were made:
    * The NDC (National Drug Code) for Part D claims wasn't being mapped to FHIR.  Now it is mapped to ExplanatonOfBenefit.item.service (`http://hl7.org/fhir/explanationofbenefit-definitions.html#ExplanationOfBenefit.item.service`).
    * The `https://www.ccwdata.org/cs/groups/public/documents/datadictionary/rx_orgn_cd.txt` RIF Part D field was being mapped to ExplanationOfBenefit.item.service. Changed to now be mapped to ExplanationOfBenefit.information.

## CBBF-128 Add FILL_NUM to PDE data

* Following FHIR Mapping changes were made:
	
	* The FILL_NUM (Fill Number) for Part D claims wasn't being mapped to FHIR. Now it is mapped to ExplanationOfBenefit.item.quantity (`http://hl7.org/fhir/explanationofbenefit-definitions.html#ExplanationOfBenefit.item.quantity`).
	* The DAYS_SUPLY_NUM (Days Supply) for Part D claims was re-mapped as an extension of ExplanationOfBenefit.item.quantity instead of item.modifier.

## CBBF-110 FHIR Mapping Change (DME)

* Following FHIR Mapping changes were made:
	
	* The FI_NUM (Fiscal Intermediary Number) for Inp, Out, HHA, Hospice, and SNF was not being mapped. Now it is mapped to ExplanationOfBenefit.extension (`http://hl7.org/fhir/explanationofbenefit-definitions.html#ExplanationOfBenefit.extension`).
	* A second occurrence of CCLTRNUM (Clinical Trial Number) has been removed.
	* The SUPLRNUM (DMERC Line Supplier Provider Number) for DME was not being mapped. Now it is mapped to ExplanationOfBenefit.item.extension (`http://hl7.org/fhir/explanationofbenefit-definitions.html#ExplanationOfBenefit.item.extension`).
	* System and URL for MTUS_CNT now points to DME_UNIT link instead.
	* System and URL for MTUS_IND now points to UNIT_IND link instead.
	
## CBBF-109 FHIR Mapping Change (HHA)

* Following FHIR Mapping changes were made:

	* The REV_CNTR_DT (Revenue Center Date) for Outpatient, Hospice, and HHA was not being mapped. Now it is mapped to ExplanationOfBenefit.item.serviced.date (`http://hl7.org/fhir/explanationofbenefit-definitions.html#ExplanationOfBenefit.item.serviced.date`).
	* The REV_CNTR_PMT_AMT_AMT (Revenue Center Payment Amount Amount) was the same for Outpatient, Hospice, and HHA and has been abstracted to a method in the TransformerUtils.java class.
	* Updated System and URL for DME_UNIT in CarrierClaim to point to MTUS_CNT (undoing the change for Carrier from CBBF-110).
	* Updated System and URL for UNIT_IND in CarrierClaim to point to MTUS_IND (undoing the change for Carrier from CBBF-110).
	* Map REV_UNIT (Revenue Center Unit Count) for Outpatient, Hospice, Inpatient, SNF, and HHA to EOB.item.quantity (`http://hl7.org/fhir/explanationofbenefit-definitions.html#ExplanationOfBenefit.item.quantity`).
	* Map REV_CNTR_NDC_QTY (Revenue Center NDC Quantity) for Outpatient, Hospice, Inpatient, SNF, and HHA as an extension of the item.modifier REV_CNTR_NDC_QTY_QLFR_CD.
	
## CBBF-108 FHIR Mapping Change (Hospice)

* Following FHIR Mapping changes were made:

	* The REV_CNTR_PMT_AMT_AMT code value was changed to read "Revenue Center Payment Amount" in the XML for Hospice/HHA/DME/Outpatient.
	
## CBBF-135 Map Carrier CARR_LINE_CLIA_LAB_NUM

* Following FHIR mapping changes were made:

	* The field CARR_LINE_CLIA_LAB_NUM for Carrier was remapped as a valueIdentifier from a valueCodeableConcept.
	
## CBBF-134 Map Carrier CARR_LINE_ANSTHSA_UNIT_CNT

* Following FHIR mapping changes were made:

	* The field CARR_ANSTHSA_UNIT_CNT (Carrier Line Anesthesia Unit Count) has been mapped to item.service.extension (`http://hl7.org/fhir/explanationofbenefit-definitions.html#ExplanationOfBenefit.item.service.extension`) only when the value is greater than zero.<|MERGE_RESOLUTION|>--- conflicted
+++ resolved
@@ -1,16 +1,14 @@
 # API Changelog
 
-<<<<<<< HEAD
 ## CBBF-138 (Sprint 45, 2018-02)
 * Mapped CARR_CLM_PRMRY_PYR_PD_AMT for Carrier claims to EOB.benefitbalance.financial as "Primary Payer Paid Amount"
 * Mapped IME_OP_CLM_VAL_AMT & DSH_OP_CLM_VAL_AMT for Inpatient claims to EOB.benefitbalance.financial as "Indirect Medical Education Amount" and "Disproportionate Share Amount" respectively.
 * Mapped BENE_HOSPC_PRD_CNT for Hospice claims as an extension to EOB.hospitalization as https://bluebutton.cms.gov/resources/hospcprd
-=======
+
 ## CBBF-123 (Sprint 45, 20128-02)
 * Added coverage extension codings for part A & B termination codes.
 	1. TransformerConstant URLs have been added for both extensions respectively: https://www.ccwdata.org/cs/groups/public/documents/datadictionary/a_trm_cd.txt and https://www.ccwdata.org/cs/groups/public/documents/datadictionary/b_trm_cd.txt
 * The status for part D coverage transforms now defaults to active.
->>>>>>> 3c203dbe
 
 ## CBBF-126 (Sprint 44, 2018-02)
 * Added an extension coding for DME provider billing number at the item level
