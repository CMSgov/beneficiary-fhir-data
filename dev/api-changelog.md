--- conflicted
+++ resolved
@@ -1,12 +1,11 @@
 # API Changelog
 
-<<<<<<< HEAD
 ## BLUEBUTTON-239: Remove the HICN Hash from `Patient.identifier`
 
 Previously, EOB responses had included a one-way cryptographic hash of each beneficiary's current HICN.
 
 That field has now been removed from the returned `Patient` responses. It is still used behind-the-scenes, but did not need to be exposed otherwise.
-=======
+
 ## BLUEBUTTON-147: Display ICD and Procedure code displays in EOB
 
 Several changes have been made to these entries:
@@ -42,7 +41,6 @@
 
 This functionality had not been supported/surfaced by the frontend, but was still appearing in the application's capability statement (i.e. `/metadata`). Since it isn't needed or supported at this time, it was removed to correct the overall capability statement.
 
->>>>>>> 3210e3b2
 
 ## CBBF-175: Fixed `ExplanationOfBenefit.diagnosis.type` Entries
 
