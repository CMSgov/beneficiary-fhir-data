package gov.hhs.cms.bluebutton.datapipeline.fhir.transform;

import java.math.BigDecimal;
import java.sql.Date;
import java.time.Instant;
import java.time.LocalDate;
import java.time.ZoneId;
import java.util.ArrayList;
import java.util.Arrays;
import java.util.List;
import java.util.Optional;
import java.util.stream.Collectors;
import java.util.stream.Stream;

import org.hl7.fhir.dstu21.exceptions.FHIRException;
import org.hl7.fhir.dstu21.model.Bundle;
import org.hl7.fhir.dstu21.model.Bundle.BundleEntryComponent;
import org.hl7.fhir.dstu21.model.Bundle.HTTPVerb;
import org.hl7.fhir.dstu21.model.CodeableConcept;
import org.hl7.fhir.dstu21.model.Coding;
import org.hl7.fhir.dstu21.model.DateTimeType;
import org.hl7.fhir.dstu21.model.ExplanationOfBenefit;
import org.hl7.fhir.dstu21.model.ExplanationOfBenefit.DetailComponent;
import org.hl7.fhir.dstu21.model.ExplanationOfBenefit.DiagnosisComponent;
import org.hl7.fhir.dstu21.model.ExplanationOfBenefit.ItemAdjudicationComponent;
import org.hl7.fhir.dstu21.model.ExplanationOfBenefit.ItemsComponent;
import org.hl7.fhir.dstu21.model.IntegerType;
import org.hl7.fhir.dstu21.model.MedicationOrder;
import org.hl7.fhir.dstu21.model.Patient;
import org.hl7.fhir.dstu21.model.Practitioner;
import org.hl7.fhir.dstu21.model.Reference;
import org.hl7.fhir.dstu21.model.ReferralRequest;
import org.hl7.fhir.dstu21.model.StringType;
import org.hl7.fhir.dstu21.model.TemporalPrecisionEnum;
import org.junit.Assert;
import org.junit.ClassRule;
import org.junit.Rule;
import org.junit.Test;
import org.springframework.test.context.ContextConfiguration;
import org.springframework.test.context.junit4.rules.SpringClassRule;
import org.springframework.test.context.junit4.rules.SpringMethodRule;

import gov.hhs.cms.bluebutton.datapipeline.ccw.jdo.AllClaimsProfile;
import gov.hhs.cms.bluebutton.datapipeline.ccw.jdo.ClaimType;
import gov.hhs.cms.bluebutton.datapipeline.ccw.jdo.CurrentBeneficiary;
import gov.hhs.cms.bluebutton.datapipeline.ccw.jdo.DiagnosisRelatedGroup;
import gov.hhs.cms.bluebutton.datapipeline.ccw.jdo.PartAClaimFact;
import gov.hhs.cms.bluebutton.datapipeline.ccw.jdo.PartAClaimRevLineFact;
import gov.hhs.cms.bluebutton.datapipeline.ccw.jdo.PartBClaimFact;
import gov.hhs.cms.bluebutton.datapipeline.ccw.jdo.PartBClaimLineFact;
import gov.hhs.cms.bluebutton.datapipeline.ccw.jdo.PartDEventFact;
import gov.hhs.cms.bluebutton.datapipeline.ccw.jdo.Procedure;
import gov.hhs.cms.bluebutton.datapipeline.fhir.SpringConfigForTests;
import gov.hhs.cms.bluebutton.datapipeline.rif.model.BeneficiaryRow;
<<<<<<< HEAD
import gov.hhs.cms.bluebutton.datapipeline.rif.model.CarrierClaimGroup;
import gov.hhs.cms.bluebutton.datapipeline.rif.model.CarrierClaimGroup.CarrierClaimLine;
import gov.hhs.cms.bluebutton.datapipeline.rif.model.IcdCode;
import gov.hhs.cms.bluebutton.datapipeline.rif.model.IcdCode.IcdVersion;
=======
import gov.hhs.cms.bluebutton.datapipeline.rif.model.PartDEventRow;
>>>>>>> 6a8660f9
import gov.hhs.cms.bluebutton.datapipeline.rif.model.RecordAction;
import gov.hhs.cms.bluebutton.datapipeline.rif.model.RifFile;
import gov.hhs.cms.bluebutton.datapipeline.rif.model.RifFilesEvent;
import gov.hhs.cms.bluebutton.datapipeline.rif.model.RifRecordEvent;

/**
 * Unit tests for {@link DataTransformer}.
 */
@ContextConfiguration(classes = { SpringConfigForTests.class })
public final class DataTransformerTest {
	@ClassRule
	public static final SpringClassRule springClassRule = new SpringClassRule();

	@Rule
	public final SpringMethodRule springMethodRule = new SpringMethodRule();

	/**
	 * Verifies that {@link DataTransformer} works correctly when when passed an
	 * empty stream.
	 */
	@Test
	public void transformEmptyStream() {
		DataTransformer transformer = new DataTransformer();

		Stream<CurrentBeneficiary> emptySourceStream = new ArrayList<CurrentBeneficiary>().stream();
		Stream<BeneficiaryBundle> transformedFhirStream = transformer.transformSourceData(emptySourceStream);
		Assert.assertNotNull(transformedFhirStream);
		Assert.assertEquals(0, transformedFhirStream.count());
	}

	/**
	 * Verifies that {@link DataTransformer} works correctly when when passed a
	 * small hand-crafted data set with an inpatient claim.
	 * 
	 * @throws FHIRException
	 *             (indicates test failure)
	 */
	@Test
	public void transformInpatientClaim() throws FHIRException {
		// Create some mock data.
		CurrentBeneficiary bene = new CurrentBeneficiary().setId(0);
		PartAClaimFact sourceClaim = new PartAClaimFact().setId(0L).setBeneficiary(bene)
				.setClaimProfile(new AllClaimsProfile().setId(1L).setClaimType(ClaimType.INPATIENT_CLAIM))
				.setDiagnosisGroup(new DiagnosisRelatedGroup().setId(1L).setCode("foo"))
				.setDateAdmission(LocalDate.now()).setDateFrom(LocalDate.now()).setDateThrough(LocalDate.now())
				.setDateDischarge(LocalDate.now()).setProviderAtTimeOfClaimNpi(42L).setUtilizationDayCount(3L)
				.setPayment(new BigDecimal("1.00")).setPassThroughPerDiemAmount(new BigDecimal("1.50"))
				.setNchBeneficiaryBloodDeductibleLiability(new BigDecimal("2.00"))
				.setNchBeneficiaryInpatientDeductible(new BigDecimal("3.00"))
				.setNchBeneficiaryPartACoinsuranceLiability(new BigDecimal("4.00"))
				.setNchPrimaryPayerPaid(new BigDecimal("5.00")).setAttendingPhysicianNpi(43L)
				.setOperatingPhysicianNpi(44L).setOtherPhysicianNpi(45L).setAdmittingDiagnosisCode("foo");
		bene.getPartAClaimFacts().add(sourceClaim);
		PartAClaimRevLineFact sourceClaimLine = new PartAClaimRevLineFact().setClaim(sourceClaim).setLineNumber(1)
				.setDiagnosisCode1("bar").setProcedureCode1("fizz");
		sourceClaim.getClaimLines().add(sourceClaimLine);

		// Run the transformer against the mock data.
		DataTransformer transformer = new DataTransformer();
		Stream<CurrentBeneficiary> emptySourceStream = Arrays.asList(bene).stream();
		Stream<BeneficiaryBundle> transformedFhirStream = transformer.transformSourceData(emptySourceStream);
		List<BeneficiaryBundle> transformedBundles = transformedFhirStream.collect(Collectors.toList());

		/*
		 * Verify the transformation results.
		 */
		Assert.assertEquals(1, transformedBundles.size());
		BeneficiaryBundle bundle = transformedBundles.get(0);
		Patient patient = bundle.getPatient();

		// Verify the transformed inpatient EOB and its sole item
		Assert.assertEquals(1, bundle.getExplanationOfBenefitsForInpatient().size());
		ExplanationOfBenefit eob = bundle.getExplanationOfBenefitsForInpatient().get(0);
		Assert.assertEquals("" + sourceClaim.getId(), eob.getIdentifier().get(0).getValue());
		Assert.assertEquals(patient.getId(), eob.getPatient().getReference());
		Assert.assertEquals(sourceClaim.getDiagnosisGroup().getCode(),
				((StringType) eob.getExtensionsByUrl(DataTransformer.EXTENSION_CMS_DIAGNOSIS_GROUP).get(0).getValue())
						.getValue());
		Assert.assertEquals(Date.valueOf(sourceClaim.getDateFrom()), eob.getBillablePeriod().getStart());
		Assert.assertEquals(Date.valueOf(sourceClaim.getDateThrough()), eob.getBillablePeriod().getEnd());
		Assert.assertEquals(1, eob.getItem().size());
		ItemsComponent eobSoleItem = eob.getItem().get(0);
		Assert.assertEquals(Date.valueOf(sourceClaim.getDateAdmission()), eobSoleItem.getServicedPeriod().getStart());
		Assert.assertEquals(Date.valueOf(sourceClaim.getDateDischarge()), eobSoleItem.getServicedPeriod().getEnd());
		Assert.assertEquals(
				eob.getProvider()
						.getReference(),
				bundle.getFhirResources().stream()
						.filter(r -> r instanceof Practitioner).map(
								r -> (Practitioner) r)
						.filter(p -> p.getIdentifier().stream()
								.filter(i -> i.getSystem() == DataTransformer.CODING_SYSTEM_NPI_US)
								.filter(i -> sourceClaim.getProviderAtTimeOfClaimNpi().toString().equals(i.getValue()))
								.findAny().isPresent())
						.findAny().get().getId());
		Assert.assertEquals((long) sourceClaim.getUtilizationDayCount(),
				eobSoleItem.getQuantity().getValue().longValue());
		Assert.assertEquals(sourceClaim.getPayment(),
				eobSoleItem.getAdjudication().stream()
						.filter(a -> DataTransformer.CODED_ADJUDICATION_PAYMENT.equals(a.getCategory().getCode()))
						.findAny().get().getAmount().getValue());
		Assert.assertEquals(sourceClaim.getPassThroughPerDiemAmount(), eobSoleItem.getAdjudication().stream().filter(
				a -> DataTransformer.CODED_ADJUDICATION_PASS_THROUGH_PER_DIEM_AMOUNT.equals(a.getCategory().getCode()))
				.findAny().get().getAmount().getValue());
		Assert.assertEquals(sourceClaim.getNchBeneficiaryBloodDeductibleLiability(),
				eobSoleItem.getAdjudication().stream()
						.filter(a -> DataTransformer.CODED_ADJUDICATION_NCH_BENEFICIARY_BLOOD_DEDUCTIBLE_LIABILITY_AMOUNT
								.equals(a.getCategory().getCode()))
						.findAny().get().getAmount().getValue());
		Assert.assertEquals(sourceClaim.getNchBeneficiaryInpatientDeductible(),
				eobSoleItem.getAdjudication().stream()
						.filter(a -> DataTransformer.CODED_ADJUDICATION_NCH_BENEFICIARY_INPATIENT_DEDUCTIBLE
								.equals(a.getCategory().getCode()))
						.findAny().get().getAmount().getValue());
		Assert.assertEquals(sourceClaim.getNchBeneficiaryPartACoinsuranceLiability(),
				eobSoleItem.getAdjudication().stream()
						.filter(a -> DataTransformer.CODED_ADJUDICATION_NCH_BENEFICIARY_PART_A_COINSURANCE_LIABILITY
								.equals(a.getCategory().getCode()))
						.findAny().get().getAmount().getValue());
		Assert.assertEquals(sourceClaim.getNchPrimaryPayerPaid(),
				eobSoleItem.getAdjudication().stream()
						.filter(a -> DataTransformer.CODED_ADJUDICATION_NCH_PRIMARY_PAYER_CLAIM_PAID_AMOUNT
								.equals(a.getCategory().getCode()))
						.findAny().get().getAmount().getValue());
		Assert.assertEquals(
				eob.getExtension().stream()
						.filter(x -> DataTransformer.EXTENSION_CMS_ATTENDING_PHYSICIAN.equals(x.getUrl()))
						.map(x -> ((Reference) x.getValue())
								.getReference())
						.findAny().get(),
				bundle.getFhirResources().stream()
						.filter(r -> r instanceof Practitioner).map(
								r -> (Practitioner) r)
						.filter(p -> p.getIdentifier().stream()
								.filter(i -> i.getSystem() == DataTransformer.CODING_SYSTEM_NPI_US)
								.filter(i -> sourceClaim.getAttendingPhysicianNpi().toString().equals(i.getValue()))
								.findAny().isPresent())
						.findAny().get().getId());
		Assert.assertEquals(
				eob.getExtension().stream()
						.filter(x -> DataTransformer.EXTENSION_CMS_OPERATING_PHYSICIAN.equals(x.getUrl()))
						.map(x -> ((Reference) x.getValue())
								.getReference())
						.findAny().get(),
				bundle.getFhirResources().stream()
						.filter(r -> r instanceof Practitioner).map(
								r -> (Practitioner) r)
						.filter(p -> p.getIdentifier().stream()
								.filter(i -> i.getSystem() == DataTransformer.CODING_SYSTEM_NPI_US)
								.filter(i -> sourceClaim.getOperatingPhysicianNpi().toString().equals(i.getValue()))
								.findAny().isPresent())
						.findAny().get().getId());
		Assert.assertEquals(
				eob.getExtension().stream()
						.filter(x -> DataTransformer.EXTENSION_CMS_OTHER_PHYSICIAN.equals(x.getUrl()))
						.map(x -> ((Reference) x.getValue())
								.getReference())
						.findAny().get(),
				bundle.getFhirResources().stream()
						.filter(r -> r instanceof Practitioner).map(
								r -> (Practitioner) r)
						.filter(p -> p.getIdentifier().stream()
								.filter(i -> i.getSystem() == DataTransformer.CODING_SYSTEM_NPI_US)
								.filter(i -> sourceClaim.getOtherPhysicianNpi().toString().equals(i.getValue()))
								.findAny().isPresent())
						.findAny().get().getId());
		Assert.assertEquals(sourceClaim.getAdmittingDiagnosisCode(),
				((Coding) eob.getExtensionsByUrl(DataTransformer.EXTENSION_CMS_ADMITTING_DIAGNOSIS).get(0).getValue())
						.getCode());

		// Verify EOB's sole item's detail and subdetail components.
		Assert.assertEquals(sourceClaim.getClaimLines().size(), eobSoleItem.getDetail().size());
		DetailComponent outpatientEobDetail = eobSoleItem.getDetail().get(0);
		Assert.assertEquals(sourceClaimLine.getLineNumber(), outpatientEobDetail.getSequence());
		Assert.assertEquals(1, eob.getDiagnosis().size());
		Assert.assertEquals(0,
				((IntegerType) outpatientEobDetail.getExtensionsByUrl(DataTransformer.EXTENSION_CMS_DIAGNOSIS_LINK_ID)
						.get(0).getValue()).getValue().intValue());
		Assert.assertEquals(1, outpatientEobDetail.getSubDetail().size());
		Assert.assertEquals(sourceClaimLine.getProcedureCode1(),
				outpatientEobDetail.getSubDetail().get(0).getService().getCode());
	}

	/**
	 * Verifies that {@link DataTransformer} works correctly when when passed a
	 * small hand-crafted data set.
	 * 
	 * @throws FHIRException
	 *             (indicates test failure)
	 */
	@Test
	public void transformSmallDataset() throws FHIRException {
		// Create some mock data.
		CurrentBeneficiary beneA = new CurrentBeneficiary().setId(0).setBirthDate(LocalDate.now()).setGivenName("John")
				.setSurname("Doe").setContactAddress("123 Main St, Anytown, MD").setContactAddressZip("123456789");
		PartAClaimFact outpatientClaimForBeneA = new PartAClaimFact().setId(0L).setBeneficiary(beneA)
				.setClaimProfile(new AllClaimsProfile().setId(1L).setClaimType(ClaimType.OUTPATIENT_CLAIM))
				.setDateFrom(LocalDate.now()).setDateThrough(LocalDate.now()).setProviderAtTimeOfClaimNpi(42L)
				.setPayment(new BigDecimal("1.00")).setNchBeneficiaryBloodDeductibleLiability(new BigDecimal("2.00"))
				.setNchBeneficiaryPartBDeductible(new BigDecimal("3.00"))
				.setNchBeneficiaryPartBCoinsurance(new BigDecimal("4.00"))
				.setNchPrimaryPayerPaid(new BigDecimal("5.00")).setAttendingPhysicianNpi(43L)
				.setOperatingPhysicianNpi(44L).setOtherPhysicianNpi(45L).setAdmittingDiagnosisCode("foo");
		beneA.getPartAClaimFacts().add(outpatientClaimForBeneA);
		PartAClaimRevLineFact outpatientClaimLineForBeneA = new PartAClaimRevLineFact()
				.setClaim(outpatientClaimForBeneA).setLineNumber(1).setRevenueCenter(new Procedure().setCode("foo"))
				.setDiagnosisCode1("bar").setProcedureCode1("fizz");
		outpatientClaimForBeneA.getClaimLines().add(outpatientClaimLineForBeneA);
		PartBClaimFact carrierClaimForBeneA = new PartBClaimFact().setId(0L).setBeneficiary(beneA)
				.setClaimProfile(new AllClaimsProfile().setId(1L).setClaimType(ClaimType.CARRIER_NON_DME_CLAIM))
				.setCarrierControlNumber(0L).setDiagnosisCode1("foo").setDiagnosisCode2("bar").setProviderNpi(12345L);
		beneA.getPartBClaimFacts().add(carrierClaimForBeneA);
		PartBClaimLineFact carrierClaimLineForBeneA = new PartBClaimLineFact().setClaim(carrierClaimForBeneA)
				.setLineNumber(1).setBeneficiary(beneA).setProcedure(new Procedure().setId(0L).setCode("foo"))
				.setDateFrom(LocalDate.now()).setDateThrough(LocalDate.now()).setAllowedAmount(42.0)
				.setDeductibleAmount(43.0).setBeneficiaryPrimaryPayerPaidAmount(44.0).setCoinsuranceAmount(45.0)
				.setNchPaymentAmount(46.0).setLineDiagnosisCode("bar").setProcessingIndicationCode("foo");
		carrierClaimForBeneA.getClaimLines().add(carrierClaimLineForBeneA);
		PartDEventFact partDEventForBeneA = new PartDEventFact().setId(0L).setBeneficiary(beneA).setPrescriberNpi(1234L)
				.setServiceProviderNpi(2345L).setProductNdc(3456L).setServiceDate(LocalDate.now())
				.setQuantityDispensed(12L).setNumberDaysSupply(43L).setPatientPayAmount(42.0)
				.setTotalPrescriptionCost(142.0);
		beneA.getPartDEventFacts().add(partDEventForBeneA);
		CurrentBeneficiary beneB = new CurrentBeneficiary().setId(1).setBirthDate(LocalDate.now());
		PartAClaimFact outpatientClaimForBeneB = new PartAClaimFact().setId(1L).setBeneficiary(beneB)
				.setClaimProfile(outpatientClaimForBeneA.getClaimProfile()).setAdmittingDiagnosisCode("foo");
		beneB.getPartAClaimFacts().add(outpatientClaimForBeneB);

		// Run the transformer against the mock data.
		DataTransformer transformer = new DataTransformer();
		Stream<CurrentBeneficiary> emptySourceStream = Arrays.asList(beneA, beneB).stream();
		Stream<BeneficiaryBundle> transformedFhirStream = transformer.transformSourceData(emptySourceStream);
		List<BeneficiaryBundle> transformedBundles = transformedFhirStream.collect(Collectors.toList());

		/*
		 * Verify the transformation results.
		 */
		Assert.assertEquals(2, transformedBundles.size());

		BeneficiaryBundle bundle = transformedBundles.get(0);
		Patient patientA = bundle.getPatient();
		Assert.assertEquals(1, patientA.getIdentifier().size());
		Assert.assertEquals("" + beneA.getId(), patientA.getIdentifier().get(0).getValue());

		Assert.assertEquals(1, patientA.getName().size());
		Assert.assertEquals(beneA.getGivenName(), patientA.getName().get(0).getGivenAsSingleString());
		Assert.assertEquals(beneA.getSurname(), patientA.getName().get(0).getFamilyAsSingleString());

		Assert.assertEquals(Date.valueOf(beneA.getBirthDate()), patientA.getBirthDate());

		Assert.assertEquals(1, patientA.getAddress().size());
		Assert.assertEquals(2, patientA.getAddress().get(0).getLine().size());
		Assert.assertEquals(beneA.getContactAddress(), patientA.getAddress().get(0).getLine().get(0).getValue());
		Assert.assertEquals(beneA.getContactAddressZip(), patientA.getAddress().get(0).getLine().get(1).getValue());

		// Verify a transformed outpatient EOB and its sole item
		Assert.assertEquals(1, bundle.getExplanationOfBenefitsForOutpatient().size());
		ExplanationOfBenefit outpatientEob = bundle.getExplanationOfBenefitsForOutpatient().get(0);
		Assert.assertEquals("" + outpatientClaimForBeneA.getId(), outpatientEob.getIdentifier().get(0).getValue());
		Assert.assertEquals(patientA.getId(), outpatientEob.getPatient().getReference());
		Assert.assertEquals(Date.valueOf(outpatientClaimForBeneA.getDateFrom()),
				outpatientEob.getBillablePeriod().getStart());
		Assert.assertEquals(Date.valueOf(outpatientClaimForBeneA.getDateThrough()),
				outpatientEob.getBillablePeriod().getEnd());
		Assert.assertEquals(1, outpatientEob.getItem().size());
		ItemsComponent outpatientEobSoleItem = outpatientEob.getItem().get(0);
		Assert.assertEquals(
				outpatientEob.getProvider()
						.getReference(),
				bundle.getFhirResources().stream()
						.filter(r -> r instanceof Practitioner).map(
								r -> (Practitioner) r)
						.filter(p -> p.getIdentifier().stream()
								.filter(i -> i.getSystem() == DataTransformer.CODING_SYSTEM_NPI_US)
								.filter(i -> outpatientClaimForBeneA.getProviderAtTimeOfClaimNpi().toString()
										.equals(i.getValue()))
								.findAny().isPresent())
						.findAny().get().getId());
		Assert.assertEquals(outpatientClaimForBeneA.getPayment(),
				outpatientEobSoleItem.getAdjudication().stream()
						.filter(a -> DataTransformer.CODED_ADJUDICATION_PAYMENT.equals(a.getCategory().getCode()))
						.findAny().get().getAmount().getValue());
		Assert.assertEquals(outpatientClaimForBeneA.getNchBeneficiaryBloodDeductibleLiability(),
				outpatientEobSoleItem.getAdjudication().stream()
						.filter(a -> DataTransformer.CODED_ADJUDICATION_NCH_BENEFICIARY_BLOOD_DEDUCTIBLE_LIABILITY_AMOUNT
								.equals(a.getCategory().getCode()))
						.findAny().get().getAmount().getValue());
		Assert.assertEquals(outpatientClaimForBeneA.getNchBeneficiaryPartBDeductible(),
				outpatientEobSoleItem.getAdjudication().stream()
						.filter(a -> DataTransformer.CODED_ADJUDICATION_NCH_BENEFICIARY_PART_B_DEDUCTIBLE
								.equals(a.getCategory().getCode()))
						.findAny().get().getAmount().getValue());
		Assert.assertEquals(outpatientClaimForBeneA.getNchBeneficiaryPartBCoinsurance(),
				outpatientEobSoleItem.getAdjudication().stream()
						.filter(a -> DataTransformer.CODED_ADJUDICATION_NCH_BENEFICIARY_PART_B_COINSURANCE
								.equals(a.getCategory().getCode()))
						.findAny().get().getAmount().getValue());
		Assert.assertEquals(outpatientClaimForBeneA.getNchPrimaryPayerPaid(),
				outpatientEobSoleItem.getAdjudication().stream()
						.filter(a -> DataTransformer.CODED_ADJUDICATION_NCH_PRIMARY_PAYER_CLAIM_PAID_AMOUNT
								.equals(a.getCategory().getCode()))
						.findAny().get().getAmount().getValue());
		Assert.assertEquals(
				outpatientEob.getExtension().stream()
						.filter(x -> DataTransformer.EXTENSION_CMS_ATTENDING_PHYSICIAN.equals(x.getUrl()))
						.map(x -> ((Reference) x.getValue())
								.getReference())
						.findAny().get(),
				bundle.getFhirResources().stream()
						.filter(r -> r instanceof Practitioner).map(
								r -> (Practitioner) r)
						.filter(p -> p.getIdentifier().stream()
								.filter(i -> i.getSystem() == DataTransformer.CODING_SYSTEM_NPI_US)
								.filter(i -> outpatientClaimForBeneA.getAttendingPhysicianNpi().toString()
										.equals(i.getValue()))
								.findAny().isPresent())
						.findAny().get().getId());
		Assert.assertEquals(
				outpatientEob.getExtension().stream()
						.filter(x -> DataTransformer.EXTENSION_CMS_OPERATING_PHYSICIAN.equals(x.getUrl()))
						.map(x -> ((Reference) x.getValue())
								.getReference())
						.findAny().get(),
				bundle.getFhirResources().stream()
						.filter(r -> r instanceof Practitioner).map(
								r -> (Practitioner) r)
						.filter(p -> p.getIdentifier().stream()
								.filter(i -> i.getSystem() == DataTransformer.CODING_SYSTEM_NPI_US)
								.filter(i -> outpatientClaimForBeneA.getOperatingPhysicianNpi().toString()
										.equals(i.getValue()))
								.findAny().isPresent())
						.findAny().get().getId());
		Assert.assertEquals(
				outpatientEob.getExtension().stream()
						.filter(x -> DataTransformer.EXTENSION_CMS_OTHER_PHYSICIAN.equals(x.getUrl()))
						.map(x -> ((Reference) x.getValue())
								.getReference())
						.findAny().get(),
				bundle.getFhirResources().stream()
						.filter(r -> r instanceof Practitioner).map(
								r -> (Practitioner) r)
						.filter(p -> p.getIdentifier().stream()
								.filter(i -> i.getSystem() == DataTransformer.CODING_SYSTEM_NPI_US)
								.filter(i -> outpatientClaimForBeneA.getOtherPhysicianNpi().toString()
										.equals(i.getValue()))
								.findAny().isPresent())
						.findAny().get().getId());
		Assert.assertEquals(outpatientClaimForBeneA.getAdmittingDiagnosisCode(), ((Coding) outpatientEob
				.getExtensionsByUrl(DataTransformer.EXTENSION_CMS_ADMITTING_DIAGNOSIS).get(0).getValue()).getCode());

		// Verify a transformed outpatient EOB and its sole item
		Assert.assertEquals(outpatientClaimForBeneA.getClaimLines().size(), outpatientEobSoleItem.getDetail().size());
		DetailComponent outpatientEobDetail = outpatientEobSoleItem.getDetail().get(0);
		Assert.assertEquals(outpatientClaimLineForBeneA.getLineNumber(), outpatientEobDetail.getSequence());
		Assert.assertEquals(outpatientClaimLineForBeneA.getRevenueCenter().getCode(),
				outpatientEobDetail.getService().getCode());
		Assert.assertEquals(1, outpatientEob.getDiagnosis().size());
		Assert.assertEquals(0,
				((IntegerType) outpatientEobDetail.getExtensionsByUrl(DataTransformer.EXTENSION_CMS_DIAGNOSIS_LINK_ID)
						.get(0).getValue()).getValue().intValue());
		Assert.assertEquals(1, outpatientEobDetail.getSubDetail().size());
		Assert.assertEquals(outpatientClaimLineForBeneA.getProcedureCode1(),
				outpatientEobDetail.getSubDetail().get(0).getService().getCode());

		Assert.assertEquals(1, bundle.getExplanationOfBenefitsForCarrier().size());
		ExplanationOfBenefit carrierEob = bundle.getExplanationOfBenefitsForCarrier().get(0);
		Assert.assertEquals(patientA.getId(), carrierEob.getPatient().getReference());
		Assert.assertEquals("" + carrierClaimForBeneA.getCarrierControlNumber(),
				carrierEob.getIdentifier().get(0).getValue());
		Assert.assertEquals(carrierClaimForBeneA.getDiagnosisCode1(),
				carrierEob.getDiagnosis().get(0).getDiagnosis().getCode());
		Assert.assertEquals(carrierClaimForBeneA.getDiagnosisCode2(),
				carrierEob.getDiagnosis().get(1).getDiagnosis().getCode());
		Assert.assertNotNull(carrierEob.getProvider().getReference());
		Assert.assertEquals(
				carrierEob.getProvider()
						.getReference(),
				bundle.getFhirResources().stream()
						.filter(r -> r instanceof Practitioner).map(
								r -> (Practitioner) r)
						.filter(p -> p.getIdentifier().stream()
								.filter(i -> i.getSystem() == DataTransformer.CODING_SYSTEM_NPI_US)
								.filter(i -> carrierClaimForBeneA.getProviderNpi().toString().equals(i.getValue()))
								.findAny().isPresent())
						.findAny().get().getId());
		Assert.assertEquals(1, carrierEob.getItem().size());

		ItemsComponent carrierEobItem = carrierEob.getItem().get(0);
		Assert.assertEquals(1, carrierEobItem.getSequence());
		Assert.assertEquals(patientA.getId(), carrierEob.getPatient().getReference());
		Assert.assertEquals(carrierClaimLineForBeneA.getProcedure().getCode(), carrierEobItem.getService().getCode());
		Assert.assertEquals(Date.valueOf(carrierClaimLineForBeneA.getDateFrom()),
				carrierEobItem.getServicedPeriod().getStart());
		Assert.assertEquals(Date.valueOf(carrierClaimLineForBeneA.getDateThrough()),
				carrierEobItem.getServicedPeriod().getEnd());
		Assert.assertEquals(carrierClaimLineForBeneA.getAllowedAmount(),
				carrierEobItem.getAdjudication().stream()
						.filter(a -> DataTransformer.CODED_ADJUDICATION_ALLOWED_CHARGE
								.equals(a.getCategory().getCode()))
						.findAny().get().getAmount().getValue().doubleValue(),
				0.0);
		Assert.assertEquals(
				carrierClaimLineForBeneA
						.getDeductibleAmount(),
				carrierEobItem.getAdjudication().stream()
						.filter(a -> DataTransformer.CODED_ADJUDICATION_DEDUCTIBLE.equals(a.getCategory().getCode()))
						.findAny().get().getAmount().getValue().doubleValue(),
				0.0);
		Assert.assertEquals(carrierClaimLineForBeneA.getBeneficiaryPrimaryPayerPaidAmount(),
				carrierEobItem.getAdjudication().stream()
						.filter(a -> DataTransformer.CODED_ADJUDICATION_BENEFICIARY_PRIMARY_PAYER_PAID
								.equals(a.getCategory().getCode()))
						.findAny().get().getAmount().getValue().doubleValue(),
				0.0);
		Assert.assertEquals(carrierClaimLineForBeneA.getCoinsuranceAmount(),
				carrierEobItem.getAdjudication().stream()
						.filter(a -> DataTransformer.CODED_ADJUDICATION_LINE_COINSURANCE_AMOUNT
								.equals(a.getCategory().getCode()))
						.findAny().get().getAmount().getValue().doubleValue(),
				0.0);
		Assert.assertEquals(
				carrierClaimLineForBeneA
						.getNchPaymentAmount(),
				carrierEobItem.getAdjudication().stream()
						.filter(a -> DataTransformer.CODED_ADJUDICATION_PAYMENT.equals(a.getCategory().getCode()))
						.findAny().get().getAmount().getValue().doubleValue(),
				0.0);
		Assert.assertEquals(0, (int) carrierEobItem.getDiagnosisLinkId().get(0).getValue());

		Assert.assertEquals(1, bundle.getExplanationOfBenefitsForPartD().size());
		ExplanationOfBenefit partDEob = bundle.getExplanationOfBenefitsForPartD().get(0);
		Assert.assertEquals(patientA.getId(), partDEob.getPatient().getReference());
		Assert.assertEquals("" + partDEventForBeneA.getId(), partDEob.getIdentifier().get(0).getValue());
		Assert.assertEquals(
				partDEob.getProvider()
						.getReference(),
				bundle.getFhirResources().stream()
						.filter(r -> r instanceof Practitioner).map(
								r -> (Practitioner) r)
						.filter(p -> p.getIdentifier().stream()
								.filter(i -> i.getSystem() == DataTransformer.CODING_SYSTEM_NPI_US)
								.filter(i -> partDEventForBeneA.getServiceProviderNpi().toString().equals(i.getValue()))
								.findAny().isPresent())
						.findAny().get().getId());
		Assert.assertEquals(Date.valueOf(partDEventForBeneA.getServiceDate()),
				partDEob.getItem().get(0).getServicedDateType().getValue());
		Assert.assertEquals(
				partDEventForBeneA
						.getPatientPayAmount(),
				partDEob.getItem().get(0).getAdjudication().stream()
						.filter(a -> DataTransformer.CODED_ADJUDICATION_PATIENT_PAY.equals(a.getCategory().getCode()))
						.findAny().get().getAmount().getValue().doubleValue(),
				0.0);
		Assert.assertEquals(
				partDEventForBeneA
						.getTotalPrescriptionCost(),
				partDEob.getItem().get(0).getAdjudication().stream()
						.filter(a -> DataTransformer.CODED_ADJUDICATION_TOTAL_COST.equals(a.getCategory().getCode()))
						.findAny().get().getAmount().getValue().doubleValue(),
				0.0);

		Assert.assertEquals(1, bundle.getFhirResources().stream().filter(r -> r instanceof MedicationOrder).count());
		MedicationOrder partDOrder = bundle.getFhirResources().stream().filter(r -> r instanceof MedicationOrder)
				.map(r -> (MedicationOrder) r).findAny().get();
		Assert.assertEquals(partDOrder.getId(), partDEob.getPrescription().getReference());
		Assert.assertEquals(
				partDOrder.getPrescriber()
						.getReference(),
				bundle.getFhirResources().stream()
						.filter(r -> r instanceof Practitioner).map(
								r -> (Practitioner) r)
						.filter(p -> p.getIdentifier().stream()
								.filter(i -> i.getSystem() == DataTransformer.CODING_SYSTEM_NPI_US)
								.filter(i -> partDEventForBeneA.getPrescriberNpi().toString().equals(i.getValue()))
								.findAny().isPresent())
						.findAny().get().getId());
		Assert.assertEquals("" + partDEventForBeneA.getProductNdc(),
				((CodeableConcept) partDOrder.getMedication()).getCoding().get(0).getCode());
		Assert.assertEquals(partDEventForBeneA.getQuantityDispensed().longValue(),
				partDOrder.getDispenseRequest().getQuantity().getValue().longValue());
		Assert.assertEquals(partDEventForBeneA.getNumberDaysSupply().longValue(),
				partDOrder.getDispenseRequest().getExpectedSupplyDuration().getValue().longValue());
	}

	/**
	 * Verifies that {@link DataTransformer} works correctly when when passed an
	 * empty {@link RifRecordEvent} stream.
	 */
	@Test
	public void transformEmptyRifStream() {
		DataTransformer transformer = new DataTransformer();

		Stream<RifRecordEvent<?>> source = new ArrayList<RifRecordEvent<?>>().stream();
		Stream<TransformedBundle> result = transformer.transform(source);
		Assert.assertNotNull(result);
		Assert.assertEquals(0, result.count());
	}

	/**
	 * Verifies that {@link DataTransformer} works correctly when when passed a
	 * single {@link BeneficiaryRow} {@link RecordAction#INSERT}
	 * {@link RifRecordEvent}.
	 */
	@SuppressWarnings({ "rawtypes", "unchecked" })
	@Test
	public void transformInsertBeneficiaryEvent() {
		// Create the mock bene to test against.
		BeneficiaryRow record = new BeneficiaryRow();
		record.version = 1;
		record.recordAction = RecordAction.INSERT;
		record.beneficiaryId = "42";
		record.stateCode = "HI";
		record.countyCode = "Transylvania";
		record.postalCode = "12345";

		RifFile file = new MockRifFile();
		RifFilesEvent filesEvent = new RifFilesEvent(Instant.now(), file);
		RifRecordEvent beneRecordEvent = new RifRecordEvent<BeneficiaryRow>(filesEvent, file, record);

		Stream source = Arrays.asList(beneRecordEvent).stream();
		DataTransformer transformer = new DataTransformer();
		Stream<TransformedBundle> resultStream = transformer.transform(source);
		Assert.assertNotNull(resultStream);
		List<TransformedBundle> resultList = resultStream.collect(Collectors.toList());
		Assert.assertEquals(1, resultList.size());

		TransformedBundle beneBundleWrapper = resultList.get(0);
		Assert.assertNotNull(beneBundleWrapper);
		Assert.assertSame(beneRecordEvent, beneBundleWrapper.getSource());
		Assert.assertNotNull(beneBundleWrapper.getResult());

		Bundle beneBundle = beneBundleWrapper.getResult();
		Assert.assertEquals(5, beneBundle.getEntry().size());
		BundleEntryComponent beneEntry = beneBundle.getEntry().stream().filter(r -> r.getResource() instanceof Patient)
				.findAny().get();
		Assert.assertEquals(HTTPVerb.PUT, beneEntry.getRequest().getMethod());
		Assert.assertEquals("Patient/" + record.beneficiaryId, beneEntry.getRequest().getUrl());
		Patient bene = (Patient) beneEntry.getResource();
		Assert.assertEquals(bene.getId(), "Patient/" + record.beneficiaryId);
		Assert.assertEquals(1, bene.getAddress().size());
		Assert.assertEquals(record.stateCode, bene.getAddress().get(0).getState());
		Assert.assertEquals(record.countyCode, bene.getAddress().get(0).getDistrict());
		Assert.assertEquals(record.postalCode, bene.getAddress().get(0).getPostalCode());
		// TODO test the rest of the columns/resource once they're all ready
	}

	/**
	 * Verifies that {@link DataTransformer} works correctly when when passed a
<<<<<<< HEAD
	 * single {@link CarrierClaimGroup} {@link RecordAction#INSERT}
	 * {@link RifRecordEvent}.
	 */
	@SuppressWarnings({ "rawtypes", "unchecked" })
	@Test
	public void transformInsertCarrierClaimEvent() {
		// Create the mock bene to test against.
		CarrierClaimGroup record = new CarrierClaimGroup();
		record.version = 1;
		record.recordAction = RecordAction.INSERT;
		record.beneficiaryId = "42";
		record.claimId = "SuttersMill";
		record.dateFrom = LocalDate.of(1848, 01, 24);
		record.dateThrough = LocalDate.of(1850, 01, 01);
		record.referringPhysicianNpi = "1265415426";
		record.providerPaymentAmount = new BigDecimal("123.45");
		record.diagnosisPrincipal = new IcdCode(IcdVersion.ICD_10, "F63.2");
		record.diagnosesAdditional.add(new IcdCode(IcdVersion.ICD_10, "R44.3"));
		CarrierClaimLine recordLine1 = new CarrierClaimLine();
		record.lines.add(recordLine1);
		recordLine1.number = 1;
		recordLine1.organizationNpi = Optional.of("1487872263");
		recordLine1.cmsServiceTypeCode = "90853-HE";
		recordLine1.providerPaymentAmount = new BigDecimal("123.45");
		recordLine1.diagnosis = new IcdCode(IcdVersion.ICD_10, "F63.2");

		RifFile file = new MockRifFile();
		RifFilesEvent filesEvent = new RifFilesEvent(Instant.now(), file);
		RifRecordEvent beneRecordEvent = new RifRecordEvent<CarrierClaimGroup>(filesEvent, file, record);

		Stream source = Arrays.asList(beneRecordEvent).stream();
=======
	 * single {@link PartDEventRow} {@link RecordAction#INSERT}
	 * {@link RifRecordEvent}.
	 * 
	 * @throws FHIRException
	 *             indicates test failure
	 */
	@SuppressWarnings({ "rawtypes", "unchecked" })
	@Test
	public void transformInsertPartDEvent() throws FHIRException {
		PartDEventRow record = new PartDEventRow();
		record.version = 1;
		record.recordAction = RecordAction.INSERT;
		record.partDEventId = "5";
		record.beneficiaryId = "17";
		record.compoundCode = PartDEventRow.COMPOUND_CODE_COMPOUNDED;
		record.prescriptionFillDate = LocalDate.of(2015, 6, 14);

		RifFile file = new MockRifFile();
		RifFilesEvent filesEvent = new RifFilesEvent(Instant.now(), file);
		RifRecordEvent pdeRecordEvent = new RifRecordEvent<PartDEventRow>(filesEvent, file, record);

		Stream source = Arrays.asList(pdeRecordEvent).stream();
>>>>>>> 6a8660f9
		DataTransformer transformer = new DataTransformer();
		Stream<TransformedBundle> resultStream = transformer.transform(source);
		Assert.assertNotNull(resultStream);
		List<TransformedBundle> resultList = resultStream.collect(Collectors.toList());
		Assert.assertEquals(1, resultList.size());

<<<<<<< HEAD
		TransformedBundle beneBundleWrapper = resultList.get(0);
		Assert.assertNotNull(beneBundleWrapper);
		Assert.assertSame(beneRecordEvent, beneBundleWrapper.getSource());
		Assert.assertNotNull(beneBundleWrapper.getResult());

		Bundle claimBundle = beneBundleWrapper.getResult();
		/*
		 * Bundle should have: 1) EOB, 2) Practitioner (referrer).
		 */
		Assert.assertEquals(2, claimBundle.getEntry().size());
		BundleEntryComponent eobEntry = claimBundle.getEntry().stream()
				.filter(r -> r.getResource() instanceof ExplanationOfBenefit).findAny().get();
		Assert.assertEquals(HTTPVerb.PUT, eobEntry.getRequest().getMethod());
		Assert.assertEquals("ExplanationOfBenefit/" + record.claimId, eobEntry.getRequest().getUrl());
		ExplanationOfBenefit eob = (ExplanationOfBenefit) eobEntry.getResource();
		Assert.assertEquals(eob.getId(), "ExplanationOfBenefit/" + record.claimId);
		Assert.assertEquals("Patient/42", eob.getPatient().getReference());
		assertDateEquals(record.dateFrom, eob.getBillablePeriod().getStartElement());
		assertDateEquals(record.dateThrough, eob.getBillablePeriod().getEndElement());
		ReferralRequest referral = (ReferralRequest) eob.getReferral().getResource();
		Assert.assertEquals("Patient/" + record.beneficiaryId, referral.getPatient().getReference());
		Assert.assertEquals(1, referral.getRecipient().size());
		Assert.assertEquals(DataTransformer.referencePractitioner(record.referringPhysicianNpi).getReference(),
				referral.getRecipient().get(0).getReference());
		BundleEntryComponent referrerEntry = claimBundle.getEntry().stream().filter(r -> {
			if (!(r.getResource() instanceof Practitioner))
				return false;
			Practitioner referrer = (Practitioner) r.getResource();
			return referrer.getIdentifier().stream()
					.filter(i -> DataTransformer.CODING_SYSTEM_NPI_US.equals(i.getSystem()))
					.filter(i -> record.referringPhysicianNpi.equals(i.getValue())).findAny().isPresent();
		}).findAny().get();
		Assert.assertEquals(HTTPVerb.PUT, referrerEntry.getRequest().getMethod());
		Assert.assertEquals(DataTransformer.referencePractitioner(record.referringPhysicianNpi).getReference(),
				referrerEntry.getRequest().getUrl());
		/*
		 * TODO once STU3 is available, verify amounts in eob.information
		 * entries
		 */
		Assert.assertEquals(2, eob.getDiagnosis().size());
		Assert.assertEquals(1, eob.getItem().size());
		ItemsComponent eobItem0 = eob.getItem().get(0);
		Assert.assertEquals(recordLine1.number, eobItem0.getSequence());
		// TODO Once STU3 is available, verify eob.item.careTeam entries.
		// TODO Once STU3 is available, verify eob.item.category.
		assertCodingEquals(DataTransformer.CODING_SYSTEM_HCPCS, recordLine1.hcpcsCode, eobItem0.getService());
		assertAdjudicationEquals(DataTransformer.CODED_ADJUDICATION_PAYMENT_B, recordLine1.providerPaymentAmount,
				eobItem0.getAdjudication());
		assertDiagnosisLinkPresent(recordLine1.diagnosis, eob, eobItem0);
		// TODO test the rest of the columns/resource once they're all ready
	}

	/**
	 * @param expected
	 *            the expected {@link LocalDate}
	 * @param actual
	 *            the actual {@link DateTimeType} to verify
	 */
	private static void assertDateEquals(LocalDate expected, DateTimeType actual) {
		Assert.assertEquals(Date.from(expected.atStartOfDay(ZoneId.systemDefault()).toInstant()), actual.getValue());
		Assert.assertEquals(TemporalPrecisionEnum.DAY, actual.getPrecision());
	}

	/**
	 * @param expectedSystem
	 *            the expected {@link Coding#getSystem()} value
	 * @param expectedCode
	 *            the expected {@link Coding#getCode()} value
	 * @param actual
	 *            the actual {@link Coding} to verify
	 */
	private static void assertCodingEquals(String expectedSystem, String expectedCode, Coding actual) {
		Assert.assertEquals(expectedSystem, actual.getSystem());
		Assert.assertEquals(expectedCode, actual.getCode());
	}

	/**
	 * @param expectedCategoryCode
	 *            the expected {@link Coding#getCode()} of the
	 *            {@link ItemAdjudicationComponent#getCategory()} to find and
	 *            verify
	 * @param expectedAmount
	 *            the expected {@link ItemAdjudicationComponent#getAmount()}
	 * @param actuals
	 *            the actual {@link ItemAdjudicationComponent}s to verify
	 */
	private static void assertAdjudicationEquals(String expectedCategoryCode, BigDecimal expectedAmount,
			List<ItemAdjudicationComponent> actuals) {
		Optional<ItemAdjudicationComponent> adjudication = actuals.stream()
				.filter(a -> DataTransformer.CODING_SYSTEM_ADJUDICATION_CMS.equals(a.getCategory().getSystem()))
				.filter(a -> expectedCategoryCode.equals(a.getCategory().getCode())).findAny();
		Assert.assertTrue(adjudication.isPresent());
		Assert.assertEquals(expectedAmount, adjudication.get().getAmount().getValue());
	}

	/**
	 * @param expectedDiagnosis
	 *            the expected {@link IcdCode} to verify the presence of in the
	 *            {@link ItemsComponent}
	 * @param eob
	 *            the {@link ExplanationOfBenefit} to verify
	 * @param eobItem
	 *            the {@link ItemsComponent} to verify
	 */
	private static void assertDiagnosisLinkPresent(IcdCode expectedDiagnosis, ExplanationOfBenefit eob,
			ItemsComponent eobItem) {
		Optional<DiagnosisComponent> eobDiagnosis = eob.getDiagnosis().stream()
				.filter(d -> expectedDiagnosis.getVersion().getFhirSystem().equals(d.getDiagnosis().getSystem()))
				.filter(d -> expectedDiagnosis.getCode().equals(d.getDiagnosis().getCode())).findAny();
		Assert.assertTrue(eobDiagnosis.isPresent());
		Assert.assertTrue(eobItem.getDiagnosisLinkId().stream()
				.filter(l -> eobDiagnosis.get().getSequence() == l.getValue()).findAny().isPresent());
=======
		TransformedBundle pdeBundleWrapper = resultList.get(0);
		Assert.assertNotNull(pdeBundleWrapper);
		Assert.assertSame(pdeRecordEvent, pdeBundleWrapper.getSource());
		Assert.assertNotNull(pdeBundleWrapper.getResult());

		Bundle pdeBundle = pdeBundleWrapper.getResult();
		Assert.assertEquals(1, pdeBundle.getEntry().size());
		BundleEntryComponent eobEntry = pdeBundle.getEntry().stream()
				.filter(r -> r.getResource() instanceof ExplanationOfBenefit).findAny().get();
		Assert.assertEquals(HTTPVerb.PUT, eobEntry.getRequest().getMethod());
		ExplanationOfBenefit eob = (ExplanationOfBenefit) eobEntry.getResource();
		Assert.assertEquals("Patient/" + record.beneficiaryId, eob.getPatient().getReference());

		ItemsComponent rxItem = eob.getItem().stream().filter(i -> i.getSequence() == 1).findAny().get();
		Assert.assertEquals("RXCINV", rxItem.getType().getCode());
		Assert.assertEquals(Date.valueOf(record.prescriptionFillDate), rxItem.getServicedDateType().getValue());
		// TODO rest of values
	}

	/**
	 * Verifies that {@link DataTransformer} correctly sets the code system
	 * value when the compound code equals not compounded.
	 * 
	 * @throws FHIRException
	 *             indicates test failure
	 */
	@SuppressWarnings({ "rawtypes", "unchecked" })
	@Test
	public void transformInsertPartDEventNotCompound() throws FHIRException {
		PartDEventRow record = new PartDEventRow();
		record.version = 1;
		record.recordAction = RecordAction.INSERT;
		record.partDEventId = "5";
		record.beneficiaryId = "17";
		record.compoundCode = PartDEventRow.COMPOUND_CODE_NOT_COMPOUNDED;
		record.prescriptionFillDate = LocalDate.of(2015, 6, 14);

		RifFile file = new MockRifFile();
		RifFilesEvent filesEvent = new RifFilesEvent(Instant.now(), file);
		RifRecordEvent pdeRecordEvent = new RifRecordEvent<PartDEventRow>(filesEvent, file, record);

		Stream source = Arrays.asList(pdeRecordEvent).stream();
		DataTransformer transformer = new DataTransformer();
		Stream<TransformedBundle> resultStream = transformer.transform(source);
		List<TransformedBundle> resultList = resultStream.collect(Collectors.toList());

		TransformedBundle pdeBundleWrapper = resultList.get(0);
		Bundle pdeBundle = pdeBundleWrapper.getResult();
		BundleEntryComponent eobEntry = pdeBundle.getEntry().stream()
				.filter(r -> r.getResource() instanceof ExplanationOfBenefit).findAny().get();
		ExplanationOfBenefit eob = (ExplanationOfBenefit) eobEntry.getResource();

		ItemsComponent rxItem = eob.getItem().stream().filter(i -> i.getSequence() == 1).findAny().get();
		Assert.assertEquals("RXDINV", rxItem.getType().getCode());
>>>>>>> 6a8660f9
	}
}<|MERGE_RESOLUTION|>--- conflicted
+++ resolved
@@ -52,14 +52,11 @@
 import gov.hhs.cms.bluebutton.datapipeline.ccw.jdo.Procedure;
 import gov.hhs.cms.bluebutton.datapipeline.fhir.SpringConfigForTests;
 import gov.hhs.cms.bluebutton.datapipeline.rif.model.BeneficiaryRow;
-<<<<<<< HEAD
 import gov.hhs.cms.bluebutton.datapipeline.rif.model.CarrierClaimGroup;
 import gov.hhs.cms.bluebutton.datapipeline.rif.model.CarrierClaimGroup.CarrierClaimLine;
 import gov.hhs.cms.bluebutton.datapipeline.rif.model.IcdCode;
 import gov.hhs.cms.bluebutton.datapipeline.rif.model.IcdCode.IcdVersion;
-=======
 import gov.hhs.cms.bluebutton.datapipeline.rif.model.PartDEventRow;
->>>>>>> 6a8660f9
 import gov.hhs.cms.bluebutton.datapipeline.rif.model.RecordAction;
 import gov.hhs.cms.bluebutton.datapipeline.rif.model.RifFile;
 import gov.hhs.cms.bluebutton.datapipeline.rif.model.RifFilesEvent;
@@ -608,7 +605,92 @@
 
 	/**
 	 * Verifies that {@link DataTransformer} works correctly when when passed a
-<<<<<<< HEAD
+	 * single {@link PartDEventRow} {@link RecordAction#INSERT}
+	 * {@link RifRecordEvent}.
+	 * 
+	 * @throws FHIRException
+	 *             indicates test failure
+	 */
+	@SuppressWarnings({ "rawtypes", "unchecked" })
+	@Test
+	public void transformInsertPartDEvent() throws FHIRException {
+		PartDEventRow record = new PartDEventRow();
+		record.version = 1;
+		record.recordAction = RecordAction.INSERT;
+		record.partDEventId = "5";
+		record.beneficiaryId = "17";
+		record.compoundCode = PartDEventRow.COMPOUND_CODE_COMPOUNDED;
+		record.prescriptionFillDate = LocalDate.of(2015, 6, 14);
+
+		RifFile file = new MockRifFile();
+		RifFilesEvent filesEvent = new RifFilesEvent(Instant.now(), file);
+		RifRecordEvent pdeRecordEvent = new RifRecordEvent<PartDEventRow>(filesEvent, file, record);
+
+		Stream source = Arrays.asList(pdeRecordEvent).stream();
+		DataTransformer transformer = new DataTransformer();
+		Stream<TransformedBundle> resultStream = transformer.transform(source);
+		Assert.assertNotNull(resultStream);
+		List<TransformedBundle> resultList = resultStream.collect(Collectors.toList());
+		Assert.assertEquals(1, resultList.size());
+
+		TransformedBundle pdeBundleWrapper = resultList.get(0);
+		Assert.assertNotNull(pdeBundleWrapper);
+		Assert.assertSame(pdeRecordEvent, pdeBundleWrapper.getSource());
+		Assert.assertNotNull(pdeBundleWrapper.getResult());
+
+		Bundle pdeBundle = pdeBundleWrapper.getResult();
+		Assert.assertEquals(1, pdeBundle.getEntry().size());
+		BundleEntryComponent eobEntry = pdeBundle.getEntry().stream()
+				.filter(r -> r.getResource() instanceof ExplanationOfBenefit).findAny().get();
+		Assert.assertEquals(HTTPVerb.PUT, eobEntry.getRequest().getMethod());
+		ExplanationOfBenefit eob = (ExplanationOfBenefit) eobEntry.getResource();
+		Assert.assertEquals("Patient/" + record.beneficiaryId, eob.getPatient().getReference());
+
+		ItemsComponent rxItem = eob.getItem().stream().filter(i -> i.getSequence() == 1).findAny().get();
+		Assert.assertEquals("RXCINV", rxItem.getType().getCode());
+		Assert.assertEquals(Date.valueOf(record.prescriptionFillDate), rxItem.getServicedDateType().getValue());
+		// TODO rest of values
+	}
+
+	/**
+	 * Verifies that {@link DataTransformer} correctly sets the code system
+	 * value when the compound code equals not compounded.
+	 * 
+	 * @throws FHIRException
+	 *             indicates test failure
+	 */
+	@SuppressWarnings({ "rawtypes", "unchecked" })
+	@Test
+	public void transformInsertPartDEventNotCompound() throws FHIRException {
+		PartDEventRow record = new PartDEventRow();
+		record.version = 1;
+		record.recordAction = RecordAction.INSERT;
+		record.partDEventId = "5";
+		record.beneficiaryId = "17";
+		record.compoundCode = PartDEventRow.COMPOUND_CODE_NOT_COMPOUNDED;
+		record.prescriptionFillDate = LocalDate.of(2015, 6, 14);
+
+		RifFile file = new MockRifFile();
+		RifFilesEvent filesEvent = new RifFilesEvent(Instant.now(), file);
+		RifRecordEvent pdeRecordEvent = new RifRecordEvent<PartDEventRow>(filesEvent, file, record);
+
+		Stream source = Arrays.asList(pdeRecordEvent).stream();
+		DataTransformer transformer = new DataTransformer();
+		Stream<TransformedBundle> resultStream = transformer.transform(source);
+		List<TransformedBundle> resultList = resultStream.collect(Collectors.toList());
+
+		TransformedBundle pdeBundleWrapper = resultList.get(0);
+		Bundle pdeBundle = pdeBundleWrapper.getResult();
+		BundleEntryComponent eobEntry = pdeBundle.getEntry().stream()
+				.filter(r -> r.getResource() instanceof ExplanationOfBenefit).findAny().get();
+		ExplanationOfBenefit eob = (ExplanationOfBenefit) eobEntry.getResource();
+
+		ItemsComponent rxItem = eob.getItem().stream().filter(i -> i.getSequence() == 1).findAny().get();
+		Assert.assertEquals("RXDINV", rxItem.getType().getCode());
+	}
+
+	/**
+	 * Verifies that {@link DataTransformer} works correctly when when passed a
 	 * single {@link CarrierClaimGroup} {@link RecordAction#INSERT}
 	 * {@link RifRecordEvent}.
 	 */
@@ -640,37 +722,12 @@
 		RifRecordEvent beneRecordEvent = new RifRecordEvent<CarrierClaimGroup>(filesEvent, file, record);
 
 		Stream source = Arrays.asList(beneRecordEvent).stream();
-=======
-	 * single {@link PartDEventRow} {@link RecordAction#INSERT}
-	 * {@link RifRecordEvent}.
-	 * 
-	 * @throws FHIRException
-	 *             indicates test failure
-	 */
-	@SuppressWarnings({ "rawtypes", "unchecked" })
-	@Test
-	public void transformInsertPartDEvent() throws FHIRException {
-		PartDEventRow record = new PartDEventRow();
-		record.version = 1;
-		record.recordAction = RecordAction.INSERT;
-		record.partDEventId = "5";
-		record.beneficiaryId = "17";
-		record.compoundCode = PartDEventRow.COMPOUND_CODE_COMPOUNDED;
-		record.prescriptionFillDate = LocalDate.of(2015, 6, 14);
-
-		RifFile file = new MockRifFile();
-		RifFilesEvent filesEvent = new RifFilesEvent(Instant.now(), file);
-		RifRecordEvent pdeRecordEvent = new RifRecordEvent<PartDEventRow>(filesEvent, file, record);
-
-		Stream source = Arrays.asList(pdeRecordEvent).stream();
->>>>>>> 6a8660f9
 		DataTransformer transformer = new DataTransformer();
 		Stream<TransformedBundle> resultStream = transformer.transform(source);
 		Assert.assertNotNull(resultStream);
 		List<TransformedBundle> resultList = resultStream.collect(Collectors.toList());
 		Assert.assertEquals(1, resultList.size());
 
-<<<<<<< HEAD
 		TransformedBundle beneBundleWrapper = resultList.get(0);
 		Assert.assertNotNull(beneBundleWrapper);
 		Assert.assertSame(beneRecordEvent, beneBundleWrapper.getSource());
@@ -783,61 +840,5 @@
 		Assert.assertTrue(eobDiagnosis.isPresent());
 		Assert.assertTrue(eobItem.getDiagnosisLinkId().stream()
 				.filter(l -> eobDiagnosis.get().getSequence() == l.getValue()).findAny().isPresent());
-=======
-		TransformedBundle pdeBundleWrapper = resultList.get(0);
-		Assert.assertNotNull(pdeBundleWrapper);
-		Assert.assertSame(pdeRecordEvent, pdeBundleWrapper.getSource());
-		Assert.assertNotNull(pdeBundleWrapper.getResult());
-
-		Bundle pdeBundle = pdeBundleWrapper.getResult();
-		Assert.assertEquals(1, pdeBundle.getEntry().size());
-		BundleEntryComponent eobEntry = pdeBundle.getEntry().stream()
-				.filter(r -> r.getResource() instanceof ExplanationOfBenefit).findAny().get();
-		Assert.assertEquals(HTTPVerb.PUT, eobEntry.getRequest().getMethod());
-		ExplanationOfBenefit eob = (ExplanationOfBenefit) eobEntry.getResource();
-		Assert.assertEquals("Patient/" + record.beneficiaryId, eob.getPatient().getReference());
-
-		ItemsComponent rxItem = eob.getItem().stream().filter(i -> i.getSequence() == 1).findAny().get();
-		Assert.assertEquals("RXCINV", rxItem.getType().getCode());
-		Assert.assertEquals(Date.valueOf(record.prescriptionFillDate), rxItem.getServicedDateType().getValue());
-		// TODO rest of values
-	}
-
-	/**
-	 * Verifies that {@link DataTransformer} correctly sets the code system
-	 * value when the compound code equals not compounded.
-	 * 
-	 * @throws FHIRException
-	 *             indicates test failure
-	 */
-	@SuppressWarnings({ "rawtypes", "unchecked" })
-	@Test
-	public void transformInsertPartDEventNotCompound() throws FHIRException {
-		PartDEventRow record = new PartDEventRow();
-		record.version = 1;
-		record.recordAction = RecordAction.INSERT;
-		record.partDEventId = "5";
-		record.beneficiaryId = "17";
-		record.compoundCode = PartDEventRow.COMPOUND_CODE_NOT_COMPOUNDED;
-		record.prescriptionFillDate = LocalDate.of(2015, 6, 14);
-
-		RifFile file = new MockRifFile();
-		RifFilesEvent filesEvent = new RifFilesEvent(Instant.now(), file);
-		RifRecordEvent pdeRecordEvent = new RifRecordEvent<PartDEventRow>(filesEvent, file, record);
-
-		Stream source = Arrays.asList(pdeRecordEvent).stream();
-		DataTransformer transformer = new DataTransformer();
-		Stream<TransformedBundle> resultStream = transformer.transform(source);
-		List<TransformedBundle> resultList = resultStream.collect(Collectors.toList());
-
-		TransformedBundle pdeBundleWrapper = resultList.get(0);
-		Bundle pdeBundle = pdeBundleWrapper.getResult();
-		BundleEntryComponent eobEntry = pdeBundle.getEntry().stream()
-				.filter(r -> r.getResource() instanceof ExplanationOfBenefit).findAny().get();
-		ExplanationOfBenefit eob = (ExplanationOfBenefit) eobEntry.getResource();
-
-		ItemsComponent rxItem = eob.getItem().stream().filter(i -> i.getSequence() == 1).findAny().get();
-		Assert.assertEquals("RXDINV", rxItem.getType().getCode());
->>>>>>> 6a8660f9
 	}
 }