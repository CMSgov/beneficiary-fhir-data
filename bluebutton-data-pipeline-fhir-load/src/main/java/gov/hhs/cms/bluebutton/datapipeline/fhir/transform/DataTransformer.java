--- conflicted
+++ resolved
@@ -100,11 +100,9 @@
 
 	static final String EXTENSION_CMS_DIAGNOSIS_LINK_ID = "http://bluebutton.cms.hhs.gov/extensions#diagnosisLinkId";
 
-<<<<<<< HEAD
+	static final String EXTENSION_CMS_HCT_OR_HGB_RESULTS = "https://www.ccwdata.org/cs/groups/public/documents/datadictionary/hcthgbrs.txt";
+
 	static final BigDecimal ZERO = new BigDecimal(0);
-=======
-	static final String EXTENSION_CMS_HCT_OR_HGB_RESULTS = "https://www.ccwdata.org/cs/groups/public/documents/datadictionary/hcthgbrs.txt";
->>>>>>> 4159d57c
 
 	static final String COVERAGE_PLAN = "Medicare";
 
@@ -314,9 +312,9 @@
 
 	static final String CODING_SYSTEM_CCW_CARR_PROVIDER_TYPE_CD = "https://www.ccwdata.org/cs/groups/public/documents/datadictionary/prv_type.txt";
 
-	static final String CODING_SYSTEM_CCW_PROVIDER_SPECIALTY_CD = "https://www.ccwdata.org/cs/groups/public/documents/datadictionary/hcfaspcl.txt";
-
-	static final String CODING_SYSTEM_CCW_PROVIDER_PARTICIPATING_CD = "https://www.ccwdata.org/cs/groups/public/documents/datadictionary/prtcptg.txt";
+	static final String CODING_SYSTEM_CCW_CARR_PROVIDER_SPECIALTY_CD = "https://www.ccwdata.org/cs/groups/public/documents/datadictionary/hcfaspcl.txt";
+
+	static final String CODING_SYSTEM_CCW_CARR_PROVIDER_PARTICIPATING_CD = "https://www.ccwdata.org/cs/groups/public/documents/datadictionary/prtcptg.txt";
 
 	static final String CODING_SYSTEM_CCW_PROCESSING_INDICATOR_CD = "https://www.ccwdata.org/cs/groups/public/documents/datadictionary/prcngind.txt";
 
@@ -392,13 +390,9 @@
 
 	static final String CODED_ADJUDICATION_ALLOWED_CHARGE = "Allowed Charge Amount";
 
-<<<<<<< HEAD
-	static final String CODED_ADJUDICATION_PASS_THRU_PER_DIEM_AMOUNT = "Allowed Charge Amount";
-=======
 	static final String CODED_ADJUDICATION_LINE_PROCESSING_INDICATOR = "Line Processing Indicator Code";
 
 	static final String CODED_ADJUDICATION_PASS_THRU_PER_DIEM_AMOUNT = "Line Allowed Charge Amount";
->>>>>>> 4159d57c
 
 	static final String CODED_ADJUDICATION_BLOOD_DEDUCTIBLE = "Blood Deductible Amount";
 
@@ -418,20 +412,11 @@
 
 	static final String CODED_ADJUDICATION_TOTAL_DEDUCTION_AMOUNT = "Total Deduction Amount";
 
-	static final String CODED_ADJUDICATION_TOTAL_CHARGE_AMOUNT = "Total Charge Amount";
-
-<<<<<<< HEAD
+	static final String CODED_ADJUDICATION_TOTAL_CHARGE_AMOUNT = "Line Total Charge Amount";
+
+	static final String CODED_ADJUDICATION_PHYSICIAN_ASSISTANT = "Carrier Line Reduced Payment Physician Assistant Code";
+
 	static final String CODED_ADJUDICATION_PAYMENT_B = "Provider Payment Amount";
-=======
-	static final String CODED_ADJUDICATION_PHYSICIAN_ASSISTANT = "Carrier Line Reduced Payment Physician Assistant Code";
-
-	/**
-	 * See <a href=
-	 * "https://www.ccwdata.org/cs/groups/public/documents/datadictionary/lprvpmt.txt">
-	 * CCW Data Dictionary: LPRVPMT</a>.
-	 */
-	static final String CODED_ADJUDICATION_PAYMENT_B = "Line Provider Payment Amount";
->>>>>>> 4159d57c
 
 	static final String CODED_ADJUDICATION_PASS_THROUGH_PER_DIEM_AMOUNT = "Claim Pass Thru Per Diem Amount";
 
@@ -943,6 +928,11 @@
 		eob.addInformation(new ExplanationOfBenefit.SpecialConditionComponent(new Coding()
 				.setSystem(CODING_SYSTEM_RX_DAW_PRODUCT_CD).setCode(record.dispenseAsWrittenProductSelectionCode)));
 
+		if (record.dispensingStatusCode.isPresent())
+			eob.addInformation(new ExplanationOfBenefit.SpecialConditionComponent(
+					new Coding().setSystem(CODING_SYSTEM_RX_DISPENSE_STATUS_CD)
+							.setCode(String.valueOf(record.dispensingStatusCode.get()))));
+
 		eob.addInformation(new ExplanationOfBenefit.SpecialConditionComponent(
 				new Coding().setSystem(CODING_SYSTEM_RX_COVERAGE_STATUS_CD)
 						.setCode(String.valueOf(record.drugCoverageStatusCode))));
@@ -1097,11 +1087,6 @@
 			benefitBalances.getFinancial().add(beneficiaryPartBDeductAmount);
 		}
 
-		if (claimGroup.hcpcsYearCode.isPresent()) {
-			eob.addInformation(new ExplanationOfBenefit.SpecialConditionComponent(new Coding()
-					.setSystem(CODING_SYSTEM_HCPCS_YR).setCode(String.valueOf(claimGroup.hcpcsYearCode.get()))));
-		}
-
 		addDiagnosisCode(eob, claimGroup.diagnosisPrincipal);
 		for (IcdCode diagnosis : claimGroup.diagnosesAdditional)
 			addDiagnosisCode(eob, diagnosis);
@@ -1139,12 +1124,13 @@
 				 */
 				performingCareTeamMember
 						.setQualification(new Coding().setSystem(CODING_SYSTEM_CCW_CARR_PROVIDER_SPECIALTY_CD)
-								.setCode("" + claimLine.providerSpecialityCode));
+								.setCode("" + claimLine.providerSpecialityCode.get()));
 				addExtensionCoding(performingCareTeamMember, CODING_SYSTEM_CCW_CARR_PROVIDER_TYPE_CD,
 						CODING_SYSTEM_CCW_CARR_PROVIDER_TYPE_CD, "" + claimLine.providerTypeCode);
 
 				addExtensionCoding(performingCareTeamMember, CODING_SYSTEM_CCW_CARR_PROVIDER_PARTICIPATING_CD,
-						CODING_SYSTEM_CCW_CARR_PROVIDER_PARTICIPATING_CD, "" + claimLine.providerParticipatingIndCode);
+						CODING_SYSTEM_CCW_CARR_PROVIDER_PARTICIPATING_CD,
+						"" + claimLine.providerParticipatingIndCode.get());
 
 				item.addCareTeam(performingCareTeamMember);
 			} else {
@@ -1177,18 +1163,6 @@
 						.setValue(new StringType(claimLine.providerZipCode.get()));
 			}
 
-<<<<<<< HEAD
-			if (claimLine.providerSpecialityCode.isPresent()) {
-				addExtensionCoding(item, CODING_SYSTEM_CCW_PROVIDER_SPECIALTY_CD,
-						CODING_SYSTEM_CCW_PROVIDER_SPECIALTY_CD, claimLine.providerSpecialityCode.get());
-			}
-
-			if (claimLine.providerParticipatingIndCode.isPresent()) {
-				addExtensionCoding(item, CODING_SYSTEM_CCW_PROVIDER_PARTICIPATING_CD,
-						CODING_SYSTEM_CCW_PROVIDER_PARTICIPATING_CD,
-						String.valueOf(claimLine.providerParticipatingIndCode.get()));
-			}
-=======
 			item.addAdjudication()
 					.setCategory(new Coding().setSystem(CODING_SYSTEM_ADJUDICATION_CMS)
 							.setCode(CODED_ADJUDICATION_PHYSICIAN_ASSISTANT))
@@ -1198,7 +1172,6 @@
 			SimpleQuantity serviceCount = new SimpleQuantity();
 			serviceCount.setValue(claimLine.serviceCount);
 			item.setQuantity(serviceCount);
->>>>>>> 4159d57c
 
 			item.setCategory(new Coding().setSystem(CODING_SYSTEM_FHIR_EOB_ITEM_TYPE_SERVICE)
 					.setCode(claimLine.cmsServiceTypeCode));
@@ -1215,17 +1188,19 @@
 							TemporalPrecisionEnum.DAY));
 
 			if (claimLine.hcpcsCode.isPresent()) {
-				item.setService(new Coding().setSystem(CODING_SYSTEM_HCPCS).setVersion("" + claimGroup.hcpcsYearCode)
+				item.setService(
+						new Coding().setSystem(CODING_SYSTEM_HCPCS).setVersion("" + claimGroup.hcpcsYearCode.get())
 						.setCode(claimLine.hcpcsCode.get()));
 			}
 			if (claimLine.hcpcsInitialModifierCode.isPresent()) {
 				item.addModifier(
-						new Coding().setSystem(HCPCS_INITIAL_MODIFIER_CODE1).setVersion("" + claimGroup.hcpcsYearCode)
+						new Coding().setSystem(HCPCS_INITIAL_MODIFIER_CODE1)
+								.setVersion("" + claimGroup.hcpcsYearCode.get())
 						.setCode(claimLine.hcpcsInitialModifierCode.get()));
 			}
 			if (claimLine.hcpcsSecondModifierCode.isPresent()) {
 				item.addModifier(new Coding().setSystem(HCPCS_INITIAL_MODIFIER_CODE2)
-						.setVersion("" + claimGroup.hcpcsYearCode)
+						.setVersion("" + claimGroup.hcpcsYearCode.get())
 						.setCode(claimLine.hcpcsSecondModifierCode.get()));
 			}
 			if (claimLine.betosCode.isPresent()) {
@@ -1233,7 +1208,7 @@
 			}
 
 			addExtensionCoding(item, CODING_SYSTEM_CMS_LINE_DEDUCTIBLE_SWITCH, CODING_SYSTEM_CMS_LINE_DEDUCTIBLE_SWITCH,
-					"" + claimLine.serviceDeductibleCode);
+					"" + claimLine.serviceDeductibleCode.get());
 
 			AdjudicationComponent adjudicationForPayment = item.addAdjudication();
 			adjudicationForPayment
@@ -1242,7 +1217,7 @@
 					.getAmount().setSystem(CODING_SYSTEM_MONEY).setCode(CODING_SYSTEM_MONEY_US)
 					.setValue(claimLine.paymentAmount);
 			addExtensionCoding(adjudicationForPayment, CODING_SYSTEM_CMS_LINE_PAYMENT_INDICATOR_SWITCH,
-					CODING_SYSTEM_CMS_LINE_PAYMENT_INDICATOR_SWITCH, "" + claimLine.paymentCode);
+					CODING_SYSTEM_CMS_LINE_PAYMENT_INDICATOR_SWITCH, "" + claimLine.paymentCode.get());
 
 			item.addAdjudication()
 					.setCategory(new Coding().setSystem(CODING_SYSTEM_ADJUDICATION_CMS)
@@ -1291,23 +1266,6 @@
 					.getAmount().setSystem(CODING_SYSTEM_MONEY).setCode(CODING_SYSTEM_MONEY_US)
 					.setValue(claimLine.allowedChargeAmount);
 
-<<<<<<< HEAD
-			if (claimLine.processingIndicatorCode.isPresent()) {
-				addExtensionCoding(item, CODING_SYSTEM_CCW_PROCESSING_INDICATOR_CD,
-						CODING_SYSTEM_CCW_PROCESSING_INDICATOR_CD, claimLine.processingIndicatorCode.get());
-			}
-
-			if (claimLine.paymentCode.isPresent()) {
-				addExtensionCoding(item, CODING_SYSTEM_CCW_PAYMENT_80_100_INDICATOR_CD,
-						CODING_SYSTEM_CCW_PAYMENT_80_100_INDICATOR_CD, String.valueOf(claimLine.paymentCode.get()));
-			}
-
-			if (claimLine.serviceDeductibleCode.isPresent()) {
-				addExtensionCoding(item, CODING_SYSTEM_CCW_DEDUCTIBLE_INDICATOR_CD,
-						CODING_SYSTEM_CCW_DEDUCTIBLE_INDICATOR_CD,
-						String.valueOf(claimLine.serviceDeductibleCode.get()));
-			}
-
 			if (claimLine.mtusCode.isPresent()) {
 				addExtensionCoding(item, CODING_SYSTEM_MTUS_CD, CODING_SYSTEM_MTUS_CD,
 						String.valueOf(claimLine.mtusCode.get()));
@@ -1317,25 +1275,14 @@
 				addExtensionCoding(item, CODING_SYSTEM_MTUS_COUNT, CODING_SYSTEM_MTUS_COUNT,
 						String.valueOf(claimLine.mtusCount));
 			}
-=======
+
 			item.addAdjudication()
 					.setCategory(new Coding().setSystem(CODING_SYSTEM_ADJUDICATION_CMS)
 							.setCode(CODED_ADJUDICATION_LINE_PROCESSING_INDICATOR))
 					.setReason(new Coding().setSystem(CODING_SYSTEM_CMS_LINE_PROCESSING_INDICATOR)
-							.setCode(claimLine.processingIndicatorCode));
->>>>>>> 4159d57c
+							.setCode(claimLine.processingIndicatorCode.get()));
 
 			addDiagnosisLink(eob, item, claimLine.diagnosis);
-
-			if (!claimLine.hctHgbTestResult.equals(ZERO)) {
-				addExtensionCoding(item, CODING_SYSTEM_HCT_HGB_TEST_RESULTS, CODING_SYSTEM_HCT_HGB_TEST_RESULTS,
-						String.valueOf(claimLine.hctHgbTestResult));
-			}
-
-			if (claimLine.hctHgbTestTypeCode.isPresent()) {
-				addExtensionCoding(item, CODING_SYSTEM_HCT_HGB_TEST_TYPE_CD, CODING_SYSTEM_HCT_HGB_TEST_TYPE_CD,
-						claimLine.hctHgbTestTypeCode.get());
-			}
 
 			if (claimLine.nationalDrugCode.isPresent()) {
 				item.addExtension().setUrl(CODING_SYSTEM_NDC)
@@ -2932,10 +2879,8 @@
 			eob.setReferral(new Reference(referral));
 		}
 
-		if (claimGroup.providerAssignmentIndicator.isPresent()) {
-			addExtensionCoding(eob, CODING_SYSTEM_CCW_PROVIDER_ASSIGNMENT, CODING_SYSTEM_CCW_PROVIDER_ASSIGNMENT,
-					String.valueOf(claimGroup.providerAssignmentIndicator.get()));
-		}
+		addExtensionCoding(eob, CODING_SYSTEM_CCW_PROVIDER_ASSIGNMENT, CODING_SYSTEM_CCW_PROVIDER_ASSIGNMENT,
+					String.valueOf(claimGroup.providerAssignmentIndicator));
 
 		if (!claimGroup.providerPaymentAmount.equals(ZERO)) {
 			BenefitComponent providerPaymentAmount = new BenefitComponent(
@@ -2977,10 +2922,6 @@
 			benefitBalances.getFinancial().add(beneficiaryPartBDeductAmount);
 		}
 
-		if (claimGroup.hcpcsYearCode.isPresent()) {
-			eob.addInformation(new ExplanationOfBenefit.SpecialConditionComponent(new Coding()
-					.setSystem(CODING_SYSTEM_HCPCS_YR).setCode(String.valueOf(claimGroup.hcpcsYearCode.get()))));
-		}
 
 		addDiagnosisCode(eob, claimGroup.diagnosisPrincipal);
 		for (IcdCode diagnosis : claimGroup.diagnosesAdditional)
@@ -2993,16 +2934,40 @@
 			ItemComponent item = eob.addItem();
 			item.setSequence(claimLine.number);
 
-			if (claimLine.providerSpecialityCode.isPresent()) {
-				addExtensionCoding(item, CODING_SYSTEM_CCW_PROVIDER_SPECIALTY_CD,
-						CODING_SYSTEM_CCW_PROVIDER_SPECIALTY_CD,
-						claimLine.providerSpecialityCode.get());
-			}
-
-			if (claimLine.providerParticipatingIndCode.isPresent()) {
-				addExtensionCoding(item, CODING_SYSTEM_CCW_PROVIDER_PARTICIPATING_CD,
-						CODING_SYSTEM_CCW_PROVIDER_PARTICIPATING_CD,
-						String.valueOf(claimLine.providerParticipatingIndCode.get()));
+			if (!claimLine.providerNPI.isEmpty()) {
+				ExplanationOfBenefit.CareTeamComponent performingCareTeamMember = new ExplanationOfBenefit.CareTeamComponent();
+				performingCareTeamMember
+						.setProvider(new Identifier().setSystem(CODING_SYSTEM_NPI_US).setValue(claimLine.providerNPI));
+				performingCareTeamMember.setResponsible(true);
+
+				/*
+				 * The provider's "specialty" and "type" code are equivalent.
+				 * However, the "specialty" codes are more granular, and seem to
+				 * better match the example FHIR
+				 * `http://hl7.org/fhir/ex-providerqualification` code set.
+				 * Accordingly, we map the "specialty" codes to the
+				 * `qualification` field here, and stick the "type" code into an
+				 * extension. TODO: suggest that the spec allows more than one
+				 * `qualification` entry.
+				 */
+				performingCareTeamMember
+						.setQualification(new Coding().setSystem(CODING_SYSTEM_CCW_CARR_PROVIDER_SPECIALTY_CD)
+								.setCode("" + claimLine.providerSpecialityCode.get()));
+
+				addExtensionCoding(performingCareTeamMember, CODING_SYSTEM_CCW_CARR_PROVIDER_PARTICIPATING_CD,
+						CODING_SYSTEM_CCW_CARR_PROVIDER_PARTICIPATING_CD,
+						"" + claimLine.providerParticipatingIndCode.get());
+
+				item.addCareTeam(performingCareTeamMember);
+			} else {
+				/*
+				 * Per Michelle at GDIT, and also Tony Dean at OEDA, the
+				 * performing provider should always be present. I think the
+				 * field is only optional because it wasn't used until the
+				 * switch to NPIs in 2007.
+				 */
+				throw new BadCodeMonkeyException(String
+						.format("Carrier claim line with no performing provider, for claim '%s'.", claimGroup.claimId));
 			}
 
 			DetailComponent detail = new DetailComponent();
@@ -3028,24 +2993,24 @@
 							TemporalPrecisionEnum.DAY));
 
 			if (claimLine.hcpcsCode.isPresent()) {
-				item.setService(new Coding().setSystem(CODING_SYSTEM_HCPCS).setCode(claimLine.hcpcsCode.get()));
+				item.setService(
+						new Coding().setSystem(CODING_SYSTEM_HCPCS).setVersion("" + claimGroup.hcpcsYearCode.get())
+						.setCode(claimLine.hcpcsCode.get()));
 			}
 			if (claimLine.hcpcsInitialModifierCode.isPresent()) {
-				item.addModifier(new Coding().setSystem(HCPCS_INITIAL_MODIFIER_CODE1)
+				item.addModifier(
+						new Coding().setSystem(HCPCS_INITIAL_MODIFIER_CODE1)
+								.setVersion("" + claimGroup.hcpcsYearCode.get())
 						.setCode(claimLine.hcpcsInitialModifierCode.get()));
 			}
 			if (claimLine.hcpcsSecondModifierCode.isPresent()) {
 				item.addModifier(new Coding().setSystem(HCPCS_INITIAL_MODIFIER_CODE2)
+						.setVersion("" + claimGroup.hcpcsYearCode.get())
 						.setCode(claimLine.hcpcsSecondModifierCode.get()));
 			}
 
 			if (claimLine.betosCode.isPresent()) {
 				item.addExtension().setUrl(CODING_SYSTEM_BETOS).setValue(new StringType(claimLine.betosCode.get()));
-			}
-
-			if (!claimLine.providerNPI.isEmpty()) {
-				item.addCareTeam(new ExplanationOfBenefit.CareTeamComponent()
-						.setProvider(new Identifier().setValue(claimLine.providerNPI)));
 			}
 
 			item.addAdjudication()
@@ -3144,10 +3109,12 @@
 
 			if (claimLine.hcpcsThirdModifierCode.isPresent()) {
 				item.addModifier(new Coding().setSystem(HCPCS_INITIAL_MODIFIER_CODE3)
+						.setVersion("" + claimGroup.hcpcsYearCode.get())
 						.setCode(claimLine.hcpcsThirdModifierCode.get()));
 			}
 			if (claimLine.hcpcsFourthModifierCode.isPresent()) {
 				item.addModifier(new Coding().setSystem(HCPCS_INITIAL_MODIFIER_CODE4)
+						.setVersion("" + claimGroup.hcpcsYearCode.get())
 						.setCode(claimLine.hcpcsFourthModifierCode.get()));
 			}
 
@@ -3166,14 +3133,23 @@
 						String.valueOf(claimLine.mtusCount));
 			}
 
-			if (!claimLine.hctHgbTestResult.equals(ZERO)) {
-				addExtensionCoding(item, CODING_SYSTEM_HCT_HGB_TEST_RESULTS, CODING_SYSTEM_HCT_HGB_TEST_RESULTS,
-						String.valueOf(claimLine.hctHgbTestResult));
-			}
-
-			if (claimLine.hctHgbTestTypeCode.isPresent()) {
-				addExtensionCoding(item, CODING_SYSTEM_HCT_HGB_TEST_TYPE_CD, CODING_SYSTEM_HCT_HGB_TEST_TYPE_CD,
-						claimLine.hctHgbTestTypeCode.get());
+			if (claimLine.hctHgbTestTypeCode.isPresent()
+					&& claimLine.hctHgbTestResult.compareTo(BigDecimal.ZERO) != 0) {
+				Observation hctHgbObservation = new Observation();
+				hctHgbObservation.setStatus(ObservationStatus.UNKNOWN);
+				CodeableConcept hctHgbTestType = new CodeableConcept();
+				hctHgbTestType.addCoding().setSystem(CODING_SYSTEM_CMS_HCT_OR_HGB_TEST_TYPE)
+						.setCode(claimLine.hctHgbTestTypeCode.get());
+				hctHgbObservation.setCode(hctHgbTestType);
+				hctHgbObservation.setValue(new Quantity().setValue(claimLine.hctHgbTestResult));
+				item.addExtension().setUrl(EXTENSION_CMS_HCT_OR_HGB_RESULTS).setValue(new Reference(hctHgbObservation));
+			} else if (!claimLine.hctHgbTestTypeCode.isPresent()
+					&& claimLine.hctHgbTestResult.compareTo(BigDecimal.ZERO) == 0) {
+				// Nothing to do here; don't map a non-existent Observation.
+			} else {
+				throw new BadCodeMonkeyException(String.format(
+						"Inconsistent hctHgbTestTypeCode and hctHgbTestResult" + " values for claim '%s'.",
+						claimGroup.claimId));
 			}
 
 			if (claimLine.nationalDrugCode.isPresent()) {
