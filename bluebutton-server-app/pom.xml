<project xmlns="http://maven.apache.org/POM/4.0.0" xmlns:xsi="http://www.w3.org/2001/XMLSchema-instance"
	xsi:schemaLocation="http://maven.apache.org/POM/4.0.0 http://maven.apache.org/xsd/maven-4.0.0.xsd">
	<modelVersion>4.0.0</modelVersion>

	<parent>
		<groupId>gov.hhs.cms.bluebutton.fhir</groupId>
		<artifactId>bluebutton-server-parent</artifactId>
		<version>1.0.0-SNAPSHOT</version>
	</parent>

	<artifactId>bluebutton-server-app</artifactId>
	<packaging>war</packaging>

	<description>
		The primary WAR for the CMS Blue Button API project. Provides a FHIR API.
	</description>

	<properties>
		<hapi-fhir.version>3.6</hapi-fhir.version>
		<jersey.version>2.25.1</jersey.version>

		<!-- Configure the Blue Button FHIR Server, as it will be run via the exec
			plugin. These settings are pulled out as POM properties so that they can
			be adjusted via profiles. Note that the specific DB URL here is special-cased
			by SpringConfiguration, which will launch an embedded HSQL DB to host it. -->
		<its.bbfhir.server.jvmargs>-Xmx4g</its.bbfhir.server.jvmargs>
		<its.bbfhir.db.url>jdbc:bluebutton-test:hsqldb:mem</its.bbfhir.db.url>

		<!-- Should work out of the box on Linux, but likely needs to be customized
			(in settings.xml) for Windows dev environments. Seedev/devenv-readme.md
			for details. -->
		<bash.exe>bash</bash.exe>
	</properties>

	<dependencyManagement>
		<dependencies>
			<dependency>
				<!-- The hapi-fhir-structures-dstu3 dependency tries to pull in a too-early 
					version of this library (1.1) that isn't compatible with our other dependencies. -->
				<groupId>commons-codec</groupId>
				<artifactId>commons-codec</artifactId>
				<version>1.11</version>
			</dependency>
		</dependencies>
	</dependencyManagement>

	<dependencies>
		<dependency>
			<!-- Hibernate's JPA implementation is used to read data from the Blue 
				Button API's database. -->
			<groupId>org.hibernate</groupId>
			<artifactId>hibernate-entitymanager</artifactId>
		</dependency>
		<dependency>
			<!-- Used to provide DB connection pooling. See https://github.com/brettwooldridge/HikariCP 
				for details. -->
			<groupId>com.zaxxer</groupId>
			<artifactId>HikariCP</artifactId>
		</dependency>
		<dependency>
			<!-- Provides the JPA entities used to represent the Blue Button API backend's 
				data in the database. -->
			<groupId>gov.hhs.cms.bluebutton.data.model</groupId>
			<artifactId>bluebutton-data-model-rif</artifactId>
		</dependency>
		
<<<<<<< HEAD
		<!-- https://mvnrepository.com/artifact/ca.uhn.hapi.fhir/hapi-fhir-structures-dstu3 -->
		<dependency>
		    <groupId>ca.uhn.hapi.fhir</groupId>
		    <artifactId>hapi-fhir-structures-dstu3</artifactId>
		    <version>3.6.0</version>
=======
		<dependency>
			<!-- At least one "structures" JAR must also be included -->
			<groupId>ca.uhn.hapi.fhir</groupId>
			<artifactId>hapi-fhir-structures-dstu3</artifactId>
			<version>3.6.0</version>
>>>>>>> d7f08af6
		</dependency>
		<!-- https://mvnrepository.com/artifact/ca.uhn.hapi.fhir/hapi-fhir-server -->
		<dependency>
<<<<<<< HEAD
		    <groupId>ca.uhn.hapi.fhir</groupId>
		    <artifactId>hapi-fhir-server</artifactId>
		    <version>3.6.0</version>
		</dependency>
		<!-- https://mvnrepository.com/artifact/ca.uhn.hapi.fhir/hapi-fhir-client -->
		<dependency>
		    <groupId>ca.uhn.hapi.fhir</groupId>
		    <artifactId>hapi-fhir-client</artifactId>
		    <version>3.6.0</version>
=======
			<!-- This dependency includes the server HAPI-FHIR classes -->
			<groupId>ca.uhn.hapi.fhir</groupId>
			<artifactId>hapi-fhir-server</artifactId>
			<version>3.6.0</version>
		</dependency>
		<dependency>
			<!-- This dependency includes the client HAPI-FHIR classes -->
			<groupId>ca.uhn.hapi.fhir</groupId>
			<artifactId>hapi-fhir-client</artifactId>
			<version>3.6.0</version>
>>>>>>> d7f08af6
		</dependency>
		
		<dependency>
			<!-- Needed for comparing JSON files to obtain the diff. See
				 https://github.com/flipkart-incubator/zjsonpatch for details. -->
			<groupId>com.flipkart.zjsonpatch</groupId>
			<artifactId>zjsonpatch</artifactId>
			<version>0.4.6</version>
		</dependency>

		<dependency>
			<!-- Needed for JEE/Servlet support -->
			<groupId>javax.servlet</groupId>
			<artifactId>javax.servlet-api</artifactId>
			<version>3.1.0</version>
			<scope>provided</scope>
		</dependency>

		<dependency>
			<!-- Used for CORS support -->
			<groupId>org.ebaysf.web</groupId>
			<artifactId>cors-filter</artifactId>
			<version>1.0.1</version>
			<exclusions>
				<exclusion>
					<artifactId>servlet-api</artifactId>
					<groupId>javax.servlet</groupId>
				</exclusion>
			</exclusions>
		</dependency>

		<dependency>
			<!-- We mostly use Spring to ensure that our JPA EntityManagers are properly 
				managed. -->
			<groupId>org.springframework</groupId>
			<artifactId>spring-web</artifactId>
		</dependency>
		<dependency>
			<!-- We're really not using much of the Spring Data JPA framework; we 
				mostly just need its Hibernate JPA glue. -->
			<groupId>org.springframework.data</groupId>
			<artifactId>spring-data-jpa</artifactId>
		</dependency>

		<dependency>
			<!-- Logging backend for WAR/application. Note: due to an incompatibility 
				between Hibernate 5 and Wildfly 8, this application can't use Wildfly's logging 
				and instead has to handle its own logging separately. See `jboss-deployment-structure.xml` 
				for more details. -->
			<groupId>ch.qos.logback</groupId>
			<artifactId>logback-classic</artifactId>
		</dependency>
		<dependency>
			<!-- Provides a JSON layout (i.e. output format) for Logback. Provides
				ch.qos.logback.contrib.json.classic.JsonLayout, which is used in our logback.xml. -->
			<groupId>ch.qos.logback.contrib</groupId>
			<artifactId>logback-json-classic</artifactId>
			<version>0.1.5</version>
		</dependency>
		<dependency>
			<!-- Required by logback-json-classic. -->
			<groupId>ch.qos.logback.contrib</groupId>
			<artifactId>logback-jackson</artifactId>
			<version>0.1.5</version>
		</dependency>

		<dependency>
			<!-- Used to monitor the JVM's memory usage, garbage collection, etc. 
				at runtime. -->
			<groupId>io.dropwizard.metrics</groupId>
			<artifactId>metrics-jvm</artifactId>
		</dependency>
		<dependency>
			<!-- Provides a Servlet filter which has meters for status codes, a counter 
				for the number of active requests, and a timer for request duration. Enabled 
				via `web.xml`. -->
			<groupId>io.dropwizard.metrics</groupId>
			<artifactId>metrics-servlet</artifactId>
			<version>${metrics.version}</version>
		</dependency>
		<dependency>
			<!-- Provides servlets which dump/expose metrics data via HTTP/HTTPS. Enabled
				via `web.xml`. -->
			<groupId>io.dropwizard.metrics</groupId>
			<artifactId>metrics-servlets</artifactId>
			<version>${metrics.version}</version>
		</dependency>
		

		<dependency>
			<!-- The Blue Button API runs against PostgreSQL in production. -->
			<groupId>org.postgresql</groupId>
			<artifactId>postgresql</artifactId>
		</dependency>

		<dependency>
			<!-- The test framework used for unit and integration tests. -->
			<groupId>junit</groupId>
			<artifactId>junit</artifactId>
			<scope>test</scope>
		</dependency>
		<dependency>
			<!-- The builds for this and other Blue Button API projects use HSQL in 
				tests. -->
			<groupId>org.hsqldb</groupId>
			<artifactId>hsqldb</artifactId>
			<!-- Only used by tests, but still has to be packaged in WAR. -->
			<scope>compile</scope>
		</dependency>
		<dependency>
			<!-- Provides sample data used in tests. -->
			<groupId>gov.hhs.cms.bluebutton.data.model</groupId>
			<artifactId>bluebutton-data-model-rif-samples</artifactId>
			<scope>test</scope>
		</dependency>
		<dependency>
			<!-- Used to load sample data in tests. -->
			<groupId>gov.hhs.cms.bluebutton.data.pipeline</groupId>
			<artifactId>bluebutton-data-pipeline-rif-load</artifactId>
			<scope>test</scope>
		</dependency>
		<dependency>
   			 <groupId>commons-io</groupId>
  			  <artifactId>commons-io</artifactId>
  			  <version>2.5</version>
		</dependency>	
	</dependencies>

	<build>
		<pluginManagement>
			<plugins>
				<plugin>
					<!-- When its 'attach-artifact' goal is run, this plugin will attach 
						the server management scripts that should be used to run this project's WAR. 
						This ensures that it is included in install, deploy, etc. operations. -->
					<groupId>org.codehaus.mojo</groupId>
					<artifactId>build-helper-maven-plugin</artifactId>
					<version>1.12</version>
				</plugin>
				<plugin>
					<!-- Configure the dependency plugin such that it can be used to grab 
						the test dependency artifacts, for manual testing or for use in integration 
						tests. -->
					<groupId>org.apache.maven.plugins</groupId>
					<artifactId>maven-dependency-plugin</artifactId>
					<version>2.10</version>
					<configuration>
						<artifactItems>
							<artifactItem>
								<!-- Wildfly 8.1 is the upstream release that JBoss EAP 7 is based 
									on. Though our application will run in JBoss EAP in production, we test it 
									against Wildfly here because Wildfly is available for unauthenticated download 
									(and JBoss EAP isn't). -->
								<groupId>org.wildfly</groupId>
								<artifactId>wildfly-dist</artifactId>
								<version>8.1.0.Final</version>
								<type>tar.gz</type>
								<outputDirectory>${project.build.directory}/bluebutton-server</outputDirectory>
							</artifactItem>
						</artifactItems>
						<overWriteReleases>false</overWriteReleases>
						<overWriteSnapshots>true</overWriteSnapshots>
					</configuration>
				</plugin>
				<plugin>
					<!-- The exec plugin can be used in child modules to run the 'src/main/config/server-*.sh'
						scripts, which will start and stop the Blue Button API FHIR server for use 
						in testing. -->
					<groupId>org.codehaus.mojo</groupId>
					<artifactId>exec-maven-plugin</artifactId>
					<version>1.5.0</version>
				</plugin>
			</plugins>
		</pluginManagement>
		<plugins>
			<plugin>
				<groupId>org.apache.maven.plugins</groupId>
				<artifactId>maven-war-plugin</artifactId>
				<configuration>
					<webXml>src/main/webapp/WEB-INF/web.xml</webXml>
				</configuration>
			</plugin>
			<plugin>
				<!-- Use the dependency plugin to copy the test dependency artifacts, 
					for use in ITs. -->
				<groupId>org.apache.maven.plugins</groupId>
				<artifactId>maven-dependency-plugin</artifactId>
				<executions>
					<execution>
						<id>server-copy-artifacts</id>
						<phase>pre-integration-test</phase>
						<goals>
							<goal>copy</goal>
						</goals>
					</execution>
				</executions>
			</plugin>
			<plugin>
				<groupId>org.codehaus.mojo</groupId>
				<artifactId>build-helper-maven-plugin</artifactId>
				<executions>
					<execution>
						<!-- Reserve random available ports for Wildfly/JBoss to run on. -->
						<id>reserve-server-ports</id>
						<goals>
							<goal>reserve-network-port</goal>
						</goals>
						<phase>pre-integration-test</phase>
						<configuration>
							<outputFile>${project.build.directory}/bluebutton-server/server-ports.properties</outputFile>
							<minPortNumber>8000</minPortNumber>
							<maxPortNumber>9999</maxPortNumber>
							<randomPort>true</randomPort>
							<portNames>
								<portName>server.port.management</portName>
								<portName>server.port.http</portName>
								<portName>server.port.https</portName>
							</portNames>
						</configuration>
					</execution>
				</executions>
			</plugin>
			<plugin>
				<!-- Launch a Java web server hosting the Blue Button FHIR server prior 
					to running this project's integration tests, and stop it after the integration 
					tests. The server will serve HTTPS on port 9094 (as configured in the script), 
					and the FHIR server will be hosted at the root ("/") context. Alternatively, 
					for manual testing, manually run `mvn package dependency:copy antrun:run 
					org.codehaus.mojo:exec-maven-plugin:exec@server-start` to start the server. -->
				<groupId>org.codehaus.mojo</groupId>
				<artifactId>exec-maven-plugin</artifactId>
				<executions>
					<execution>
						<id>server-start</id>
						<phase>pre-integration-test</phase>
						<goals>
							<goal>exec</goal>
						</goals>
						<configuration>
							<executable>${bash.exe}</executable>
							<arguments>
								<argument>${project.basedir}/src/main/config/server-start.sh</argument>
								<argument>-j</argument>
								<argument>${java.home}</argument>
								<argument>-m</argument>
								<argument>${its.bbfhir.server.jvmargs}</argument>
								<argument>-t</argument>
								<argument>${project.build.directory}</argument>
								<argument>-u</argument>
								<argument>${its.bbfhir.db.url}</argument>
							</arguments>

							<!-- Don't start/stop the server if the ITs are being skipped. -->
							<skip>${skipITs}</skip>
						</configuration>
					</execution>
					<execution>
						<id>server-stop</id>
						<phase>post-integration-test</phase>
						<goals>
							<goal>exec</goal>
						</goals>
						<configuration>
							<executable>${bash.exe}</executable>
							<arguments>
								<argument>${project.basedir}/src/main/config/server-stop.sh</argument>
								<argument>-t</argument>
								<argument>${project.build.directory}</argument>
							</arguments>

							<!-- Don't start/stop the server if the ITs are being skipped. -->
							<skip>${skipITs}</skip>
						</configuration>
					</execution>
				</executions>
			</plugin>
			<plugin>
				<!-- This is to run the integration tests -->
				<groupId>org.apache.maven.plugins</groupId>
				<artifactId>maven-failsafe-plugin</artifactId>
				<configuration>
					<redirectTestOutputToFile>true</redirectTestOutputToFile>
				</configuration>
				<executions>
					<execution>
						<goals>
							<goal>integration-test</goal>
							<goal>verify</goal>
						</goals>
					</execution>
				</executions>
			</plugin>
			<plugin>
				<!-- Configure the plugin's 'java' goal to run the FDA Drug (NDC) Code extraction
						process. -->
				<groupId>org.codehaus.mojo</groupId>
				<artifactId>exec-maven-plugin</artifactId>
				<version>1.5.0</version>
				<executions>
					<execution>
						<id>download-fda-drug-data</id>
						<phase>process-classes</phase>
						<goals>
							<goal>java</goal>
						</goals>
						<configuration>
							<mainClass>gov.hhs.cms.bluebutton.server.app.FDADrugDataUtilityApp</mainClass>
							<arguments>
								<argument>${project.build.outputDirectory}</argument>
							</arguments>
							<systemProperties>
								<systemProperty>
									<key>http.proxyHost</key>
									<value>${http.proxyHost}</value>
								</systemProperty>
								<systemProperty>
									<key>http.proxyPort</key>
									<value>${http.proxyPort}</value>
								</systemProperty>
								<systemProperty>
									<key>https.proxyHost</key>
									<value>${https.proxyHost}</value>
								</systemProperty>
								<systemProperty>
									<key>https.proxyPort</key>
									<value>${https.proxyPort}</value>
								</systemProperty>
								<systemProperty>
									<key>http.nonProxyHosts</key>
									<value>${http.nonProxyHosts}</value>
								</systemProperty>
							</systemProperties>
						</configuration>
					</execution>
				</executions>
			</plugin>
		</plugins>
	</build>

	<profiles>
		<profile>
			<!-- This profile will only be active for builds inside of Eclipse (managed
				by m2e). It's primarily used to manage the execution of plugins in that environment. -->
			<id>m2e-manage-executions</id>
			<activation>
				<property>
					<name>m2e.version</name>
				</property>
			</activation>
			<build>
				<pluginManagement>
					<plugins>
						<plugin>
							<!--This plugin's configuration is used to store Eclipse m2e settings
								only. It has no influence on the Maven build itself. -->
							<groupId>org.eclipse.m2e</groupId>
							<artifactId>lifecycle-mapping</artifactId>
							<version>1.0.0</version>
							<configuration>
								<lifecycleMappingMetadata>
									<pluginExecutions>
										<pluginExecution>
											<pluginExecutionFilter>
												<groupId>org.codehaus.mojo</groupId>
												<artifactId>build-helper-maven-plugin</artifactId>
												<versionRange>[1.12,)</versionRange>
												<goals>
													<goal>reserve-network-port</goal>
												</goals>
											</pluginExecutionFilter>
											<action>
												<ignore></ignore>
											</action>
										</pluginExecution>
									</pluginExecutions>
								</lifecycleMappingMetadata>
							</configuration>
						</plugin>
					</plugins>
				</pluginManagement>
			</build>
		</profile>
	</profiles>
</project><|MERGE_RESOLUTION|>--- conflicted
+++ resolved
@@ -64,33 +64,13 @@
 			<artifactId>bluebutton-data-model-rif</artifactId>
 		</dependency>
 		
-<<<<<<< HEAD
-		<!-- https://mvnrepository.com/artifact/ca.uhn.hapi.fhir/hapi-fhir-structures-dstu3 -->
-		<dependency>
-		    <groupId>ca.uhn.hapi.fhir</groupId>
-		    <artifactId>hapi-fhir-structures-dstu3</artifactId>
-		    <version>3.6.0</version>
-=======
 		<dependency>
 			<!-- At least one "structures" JAR must also be included -->
 			<groupId>ca.uhn.hapi.fhir</groupId>
 			<artifactId>hapi-fhir-structures-dstu3</artifactId>
 			<version>3.6.0</version>
->>>>>>> d7f08af6
-		</dependency>
-		<!-- https://mvnrepository.com/artifact/ca.uhn.hapi.fhir/hapi-fhir-server -->
-		<dependency>
-<<<<<<< HEAD
-		    <groupId>ca.uhn.hapi.fhir</groupId>
-		    <artifactId>hapi-fhir-server</artifactId>
-		    <version>3.6.0</version>
-		</dependency>
-		<!-- https://mvnrepository.com/artifact/ca.uhn.hapi.fhir/hapi-fhir-client -->
-		<dependency>
-		    <groupId>ca.uhn.hapi.fhir</groupId>
-		    <artifactId>hapi-fhir-client</artifactId>
-		    <version>3.6.0</version>
-=======
+		</dependency>
+		<dependency>
 			<!-- This dependency includes the server HAPI-FHIR classes -->
 			<groupId>ca.uhn.hapi.fhir</groupId>
 			<artifactId>hapi-fhir-server</artifactId>
@@ -101,7 +81,6 @@
 			<groupId>ca.uhn.hapi.fhir</groupId>
 			<artifactId>hapi-fhir-client</artifactId>
 			<version>3.6.0</version>
->>>>>>> d7f08af6
 		</dependency>
 		
 		<dependency>
