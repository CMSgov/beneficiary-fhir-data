--- conflicted
+++ resolved
@@ -12,118 +12,6 @@
     "description" : "gov.hhs.cms.bluebutton.fhir:bluebutton-server-app",
     "url" : "https://localhost:8482/v1/fhir"
   },
-<<<<<<< HEAD
-  "fhirVersion": "3.0.1",
-  "acceptUnknown": "extensions",
-  "format": [
-    "application/fhir+xml",
-    "application/fhir+json"
-  ],
-  "rest": [
-    {
-      "mode": "server",
-      "resource": [
-        {
-          "type": "Coverage",
-          "profile": {
-            "reference": "http://hl7.org/fhir/StructureDefinition/Coverage"
-          },
-          "interaction": [
-            {
-              "code": "read"
-            },
-            {
-              "code": "search-type"
-            }
-          ],
-          "searchParam": [
-            {
-              "name": "beneficiary",
-              "type": "reference",
-              "documentation": "Covered party"
-            }
-          ]
-        },
-        {
-          "type": "ExplanationOfBenefit",
-          "profile": {
-            "reference": "http://hl7.org/fhir/StructureDefinition/ExplanationOfBenefit"
-          },
-          "interaction": [
-            {
-              "code": "read"
-            },
-            {
-              "code": "search-type"
-            }
-          ],
-          "searchParam": [
-            {
-              "name": "patient",
-              "type": "reference",
-              "documentation": "The reference to the patient"
-            },
-            {
-              "name": "startIndex",
-              "type": "string"
-            }
-          ]
-        },
-        {
-          "type": "OperationDefinition",
-          "profile": {
-            "reference": "http://hl7.org/fhir/StructureDefinition/OperationDefinition"
-          },
-          "interaction": [
-            {
-              "code": "read"
-            }
-          ]
-        },
-        {
-          "type": "Patient",
-          "profile": {
-            "reference": "http://hl7.org/fhir/StructureDefinition/Patient"
-          },
-          "interaction": [
-            {
-              "code": "read"
-            },
-            {
-              "code": "search-type"
-            }
-          ],
-          "searchParam": [
-            {
-              "name": "_id",
-              "type": "token",
-              "documentation": "The ID of the resource"
-            },
-            {
-              "name": "identifier",
-              "type": "token",
-              "documentation": "A patient identifier"
-            }
-          ]
-        },
-        {
-          "type": "StructureDefinition",
-          "profile": {
-            "reference": "http://hl7.org/fhir/StructureDefinition/StructureDefinition"
-          },
-          "interaction": [
-            {
-              "code": "read"
-            },
-            {
-              "code": "search-type"
-            }
-          ]
-        }
-      ]
-    }
-  ]
-=======
   "fhirVersion" : "3.0.1",
   "acceptUnknown" : "extensions",
   "format" : [ "application/fhir+xml", "application/fhir+json" ],
@@ -201,5 +89,4 @@
       } ]
     } ]
   } ]
->>>>>>> d7f08af6
 }