--- conflicted
+++ resolved
@@ -151,15 +151,14 @@
 				TransformerConstants.EXTENSION_IDENTIFIER_CCW_CLIA_LAB_NUM, TransformerConstants.EXTENSION_IDENTIFIER_CCW_CLIA_LAB_NUM,
 				claimLine1.getCliaLabNumber().get());
 
-<<<<<<< HEAD
 		// verify {@link
 		// TransformerUtils#mapEobType(CodeableConcept,ClaimType,Optional,Optional)}
 		// method worked as expected for this claim type
 		TransformerTestUtils.assertMapEobType(eob.getType(), ClaimType.CARRIER,
 				Optional.of(org.hl7.fhir.dstu3.model.codesystems.ClaimType.PROFESSIONAL),
 				Optional.of(claim.getNearLineRecordIdCode()), Optional.of(claim.getClaimTypeCode()));
-=======
-		// Test to ensure common item fields between Carrier and DME match
+
+    // Test to ensure common item fields between Carrier and DME match
 		TransformerTestUtils.assertEobCommonItemCarrierDMEEquals(eobItem0, eob, claimLine1.getServiceCount(),
 				claimLine1.getPlaceOfServiceCode(),
 				claimLine1.getFirstExpenseDate(),
@@ -173,6 +172,5 @@
 				claimLine1.getDiagnosisCodeVersion(), 
 				claimLine1.getHctHgbTestTypeCode(), claimLine1.getHctHgbTestResult(),
 				claimLine1.getCmsServiceTypeCode(), claimLine1.getNationalDrugCode());
->>>>>>> cc6fee37
 	}
 }