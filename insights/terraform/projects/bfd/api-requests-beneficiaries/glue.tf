--- conflicted
+++ resolved
@@ -74,11 +74,7 @@
   key                = "scripts/${local.environment}/bfd_populate_api_requests_beneficiaries.py"
   metadata           = {}
   storage_class      = "STANDARD"
-<<<<<<< HEAD
-  etag               = filemd5("glue_src/bfd_populate_api_requests_beneficiaries.py")
-=======
   source_hash        = filemd5("glue_src/bfd_populate_api_requests_beneficiaries.py")
->>>>>>> 620b3b09
   source             = "glue_src/bfd_populate_api_requests_beneficiaries.py"
 }
 
