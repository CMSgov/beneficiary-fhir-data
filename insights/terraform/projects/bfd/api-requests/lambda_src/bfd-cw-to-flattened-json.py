# Copyright 2014, Amazon.com, Inc. or its affiliates. All Rights Reserved.
#
# Licensed under the Amazon Software License (the "License").
# You may not use this file except in compliance with the License.
# A copy of the License is located at
#
#  http://aws.amazon.com/asl/
#
# or in the "license" file accompanying this file. This file is distributed
# on an "AS IS" BASIS, WITHOUT WARRANTIES OR CONDITIONS OF ANY KIND, either
# express or implied. See the License for the specific language governing
# permissions and limitations under the License.

"""
For processing data sent to Firehose by Cloudwatch Logs subscription filters.

Cloudwatch Logs sends to Firehose records that look like this:

{
  "messageType": "DATA_MESSAGE",
  "owner": "123456789012",
  "logGroup": "log_group_name",
  "logStream": "log_stream_name",
  "subscriptionFilters": [
    "subscription_filter_name"
  ],
  "logEvents": [
    {
      "id": "01234567890123456789012345678901234567890123456789012345",
      "timestamp": 1510109208016,
      "message": "log message 1"
    },
    {
      "id": "01234567890123456789012345678901234567890123456789012345",
      "timestamp": 1510109208017,
      "message": "log message 2"
    }
    ...
  ]
}

The data is additionally compressed with GZIP.

NOTE: It is suggested to test the cloudwatch logs processor lambda function in a pre-production environment to ensure
the 6000000 limit meets your requirements. If your data contains a sizable number of records that are classified as
Dropped/ProcessingFailed, then it is suggested to lower the 6000000 limit within the function to a smaller value
(eg: 5000000) in order to confine to the 6MB (6291456 bytes) payload limit imposed by lambda. You can find Lambda
quotas at https://docs.aws.amazon.com/lambda/latest/dg/gettingstarted-limits.html

The code below will:

1) Gunzip the data
2) Parse the json
3) Set the result to ProcessingFailed for any record whose messageType is not DATA_MESSAGE, thus redirecting them to the
   processing error output. Such records do not contain any log events. You can modify the code to set the result to
   Dropped instead to get rid of these records completely.
4) For records whose messageType is DATA_MESSAGE, extract the individual log events from the logEvents field, and pass
   each one to the transformLogEvent method. You can modify the transformLogEvent method to perform custom
   transformations on the log events.
5) Concatenate the result from (4) together and set the result as the data of the record returned to Firehose. Note that
   this step will not add any delimiters. Delimiters should be appended by the logic within the transformLogEvent
   method.
6) Any individual record exceeding 6,000,000 bytes in size after decompression and encoding is marked as
   ProcessingFailed within the function. The original compressed record will be backed up to the S3 bucket
   configured on the Firehose.
7) Any additional records which exceed 6MB will be re-ingested back into Firehose.
8) The retry count for intermittent failures during re-ingestion is set 20 attempts. If you wish to retry fewer number
   of times for intermittent failures you can lower this value.
"""

"""
Except where noted as a 'BFD modification' all code here is original to the AWS
Blueprint and should not be changed without accepting the maintenance burden.
"""

import base64
import json
import gzip
from io import BytesIO
import boto3
<<<<<<< HEAD


def flatten_json(y):
    """
    BFD modification to add a function to flatten a JSON object (but not pivot out arrays).
    Code credits: https://towardsdatascience.com/flattening-json-objects-in-python-f5343c794b10
    """

    out = {}

    def flatten(x, name=''):
        if isinstance(x, dict):
            for a in x:
                flatten(x[a], name + a.replace('.', '_') + '_')
        else:
            out[name[:-1]] = x

    flatten(y)
    return out

=======
from datetime import datetime # BFD modification
>>>>>>> 620b3b09

def transformLogEvent(log_event):
    """Transform each log event.

    The default implementation below just extracts the message and appends a newline to it.

    Args:
    log_event (dict): The original log event. Structure is {"id": str, "timestamp": long, "message": str}

    Returns:
    str: The transformed log event.
    """

    """
    BFD modification to the blueprint to format similarly to CloudWatch exports
    """

    date_text = datetime.fromtimestamp(log_event['timestamp'] / 1000).isoformat()
    return '{date} {message}\n'.format(date=date_text, message=log_event['message'])


def processRecords(records):
    for r in records:
        data = base64.b64decode(r['data'])
        striodata = BytesIO(data)
        with gzip.GzipFile(fileobj=striodata, mode='r') as f:
            data = json.loads(f.read())

        recId = r['recordId']
        """
        CONTROL_MESSAGE are sent by CWL to check if the subscription is reachable.
        They do not contain actual data.
        """
        if data['messageType'] == 'CONTROL_MESSAGE':
            yield {
                'result': 'Dropped',
                'recordId': recId
            }
        elif data['messageType'] == 'DATA_MESSAGE':
            joinedData = ''.join([transformLogEvent(e) for e in data['logEvents']])
            dataBytes = joinedData.encode("utf-8")
            encodedData = base64.b64encode(dataBytes)
            if len(encodedData) <= 6000000:
                yield {
                    'data': encodedData,
                    'result': 'Ok',
                    'recordId': recId
                }
            else:
                yield {
                    'result': 'ProcessingFailed',
                    'recordId': recId
                }
        else:
            yield {
                'result': 'ProcessingFailed',
                'recordId': recId
            }


def putRecordsToFirehoseStream(streamName, records, client, attemptsMade, maxAttempts):
    failedRecords = []
    codes = []
    errMsg = ''
    # if put_record_batch throws for whatever reason, response['xx'] will error out, adding a check for a valid
    # response will prevent this
    response = None
    try:
        response = client.put_record_batch(DeliveryStreamName=streamName, Records=records)
    except Exception as e:
        failedRecords = records
        errMsg = str(e)

    # if there are no failedRecords (put_record_batch succeeded), iterate over the response to gather results
    if not failedRecords and response and response['FailedPutCount'] > 0:
        for idx, res in enumerate(response['RequestResponses']):
            # (if the result does not have a key 'ErrorCode' OR if it does and is empty) => we do not need to re-ingest
            if 'ErrorCode' not in res or not res['ErrorCode']:
                continue

            codes.append(res['ErrorCode'])
            failedRecords.append(records[idx])

        errMsg = 'Individual error codes: ' + ','.join(codes)

    if len(failedRecords) > 0:
        if attemptsMade + 1 < maxAttempts:
            print('Some records failed while calling PutRecordBatch to Firehose stream, retrying. %s' % (errMsg))
            putRecordsToFirehoseStream(streamName, failedRecords, client, attemptsMade + 1, maxAttempts)
        else:
            raise RuntimeError('Could not put records after %s attempts. %s' % (str(maxAttempts), errMsg))


def putRecordsToKinesisStream(streamName, records, client, attemptsMade, maxAttempts):
    failedRecords = []
    codes = []
    errMsg = ''
    # if put_records throws for whatever reason, response['xx'] will error out, adding a check for a valid
    # response will prevent this
    response = None
    try:
        response = client.put_records(StreamName=streamName, Records=records)
    except Exception as e:
        failedRecords = records
        errMsg = str(e)

    # if there are no failedRecords (put_record_batch succeeded), iterate over the response to gather results
    if not failedRecords and response and response['FailedRecordCount'] > 0:
        for idx, res in enumerate(response['Records']):
            # (if the result does not have a key 'ErrorCode' OR if it does and is empty) => we do not need to re-ingest
            if 'ErrorCode' not in res or not res['ErrorCode']:
                continue

            codes.append(res['ErrorCode'])
            failedRecords.append(records[idx])

        errMsg = 'Individual error codes: ' + ','.join(codes)

    if len(failedRecords) > 0:
        if attemptsMade + 1 < maxAttempts:
            print('Some records failed while calling PutRecords to Kinesis stream, retrying. %s' % (errMsg))
            putRecordsToKinesisStream(streamName, failedRecords, client, attemptsMade + 1, maxAttempts)
        else:
            raise RuntimeError('Could not put records after %s attempts. %s' % (str(maxAttempts), errMsg))


def createReingestionRecord(isSas, originalRecord):
    if isSas:
        return {'data': base64.b64decode(originalRecord['data']), 'partitionKey': originalRecord['kinesisRecordMetadata']['partitionKey']}
    else:
        return {'data': base64.b64decode(originalRecord['data'])}


def getReingestionRecord(isSas, reIngestionRecord):
    if isSas:
        return {'Data': reIngestionRecord['data'], 'PartitionKey': reIngestionRecord['partitionKey']}
    else:
        return {'Data': reIngestionRecord['data']}


def lambda_handler(event, context):
    isSas = 'sourceKinesisStreamArn' in event
    streamARN = event['sourceKinesisStreamArn'] if isSas else event['deliveryStreamArn']
    region = streamARN.split(':')[3]
    streamName = streamARN.split('/')[1]
    records = list(processRecords(event['records']))
    projectedSize = 0
    dataByRecordId = {rec['recordId']: createReingestionRecord(isSas, rec) for rec in event['records']}
    putRecordBatches = []
    recordsToReingest = []
    totalRecordsToBeReingested = 0

    for idx, rec in enumerate(records):
        if rec['result'] != 'Ok':
            continue
        projectedSize += len(rec['data']) + len(rec['recordId'])
        # 6000000 instead of 6291456 to leave ample headroom for the stuff we didn't account for
        if projectedSize > 6000000:
            totalRecordsToBeReingested += 1
            recordsToReingest.append(
                getReingestionRecord(isSas, dataByRecordId[rec['recordId']])
            )
            records[idx]['result'] = 'Dropped'
            del(records[idx]['data'])

        # split out the record batches into multiple groups, 500 records at max per group
        if len(recordsToReingest) == 500:
            putRecordBatches.append(recordsToReingest)
            recordsToReingest = []

    if len(recordsToReingest) > 0:
        # add the last batch
        putRecordBatches.append(recordsToReingest)

    # iterate and call putRecordBatch for each group
    recordsReingestedSoFar = 0
    if len(putRecordBatches) > 0:
        client = boto3.client('kinesis', region_name=region) if isSas else boto3.client('firehose', region_name=region)
        for recordBatch in putRecordBatches:
            if isSas:
                putRecordsToKinesisStream(streamName, recordBatch, client, attemptsMade=0, maxAttempts=20)
            else:
                putRecordsToFirehoseStream(streamName, recordBatch, client, attemptsMade=0, maxAttempts=20)
            recordsReingestedSoFar += len(recordBatch)
            print('Reingested %d/%d records out of %d' % (recordsReingestedSoFar, totalRecordsToBeReingested, len(event['records'])))
    else:
        print('No records to be reingested')

    return {"records": records}<|MERGE_RESOLUTION|>--- conflicted
+++ resolved
@@ -78,30 +78,7 @@
 import gzip
 from io import BytesIO
 import boto3
-<<<<<<< HEAD
-
-
-def flatten_json(y):
-    """
-    BFD modification to add a function to flatten a JSON object (but not pivot out arrays).
-    Code credits: https://towardsdatascience.com/flattening-json-objects-in-python-f5343c794b10
-    """
-
-    out = {}
-
-    def flatten(x, name=''):
-        if isinstance(x, dict):
-            for a in x:
-                flatten(x[a], name + a.replace('.', '_') + '_')
-        else:
-            out[name[:-1]] = x
-
-    flatten(y)
-    return out
-
-=======
 from datetime import datetime # BFD modification
->>>>>>> 620b3b09
 
 def transformLogEvent(log_event):
     """Transform each log event.
