# Creates AWS Glue Database named "bfd-insights-bfd-<environment>"
module "database" {
  source     = "../../../modules/database"
  database   = local.database
  bucket     = data.aws_s3_bucket.bfd-insights-bucket.bucket
  bucket_cmk = data.aws_kms_key.kms_key.arn
  tags       = local.tags
}

# Target Glue Table where ingested logs are eventually stored
module "glue-table-api-requests" {
  source         = "../../../modules/table"
  table          = "${local.full_name_underscore}_api_requests"
  description    = "Target Glue Table where ingested logs are eventually stored"
  database       = module.database.name
  bucket         = data.aws_s3_bucket.bfd-insights-bucket.bucket
  bucket_cmk     = data.aws_kms_key.kms_key.arn
  storage_format = "parquet"
  serde_format   = "parquet"
  tags           = local.tags

  partitions = [
    {
      name    = "year"
      type    = "string"
      comment = "Year of request"
    },
    {
      name    = "month"
      type    = "string"
      comment = "Month of request"
    }
  ]

  # We have to explicitly specify the schema here, because Firehose cannot export to a parquet
  # file without a static table schema.
  columns = [
    {
      "name"    = "cw_timestamp",
      "type"    = "string",
      "comment" = ""
    },
    {
      "name"    = "cw_id",
      "type"    = "string",
      "comment" = ""
    },
    {
      "name"    = "timestamp",
      "type"    = "string",
      "comment" = ""
    },
    {
      "name"    = "level",
      "type"    = "string",
      "comment" = ""
    },
    {
      "name"    = "thread",
      "type"    = "string",
      "comment" = ""
    },
    {
      "name"    = "logger",
      "type"    = "string",
      "comment" = ""
    },
    {
      "name"    = "message",
      "type"    = "string",
      "comment" = ""
    },
    {
      "name"    = "context",
      "type"    = "string",
      "comment" = ""
    },
    {
      "name"    = "mdc_bene_id",
      "type"    = "string",
      "comment" = ""
    },
    {
      "name"    = "mdc_database_query_bene_by_coverage_batch_size",
      "type"    = "string",
      "comment" = ""
    },
    {
      "name"    = "mdc_database_query_bene_by_coverage_batch",
      "type"    = "string",
      "comment" = ""
    },
    {
      "name"    = "mdc_database_query_bene_by_coverage_datasource_name",
      "type"    = "string",
      "comment" = ""
    },
    {
      "name"    = "mdc_database_query_bene_by_coverage_duration_milliseconds",
      "type"    = "string",
      "comment" = ""
    },
    {
      "name"    = "mdc_database_query_bene_by_coverage_query",
      "type"    = "string",
      "comment" = ""
    },
    {
      "name"    = "mdc_database_query_bene_by_coverage_size",
      "type"    = "string",
      "comment" = ""
    },
    {
      "name"    = "mdc_database_query_bene_by_coverage_success",
      "type"    = "string",
      "comment" = ""
    },
    {
      "name"    = "mdc_database_query_bene_by_coverage_type",
      "type"    = "string",
      "comment" = ""
    },
    {
      "name"    = "mdc_database_query_bene_by_hicn_bene_by_hicn_or_id_include_hicns_and_mbis_batch_size",
      "type"    = "string",
      "comment" = ""
    },
    {
      "name"    = "mdc_database_query_bene_by_hicn_bene_by_hicn_or_id_include_hicns_and_mbis_batch",
      "type"    = "string",
      "comment" = ""
    },
    {
      "name"    = "mdc_database_query_bene_by_hicn_bene_by_hicn_or_id_include_hicns_and_mbis_datasource_name",
      "type"    = "string",
      "comment" = ""
    },
    {
      "name"    = "mdc_database_query_bene_by_hicn_bene_by_hicn_or_id_include_hicns_and_mbis_duration_milliseconds",
      "type"    = "string",
      "comment" = ""
    },
    {
      "name"    = "mdc_database_query_bene_by_hicn_bene_by_hicn_or_id_include_hicns_and_mbis_size",
      "type"    = "string",
      "comment" = ""
    },
    {
      "name"    = "mdc_database_query_bene_by_hicn_bene_by_hicn_or_id_include_hicns_and_mbis_success",
      "type"    = "string",
      "comment" = ""
    },
    {
      "name"    = "mdc_database_query_bene_by_hicn_bene_by_hicn_or_id_include_hicns_and_mbis_type",
      "type"    = "string",
      "comment" = ""
    },
    {
      "name"    = "mdc_database_query_bene_by_hicn_bene_by_hicn_or_id_omit_hicns_and_mbis_batch_size",
      "type"    = "string",
      "comment" = ""
    },
    {
      "name"    = "mdc_database_query_bene_by_hicn_bene_by_hicn_or_id_omit_hicns_and_mbis_batch",
      "type"    = "string",
      "comment" = ""
    },
    {
      "name"    = "mdc_database_query_bene_by_hicn_bene_by_hicn_or_id_omit_hicns_and_mbis_datasource_name",
      "type"    = "string",
      "comment" = ""
    },
    {
      "name"    = "mdc_database_query_bene_by_hicn_bene_by_hicn_or_id_omit_hicns_and_mbis_duration_milliseconds",
      "type"    = "string",
      "comment" = ""
    },
    {
      "name"    = "mdc_database_query_bene_by_hicn_bene_by_hicn_or_id_omit_hicns_and_mbis_size",
      "type"    = "string",
      "comment" = ""
    },
    {
      "name"    = "mdc_database_query_bene_by_hicn_bene_by_hicn_or_id_omit_hicns_and_mbis_success",
      "type"    = "string",
      "comment" = ""
    },
    {
      "name"    = "mdc_database_query_bene_by_hicn_bene_by_hicn_or_id_omit_hicns_and_mbis_type",
      "type"    = "string",
      "comment" = ""
    },
    {
      "name"    = "mdc_database_query_bene_by_hicn_hicns_from_beneficiarieshistory_batch_size",
      "type"    = "string",
      "comment" = ""
    },
    {
      "name"    = "mdc_database_query_bene_by_hicn_hicns_from_beneficiarieshistory_batch",
      "type"    = "string",
      "comment" = ""
    },
    {
      "name"    = "mdc_database_query_bene_by_hicn_hicns_from_beneficiarieshistory_datasource_name",
      "type"    = "string",
      "comment" = ""
    },
    {
      "name"    = "mdc_database_query_bene_by_hicn_hicns_from_beneficiarieshistory_duration_milliseconds",
      "type"    = "string",
      "comment" = ""
    },
    {
      "name"    = "mdc_database_query_bene_by_hicn_hicns_from_beneficiarieshistory_query",
      "type"    = "string",
      "comment" = ""
    },
    {
      "name"    = "mdc_database_query_bene_by_hicn_hicns_from_beneficiarieshistory_size",
      "type"    = "string",
      "comment" = ""
    },
    {
      "name"    = "mdc_database_query_bene_by_hicn_hicns_from_beneficiarieshistory_success",
      "type"    = "string",
      "comment" = ""
    },
    {
      "name"    = "mdc_database_query_bene_by_hicn_hicns_from_beneficiarieshistory_type",
      "type"    = "string",
      "comment" = ""
    },
    {
      "name"    = "mdc_database_query_bene_by_id_include_hicns_and_mbis_batch_size",
      "type"    = "string",
      "comment" = ""
    },
    {
      "name"    = "mdc_database_query_bene_by_id_include_hicns_and_mbis_batch",
      "type"    = "string",
      "comment" = ""
    },
    {
      "name"    = "mdc_database_query_bene_by_id_include_hicns_and_mbis_datasource_name",
      "type"    = "string",
      "comment" = ""
    },
    {
      "name"    = "mdc_database_query_bene_by_id_include_hicns_and_mbis_duration_milliseconds",
      "type"    = "string",
      "comment" = ""
    },
    {
      "name"    = "mdc_database_query_bene_by_id_include_hicns_and_mbis_query",
      "type"    = "string",
      "comment" = ""
    },
    {
      "name"    = "mdc_database_query_bene_by_id_include_hicns_and_mbis_size",
      "type"    = "string",
      "comment" = ""
    },
    {
      "name"    = "mdc_database_query_bene_by_id_include_hicns_and_mbis_success",
      "type"    = "string",
      "comment" = ""
    },
    {
      "name"    = "mdc_database_query_bene_by_id_include_hicns_and_mbis_type",
      "type"    = "string",
      "comment" = ""
    },
    {
      "name"    = "mdc_database_query_bene_by_id_omit_hicns_and_mbis_batch_size",
      "type"    = "string",
      "comment" = ""
    },
    {
      "name"    = "mdc_database_query_bene_by_id_omit_hicns_and_mbis_batch",
      "type"    = "string",
      "comment" = ""
    },
    {
      "name"    = "mdc_database_query_bene_by_id_omit_hicns_and_mbis_datasource_name",
      "type"    = "string",
      "comment" = ""
    },
    {
      "name"    = "mdc_database_query_bene_by_id_omit_hicns_and_mbis_duration_milliseconds",
      "type"    = "string",
      "comment" = ""
    },
    {
      "name"    = "mdc_database_query_bene_by_id_omit_hicns_and_mbis_query",
      "type"    = "string",
      "comment" = ""
    },
    {
      "name"    = "mdc_database_query_bene_by_id_omit_hicns_and_mbis_size",
      "type"    = "string",
      "comment" = ""
    },
    {
      "name"    = "mdc_database_query_bene_by_id_omit_hicns_and_mbis_success",
      "type"    = "string",
      "comment" = ""
    },
    {
      "name"    = "mdc_database_query_bene_by_id_omit_hicns_and_mbis_type",
      "type"    = "string",
      "comment" = ""
    },
    {
      "name"    = "mdc_database_query_bene_by_mbi_mbis_from_beneficiarieshistory_batch_size",
      "type"    = "string",
      "comment" = ""
    },
    {
      "name"    = "mdc_database_query_bene_by_mbi_mbis_from_beneficiarieshistory_batch",
      "type"    = "string",
      "comment" = ""
    },
    {
      "name"    = "mdc_database_query_bene_by_mbi_mbis_from_beneficiarieshistory_datasource_name",
      "type"    = "string",
      "comment" = ""
    },
    {
      "name"    = "mdc_database_query_bene_by_mbi_mbis_from_beneficiarieshistory_duration_milliseconds",
      "type"    = "string",
      "comment" = ""
    },
    {
      "name"    = "mdc_database_query_bene_by_mbi_mbis_from_beneficiarieshistory_query",
      "type"    = "string",
      "comment" = ""
    },
    {
      "name"    = "mdc_database_query_bene_by_mbi_mbis_from_beneficiarieshistory_size",
      "type"    = "string",
      "comment" = ""
    },
    {
      "name"    = "mdc_database_query_bene_by_mbi_mbis_from_beneficiarieshistory_success",
      "type"    = "string",
      "comment" = ""
    },
    {
      "name"    = "mdc_database_query_bene_by_mbi_mbis_from_beneficiarieshistory_type",
      "type"    = "string",
      "comment" = ""
    },
    {
      "name"    = "mdc_database_query_by_hash_collision_distinct_bene_ids",
      "type"    = "string",
      "comment" = ""
    },
    {
      "name"    = "mdc_database_query_eobs_by_bene_id_carrier_batch_size",
      "type"    = "string",
      "comment" = ""
    },
    {
      "name"    = "mdc_database_query_eobs_by_bene_id_carrier_batch",
      "type"    = "string",
      "comment" = ""
    },
    {
      "name"    = "mdc_database_query_eobs_by_bene_id_carrier_datasource_name",
      "type"    = "string",
      "comment" = ""
    },
    {
      "name"    = "mdc_database_query_eobs_by_bene_id_carrier_duration_milliseconds",
      "type"    = "string",
      "comment" = ""
    },
    {
      "name"    = "mdc_database_query_eobs_by_bene_id_carrier_query",
      "type"    = "string",
      "comment" = ""
    },
    {
      "name"    = "mdc_database_query_eobs_by_bene_id_carrier_size",
      "type"    = "string",
      "comment" = ""
    },
    {
      "name"    = "mdc_database_query_eobs_by_bene_id_carrier_success",
      "type"    = "string",
      "comment" = ""
    },
    {
      "name"    = "mdc_database_query_eobs_by_bene_id_carrier_type",
      "type"    = "string",
      "comment" = ""
    },
    {
      "name"    = "mdc_database_query_eobs_by_bene_id_dme_batch_size",
      "type"    = "string",
      "comment" = ""
    },
    {
      "name"    = "mdc_database_query_eobs_by_bene_id_dme_batch",
      "type"    = "string",
      "comment" = ""
    },
    {
      "name"    = "mdc_database_query_eobs_by_bene_id_dme_datasource_name",
      "type"    = "string",
      "comment" = ""
    },
    {
      "name"    = "mdc_database_query_eobs_by_bene_id_dme_duration_milliseconds",
      "type"    = "string",
      "comment" = ""
    },
    {
      "name"    = "mdc_database_query_eobs_by_bene_id_dme_query",
      "type"    = "string",
      "comment" = ""
    },
    {
      "name"    = "mdc_database_query_eobs_by_bene_id_dme_size",
      "type"    = "string",
      "comment" = ""
    },
    {
      "name"    = "mdc_database_query_eobs_by_bene_id_dme_success",
      "type"    = "string",
      "comment" = ""
    },
    {
      "name"    = "mdc_database_query_eobs_by_bene_id_dme_type",
      "type"    = "string",
      "comment" = ""
    },
    {
      "name"    = "mdc_database_query_eobs_by_bene_id_hha_batch_size",
      "type"    = "string",
      "comment" = ""
    },
    {
      "name"    = "mdc_database_query_eobs_by_bene_id_hha_batch",
      "type"    = "string",
      "comment" = ""
    },
    {
      "name"    = "mdc_database_query_eobs_by_bene_id_hha_datasource_name",
      "type"    = "string",
      "comment" = ""
    },
    {
      "name"    = "mdc_database_query_eobs_by_bene_id_hha_duration_milliseconds",
      "type"    = "string",
      "comment" = ""
    },
    {
      "name"    = "mdc_database_query_eobs_by_bene_id_hha_query",
      "type"    = "string",
      "comment" = ""
    },
    {
      "name"    = "mdc_database_query_eobs_by_bene_id_hha_size",
      "type"    = "string",
      "comment" = ""
    },
    {
      "name"    = "mdc_database_query_eobs_by_bene_id_hha_success",
      "type"    = "string",
      "comment" = ""
    },
    {
      "name"    = "mdc_database_query_eobs_by_bene_id_hha_type",
      "type"    = "string",
      "comment" = ""
    },
    {
      "name"    = "mdc_database_query_eobs_by_bene_id_hospice_batch_size",
      "type"    = "string",
      "comment" = ""
    },
    {
      "name"    = "mdc_database_query_eobs_by_bene_id_hospice_batch",
      "type"    = "string",
      "comment" = ""
    },
    {
      "name"    = "mdc_database_query_eobs_by_bene_id_hospice_datasource_name",
      "type"    = "string",
      "comment" = ""
    },
    {
      "name"    = "mdc_database_query_eobs_by_bene_id_hospice_duration_milliseconds",
      "type"    = "string",
      "comment" = ""
    },
    {
      "name"    = "mdc_database_query_eobs_by_bene_id_hospice_query",
      "type"    = "string",
      "comment" = ""
    },
    {
      "name"    = "mdc_database_query_eobs_by_bene_id_hospice_size",
      "type"    = "string",
      "comment" = ""
    },
    {
      "name"    = "mdc_database_query_eobs_by_bene_id_hospice_success",
      "type"    = "string",
      "comment" = ""
    },
    {
      "name"    = "mdc_database_query_eobs_by_bene_id_hospice_type",
      "type"    = "string",
      "comment" = ""
    },
    {
      "name"    = "mdc_database_query_eobs_by_bene_id_inpatient_batch_size",
      "type"    = "string",
      "comment" = ""
    },
    {
      "name"    = "mdc_database_query_eobs_by_bene_id_inpatient_batch",
      "type"    = "string",
      "comment" = ""
    },
    {
      "name"    = "mdc_database_query_eobs_by_bene_id_inpatient_datasource_name",
      "type"    = "string",
      "comment" = ""
    },
    {
      "name"    = "mdc_database_query_eobs_by_bene_id_inpatient_duration_milliseconds",
      "type"    = "string",
      "comment" = ""
    },
    {
      "name"    = "mdc_database_query_eobs_by_bene_id_inpatient_query",
      "type"    = "string",
      "comment" = ""
    },
    {
      "name"    = "mdc_database_query_eobs_by_bene_id_inpatient_size",
      "type"    = "string",
      "comment" = ""
    },
    {
      "name"    = "mdc_database_query_eobs_by_bene_id_inpatient_success",
      "type"    = "string",
      "comment" = ""
    },
    {
      "name"    = "mdc_database_query_eobs_by_bene_id_inpatient_type",
      "type"    = "string",
      "comment" = ""
    },
    {
      "name"    = "mdc_database_query_eobs_by_bene_id_outpatient_batch_size",
      "type"    = "string",
      "comment" = ""
    },
    {
      "name"    = "mdc_database_query_eobs_by_bene_id_outpatient_batch",
      "type"    = "string",
      "comment" = ""
    },
    {
      "name"    = "mdc_database_query_eobs_by_bene_id_outpatient_datasource_name",
      "type"    = "string",
      "comment" = ""
    },
    {
      "name"    = "mdc_database_query_eobs_by_bene_id_outpatient_duration_milliseconds",
      "type"    = "string",
      "comment" = ""
    },
    {
      "name"    = "mdc_database_query_eobs_by_bene_id_outpatient_query",
      "type"    = "string",
      "comment" = ""
    },
    {
      "name"    = "mdc_database_query_eobs_by_bene_id_outpatient_size",
      "type"    = "string",
      "comment" = ""
    },
    {
      "name"    = "mdc_database_query_eobs_by_bene_id_outpatient_success",
      "type"    = "string",
      "comment" = ""
    },
    {
      "name"    = "mdc_database_query_eobs_by_bene_id_outpatient_type",
      "type"    = "string",
      "comment" = ""
    },
    {
      "name"    = "mdc_database_query_eobs_by_bene_id_pde_batch_size",
      "type"    = "string",
      "comment" = ""
    },
    {
      "name"    = "mdc_database_query_eobs_by_bene_id_pde_batch",
      "type"    = "string",
      "comment" = ""
    },
    {
      "name"    = "mdc_database_query_eobs_by_bene_id_pde_datasource_name",
      "type"    = "string",
      "comment" = ""
    },
    {
      "name"    = "mdc_database_query_eobs_by_bene_id_pde_duration_milliseconds",
      "type"    = "string",
      "comment" = ""
    },
    {
      "name"    = "mdc_database_query_eobs_by_bene_id_pde_query",
      "type"    = "string",
      "comment" = ""
    },
    {
      "name"    = "mdc_database_query_eobs_by_bene_id_pde_size",
      "type"    = "string",
      "comment" = ""
    },
    {
      "name"    = "mdc_database_query_eobs_by_bene_id_pde_success",
      "type"    = "string",
      "comment" = ""
    },
    {
      "name"    = "mdc_database_query_eobs_by_bene_id_pde_type",
      "type"    = "string",
      "comment" = ""
    },
    {
      "name"    = "mdc_database_query_eobs_by_bene_id_snf_batch_size",
      "type"    = "string",
      "comment" = ""
    },
    {
      "name"    = "mdc_database_query_eobs_by_bene_id_snf_batch",
      "type"    = "string",
      "comment" = ""
    },
    {
      "name"    = "mdc_database_query_eobs_by_bene_id_snf_datasource_name",
      "type"    = "string",
      "comment" = ""
    },
    {
      "name"    = "mdc_database_query_eobs_by_bene_id_snf_duration_milliseconds",
      "type"    = "string",
      "comment" = ""
    },
    {
      "name"    = "mdc_database_query_eobs_by_bene_id_snf_query",
      "type"    = "string",
      "comment" = ""
    },
    {
      "name"    = "mdc_database_query_eobs_by_bene_id_snf_size",
      "type"    = "string",
      "comment" = ""
    },
    {
      "name"    = "mdc_database_query_eobs_by_bene_id_snf_success",
      "type"    = "string",
      "comment" = ""
    },
    {
      "name"    = "mdc_database_query_eobs_by_bene_id_snf_type",
      "type"    = "string",
      "comment" = ""
    },
    {
      "name"    = "mdc_database_query_unknown_batch_size",
      "type"    = "string",
      "comment" = ""
    },
    {
      "name"    = "mdc_database_query_unknown_batch",
      "type"    = "string",
      "comment" = ""
    },
    {
      "name"    = "mdc_database_query_unknown_datasource_name",
      "type"    = "string",
      "comment" = ""
    },
    {
      "name"    = "mdc_database_query_unknown_duration_milliseconds",
      "type"    = "string",
      "comment" = ""
    },
    {
      "name"    = "mdc_database_query_unknown_query",
      "type"    = "string",
      "comment" = ""
    },
    {
      "name"    = "mdc_database_query_unknown_size",
      "type"    = "string",
      "comment" = ""
    },
    {
      "name"    = "mdc_database_query_unknown_success",
      "type"    = "string",
      "comment" = ""
    },
    {
      "name"    = "mdc_database_query_unknown_type",
      "type"    = "string",
      "comment" = ""
    },
    {
      "name"    = "mdc_http_access_request_clientssl_dn",
      "type"    = "string",
      "comment" = ""
    },
    {
      "name"    = "mdc_http_access_request_header_accept-charset",
      "type"    = "string",
      "comment" = ""
    },
    {
      "name"    = "mdc_http_access_request_header_accept-encoding",
      "type"    = "string",
      "comment" = ""
    },
    {
      "name"    = "mdc_http_access_request_header_accept",
      "type"    = "string",
      "comment" = ""
    },
    {
      "name"    = "mdc_http_access_request_header_bcda-cmsid",
      "type"    = "string",
      "comment" = ""
    },
    {
      "name"    = "mdc_http_access_request_header_bcda-jobid",
      "type"    = "string",
      "comment" = ""
    },
    {
      "name"    = "mdc_http_access_request_header_bfd-originalqueryid",
      "type"    = "string",
      "comment" = ""
    },
    {
      "name"    = "mdc_http_access_request_header_bluebutton-application",
      "type"    = "string",
      "comment" = ""
    },
    {
      "name"    = "mdc_http_access_request_header_bluebutton-applicationid",
      "type"    = "string",
      "comment" = ""
    },
    {
      "name"    = "mdc_http_access_request_header_bluebutton-authappid",
      "type"    = "string",
      "comment" = ""
    },
    {
      "name"    = "mdc_http_access_request_header_bluebutton-authappname",
      "type"    = "string",
      "comment" = ""
    },
    {
      "name"    = "mdc_http_access_request_header_bluebutton-authclientid",
      "type"    = "string",
      "comment" = ""
    },
    {
      "name"    = "mdc_http_access_request_header_bluebutton-authuuid",
      "type"    = "string",
      "comment" = ""
    },
    {
      "name"    = "mdc_http_access_request_header_bluebutton-backendcall",
      "type"    = "string",
      "comment" = ""
    },
    {
      "name"    = "mdc_http_access_request_header_bluebutton-beneficiaryid",
      "type"    = "string",
      "comment" = ""
    },
    {
      "name"    = "mdc_http_access_request_header_bluebutton-developer",
      "type"    = "string",
      "comment" = ""
    },
    {
      "name"    = "mdc_http_access_request_header_bluebutton-developerid",
      "type"    = "string",
      "comment" = ""
    },
    {
      "name"    = "mdc_http_access_request_header_bluebutton-originalquery",
      "type"    = "string",
      "comment" = ""
    },
    {
      "name"    = "mdc_http_access_request_header_bluebutton-originalquerycounter",
      "type"    = "string",
      "comment" = ""
    },
    {
      "name"    = "mdc_http_access_request_header_bluebutton-originalqueryid",
      "type"    = "string",
      "comment" = ""
    },
    {
      "name"    = "mdc_http_access_request_header_bluebutton-originalquerytimestamp",
      "type"    = "string",
      "comment" = ""
    },
    {
      "name"    = "mdc_http_access_request_header_bluebutton-originalurl",
      "type"    = "string",
      "comment" = ""
    },
    {
      "name"    = "mdc_http_access_request_header_bluebutton-originatingipaddress",
      "type"    = "string",
      "comment" = ""
    },
    {
      "name"    = "mdc_http_access_request_header_bluebutton-userid",
      "type"    = "string",
      "comment" = ""
    },
    {
      "name"    = "mdc_http_access_request_header_bulk-clientid",
      "type"    = "string",
      "comment" = ""
    },
    {
      "name"    = "mdc_http_access_request_header_bulk-jobid",
      "type"    = "string",
      "comment" = ""
    },
    {
      "name"    = "mdc_http_access_request_header_cache-control",
      "type"    = "string",
      "comment" = ""
    },
    {
      "name"    = "mdc_http_access_request_header_connection",
      "type"    = "string",
      "comment" = ""
    },
    {
      "name"    = "mdc_http_access_request_header_content-length",
      "type"    = "string",
      "comment" = ""
    },
    {
      "name"    = "mdc_http_access_request_header_content-type",
      "type"    = "string",
      "comment" = ""
    },
    {
      "name"    = "mdc_http_access_request_header_dpc_clientid",
      "type"    = "string",
      "comment" = ""
    },
    {
      "name"    = "mdc_http_access_request_header_host",
      "type"    = "string",
      "comment" = ""
    },
    {
      "name"    = "mdc_http_access_request_header_includeaddressfields",
      "type"    = "string",
      "comment" = ""
    },
    {
      "name"    = "mdc_http_access_request_header_includeidentifiers",
      "type"    = "string",
      "comment" = ""
<<<<<<< HEAD
    },
    {
      "name"    = "mdc_http_access_request_header_includetaxnumbers",
      "type"    = "string",
      "comment" = ""
    },
    {
      "name"    = "mdc_http_access_request_header_keep-alive",
      "type"    = "string",
      "comment" = ""
    },
    {
      "name"    = "mdc_http_access_request_header_newrelic",
=======
    },
    {
      "name"    = "mdc_http_access_request_header_includetaxnumbers",
>>>>>>> 60ab5b6d
      "type"    = "string",
      "comment" = ""
    },
    {
<<<<<<< HEAD
=======
      "name"    = "mdc_http_access_request_header_keep-alive",
      "type"    = "string",
      "comment" = ""
    },
    {
      "name"    = "mdc_http_access_request_header_newrelic",
      "type"    = "string",
      "comment" = ""
    },
    {
>>>>>>> 60ab5b6d
      "name"    = "mdc_http_access_request_header_traceparent",
      "type"    = "string",
      "comment" = ""
    },
    {
      "name"    = "mdc_http_access_request_header_tracestate",
      "type"    = "string",
      "comment" = ""
    },
    {
      "name"    = "mdc_http_access_request_header_user-agent",
      "type"    = "string",
      "comment" = ""
    },
    {
      "name"    = "mdc_http_access_request_header_x-forwarded-for",
      "type"    = "string",
      "comment" = ""
    },
    {
      "name"    = "mdc_http_access_request_header_x-forwarded-host",
      "type"    = "string",
      "comment" = ""
    },
    {
      "name"    = "mdc_http_access_request_header_x-forwarded-proto",
      "type"    = "string",
      "comment" = ""
    },
    {
      "name"    = "mdc_http_access_request_header_x-newrelic-id",
      "type"    = "string",
      "comment" = ""
    },
    {
      "name"    = "mdc_http_access_request_header_x-newrelic-synthetics",
      "type"    = "string",
      "comment" = ""
    },
    {
      "name"    = "mdc_http_access_request_header_x-newrelic-transaction",
      "type"    = "string",
      "comment" = ""
    },
    {
      "name"    = "mdc_http_access_request_http_method",
      "type"    = "string",
      "comment" = ""
    },
    {
      "name"    = "mdc_http_access_request_operation",
      "type"    = "string",
      "comment" = ""
    },
    {
      "name"    = "mdc_http_access_request_query_string",
      "type"    = "string",
      "comment" = ""
    },
    {
      "name"    = "mdc_http_access_request_type",
      "type"    = "string",
      "comment" = ""
    },
    {
      "name"    = "mdc_http_access_request_uri",
      "type"    = "string",
      "comment" = ""
    },
    {
      "name"    = "mdc_http_access_request_url",
      "type"    = "string",
      "comment" = ""
    },
    {
      "name"    = "mdc_http_access_response_duration_milliseconds",
      "type"    = "string",
      "comment" = ""
    },
    {
      "name"    = "mdc_http_access_response_duration_per_kb",
      "type"    = "string",
      "comment" = ""
    },
    {
      "name"    = "mdc_http_access_response_header_cache-control",
      "type"    = "string",
      "comment" = ""
    },
    {
      "name"    = "mdc_http_access_response_header_connection",
      "type"    = "string",
      "comment" = ""
    },
    {
      "name"    = "mdc_http_access_response_header_content-encoding",
      "type"    = "string",
      "comment" = ""
    },
    {
      "name"    = "mdc_http_access_response_header_content-length",
      "type"    = "string",
      "comment" = ""
    },
    {
      "name"    = "mdc_http_access_response_header_content-location",
      "type"    = "string",
      "comment" = ""
    },
    {
      "name"    = "mdc_http_access_response_header_content-type",
      "type"    = "string",
      "comment" = ""
    },
    {
      "name"    = "mdc_http_access_response_header_date",
      "type"    = "string",
      "comment" = ""
    },
    {
      "name"    = "mdc_http_access_response_header_last-modified",
      "type"    = "string",
      "comment" = ""
    },
    {
      "name"    = "mdc_http_access_response_header_x-newrelic-app-data",
      "type"    = "string",
      "comment" = ""
    },
    {
      "name"    = "mdc_http_access_response_header_x-powered-by",
      "type"    = "string",
      "comment" = ""
    },
    {
      "name"    = "mdc_http_access_response_header_x-request-id",
      "type"    = "string",
      "comment" = ""
    },
    {
      "name"    = "mdc_http_access_response_output_size_in_bytes",
      "type"    = "string",
      "comment" = ""
    },
    {
      "name"    = "mdc_http_access_response_status",
      "type"    = "string",
      "comment" = ""
    },
    {
      "name"    = "mdc_jpa_query_bene_by_hicn_bene_by_hicn_or_id_include__duration_milliseconds",
      "type"    = "string",
      "comment" = ""
    },
    {
      "name"    = "mdc_jpa_query_bene_by_hicn_bene_by_hicn_or_id_include__duration_nanoseconds",
      "type"    = "string",
      "comment" = ""
    },
    {
      "name"    = "mdc_jpa_query_bene_by_hicn_bene_by_hicn_or_id_include__record_count",
      "type"    = "string",
      "comment" = ""
    },
    {
      "name"    = "mdc_jpa_query_bene_by_hicn_hicns_from_beneficiarieshistory_duration_milliseconds",
      "type"    = "string",
      "comment" = ""
    },
    {
      "name"    = "mdc_jpa_query_bene_by_hicn_hicns_from_beneficiarieshistory_duration_nanoseconds",
      "type"    = "string",
      "comment" = ""
    },
    {
      "name"    = "mdc_jpa_query_bene_by_hicn_hicns_from_beneficiarieshistory_record_count",
      "type"    = "string",
      "comment" = ""
    },
    {
      "name"    = "mdc_jpa_query_bene_by_id_include__duration_milliseconds",
      "type"    = "string",
      "comment" = ""
    },
    {
      "name"    = "mdc_jpa_query_bene_by_id_include__duration_nanoseconds",
      "type"    = "string",
      "comment" = ""
    },
    {
      "name"    = "mdc_jpa_query_bene_by_id_include__record_count",
      "type"    = "string",
      "comment" = ""
    },
    {
      "name"    = "mdc_jpa_query_bene_by_id_include_mbi_duration_milliseconds",
      "type"    = "string",
      "comment" = ""
    },
    {
      "name"    = "mdc_jpa_query_bene_by_id_include_mbi_duration_nanoseconds",
      "type"    = "string",
      "comment" = ""
    },
    {
      "name"    = "mdc_jpa_query_bene_by_id_include_mbi_record_count",
      "type"    = "string",
      "comment" = ""
    },
    {
      "name"    = "mdc_jpa_query_bene_by_mbi_bene_by_mbi_or_id_include__duration_milliseconds",
      "type"    = "string",
      "comment" = ""
    },
    {
      "name"    = "mdc_jpa_query_bene_by_mbi_bene_by_mbi_or_id_include__duration_nanoseconds",
      "type"    = "string",
      "comment" = ""
    },
    {
      "name"    = "mdc_jpa_query_bene_by_mbi_bene_by_mbi_or_id_include__record_count",
      "type"    = "string",
      "comment" = ""
    },
    {
      "name"    = "mdc_jpa_query_bene_by_mbi_bene_by_mbi_or_id_include_mbi_duration_milliseconds",
      "type"    = "string",
      "comment" = ""
    },
    {
      "name"    = "mdc_jpa_query_bene_by_mbi_bene_by_mbi_or_id_include_mbi_duration_nanoseconds",
      "type"    = "string",
      "comment" = ""
    },
    {
      "name"    = "mdc_jpa_query_bene_by_mbi_bene_by_mbi_or_id_include_mbi_record_count",
      "type"    = "string",
      "comment" = ""
    },
    {
      "name"    = "mdc_jpa_query_bene_by_mbi_mbis_from_beneficiarieshistory_duration_milliseconds",
      "type"    = "string",
      "comment" = ""
    },
    {
      "name"    = "mdc_jpa_query_bene_by_mbi_mbis_from_beneficiarieshistory_duration_nanoseconds",
      "type"    = "string",
      "comment" = ""
    },
    {
      "name"    = "mdc_jpa_query_bene_by_mbi_mbis_from_beneficiarieshistory_record_count",
      "type"    = "string",
      "comment" = ""
    },
    {
      "name"    = "mdc_jpa_query_bene_count_by_year_month_part_d_contract_id_duration_milliseconds",
      "type"    = "string",
      "comment" = ""
    },
    {
      "name"    = "mdc_jpa_query_bene_count_by_year_month_part_d_contract_id_duration_nanoseconds",
      "type"    = "string",
      "comment" = ""
    },
    {
      "name"    = "mdc_jpa_query_bene_count_by_year_month_part_d_contract_id_record_count",
      "type"    = "string",
      "comment" = ""
    },
    {
      "name"    = "mdc_jpa_query_bene_ids_by_year_month_part_d_contract_id_duration_milliseconds",
      "type"    = "string",
      "comment" = ""
    },
    {
      "name"    = "mdc_jpa_query_bene_ids_by_year_month_part_d_contract_id_duration_nanoseconds",
      "type"    = "string",
      "comment" = ""
    },
    {
      "name"    = "mdc_jpa_query_bene_ids_by_year_month_part_d_contract_id_record_count",
      "type"    = "string",
      "comment" = ""
    },
    {
      "name"    = "mdc_jpa_query_benes_by_year_month_part_d_contract_id_duration_milliseconds",
      "type"    = "string",
      "comment" = ""
    },
    {
      "name"    = "mdc_jpa_query_benes_by_year_month_part_d_contract_id_duration_nanoseconds",
      "type"    = "string",
      "comment" = ""
    },
    {
      "name"    = "mdc_jpa_query_benes_by_year_month_part_d_contract_id_record_count",
      "type"    = "string",
      "comment" = ""
    },
    {
      "name"    = "mdc_jpa_query_eobs_by_bene_id_carrier_duration_milliseconds",
      "type"    = "string",
      "comment" = ""
    },
    {
      "name"    = "mdc_jpa_query_eobs_by_bene_id_carrier_duration_nanoseconds",
      "type"    = "string",
      "comment" = ""
    },
    {
      "name"    = "mdc_jpa_query_eobs_by_bene_id_carrier_record_count",
      "type"    = "string",
      "comment" = ""
    },
    {
      "name"    = "mdc_jpa_query_eobs_by_bene_id_dme_duration_milliseconds",
      "type"    = "string",
      "comment" = ""
    },
    {
      "name"    = "mdc_jpa_query_eobs_by_bene_id_dme_duration_nanoseconds",
      "type"    = "string",
      "comment" = ""
    },
    {
      "name"    = "mdc_jpa_query_eobs_by_bene_id_dme_record_count",
      "type"    = "string",
      "comment" = ""
    },
    {
      "name"    = "mdc_jpa_query_eobs_by_bene_id_hha_duration_milliseconds",
      "type"    = "string",
      "comment" = ""
    },
    {
      "name"    = "mdc_jpa_query_eobs_by_bene_id_hha_duration_nanoseconds",
      "type"    = "string",
      "comment" = ""
    },
    {
      "name"    = "mdc_jpa_query_eobs_by_bene_id_hha_record_count",
      "type"    = "string",
      "comment" = ""
    },
    {
      "name"    = "mdc_jpa_query_eobs_by_bene_id_hospice_duration_milliseconds",
      "type"    = "string",
      "comment" = ""
    },
    {
      "name"    = "mdc_jpa_query_eobs_by_bene_id_hospice_duration_nanoseconds",
      "type"    = "string",
      "comment" = ""
    },
    {
      "name"    = "mdc_jpa_query_eobs_by_bene_id_hospice_record_count",
      "type"    = "string",
      "comment" = ""
    },
    {
      "name"    = "mdc_jpa_query_eobs_by_bene_id_inpatient_duration_milliseconds",
      "type"    = "string",
      "comment" = ""
    },
    {
      "name"    = "mdc_jpa_query_eobs_by_bene_id_inpatient_duration_nanoseconds",
      "type"    = "string",
      "comment" = ""
    },
    {
      "name"    = "mdc_jpa_query_eobs_by_bene_id_inpatient_record_count",
      "type"    = "string",
      "comment" = ""
    },
    {
      "name"    = "mdc_jpa_query_eobs_by_bene_id_outpatient_duration_milliseconds",
      "type"    = "string",
      "comment" = ""
    },
    {
      "name"    = "mdc_jpa_query_eobs_by_bene_id_outpatient_duration_nanoseconds",
      "type"    = "string",
      "comment" = ""
    },
    {
      "name"    = "mdc_jpa_query_eobs_by_bene_id_outpatient_record_count",
      "type"    = "string",
      "comment" = ""
    },
    {
      "name"    = "mdc_jpa_query_eobs_by_bene_id_pde_duration_milliseconds",
      "type"    = "string",
      "comment" = ""
    },
    {
      "name"    = "mdc_jpa_query_eobs_by_bene_id_pde_duration_nanoseconds",
      "type"    = "string",
      "comment" = ""
    },
    {
      "name"    = "mdc_jpa_query_eobs_by_bene_id_pde_record_count",
      "type"    = "string",
      "comment" = ""
    },
    {
      "name"    = "mdc_jpa_query_eobs_by_bene_id_snf_duration_milliseconds",
      "type"    = "string",
      "comment" = ""
    },
    {
      "name"    = "mdc_jpa_query_eobs_by_bene_id_snf_duration_nanoseconds",
      "type"    = "string",
      "comment" = ""
    },
    {
      "name"    = "mdc_jpa_query_eobs_by_bene_id_snf_record_count",
      "type"    = "string",
      "comment" = ""
    }
<<<<<<< HEAD
  ] 
=======
  ]
>>>>>>> 60ab5b6d
}

# Crawler for the API Requests table
resource "aws_glue_crawler" "glue-crawler-api-requests" {
  classifiers   = []
  database_name = module.database.name
  configuration = jsonencode(
    {
      CrawlerOutput = {
        Partitions = {
          AddOrUpdateBehavior = "InheritFromTable"
        }
      }
      Grouping = {
        TableGroupingPolicy = "CombineCompatibleSchemas"
      }
      Version = 1
    }
  )
  name     = "${local.full_name}-api-requests-crawler"
  role     = data.aws_iam_role.iam-role-glue.arn
  # Run this crawler to create the new partition at 00:30 on the first of every month
  schedule = "cron(30 0 1 * ? *)"

  catalog_target {
    database_name = module.database.name
    tables = [
      module.glue-table-api-requests.name,
    ]
  }

  lineage_configuration {
    crawler_lineage_settings = "DISABLE"
  }

  recrawl_policy {
    recrawl_behavior = "CRAWL_EVERYTHING"
  }

  schema_change_policy {
    delete_behavior = "LOG"
    update_behavior = "LOG"
  }
<<<<<<< HEAD
=======
}


# Glue Workflow
#
# Organizes the Glue jobs / crawlers and runs them in sequence

# Glue Workflow Object
resource "aws_glue_workflow" "glue-workflow-api-requests" {
  name = "${local.full_name}-api-requests-workflow"
  max_concurrent_runs = "1"
}

# Trigger for API Requests Crawler
resource "aws_glue_trigger" "glue-crawler-api-requests-crawler" {
  name          = "${local.full_name}-api-requests-crawler-trigger"
  description   = "Trigger to start the API Requests Crawler"
  workflow_name = aws_glue_workflow.glue-workflow-api-requests.name
  type          = "ON_DEMAND"

  actions {
    crawler_name = aws_glue_crawler.glue-crawler-api-requests.name
  }
>>>>>>> 60ab5b6d
}<|MERGE_RESOLUTION|>--- conflicted
+++ resolved
@@ -884,7 +884,6 @@
       "name"    = "mdc_http_access_request_header_includeidentifiers",
       "type"    = "string",
       "comment" = ""
-<<<<<<< HEAD
     },
     {
       "name"    = "mdc_http_access_request_header_includetaxnumbers",
@@ -898,28 +897,10 @@
     },
     {
       "name"    = "mdc_http_access_request_header_newrelic",
-=======
-    },
-    {
-      "name"    = "mdc_http_access_request_header_includetaxnumbers",
->>>>>>> 60ab5b6d
-      "type"    = "string",
-      "comment" = ""
-    },
-    {
-<<<<<<< HEAD
-=======
-      "name"    = "mdc_http_access_request_header_keep-alive",
-      "type"    = "string",
-      "comment" = ""
-    },
-    {
-      "name"    = "mdc_http_access_request_header_newrelic",
-      "type"    = "string",
-      "comment" = ""
-    },
-    {
->>>>>>> 60ab5b6d
+      "type"    = "string",
+      "comment" = ""
+    },
+    {
       "name"    = "mdc_http_access_request_header_traceparent",
       "type"    = "string",
       "comment" = ""
@@ -1339,11 +1320,7 @@
       "type"    = "string",
       "comment" = ""
     }
-<<<<<<< HEAD
-  ] 
-=======
   ]
->>>>>>> 60ab5b6d
 }
 
 # Crawler for the API Requests table
@@ -1387,30 +1364,4 @@
     delete_behavior = "LOG"
     update_behavior = "LOG"
   }
-<<<<<<< HEAD
-=======
-}
-
-
-# Glue Workflow
-#
-# Organizes the Glue jobs / crawlers and runs them in sequence
-
-# Glue Workflow Object
-resource "aws_glue_workflow" "glue-workflow-api-requests" {
-  name = "${local.full_name}-api-requests-workflow"
-  max_concurrent_runs = "1"
-}
-
-# Trigger for API Requests Crawler
-resource "aws_glue_trigger" "glue-crawler-api-requests-crawler" {
-  name          = "${local.full_name}-api-requests-crawler-trigger"
-  description   = "Trigger to start the API Requests Crawler"
-  workflow_name = aws_glue_workflow.glue-workflow-api-requests.name
-  type          = "ON_DEMAND"
-
-  actions {
-    crawler_name = aws_glue_crawler.glue-crawler-api-requests.name
-  }
->>>>>>> 60ab5b6d
 }