--- conflicted
+++ resolved
@@ -181,11 +181,7 @@
   key                = "scripts/${local.environment}/bfd_history_ingest.py"
   metadata           = {}
   storage_class      = "STANDARD"
-<<<<<<< HEAD
-  etag               = filemd5("glue_src/bfd_history_ingest.py")
-=======
   source_hash        = filemd5("glue_src/bfd_history_ingest.py")
->>>>>>> 620b3b09
   source             = "glue_src/bfd_history_ingest.py"
 }
 
