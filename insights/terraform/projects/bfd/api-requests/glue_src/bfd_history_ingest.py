'''Ingest historical log data.'''
import sys

from awsglue.context import GlueContext
from awsglue.dynamicframe import DynamicFrame
from awsglue.job import Job
from awsglue.transforms import Unbox, Map
from awsglue.utils import getResolvedOptions
from pyspark.context import SparkContext
from pyspark.sql import functions as SqlFuncs


def format_field_names(record):
    ''' Format field names within a record to remove "." characters and lowercase. '''

    try:
        # Make a new record, because we can't iterate over the old one AND change the keys
        record_copy = {}

        for field_id in record.keys():
            record_copy[field_id.lower().replace('.', '_')] = record[field_id]

        return record_copy

    except Exception as e:
        # AWS Glue jobs are not good at providing error output from these
        # Mapping functions, which get outsourced to separate threads
        print('BFD_ERROR: {0}'.format(e))
        raise e


# Main

args = getResolvedOptions(sys.argv, ["JOB_NAME"])
sc = SparkContext()
glueContext = GlueContext(sc)
spark = glueContext.spark_session
job = Job(glueContext)
job.init(args["JOB_NAME"], args)

args = getResolvedOptions(sys.argv,
                          ['JOB_NAME',
                           'tempLocation',
                           'sourceDatabase',
                           'sourceTable',
                           'targetDatabase',
                           'targetTable'])

print("sourceDatabase is set to: ", args['sourceDatabase'])
print("   sourceTable is set to: ", args['sourceTable'])
print("targetDatabase is set to: ", args['targetDatabase'])
print("   targetTable is set to: ", args['targetTable'])

SourceDf = glueContext.create_dynamic_frame.from_catalog(
    database=args['sourceDatabase'],
    table_name=args['sourceTable'],
    transformation_ctx="SourceDf",
)

record_count = SourceDf.count()

# With bookmarks enabled, we have to make sure that there is data to be processed
if record_count > 0:
    print("Here is the schema from the source")
    SourceDf.toDF().printSchema()

    NextNode = DynamicFrame.fromDF(
        Unbox.apply(frame = SourceDf, path = "message", format="json").toDF()
        .select(SqlFuncs.col("message.*")), glueContext, "nextNode")

    RelationalizeBeneNode = NextNode.relationalize(
        'root',
        args['tempLocation']
        ).select('root')

<<<<<<< HEAD
    relationalized = DynamicFrame.fromDF(
=======
    relationalized = (
>>>>>>> 677222ef
        RelationalizeBeneNode.toDF()
        .withColumn('year', SqlFuncs.substring('timestamp', 1,4))
        .withColumn('month', SqlFuncs.substring('timestamp', 6,2))
        .withColumn('day', SqlFuncs.substring('timestamp', 9,2)),
        glueContext,
        "Relationalize"
        )
    
    # construct renaming mapping for ApplyMapping
    mappings = list()
    for field in relationalized.schema.fields:
        if field.name:
            dtype = field.dataType.typeName()
            mappings.append((field.name, dtype, field.name.replace('.', '_'), dtype))

<<<<<<< HEAD
    OutputDy = Map.apply(frame = relationalized,
            f = format_field_names, transformation_ctx = 'Reformat_Field_Names')
=======
    # apply mapping
    OutputDy = DynamicFrame.fromDF(relationalized, glueContext, "makeOutput").apply_mapping(mappings=mappings)

    print("Here is the output schema:")
    OutputDy.toDF().printSchema()
>>>>>>> 677222ef

    # Script generated for node Data Catalog table
    DataCatalogtable_node3 = glueContext.write_dynamic_frame.from_catalog(
        frame=OutputDy,
        database=args['targetDatabase'],
        table_name=args['targetTable'],
        additional_options={
            "enableUpdateCatalog": True,
            "updateBehavior": "UPDATE_IN_DATABASE",
            "partitionKeys": ["year", "month", "day"],
        },
        transformation_ctx="DataCatalogtable_node3",
    )

job.commit()

print("Job complete. %d records processed." % record_count)<|MERGE_RESOLUTION|>--- conflicted
+++ resolved
@@ -73,11 +73,7 @@
         args['tempLocation']
         ).select('root')
 
-<<<<<<< HEAD
     relationalized = DynamicFrame.fromDF(
-=======
-    relationalized = (
->>>>>>> 677222ef
         RelationalizeBeneNode.toDF()
         .withColumn('year', SqlFuncs.substring('timestamp', 1,4))
         .withColumn('month', SqlFuncs.substring('timestamp', 6,2))
@@ -93,16 +89,11 @@
             dtype = field.dataType.typeName()
             mappings.append((field.name, dtype, field.name.replace('.', '_'), dtype))
 
-<<<<<<< HEAD
     OutputDy = Map.apply(frame = relationalized,
             f = format_field_names, transformation_ctx = 'Reformat_Field_Names')
-=======
-    # apply mapping
-    OutputDy = DynamicFrame.fromDF(relationalized, glueContext, "makeOutput").apply_mapping(mappings=mappings)
 
     print("Here is the output schema:")
     OutputDy.toDF().printSchema()
->>>>>>> 677222ef
 
     # Script generated for node Data Catalog table
     DataCatalogtable_node3 = glueContext.write_dynamic_frame.from_catalog(
