# BFD Insights: BFD Dashboards

BFD Insights captures data in near-real-time from the EC2 instances and provides the data for
analysis in QuickSight.

![Resource Diagram](docs/unique-bene-workflow.svg)

## Known Data Discrepencies

While the goal is to completely capture all historical and real-time data, sometimes errors occur.
The following is a list of known discrepencies in the data, with dates and reasons.

* 09/02/22 - 09/09/22: Due to a typo in the column name, the
`mdc_jpa_query_eobs_by_bene_id_snf_record_count` field was not being captured.

## API-Requests

API-Requests is the portion of the project that ingests the logs and stores them in Glue tables.
Normally, this happens in real time through AWS Kinesis Firehose, but it can also be done manually
by exporting logs from CloudWatch and running a Glue Job to ingest them into the API-Requests
table. Most other parts of this project will depend upon API-Requests.

## Naming Conventions

### AWS Resources

Somewhere in the BFD documentation (which I cannot presently find; please update if found), there
was a convention to name AWS resources to clearly identify that the resource belongs to BFD
Insights and to which project (BFD, BB2, AB2D, etc.), plus an identifier for the environment (prod,
prod-sbx, test). The convention is: `bfd-insights-<project>-<environment>-<identifier>` in kebab
case (lower-case words separated by hyphens). The exception is for AWS Glue / Athena table names,
which must be in snake case (lower-case separated by underscores), because the hyphen is not a
valid character in Athena table names. For example, we have
`bfd-insights-bfd-prod-sbx-firehose-ingester` and `bfd-insights-bfd-test-api-requests-crawler`.
However, for Glue Tables, we have `bfd_insights_bfd_prod_sbx_api_requests`.

### Terraform Resources

The terraform resource names do not need to be labeled with the
`bfd-insights-<project>-<environment>-` prefix, because it should be clear from context what project
they belong in, and environment is derived from the workspace. However, we have decided on a naming
convention like `<function>-<identifier>` in kebab case (lower-case words separated by hyphens), so
that even the modules, which do not clearly indicate the type of AWS resource they represent, will
be clear. For example, we have `module.glue-table-api-requests` and
`aws_glue_crawler.glue-crawler-api-requests`.

## Adding new columns

The `api_requests` table has hard-coded column fields, which is unavoidable due to limitations in
Kinesis Firehose's format_conversion feature.

Based on historical log files, this list is meant to contain every field ever used *so far*.
However, when new fields are added to the FHIR server's log files, they will also need to be added
<<<<<<< HEAD
to api-requests/glue.tf and then the tables will need to be updated in AWS. The procedure is:

1. Add the new column to terraform.
2. Run terraform apply.
3. To verify that the new column has been added, wait about fifteen minutes to be sure that some
log files have been processed via Kinesis Firehose, and then run a quick Athena query such as:

```sql
SELECT
  "cw_id",
  "cw_timestamp",
  "<new_field>"
FROM
  "bfd_insights_bfd_<underscore_environment>_api_requests"
WHERE
  "<new_field>" IS NOT NULL
LIMIT 50;
```
=======
to api-requests/glue.tf and then the tables will need to be updated in AWS. It is perfectly fine
(preferable, maybe) to update the table schema _before_ the changes go live on the FHIR server.

The procedure for adding a new column is:

1. Add the new column to terraform.
2. Run terraform apply.
3. *IMPORTANT*: If you update the schema (such as adding a new column), you also need to be sure to
update the Views in Athena. See below, under Athena Views.
4. To verify that the new column has been added, wait about fifteen minutes to be sure that some
log files have been processed via Kinesis Firehose, and then run a quick Athena query such as these:

```sql
SELECT * FROM "bfd_insights_bfd_prod_daily_combined";
```

OR

```sql
`SELECT "<column>" FROM "bfd_insights_bfd_prod_partners" WHERE "<column>" IS NOT NULL;
```

## Manual Ingestion of Log Files

This process will be done via a series of complex Athena queries, in order to reduce the amount of
AWS Glue we have to perform. This approach is far more cost-effective and faster.

The process is outlined in this [Runbook](../../../../runbooks/how-to-load-cloudwatch-historical-data.md).

## Analysis

The Analysis section is handled through Athena views and QuickSight dashboards, and is designed to
be efficient and cost-effective.
>>>>>>> f68a8267

## Manual Ingestion of Log Files

This process will be done via a series of complex Athena queries, in order to reduce the amount of
AWS Glue we have to perform. This approach is far more cost-effective and faster.

<<<<<<< HEAD
**TODO: Add a reference to the runbook once completed.**
=======
## Athena Views

Instead of using AWS Glue to build intermediate tables, we use Athena views to standardize data
collection to some degree.

*IMPORTANT NOTES*:
  * You will have to re-create (or otherwise "refresh") each of these views whenever you update the
  underlying table schema for `api-requests` or you will get an error saying that the view is
  stale. You can copy/paste the queries below, or from the editor click "Insert into Editor" on the
  view.
  * The prod version of these Athena views is listed, as that is the only environment on which we
  are presently doing analysis. They will definitely need to be adapted if we choose to use these
  views / QuickSight in other environments.

**TODO**: When terraform supports Athena Views, put these into terraform.

### Partners
>>>>>>> f68a8267

Annotate the `api_requests` data with the partner that made the query, based on the SSL client
certificate.

[SQL](./athena-queries/partners.sql)

### Beneficiaries

Split the beneficiaries by the comma separators, one row per beneficiary.

[SQL](./athena-queries/beneficiaries.sql)

#### Daily Unique

Count the number of beneficiaries _first seen_ on each calendar date.

[SQL](./athena-queries/daily_unqiue_benes.sql)

### Daily Benes

Count all queries made on each calendar date.

[SQL](./athena-queries/daily_benes.sql)

### Daily Combined

For each date, combined `benes_queried` (total number of beneficiaries queried) and
`benes_first_seen` (beneficiaries first seen on this date).

[SQL](./athena-queries/daily_combined.sql)

## QuickSight Dashboards

The QuickSight dashboards are the portion that displays the data to users. They rely heavily on
the Athena views and are set up to run once per day, just before midnight UTC.

Please see the
["How to Create BFD Insights QuickSight"](../../../../runbooks/how-to-create-bfd-insights-quicksight.md)
runbook for how to create these if they ever need to be recreated.<|MERGE_RESOLUTION|>--- conflicted
+++ resolved
@@ -51,26 +51,6 @@
 
 Based on historical log files, this list is meant to contain every field ever used *so far*.
 However, when new fields are added to the FHIR server's log files, they will also need to be added
-<<<<<<< HEAD
-to api-requests/glue.tf and then the tables will need to be updated in AWS. The procedure is:
-
-1. Add the new column to terraform.
-2. Run terraform apply.
-3. To verify that the new column has been added, wait about fifteen minutes to be sure that some
-log files have been processed via Kinesis Firehose, and then run a quick Athena query such as:
-
-```sql
-SELECT
-  "cw_id",
-  "cw_timestamp",
-  "<new_field>"
-FROM
-  "bfd_insights_bfd_<underscore_environment>_api_requests"
-WHERE
-  "<new_field>" IS NOT NULL
-LIMIT 50;
-```
-=======
 to api-requests/glue.tf and then the tables will need to be updated in AWS. It is perfectly fine
 (preferable, maybe) to update the table schema _before_ the changes go live on the FHIR server.
 
@@ -104,16 +84,12 @@
 
 The Analysis section is handled through Athena views and QuickSight dashboards, and is designed to
 be efficient and cost-effective.
->>>>>>> f68a8267
 
 ## Manual Ingestion of Log Files
 
 This process will be done via a series of complex Athena queries, in order to reduce the amount of
 AWS Glue we have to perform. This approach is far more cost-effective and faster.
 
-<<<<<<< HEAD
-**TODO: Add a reference to the runbook once completed.**
-=======
 ## Athena Views
 
 Instead of using AWS Glue to build intermediate tables, we use Athena views to standardize data
@@ -131,7 +107,6 @@
 **TODO**: When terraform supports Athena Views, put these into terraform.
 
 ### Partners
->>>>>>> f68a8267
 
 Annotate the `api_requests` data with the partner that made the query, based on the SSL client
 certificate.
