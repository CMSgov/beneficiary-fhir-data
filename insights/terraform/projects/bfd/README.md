# BFD Insights: BFD Dashboards

BFD Insights captures data in near-real-time from the EC2 instances and provides the data for
analysis in QuickSight.

<<<<<<< HEAD
=======
![Resource Diagram](docs/unique-bene-workflow.svg)

## Known Data Discrepencies

While the goal is to completely capture all historical and real-time data, sometimes errors occur.
The following is a list of known discrepencies in the data, with dates and reasons.

* 09/02/22 - 09/09/22: Due to a typo in the column name, the
`mdc_jpa_query_eobs_by_bene_id_snf_record_count` field was not being captured.

## API-Requests

>>>>>>> 60ab5b6d
API-Requests is the portion of the project that ingests the logs and stores them in Glue tables.
Normally, this happens in real time through AWS Kinesis Firehose, but it can also be done manually
by exporting logs from CloudWatch and running a Glue Job to ingest them into the `api_requests`
table. Most other parts of this project will depend upon `api_requests`.


![Resource Diagram](docs/unique-bene-workflow.svg)

<<<<<<< HEAD
=======
Somewhere in the BFD documentation (which I cannot presently find; please update if found), there
was a convention to name AWS resources to clearly identify that the resource belongs to BFD
Insights and to which project (BFD, BB2, AB2D, etc.), plus an identifier for the environment (prod,
prod-sbx, test). The convention is: `bfd-insights-<project>-<environment>-<identifier>` in kebab
case (lower-case words separated by hyphens). The exception is for AWS Glue / Athena table names,
which must be in snake case (lower-case separated by underscores), because the hyphen is not a
valid character in Athena table names. For example, we have
`bfd-insights-bfd-prod-sbx-firehose-ingester` and `bfd-insights-bfd-test-api-requests-crawler`.
However, for Glue Tables, we have `bfd_insights_bfd_prod_sbx_api_requests`.
>>>>>>> 60ab5b6d

# Naming Conventions

<<<<<<< HEAD
## AWS Resources

Somewhere in the BFD documentation (which I cannot presently find; please update if found), there
was a convention to name AWS resources to clearly identify that the resource belongs to BFD
Insights and to which project (BFD, BB2, AB2D, etc.), plus an identifier for the environment (prod,
prod-sbx, test). The convention is: `bfd-insights-<project>-<environment>-<identifier>` in kebab
case (lower-case words separated by hyphens). The exception is for AWS Glue / Athena table names,
which must be in snake case (lower-case separated by underscores), because the hyphen is not a
valid character in Athena table names. For example, we have
`bfd-insights-bfd-prod-sbx-firehose-ingester` and `bfd-insights-bfd-test-api-requests-crawler`.
However, for Glue Tables, we have `bfd_insights_bfd_prod_sbx_api_requests`.

## Terraform Resources

The terraform resource names do not need to be labeled with the
`bfd-insights-<project>-<environment>-` prefix, because it should be clear from context what project
they belong in, and environment is derived from the workspace. However, we have decided on a naming
convention like `<function>-<identifier>` in kebab case (lower-case words separated by hyphens), so
that even the modules, which do not clearly indicate the type of AWS resource they represent, will
be clear. For example, we have `module.glue-table-api-requests` and
`aws_glue_crawler.glue-crawler-api-requests`.

# Adding new columns

The `api_requests` table has hard-coded column fields, which is unavoidable due to limitations in
Kinesis Firehose's format_conversion feature.

Based on historical log files, this list is meant to contain every field ever used *so far*.
However, when new fields are added to the FHIR server's log files, they will also need to be added
to api-requests/glue.tf and then the tables will need to be updated in AWS. It is perfectly fine
(preferable, maybe) to update the table schema _before_ the changes go live on the FHIR server.

The procedure for adding a new column is:

1. Add the new column to terraform.
2. Run terraform apply.
3. *IMPORTANT*: If you update the schema (such as adding a new column), you also need to be sure to
update the Views in Athena. See below, under Athena Views.
4. To verify that the new column has been added, wait about fifteen minutes to be sure that some
log files have been processed via Kinesis Firehose, and then run a quick Athena query such as these:

```sql
SELECT * FROM "bfd_insights_bfd_prod_daily_combined";
```

OR

```sql
`SELECT "<column>" FROM "bfd_insights_bfd_prod_partners" WHERE "<column>" IS NOT NULL;
```

# Manual Ingestion of Log Files

This process will be done via a series of complex Athena queries, in order to reduce the amount of
AWS Glue we have to perform. This approach is far more cost-effective and faster.
=======
The terraform resource names do not need to be labeled with the
`bfd-insights-<project>-<environment>-` prefix, because it should be clear from context what project
they belong in, and environment is derived from the workspace. However, we have decided on a naming
convention like `<function>-<identifier>` in kebab case (lower-case words separated by hyphens), so
that even the modules, which do not clearly indicate the type of AWS resource they represent, will
be clear. For example, we have `module.glue-table-api-requests` and
`aws_glue_crawler.glue-crawler-api-requests`.

## Adding new columns

The `api_requests` table has hard-coded column fields, which is unavoidable due to limitations in
Kinesis Firehose's format_conversion feature.

Based on historical log files, this list is meant to contain every field ever used *so far*.
However, when new fields are added to the FHIR server's log files, they will also need to be added
to api-requests/glue.tf and then the tables will need to be updated in AWS. The procedure is:

1. Add the new column to terraform.
2. Run terraform apply.
3. To verify that the new column has been added, wait about fifteen minutes to be sure that some
log files have been processed via Kinesis Firehose, and then run a quick Athena query such as:

```sql
SELECT
  "cw_id",
  "cw_timestamp",
  "<new_field>"
FROM
  "bfd_insights_bfd_<underscore_environment>_api_requests"
WHERE
  "<new_field>" IS NOT NULL
LIMIT 50;
```

## Manual Ingestion of Log Files

This process will be done via a series of complex Athena queries, in order to reduce the amount of
AWS Glue we have to perform. This approach is far more cost-effective and faster.

**TODO: Add a reference to the runbook once completed.**
>>>>>>> 60ab5b6d

**TODO: Add a reference to the runbook once completed.**

# Analysis

The Analysis section is handled through Athena views and QuickSight dashboards, and is designed to
be efficient and cost-effective.

```mermaid
flowchart LR

    subgraph Glue
        APIRequests["API Requests"]
    end

    subgraph Athena
        Partners
        Beneficiaries
        DailyUnique["Daily Unique"]
        DailyBenes["Daily Benes"]
        DailyCombined["Daily Combined"]
    end

    subgraph QuickSight
        Dashboard
    end

    APIRequests --> Partners
    Partners --> Beneficiaries
    Beneficiaries --> DailyUnique
    Beneficiaries --> DailyBenes
    DailyUnique --> DailyCombined
    DailyBenes --> DailyCombined
    DailyCombined --> Dashboard
```

## Athena Views

Instead of using AWS Glue to build intermediate tables, we use Athena views to standardize data
collection to some degree.

*IMPORTANT NOTES*:
  * You will have to re-create (or otherwise "refresh") each of these views whenever you update the
  underlying table schema for `api-requests` or you will get an error saying that the view is
  stale. You can copy/paste the queries below, or from the editor click "Insert into Editor" on the
  view.
  * The prod version of these Athena views is listed, as that is the only environment on which we
  are presently doing analysis. They will definitely need to be adapted if we choose to use these
  views / QuickSight in other environments.

**TODO**: When terraform supports Athena Views, put these into terraform.

### Partners

Annotate the `api_requests` data with the partner that made the query, based on the SSL client
certificate.

[SQL](./athena-queries/partners.sql)

### Beneficiaries

Split the beneficiaries by the comma separators, one row per beneficiary.

[SQL](./athena-queries/beneficiaries.sql)

#### Daily Unique

Count the number of beneficiaries _first seen_ on each calendar date.

[SQL](./athena-queries/daily_unqiue_benes.sql)

### Daily Benes

Count all queries made on each calendar date.

[SQL](./athena-queries/daily_benes.sql)

### Daily Combined

For each date, combined `benes_queried` (total number of beneficiaries queried) and
`benes_first_seen` (beneficiaries first seen on this date).

[SQL](./athena-queries/daily_combined.sql)

## QuickSight Dashboards

The QuickSight dashboards are the portion that displays the data to users. They rely heavily on
the Athena views and are set up to run once per day, just before midnight UTC.

Please see the
["How to Create BFD Insights QuickSight"](../../../../runbooks/how-to-create-bfd-insights-quicksight.md)
runbook for how to create these if they ever need to be recreated.<|MERGE_RESOLUTION|>--- conflicted
+++ resolved
@@ -3,8 +3,6 @@
 BFD Insights captures data in near-real-time from the EC2 instances and provides the data for
 analysis in QuickSight.
 
-<<<<<<< HEAD
-=======
 ![Resource Diagram](docs/unique-bene-workflow.svg)
 
 ## Known Data Discrepencies
@@ -17,31 +15,19 @@
 
 ## API-Requests
 
->>>>>>> 60ab5b6d
 API-Requests is the portion of the project that ingests the logs and stores them in Glue tables.
 Normally, this happens in real time through AWS Kinesis Firehose, but it can also be done manually
-by exporting logs from CloudWatch and running a Glue Job to ingest them into the `api_requests`
-table. Most other parts of this project will depend upon `api_requests`.
+by exporting logs from CloudWatch and running a Glue Job to ingest them into the API-Requests
+table. Most other parts of this project will depend upon API-Requests.
 
+## Naming Conventions
 
-![Resource Diagram](docs/unique-bene-workflow.svg)
+### AWS Resources
 
-<<<<<<< HEAD
-=======
-Somewhere in the BFD documentation (which I cannot presently find; please update if found), there
-was a convention to name AWS resources to clearly identify that the resource belongs to BFD
-Insights and to which project (BFD, BB2, AB2D, etc.), plus an identifier for the environment (prod,
-prod-sbx, test). The convention is: `bfd-insights-<project>-<environment>-<identifier>` in kebab
-case (lower-case words separated by hyphens). The exception is for AWS Glue / Athena table names,
-which must be in snake case (lower-case separated by underscores), because the hyphen is not a
-valid character in Athena table names. For example, we have
-`bfd-insights-bfd-prod-sbx-firehose-ingester` and `bfd-insights-bfd-test-api-requests-crawler`.
-However, for Glue Tables, we have `bfd_insights_bfd_prod_sbx_api_requests`.
->>>>>>> 60ab5b6d
+Somewhere in the BFD documentation (which I cannot presently find; please update if found), there was a convention to name AWS resources to clearly identify that the resource belongs to BFD Insights and to which project (BFD, BB2, AB2D, etc.), plus an identifier for the environment (prod, prod-sbx, test). The convention is: `bfd-insights-<project>-<environment>-<identifier>` in kebab case (lower-case words separated by hyphens). The exception is for AWS Glue / Athena table names, which must be in snake case (lower-case separated by underscores), because the hyphen is not a valid character in Athena table names. For example, we have `bfd-insights-bfd-prod-sbx-firehose-ingester` and `bfd-insights-bfd-test-api-requests-crawler`. However, for Glue Tables, we have `bfd_insights_bfd_prod_sbx_api_requests`.
 
 # Naming Conventions
 
-<<<<<<< HEAD
 ## AWS Resources
 
 Somewhere in the BFD documentation (which I cannot presently find; please update if found), there
@@ -97,48 +83,6 @@
 
 This process will be done via a series of complex Athena queries, in order to reduce the amount of
 AWS Glue we have to perform. This approach is far more cost-effective and faster.
-=======
-The terraform resource names do not need to be labeled with the
-`bfd-insights-<project>-<environment>-` prefix, because it should be clear from context what project
-they belong in, and environment is derived from the workspace. However, we have decided on a naming
-convention like `<function>-<identifier>` in kebab case (lower-case words separated by hyphens), so
-that even the modules, which do not clearly indicate the type of AWS resource they represent, will
-be clear. For example, we have `module.glue-table-api-requests` and
-`aws_glue_crawler.glue-crawler-api-requests`.
-
-## Adding new columns
-
-The `api_requests` table has hard-coded column fields, which is unavoidable due to limitations in
-Kinesis Firehose's format_conversion feature.
-
-Based on historical log files, this list is meant to contain every field ever used *so far*.
-However, when new fields are added to the FHIR server's log files, they will also need to be added
-to api-requests/glue.tf and then the tables will need to be updated in AWS. The procedure is:
-
-1. Add the new column to terraform.
-2. Run terraform apply.
-3. To verify that the new column has been added, wait about fifteen minutes to be sure that some
-log files have been processed via Kinesis Firehose, and then run a quick Athena query such as:
-
-```sql
-SELECT
-  "cw_id",
-  "cw_timestamp",
-  "<new_field>"
-FROM
-  "bfd_insights_bfd_<underscore_environment>_api_requests"
-WHERE
-  "<new_field>" IS NOT NULL
-LIMIT 50;
-```
-
-## Manual Ingestion of Log Files
-
-This process will be done via a series of complex Athena queries, in order to reduce the amount of
-AWS Glue we have to perform. This approach is far more cost-effective and faster.
-
-**TODO: Add a reference to the runbook once completed.**
->>>>>>> 60ab5b6d
 
 **TODO: Add a reference to the runbook once completed.**
 
@@ -148,31 +92,13 @@
 be efficient and cost-effective.
 
 ```mermaid
-flowchart LR
+flowchart TD
+    CloudWatch["CloudWatch: Historical Logs"] -->|Manual Export| S3
+    S3["S3 Bucket"] -->|Crawler: History| History["Glue Table: API History"]
+    History -->|Glue Job: History Ingest| APIRequests["Glue Table: API Requests"]
 
-    subgraph Glue
-        APIRequests["API Requests"]
-    end
-
-    subgraph Athena
-        Partners
-        Beneficiaries
-        DailyUnique["Daily Unique"]
-        DailyBenes["Daily Benes"]
-        DailyCombined["Daily Combined"]
-    end
-
-    subgraph QuickSight
-        Dashboard
-    end
-
-    APIRequests --> Partners
-    Partners --> Beneficiaries
-    Beneficiaries --> DailyUnique
-    Beneficiaries --> DailyBenes
-    DailyUnique --> DailyCombined
-    DailyBenes --> DailyCombined
-    DailyCombined --> Dashboard
+    EC2["CloudWatch Log Subscription (Real-Time)"] --> Firehose["Kinesis Firehose"]
+    Firehose -->|Lambda| History
 ```
 
 ## Athena Views
