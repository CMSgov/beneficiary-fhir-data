--- conflicted
+++ resolved
@@ -80,13 +80,8 @@
 
   storage_descriptor {
     location      = "s3://${data.aws_s3_bucket.main.id}/databases/${var.database}/${var.table}"
-<<<<<<< HEAD
-    input_format  = "org.apache.hadoop.mapred.TextInputFormat"
-    output_format = "org.apache.hadoop.hive.ql.io.HiveIgnoreKeyTextOutputFormat"
-=======
     input_format  = local.storage_options[var.storage_format].input_format
     output_format = local.storage_options[var.storage_format].output_format
->>>>>>> 620b3b09
     compressed    = true
 
     dynamic "columns" {
