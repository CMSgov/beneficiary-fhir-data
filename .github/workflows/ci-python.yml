--- conflicted
+++ resolved
@@ -52,23 +52,14 @@
         id: code-checkout
         uses: actions/checkout@v4
         with:
-<<<<<<< HEAD
-          fetch-depth: 2
+          ref: ${{ inputs.branch }}
       # Maven is needed to run the migrator
       - name: "Setup JDK"
         uses: actions/setup-java@v4
         with:
           java-version: "21"
           distribution: "corretto"
-      - name: Install uv
-        uses: astral-sh/setup-uv@v5
-        with:
-          # Install a specific version of uv.
-          version: "0.8.10"
-=======
-          ref: ${{ inputs.branch }}
       - uses: astral-sh/setup-uv@v6
->>>>>>> 9acb8c00
       - name: Run Python Tests per project
         id: run-pytest-set
         run: |
