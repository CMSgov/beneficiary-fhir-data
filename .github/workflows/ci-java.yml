name: 'CI - Java'
on: pull_request
jobs:
  mvn-fmt-maven-plugin:
    runs-on: macos-latest
    steps:
      - name: 'Checkout repo'
        uses: actions/checkout@v2
      - name: 'Setup JDK'
        uses: actions/setup-java@v1
        with:
          java-version: '1.8.0.252'
          # Pinning this version as version 262 causes AuthenticationIT tests to fail
          # See BFD-332.
      - name: 'Generate maven toolchain config'
        run: |
          cat << EOF > ~/.m2/toolchains.xml
          <toolchains>
            <toolchain>
              <type>jdk</type>
              <provides>
                <version>1.8</version>
                <vendor>OpenJDK</vendor>
              </provides>
              <configuration>
                <jdkHome>$JAVA_HOME</jdkHome>
              </configuration>
            </toolchain>
          </toolchains>
          EOF
      - name: 'Run maven ${{ matrix.mvn_commmand }}'
        run: mvn com.coveo:fmt-maven-plugin:check
        working-directory: ./apps
  mvn-verify:
    runs-on: macos-latest
<<<<<<< HEAD
    strategy:
      matrix: 
        java_version: [1.8]
        mvn_command: ['verify', 'com.coveo:fmt-maven-plugin:check']
=======
>>>>>>> ac54b66a
    steps:
      - name: 'Configure AWS credentials'
        uses: aws-actions/configure-aws-credentials@v1
        with:
          aws-access-key-id: ${{ secrets.GA_AWS_ACCESS_KEY_ID }}
          aws-secret-access-key: ${{ secrets.GA_AWS_SECRET_ACCESS_KEY }}
          aws-region: us-east-1
      - name: 'Checkout repo'
        uses: actions/checkout@v2
      - name: 'Setup JDK'
        uses: actions/setup-java@v1
        with:
          java-version: ${{ matrix.java_version }}
      - name: 'Generate maven toolchain config'
        run: |
          cat << EOF > ~/.m2/toolchains.xml
          <toolchains>
            <toolchain>
              <type>jdk</type>
              <provides>
                <version>1.8</version>
                <vendor>OpenJDK</vendor>
              </provides>
              <configuration>
                <jdkHome>$JAVA_HOME</jdkHome>
              </configuration>
            </toolchain>
          </toolchains>
          EOF
      - name: 'Run maven ${{ matrix.mvn_commmand }}'
        run: mvn verify
        working-directory: ./apps
      - name: 'Upload test artifacts'
        uses: actions/upload-artifact@v2
        if: always()
        with:
          name: mvn-verify-build-logs
          path: |
            **/target/surefire-reports/*
            **/target/failsafe-reports/*
            bfd-server/bfd-server-war/target/server-work/access.*
            bfd-server/bfd-server-war/target/server-work/server-console.log<|MERGE_RESOLUTION|>--- conflicted
+++ resolved
@@ -33,13 +33,6 @@
         working-directory: ./apps
   mvn-verify:
     runs-on: macos-latest
-<<<<<<< HEAD
-    strategy:
-      matrix: 
-        java_version: [1.8]
-        mvn_command: ['verify', 'com.coveo:fmt-maven-plugin:check']
-=======
->>>>>>> ac54b66a
     steps:
       - name: 'Configure AWS credentials'
         uses: aws-actions/configure-aws-credentials@v1
