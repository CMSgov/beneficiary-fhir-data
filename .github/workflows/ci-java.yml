name: 'CI - Java'
on: pull_request

env:
  # workflow file matchers - workflow jobs will only run if matching files are found
  # please see https://github.com/CMSgov/beneficiary-fhir-data/pull/773 for why we
  # are using this workflow logic
  workflow_files_re: >
    (^apps/bfd- |
    ^apps/Dockerfile |
    ^apps/pom.xml |
    ^ops/ansible |
    ^.github/workflows/ci-ansible.yml |
    ^.github/workflows/ci-java.yml)

jobs:
  workflow:
    name: Checking workflow
    runs-on: ubuntu-latest
    outputs:
      files: ${{ steps.workflow_files.outputs.files }}
    steps:
      - name: Checkout repository
        uses: actions/checkout@v2
        with:
          fetch-depth: 2
      - id: workflow_files
        run: |
          echo "::set-output name=files::$(git diff --name-only --diff-filter=ACMRTD HEAD^ HEAD | grep -E '${{ env.workflow_files_re }}')"

  mvn-fmt-maven-plugin:
    runs-on: ubuntu-latest
    needs: workflow
    if: needs.workflow.outputs.files
    steps:
      - uses: actions/checkout@v2
      - name: 'Setup JDK'
        uses: actions/setup-java@v1
        with:
          java-version: '11'
      - name: 'Generate maven toolchain config'
        run: |
          cat << EOF > ~/.m2/toolchains.xml
          <toolchains>
            <toolchain>
              <type>jdk</type>
              <provides>
                <version>11</version>
                <vendor>OpenJDK</vendor>
              </provides>
              <configuration>
                <jdkHome>$JAVA_HOME</jdkHome>
              </configuration>
            </toolchain>
          </toolchains>
          EOF
      - name: 'Run maven ${{ matrix.mvn_commmand }}'
        run: mvn com.coveo:fmt-maven-plugin:check
        working-directory: ./apps
  
  mvn-verify:
    runs-on: ubuntu-latest
    needs: workflow
    if: needs.workflow.outputs.files
    steps:
      - name: 'Configure AWS credentials'
        uses: aws-actions/configure-aws-credentials@v1
        with:
          aws-access-key-id: ${{ secrets.GA_AWS_ACCESS_KEY_ID }}
          aws-secret-access-key: ${{ secrets.GA_AWS_SECRET_ACCESS_KEY }}
          aws-region: us-east-1
      - name: 'Checkout repo'
        uses: actions/checkout@v2
      - name: 'Setup JDK'
        uses: actions/setup-java@v1
        with:
          java-version: '11'
      - name: 'Generate Maven Config'
        run: |
          cat << EOF > ~/.m2/toolchains.xml
          <toolchains>
            <toolchain>
              <type>jdk</type>
              <provides>
                <version>11</version>
                <vendor>OpenJDK</vendor>
              </provides>
              <configuration>
                <jdkHome>$JAVA_HOME</jdkHome>
              </configuration>
            </toolchain>
          </toolchains>
          EOF
      - name: 'Run Maven Build'
        run: mvn --batch-mode --threads 1C verify
        working-directory: ./apps
      
<<<<<<< HEAD
      - name: 'Run Maven Build'
        run: |
          ACCOUNT_ID="$(python3 -c 'import json,sys;print(json.loads(sys.argv[1])["Account"])' "$(aws sts get-caller-identity)")"
          CODEARTIFACT_AUTH_TOKEN="$(aws codeartifact get-authorization-token --domain bfd-mgmt \
          --domain-owner "$ACCOUNT_ID" \
          --output text --query authorizationToken)"
          cat <<EOF > ~/.m2/settings.xml
          <settings xmlns="http://maven.apache.org/SETTINGS/1.0.0" xmlns:xsi="http://www.w3.org/2001/XMLSchema-instance"
          xsi:schemaLocation="http://maven.apache.org/SETTINGS/1.0.0 https://maven.apache.org/xsd/settings-1.0.0.xsd">
              <servers>
                  <server>
                  <username>aws</username>
                  <password>${CODEARTIFACT_AUTH_TOKEN}</password>
                  <id>bfd-mgmt-bfd-mgmt</id>
                  </server>
              </servers>
          </settings>
          EOF
          mvn --quiet --batch-mode --threads 1C verify #TODO: should we keep the quiet mode to have tidier GHA logs?
        working-directory: ./apps

=======
>>>>>>> 7618eab2
      - name: 'Run Maven Build on FDA Drug Utility'
        run: mvn --batch-mode --threads 1C verify
        working-directory: ./apps/bfd-data-fda

<<<<<<< HEAD
      - name: 'Run Maven Build on FDA Drug Utility'
=======
      - name: 'Run Maven Build on NPI Org Utility'
>>>>>>> 7618eab2
        run: mvn --batch-mode --threads 1C verify
        working-directory: ./apps/bfd-data-npi

      - name: Login to GitHub Container Registry
        run: |
          echo "${{ secrets.GITHUB_TOKEN }}" \
          | docker login ghcr.io -u ${{ github.actor }} --password-stdin

      - name: Build and Deliver Apps Container Image
        run: |
          SANITIZED_REF="${GITHUB_REF_NAME////-}"
          IMAGE_NAME="ghcr.io/cmsgov/bfd-apps"
          SHORT_SHA="$(git rev-parse --short HEAD)"
          FULL_BRANCH_TAG="${IMAGE_NAME}:${SANITIZED_REF}" # human readable, branch name tag
          FULL_COMMIT_TAG="${IMAGE_NAME}:${SHORT_SHA}"     # a short sha suffixed image tag
          docker build . --tag "$FULL_BRANCH_TAG"
          docker tag "$FULL_BRANCH_TAG" "$FULL_COMMIT_TAG"
          docker push "$FULL_BRANCH_TAG"
          docker push "$FULL_COMMIT_TAG"
        working-directory: apps
      - name: 'Upload test artifacts'
        uses: actions/upload-artifact@v2
        if: always()
        with:
          name: mvn-verify-build-logs
          path: |
            **/target/surefire-reports/*
            **/target/failsafe-reports/*
            bfd-server/bfd-server-war/target/server-work/access.*
            bfd-server/bfd-server-war/target/server-work/server-console.log

  # ansible system testing
  ansible-role-bfd-pipeline:
    needs: mvn-verify
    uses: ./.github/workflows/ci-ansible.yml
    with:
      role: bfd-pipeline

  ansible-role-bfd-server:
    needs: mvn-verify
    uses: ./.github/workflows/ci-ansible.yml
    with:
      role: bfd-server

  ansible-role-bfd-db-migrator:
    needs: mvn-verify
    uses: ./.github/workflows/ci-ansible.yml
    with:
      role: bfd-db-migrator<|MERGE_RESOLUTION|>--- conflicted
+++ resolved
@@ -95,7 +95,6 @@
         run: mvn --batch-mode --threads 1C verify
         working-directory: ./apps
       
-<<<<<<< HEAD
       - name: 'Run Maven Build'
         run: |
           ACCOUNT_ID="$(python3 -c 'import json,sys;print(json.loads(sys.argv[1])["Account"])' "$(aws sts get-caller-identity)")"
@@ -117,17 +116,11 @@
           mvn --quiet --batch-mode --threads 1C verify #TODO: should we keep the quiet mode to have tidier GHA logs?
         working-directory: ./apps
 
-=======
->>>>>>> 7618eab2
       - name: 'Run Maven Build on FDA Drug Utility'
         run: mvn --batch-mode --threads 1C verify
         working-directory: ./apps/bfd-data-fda
 
-<<<<<<< HEAD
-      - name: 'Run Maven Build on FDA Drug Utility'
-=======
       - name: 'Run Maven Build on NPI Org Utility'
->>>>>>> 7618eab2
         run: mvn --batch-mode --threads 1C verify
         working-directory: ./apps/bfd-data-npi
 
