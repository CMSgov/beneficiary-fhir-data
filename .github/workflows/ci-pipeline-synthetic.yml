--- conflicted
+++ resolved
@@ -12,16 +12,15 @@
   run-synthetic:
     runs-on: ubuntu-24.04
     steps:
-<<<<<<< HEAD
       - name: Checkout code
         id: code-checkout
         uses: actions/checkout@v4
       - name: Install uv
-        uses: astral-sh/setup-uv@v5
+        uses: astral-sh/setup-uv@v6
         with:
           version: "0.8.10"
       - name: Install node
-        uses: actions/setup-node@v4
+        uses: actions/setup-node@v5
         with:
           node-version: "22"
       # Maven is needed to run the migrator
@@ -49,37 +48,4 @@
           uv run patient_generator.py --benes ./Benes-Sandbox.csv
           uv run claims_generator.py --benes ./out/SYNTHETIC_BENE_HSTRY.csv
           cd ../bfd-pipeline/bfd-pipeline-idr
-          ./run-db.sh
-=======
-    - name: Checkout code
-      id: code-checkout
-      uses: actions/checkout@v4
-    - name: Install uv
-      uses: astral-sh/setup-uv@v6
-      with:
-          version: "0.8.10"
-    - name: Install node
-      uses: actions/setup-node@v5
-      with:
-        node-version: '22'
-    - name: Install dependencies
-      run: npm install -g fsh-sushi
-    - name: Build sushi
-      run:  |
-        cd ${{ github.workspace }}/apps/bfd-model-idr
-        sushi build ./sushi
-    - name: Ensure synthetic data pipeline runs
-      run: |
-        cd ${{ github.workspace }}/apps/bfd-model-idr
-        uv run patient_generator.py
-        uv run claims_generator.py --benes ./out/SYNTHETIC_BENE_HSTRY.csv
-        cd ../bfd-pipeline/bfd-pipeline-idr
-        ./run-db.sh
-    - name: Ensure synthetic data pipeline runs with sandbox benes
-      run: |
-        cd ${{ github.workspace }}/apps/bfd-model-idr
-        uv run patient_generator.py --benes ./Benes-Sandbox.csv
-        uv run claims_generator.py --benes ./out/SYNTHETIC_BENE_HSTRY.csv
-        cd ../bfd-pipeline/bfd-pipeline-idr
-        ./run-db.sh
->>>>>>> 9acb8c00
+          ./run-db.sh